package peermanager

import (
	"context"
	"fmt"
	"net"
	"sync"
	"testing"
	"time"

	"github.com/anyproto/any-sync/app"
	"github.com/anyproto/any-sync/net/peer"
	"github.com/anyproto/any-sync/net/pool/mock_pool"
	"github.com/anyproto/any-sync/nodeconf/mock_nodeconf"
	"github.com/stretchr/testify/assert"
	"github.com/stretchr/testify/require"
	"go.uber.org/mock/gomock"
	"storj.io/drpc"

	"github.com/anyproto/anytype-heart/core/domain"
	"github.com/anyproto/anytype-heart/core/syncstatus/nodestatus"
	"github.com/anyproto/anytype-heart/space/spacecore/peermanager/mock_peermanager"
	"github.com/anyproto/anytype-heart/space/spacecore/peerstore"
)

func TestClientPeerManager_GetResponsiblePeers_Deadline(t *testing.T) {
	t.Run("DeadlineExceeded", func(t *testing.T) {
		cm := &clientPeerManager{
			spaceId:                   "x",
			availableResponsiblePeers: make(chan struct{}),
			Mutex:                     sync.Mutex{},
		}

		ctx := context.WithValue(context.Background(), ContextPeerFindDeadlineKey, time.Now().Add(time.Second))
		go func() {
			<-time.After(time.Second * 2)
			cm.Lock()
			cm.responsiblePeers = []peer.Peer{
				newTestPeer("1"),
			}
			cm.Unlock()
			close(cm.availableResponsiblePeers)
		}()
		peers, err := cm.GetResponsiblePeers(ctx)
		require.Error(t, err, ErrPeerFindDeadlineExceeded)
		require.Nil(t, peers)
	})
	t.Run("DeadlineNotExceeded", func(t *testing.T) {
		cm := &clientPeerManager{
			spaceId:                   "x",
			availableResponsiblePeers: make(chan struct{}),
			Mutex:                     sync.Mutex{},
		}

		ctx := context.WithValue(context.Background(), ContextPeerFindDeadlineKey, time.Now().Add(time.Second))
		go func() {
			<-time.After(time.Millisecond * 100)
			cm.Lock()
			cm.responsiblePeers = []peer.Peer{
				newTestPeer("1"),
			}
			cm.Unlock()
			close(cm.availableResponsiblePeers)
		}()
		peers, err := cm.GetResponsiblePeers(ctx)
		require.NoError(t, err, ErrPeerFindDeadlineExceeded)
		require.Len(t, peers, 1)
	})

	t.Run("NoDeadline", func(t *testing.T) {
		cm := &clientPeerManager{
			spaceId:                   "x",
			availableResponsiblePeers: make(chan struct{}),
			Mutex:                     sync.Mutex{},
		}

		go func() {
			<-time.After(time.Millisecond * 100)
			cm.Lock()
			cm.responsiblePeers = []peer.Peer{
				newTestPeer("1"),
			}
			cm.Unlock()
			close(cm.availableResponsiblePeers)
		}()
		peers, err := cm.GetResponsiblePeers(context.Background())
		require.NoError(t, err, ErrPeerFindDeadlineExceeded)
		require.Len(t, peers, 1)
	})
}

func Test_fetchResponsiblePeers(t *testing.T) {
	spaceId := "spaceId"
	t.Run("node offline", func(t *testing.T) {
		// given
		f := newFixtureManager(t, spaceId)

		// when
		f.pool.EXPECT().GetOneOf(gomock.Any(), gomock.Any()).Return(nil, fmt.Errorf("failed"))
		status := domain.MakeSyncStatus(f.cm.spaceId, domain.Offline, domain.Null, domain.Objects)
		f.updater.EXPECT().SendUpdate(status)
		f.cm.fetchResponsiblePeers()

		// then
		f.updater.AssertCalled(t, "SendUpdate", status)
	})
<<<<<<< HEAD
	t.Run("no local peers", func(t *testing.T) {
		// given
		f := newFixtureManager(t, spaceId)

		// when
		f.conf.EXPECT().NodeIds(f.cm.spaceId).Return([]string{"id"})
		f.pool.EXPECT().GetOneOf(gomock.Any(), gomock.Any()).Return(newTestPeer("id"), nil)
		f.cm.fetchResponsiblePeers()

		// then
		f.peerToPeerStatus.AssertNotCalled(t, "CheckPeerStatus")
	})
	t.Run("local peers connected", func(t *testing.T) {
		// given
		f := newFixtureManager(t, spaceId)
		f.store.UpdateLocalPeer("peerId", []string{spaceId})

		// when
		f.conf.EXPECT().NodeIds(f.cm.spaceId).Return([]string{"id"})
		f.pool.EXPECT().GetOneOf(gomock.Any(), gomock.Any()).Return(newTestPeer("id"), nil)
		f.pool.EXPECT().Get(f.cm.ctx, "peerId").Return(newTestPeer("id1"), nil)
		f.cm.fetchResponsiblePeers()

		// then
		f.peerToPeerStatus.AssertNotCalled(t, "CheckPeerStatus")
	})
	t.Run("local peer not connected", func(t *testing.T) {
		// given
		f := newFixtureManager(t, spaceId)
		f.store.UpdateLocalPeer("peerId", []string{spaceId})
		f.peerToPeerStatus.EXPECT().CheckPeerStatus().Return()

		// when
		f.conf.EXPECT().NodeIds(f.cm.spaceId).Return([]string{"id"})
		f.pool.EXPECT().GetOneOf(gomock.Any(), gomock.Any()).Return(newTestPeer("id"), nil)
		f.pool.EXPECT().Get(f.cm.ctx, "peerId").Return(nil, fmt.Errorf("error"))
		f.cm.fetchResponsiblePeers()

		// then
		f.peerToPeerStatus.AssertCalled(t, "CheckPeerStatus")
	})
}

func Test_getStreamResponsiblePeers(t *testing.T) {
	spaceId := "spaceId"
	t.Run("no local peers", func(t *testing.T) {
		// given
		f := newFixtureManager(t, spaceId)

		// when
		f.pool.EXPECT().GetOneOf(gomock.Any(), gomock.Any()).Return(newTestPeer("id"), nil)
		f.pool.EXPECT().Get(gomock.Any(), gomock.Any()).Return(newTestPeer("id"), nil)
		peers, err := f.cm.getStreamResponsiblePeers(context.Background())

		// then
		assert.Nil(t, err)
		assert.Len(t, peers, 1)
		f.peerToPeerStatus.AssertNotCalled(t, "CheckPeerStatus")
	})
	t.Run("local peers connected", func(t *testing.T) {
		// given
		f := newFixtureManager(t, spaceId)
		f.store.UpdateLocalPeer("peerId", []string{spaceId})

		// when
		f.pool.EXPECT().GetOneOf(gomock.Any(), gomock.Any()).Return(newTestPeer("id"), nil)
		f.pool.EXPECT().Get(f.cm.ctx, "peerId").Return(newTestPeer("id1"), nil)
		f.pool.EXPECT().Get(f.cm.ctx, "id").Return(newTestPeer("id"), nil)
		peers, err := f.cm.getStreamResponsiblePeers(context.Background())

		// then
		assert.Nil(t, err)
		assert.Len(t, peers, 2)
		f.peerToPeerStatus.AssertNotCalled(t, "CheckPeerStatus")
	})
	t.Run("local peer not connected", func(t *testing.T) {
		// given
		f := newFixtureManager(t, spaceId)
		f.store.UpdateLocalPeer("peerId", []string{spaceId})
		f.peerToPeerStatus.EXPECT().CheckPeerStatus().Return()

		// when
		f.pool.EXPECT().GetOneOf(gomock.Any(), gomock.Any()).Return(newTestPeer("id"), nil)
		f.pool.EXPECT().Get(f.cm.ctx, "peerId").Return(nil, fmt.Errorf("error"))
		f.pool.EXPECT().Get(f.cm.ctx, "id").Return(newTestPeer("id"), nil)
		peers, err := f.cm.getStreamResponsiblePeers(context.Background())

		// then
		assert.Nil(t, err)
		assert.Len(t, peers, 1)
		f.peerToPeerStatus.AssertCalled(t, "CheckPeerStatus")
	})
=======
>>>>>>> 18a22c60
}

func newTestPeer(id string) *testPeer {
	return &testPeer{
		id:     id,
		closed: make(chan struct{}),
	}
}

type testPeer struct {
	id     string
	closed chan struct{}
}

func (t *testPeer) SetTTL(ttl time.Duration) {
	return
}

func (t *testPeer) DoDrpc(ctx context.Context, do func(conn drpc.Conn) error) error {
	return fmt.Errorf("not implemented")
}

func (t *testPeer) AcquireDrpcConn(ctx context.Context) (drpc.Conn, error) {
	return nil, fmt.Errorf("not implemented")
}

func (t *testPeer) ReleaseDrpcConn(conn drpc.Conn) {}

func (t *testPeer) Context() context.Context {
	// TODO implement me
	panic("implement me")
}

func (t *testPeer) Accept() (conn net.Conn, err error) {
	// TODO implement me
	panic("implement me")
}

func (t *testPeer) Open(ctx context.Context) (conn net.Conn, err error) {
	// TODO implement me
	panic("implement me")
}

func (t *testPeer) Addr() string {
	return ""
}

func (t *testPeer) Id() string {
	return t.id
}

func (t *testPeer) TryClose(objectTTL time.Duration) (res bool, err error) {
	return true, t.Close()
}

func (t *testPeer) Close() error {
	select {
	case <-t.closed:
		return fmt.Errorf("already closed")
	default:
		close(t.closed)
	}
	return nil
}

func (t *testPeer) IsClosed() bool {
	select {
	case <-t.closed:
		return true
	default:
		return false
	}
}

func (t *testPeer) CloseChan() <-chan struct{} {
	return t.closed
}

type fixture struct {
<<<<<<< HEAD
	cm               *clientPeerManager
	pool             *mock_pool.MockPool
	store            peerstore.PeerStore
	conf             *mock_nodeconf.MockService
	updater          *mock_peermanager.MockUpdater
	peerToPeerStatus *mock_peermanager.MockPeerToPeerStatus
=======
	cm      *clientPeerManager
	pool    *mock_pool.MockPool
	store   peerstore.PeerStore
	conf    *mock_nodeconf.MockService
	updater *mock_peermanager.MockUpdater
>>>>>>> 18a22c60
}

func newFixtureManager(t *testing.T, spaceId string) *fixture {
	ctrl := gomock.NewController(t)
	pool := mock_pool.NewMockPool(ctrl)
	provider := &provider{pool: pool}
	conf := mock_nodeconf.NewMockService(ctrl)
	a := &app.App{}
	a.Register(conf)
	ns := nodestatus.NewNodeStatus()
	err := ns.Init(a)
	assert.Nil(t, err)
	store := peerstore.New()
	updater := mock_peermanager.NewMockUpdater(t)
<<<<<<< HEAD
	peerToPeerStatus := mock_peermanager.NewMockPeerToPeerStatus(t)
=======
>>>>>>> 18a22c60
	cm := &clientPeerManager{
		p:                provider,
		spaceId:          spaceId,
		peerStore:        store,
		watchingPeers:    map[string]struct{}{},
		ctx:              context.Background(),
		nodeStatus:       ns,
		spaceSyncService: updater,
<<<<<<< HEAD
		peerToPeerStatus: peerToPeerStatus,
	}
	return &fixture{
		cm:               cm,
		pool:             pool,
		store:            store,
		conf:             conf,
		updater:          updater,
		peerToPeerStatus: peerToPeerStatus,
=======
	}
	return &fixture{
		cm:      cm,
		pool:    pool,
		store:   store,
		conf:    conf,
		updater: updater,
>>>>>>> 18a22c60
	}
}<|MERGE_RESOLUTION|>--- conflicted
+++ resolved
@@ -103,9 +103,7 @@
 
 		// then
 		f.updater.AssertCalled(t, "SendUpdate", status)
-	})
-<<<<<<< HEAD
-	t.Run("no local peers", func(t *testing.T) {
+	})t.Run("no local peers", func(t *testing.T) {
 		// given
 		f := newFixtureManager(t, spaceId)
 
@@ -197,8 +195,6 @@
 		assert.Len(t, peers, 1)
 		f.peerToPeerStatus.AssertCalled(t, "CheckPeerStatus")
 	})
-=======
->>>>>>> 18a22c60
 }
 
 func newTestPeer(id string) *testPeer {
@@ -278,20 +274,12 @@
 }
 
 type fixture struct {
-<<<<<<< HEAD
 	cm               *clientPeerManager
 	pool             *mock_pool.MockPool
 	store            peerstore.PeerStore
 	conf             *mock_nodeconf.MockService
 	updater          *mock_peermanager.MockUpdater
 	peerToPeerStatus *mock_peermanager.MockPeerToPeerStatus
-=======
-	cm      *clientPeerManager
-	pool    *mock_pool.MockPool
-	store   peerstore.PeerStore
-	conf    *mock_nodeconf.MockService
-	updater *mock_peermanager.MockUpdater
->>>>>>> 18a22c60
 }
 
 func newFixtureManager(t *testing.T, spaceId string) *fixture {
@@ -306,10 +294,7 @@
 	assert.Nil(t, err)
 	store := peerstore.New()
 	updater := mock_peermanager.NewMockUpdater(t)
-<<<<<<< HEAD
 	peerToPeerStatus := mock_peermanager.NewMockPeerToPeerStatus(t)
-=======
->>>>>>> 18a22c60
 	cm := &clientPeerManager{
 		p:                provider,
 		spaceId:          spaceId,
@@ -318,7 +303,6 @@
 		ctx:              context.Background(),
 		nodeStatus:       ns,
 		spaceSyncService: updater,
-<<<<<<< HEAD
 		peerToPeerStatus: peerToPeerStatus,
 	}
 	return &fixture{
@@ -328,14 +312,5 @@
 		conf:             conf,
 		updater:          updater,
 		peerToPeerStatus: peerToPeerStatus,
-=======
-	}
-	return &fixture{
-		cm:      cm,
-		pool:    pool,
-		store:   store,
-		conf:    conf,
-		updater: updater,
->>>>>>> 18a22c60
 	}
 }