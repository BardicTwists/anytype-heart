--- conflicted
+++ resolved
@@ -21,9 +21,9 @@
     id text not null primary key,
     spaceId text not null,
     type int not null default 0,
-    heads text
+    heads text,
+    deleteStatus text
 );
-
 CREATE INDEX IF NOT EXISTS 'trees_spaceId' ON trees(spaceId);
 
 CREATE TABLE IF NOT EXISTS changes (
@@ -34,11 +34,6 @@
 );
 CREATE INDEX IF NOT EXISTS 'changes_spaceId' ON changes(spaceId);
 CREATE INDEX IF NOT EXISTS 'changes_treeId' ON changes(treeId);
-
-CREATE TABLE IF NOT EXISTS treeDeleteStatuses (
-    id text not null primary key,
-    deleteStatus text
-);
 `
 
 func initStmts(s *storageService) (err error) {
@@ -66,11 +61,6 @@
 	if s.stmt.treeIdsBySpace, err = s.readDb.Prepare(`SELECT id FROM trees WHERE spaceId = ? AND type != 1`); err != nil {
 		return
 	}
-<<<<<<< HEAD
-	if s.stmt.updateTreeDelStatus, err = s.writeDb.Prepare(`
-		INSERT INTO treeDeleteStatuses(id, deleteStatus) VALUES (?, ?) 
-		ON CONFLICT (id) DO UPDATE SET deleteStatus = ?`); err != nil {
-=======
 	if s.stmt.deleteTree, err = s.writeDb.Prepare(`
 			INSERT INTO trees (id, spaceId, heads) VALUES(?, "", NULL)
 			ON CONFLICT (id) DO UPDATE SET heads = NULL
@@ -81,10 +71,9 @@
 			INSERT INTO trees (id, deleteStatus, spaceId) VALUES(?, ?, "")
 			ON CONFLICT (id) DO UPDATE SET deleteStatus = ?
 	`); err != nil {
->>>>>>> bb64f88d
 		return
 	}
-	if s.stmt.treeDelStatus, err = s.readDb.Prepare(`SELECT deleteStatus FROM treeDeleteStatuses WHERE id = ?`); err != nil {
+	if s.stmt.treeDelStatus, err = s.readDb.Prepare(`SELECT deleteStatus FROM trees WHERE id = ?`); err != nil {
 		return
 	}
 	if s.stmt.change, err = s.readDb.Prepare(`SELECT data FROM changes WHERE id = ? AND spaceId = ?`); err != nil {
