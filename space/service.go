package space

import (
	"context"
	"errors"
	"fmt"
	"strconv"
	"strings"
	"sync"

	"github.com/anyproto/any-sync/accountservice"
	"github.com/anyproto/any-sync/app"
	"github.com/anyproto/any-sync/app/logger"
	"github.com/gogo/protobuf/types"
	"go.uber.org/zap"

	"github.com/anyproto/anytype-heart/core/block/object/objectcache"
	"github.com/anyproto/anytype-heart/space/spacecore"
	"github.com/anyproto/anytype-heart/space/spaceinfo"
	"github.com/anyproto/anytype-heart/space/techspace"
)

const CName = "client.space"

var log = logger.NewNamed(CName)

var (
	ErrIncorrectSpaceID = errors.New("incorrect space id")
	ErrSpaceNotExists   = errors.New("space not exists")
)

func New() Service {
	return &service{}
}

type spaceIndexer interface {
	ReindexMarketplaceSpace(space Space) error
	ReindexSpace(space Space) error
}

type isNewAccount interface {
	IsNewAccount() bool
	app.Component
}

type Service interface {
	Create(ctx context.Context) (space Space, err error)

	Get(ctx context.Context, id string) (space Space, err error)
	GetPersonalSpace(ctx context.Context) (space Space, err error)
	SpaceViewId(spaceId string) (spaceViewId string, err error)

	app.ComponentRunnable
}

type service struct {
<<<<<<< HEAD
	indexer          spaceIndexer
	spaceCore        spacecore.SpaceCoreService
	techSpace        techspace.TechSpace
	marketplaceSpace Space

	bundledObjectsInstaller bundledObjectsInstaller
	accountService          accountservice.Service
	objectFactory           objectcache.ObjectFactory
=======
	indexer        spaceIndexer
	spaceCore      spacecore.SpaceCoreService
	provider       objectprovider.ObjectProvider
	objectCache    objectcache.Cache
	techSpace      techspace.TechSpace
	accountService accountservice.Service
>>>>>>> b227602d

	personalSpaceID string
	metadataPayload []byte

	newAccount bool

	createdSpaces map[string]struct{}
	statuses      map[string]spaceinfo.SpaceInfo
	loading       map[string]*loadingSpace
	loaded        map[string]Space

	mu sync.Mutex

	ctx       context.Context
	ctxCancel context.CancelFunc

	repKey uint64
}

func (s *service) Init(a *app.App) (err error) {
	s.indexer = app.MustComponent[spaceIndexer](a)
	s.spaceCore = app.MustComponent[spacecore.SpaceCoreService](a)
	s.objectFactory = app.MustComponent[objectcache.ObjectFactory](a)
	s.accountService = app.MustComponent[accountservice.Service](a)
	s.bundledObjectsInstaller = app.MustComponent[bundledObjectsInstaller](a)
	s.newAccount = app.MustComponent[isNewAccount](a).IsNewAccount()
<<<<<<< HEAD
=======
	s.techSpace = app.MustComponent[techspace.TechSpace](a)
	s.accountService = app.MustComponent[accountservice.Service](a)
>>>>>>> b227602d

	s.createdSpaces = map[string]struct{}{}
	s.statuses = map[string]spaceinfo.SpaceInfo{}
	s.loading = map[string]*loadingSpace{}
	s.loaded = map[string]Space{}

	return err
}

func (s *service) Name() (name string) {
	return CName
}

func (s *service) Run(ctx context.Context) (err error) {
	s.ctx, s.ctxCancel = context.WithCancel(context.Background())

	err = s.initMarketplaceSpace()
	if err != nil {
		return fmt.Errorf("init marketplace space: %w", err)
	}
<<<<<<< HEAD
	err = s.initTechSpace()
=======
	s.metadataPayload, err = deriveAccountMetadata(s.accountService.Account().SignKey)
	if err != nil {
		return
	}

	// TODO: move this logic to any-sync
	s.repKey, err = getRepKey(s.personalSpaceID)
>>>>>>> b227602d
	if err != nil {
		return fmt.Errorf("init tech space: %w", err)
	}
	err = s.initPersonalSpace()
	if err != nil {
		return fmt.Errorf("init personal space: %w", err)
	}
	return nil
}

func (s *service) Create(ctx context.Context) (Space, error) {
	coreSpace, err := s.spaceCore.Create(ctx, s.repKey, s.metadataPayload)
	if err != nil {
		return nil, err
	}
	return s.create(ctx, coreSpace)
}

func (s *service) Get(ctx context.Context, spaceID string) (sp Space, err error) {
	if err = s.startLoad(ctx, spaceID); err != nil {
		return nil, err
	}
	return s.waitLoad(ctx, spaceID)
}

func (s *service) GetPersonalSpace(ctx context.Context) (sp Space, err error) {
	return s.Get(ctx, s.personalSpaceID)
}

func (s *service) open(ctx context.Context, spaceID string, justCreated bool) (sp Space, err error) {
	coreSpace, err := s.spaceCore.Get(ctx, spaceID)
	if err != nil {
		return nil, err
	}
	return s.newSpace(ctx, coreSpace, justCreated)
}

func (s *service) IsPersonal(id string) bool {
	return s.personalSpaceID == id
}

func (s *service) OnViewCreated(spaceID string) {
	go func() {
		if err := s.startLoad(s.ctx, spaceID); err != nil {
			log.Warn("OnViewCreated.startLoad error", zap.Error(err))
		}
	}()
}

func (s *service) OnWorkspaceChanged(spaceId string, details *types.Struct) {
	go func() {
		if err := s.techSpace.SpaceViewSetData(s.ctx, spaceId, details); err != nil {
			log.Warn("OnWorkspaceChanged error", zap.Error(err))
		}
	}()
}

func (s *service) SpaceViewId(spaceId string) (spaceViewId string, err error) {
	return s.techSpace.SpaceViewId(spaceId)
}

func (s *service) Close(ctx context.Context) (err error) {
	if s.ctxCancel != nil {
		s.ctxCancel()
	}

	s.mu.Lock()
	defer s.mu.Unlock()

	for _, sp := range s.loaded {
		err = sp.Close(ctx)
		if err != nil {
			log.Error("close space", zap.String("spaceId", sp.Id()), zap.Error(err))
		}
	}
	return nil
}

func getRepKey(spaceID string) (uint64, error) {
	sepIdx := strings.Index(spaceID, ".")
	if sepIdx == -1 {
		return 0, ErrIncorrectSpaceID
	}
	return strconv.ParseUint(spaceID[sepIdx+1:], 36, 64)
}<|MERGE_RESOLUTION|>--- conflicted
+++ resolved
@@ -54,7 +54,6 @@
 }
 
 type service struct {
-<<<<<<< HEAD
 	indexer          spaceIndexer
 	spaceCore        spacecore.SpaceCoreService
 	techSpace        techspace.TechSpace
@@ -63,14 +62,6 @@
 	bundledObjectsInstaller bundledObjectsInstaller
 	accountService          accountservice.Service
 	objectFactory           objectcache.ObjectFactory
-=======
-	indexer        spaceIndexer
-	spaceCore      spacecore.SpaceCoreService
-	provider       objectprovider.ObjectProvider
-	objectCache    objectcache.Cache
-	techSpace      techspace.TechSpace
-	accountService accountservice.Service
->>>>>>> b227602d
 
 	personalSpaceID string
 	metadataPayload []byte
@@ -97,11 +88,6 @@
 	s.accountService = app.MustComponent[accountservice.Service](a)
 	s.bundledObjectsInstaller = app.MustComponent[bundledObjectsInstaller](a)
 	s.newAccount = app.MustComponent[isNewAccount](a).IsNewAccount()
-<<<<<<< HEAD
-=======
-	s.techSpace = app.MustComponent[techspace.TechSpace](a)
-	s.accountService = app.MustComponent[accountservice.Service](a)
->>>>>>> b227602d
 
 	s.createdSpaces = map[string]struct{}{}
 	s.statuses = map[string]spaceinfo.SpaceInfo{}
@@ -117,22 +103,15 @@
 
 func (s *service) Run(ctx context.Context) (err error) {
 	s.ctx, s.ctxCancel = context.WithCancel(context.Background())
-
+	s.metadataPayload, err = deriveAccountMetadata(s.accountService.Account().SignKey)
+	if err != nil {
+		return
+	}
 	err = s.initMarketplaceSpace()
 	if err != nil {
 		return fmt.Errorf("init marketplace space: %w", err)
 	}
-<<<<<<< HEAD
 	err = s.initTechSpace()
-=======
-	s.metadataPayload, err = deriveAccountMetadata(s.accountService.Account().SignKey)
-	if err != nil {
-		return
-	}
-
-	// TODO: move this logic to any-sync
-	s.repKey, err = getRepKey(s.personalSpaceID)
->>>>>>> b227602d
 	if err != nil {
 		return fmt.Errorf("init tech space: %w", err)
 	}
