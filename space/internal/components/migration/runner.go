--- conflicted
+++ resolved
@@ -106,10 +106,6 @@
 
 	start := time.Now()
 	store := r.store.SpaceIndex(spaceId)
-<<<<<<< HEAD
-	// marketPlaceStore := r.store.SpaceIndex(addr.AnytypeMarketplaceWorkspace)
-=======
->>>>>>> 4aabdf74
 	spent := time.Since(start)
 
 	for _, m := range migrations {
