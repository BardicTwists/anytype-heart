--- conflicted
+++ resolved
@@ -22,35 +22,14 @@
 		store := objectstore.NewStoreFixture(t)
 		store.AddObjects(t, "space1", []objectstore.TestObject{
 			{
-<<<<<<< HEAD
-				bundle.RelationKeySpaceId:        pbtypes.String("space1"),
-				bundle.RelationKeyRelationFormat: pbtypes.Int64(int64(model.RelationFormat_object)),
-				bundle.RelationKeyLayout:         pbtypes.Int64(int64(model.ObjectType_relation)),
-				bundle.RelationKeyId:             pbtypes.String("id1"),
-				bundle.RelationKeyIsHidden:       pbtypes.Bool(true), // bundle = false
-				bundle.RelationKeyRevision:       pbtypes.Int64(1),   // bundle = 3
-				bundle.RelationKeyUniqueKey:      pbtypes.String(bundle.RelationKeyBacklinks.URL()),
-				bundle.RelationKeySourceObject:   pbtypes.String(bundle.RelationKeyBacklinks.BundledURL()),
-=======
 				bundle.RelationKeySpaceId:        domain.String("space1"),
-				bundle.RelationKeyRelationFormat: domain.Int64(int64(model.RelationFormat_checkbox)),
+				bundle.RelationKeyRelationFormat: domain.Int64(int64(model.RelationFormat_object)),
 				bundle.RelationKeyLayout:         domain.Int64(int64(model.ObjectType_relation)),
 				bundle.RelationKeyId:             domain.String("id1"),
-				bundle.RelationKeyIsHidden:       domain.Bool(true),
-				bundle.RelationKeyRevision:       domain.Int64(1),
-				bundle.RelationKeyUniqueKey:      domain.String(bundle.RelationKeyDone.URL()),
-				bundle.RelationKeySourceObject:   domain.String(bundle.RelationKeyDone.BundledURL()),
-			},
-		})
-		marketPlace := objectstore.NewStoreFixture(t)
-		marketPlace.AddObjects(t, addr.AnytypeMarketplaceWorkspace, []objectstore.TestObject{
-			{
-				bundle.RelationKeySpaceId:        domain.String(addr.AnytypeMarketplaceWorkspace),
-				bundle.RelationKeyRelationFormat: domain.Int64(int64(model.RelationFormat_checkbox)),
-				bundle.RelationKeyLayout:         domain.Int64(int64(model.ObjectType_relation)),
-				bundle.RelationKeyId:             domain.String(bundle.RelationKeyDone.BundledURL()),
-				bundle.RelationKeyRevision:       domain.Int64(2),
->>>>>>> 6be75511
+				bundle.RelationKeyIsHidden:       domain.Bool(true), // bundle = false
+				bundle.RelationKeyRevision:       domain.Int64(1),   // bundle = 3
+				bundle.RelationKeyUniqueKey:      domain.String(bundle.RelationKeyBacklinks.URL()),
+				bundle.RelationKeySourceObject:   domain.String(bundle.RelationKeyBacklinks.BundledURL()),
 			},
 		})
 		fixer := &Migration{}
@@ -74,18 +53,7 @@
 
 func TestReviseSystemObject(t *testing.T) {
 	ctx := context.Background()
-<<<<<<< HEAD
 	log := logger.NewNamed("test")
-	marketObjects := map[string]*types.Struct{
-		"_otnote":        {Fields: map[string]*types.Value{revisionKey: pbtypes.Int64(3)}},
-		"_otpage":        {Fields: map[string]*types.Value{revisionKey: pbtypes.Int64(2)}},
-		"_otcontact":     {Fields: map[string]*types.Value{revisionKey: pbtypes.Int64(1)}},
-		"_brid":          {Fields: map[string]*types.Value{revisionKey: pbtypes.Int64(1)}},
-		"_brdescription": {Fields: map[string]*types.Value{revisionKey: pbtypes.Int64(2)}},
-		"_brlyrics":      {Fields: map[string]*types.Value{revisionKey: pbtypes.Int64(1)}},
-		"_brisReadonly":  {Fields: map[string]*types.Value{revisionKey: pbtypes.Int64(3)}},
-=======
-	log := logger.NewNamed("tesr")
 	marketObjects := map[string]*domain.Details{
 		"_otnote":        domain.NewDetailsFromMap(map[domain.RelationKey]domain.Value{revisionKey: domain.Int64(3)}),
 		"_otpage":        domain.NewDetailsFromMap(map[domain.RelationKey]domain.Value{revisionKey: domain.Int64(2)}),
@@ -94,24 +62,15 @@
 		"_brdescription": domain.NewDetailsFromMap(map[domain.RelationKey]domain.Value{revisionKey: domain.Int64(2)}),
 		"_brlyrics":      domain.NewDetailsFromMap(map[domain.RelationKey]domain.Value{revisionKey: domain.Int64(1)}),
 		"_brisReadonly":  domain.NewDetailsFromMap(map[domain.RelationKey]domain.Value{revisionKey: domain.Int64(3)}),
->>>>>>> 6be75511
 	}
 
 	t.Run("system object type is updated if revision is higher", func(t *testing.T) {
 		// given
-<<<<<<< HEAD
-		objectType := &types.Struct{Fields: map[string]*types.Value{
-			bundle.RelationKeyRevision.String():     pbtypes.Int64(bundle.MustGetType(bundle.TypeKeyFile).Revision - 1),
-			bundle.RelationKeySourceObject.String(): pbtypes.String("_otfile"),
-			bundle.RelationKeyUniqueKey.String():    pbtypes.String("ot-file"),
-		}}
-=======
 		objectType := domain.NewDetailsFromMap(map[domain.RelationKey]domain.Value{
-			bundle.RelationKeyRevision:     domain.Int64(1),
-			bundle.RelationKeySourceObject: domain.String("_otnote"),
-			bundle.RelationKeyUniqueKey:    domain.String("ot-note"),
-		})
->>>>>>> 6be75511
+			bundle.RelationKeyRevision:     domain.Int64(bundle.MustGetType(bundle.TypeKeyFile).Revision - 1),
+			bundle.RelationKeySourceObject: domain.String("_otfile"),
+			bundle.RelationKeyUniqueKey:    domain.String("ot-file"),
+		})
 		space := mock_space.NewMockSpace(t)
 		space.EXPECT().DoCtx(mock.Anything, mock.Anything, mock.Anything).Times(1).Return(nil)
 		space.EXPECT().Id().Times(1).Return("")
@@ -129,17 +88,10 @@
 
 	t.Run("system object type is updated if no revision is set", func(t *testing.T) {
 		// given
-<<<<<<< HEAD
-		objectType := &types.Struct{Fields: map[string]*types.Value{ // bundle Audio type revision = 1
-			bundle.RelationKeySourceObject.String(): pbtypes.String("_otaudio"),
-			bundle.RelationKeyUniqueKey.String():    pbtypes.String("ot-audio"),
-		}}
-=======
-		objectType := domain.NewDetailsFromMap(map[domain.RelationKey]domain.Value{
-			bundle.RelationKeySourceObject: domain.String("_otpage"),
-			bundle.RelationKeyUniqueKey:    domain.String("ot-page"),
-		})
->>>>>>> 6be75511
+		objectType := domain.NewDetailsFromMap(map[domain.RelationKey]domain.Value{ // bundle Audio type revision = 1
+			bundle.RelationKeySourceObject: domain.String("_otaudio"),
+			bundle.RelationKeyUniqueKey:    domain.String("ot-audio"),
+		})
 		space := mock_space.NewMockSpace(t)
 		space.EXPECT().DoCtx(mock.Anything, mock.Anything, mock.Anything).Times(1).Return(nil)
 		space.EXPECT().Id().Times(1).Return("")
@@ -188,19 +140,11 @@
 
 	t.Run("system object type with same revision is not updated", func(t *testing.T) {
 		// given
-<<<<<<< HEAD
-		objectType := &types.Struct{Fields: map[string]*types.Value{
-			bundle.RelationKeyRevision.String():     pbtypes.Int64(bundle.MustGetType(bundle.TypeKeyImage).Revision),
-			bundle.RelationKeySourceObject.String(): pbtypes.String("_otimage"),
-			bundle.RelationKeyUniqueKey.String():    pbtypes.String("ot-image"),
-		}}
-=======
 		objectType := domain.NewDetailsFromMap(map[domain.RelationKey]domain.Value{
-			bundle.RelationKeyRevision:     domain.Int64(3),
-			bundle.RelationKeySourceObject: domain.String("_otnote"),
-			bundle.RelationKeyUniqueKey:    domain.String("ot-note"),
-		})
->>>>>>> 6be75511
+			bundle.RelationKeyRevision:     domain.Int64(bundle.MustGetType(bundle.TypeKeyImage).Revision),
+			bundle.RelationKeySourceObject: domain.String("_otimage"),
+			bundle.RelationKeyUniqueKey:    domain.String("ot-image"),
+		})
 		space := mock_space.NewMockSpace(t) // if unexpected space.Do will be called, test will fail
 
 		// when
@@ -213,19 +157,11 @@
 
 	t.Run("system relation is updated if revision is higher", func(t *testing.T) {
 		// given
-<<<<<<< HEAD
-		rel := &types.Struct{Fields: map[string]*types.Value{
-			bundle.RelationKeyRevision.String():     pbtypes.Int64(bundle.MustGetRelation(bundle.RelationKeyGlobalName).Revision - 1),
-			bundle.RelationKeySourceObject.String(): pbtypes.String("_brglobalName"),
-			bundle.RelationKeyUniqueKey.String():    pbtypes.String("rel-globalName"),
-		}}
-=======
-		rel := domain.NewDetailsFromMap(map[domain.RelationKey]domain.Value{
-			bundle.RelationKeyRevision:     domain.Int64(1),
-			bundle.RelationKeySourceObject: domain.String("_brdescription"),
-			bundle.RelationKeyUniqueKey:    domain.String("rel-description"),
-		})
->>>>>>> 6be75511
+		rel := domain.NewDetailsFromMap(map[domain.RelationKey]domain.Value{
+			bundle.RelationKeyRevision:     domain.Int64(bundle.MustGetRelation(bundle.RelationKeyGlobalName).Revision - 1),
+			bundle.RelationKeySourceObject: domain.String("_brglobalName"),
+			bundle.RelationKeyUniqueKey:    domain.String("rel-globalName"),
+		})
 		space := mock_space.NewMockSpace(t)
 		space.EXPECT().DoCtx(mock.Anything, mock.Anything, mock.Anything).Times(1).Return(nil)
 		space.EXPECT().Id().Times(1).Return("")
@@ -240,17 +176,10 @@
 
 	t.Run("system relation is updated if no revision is set", func(t *testing.T) {
 		// given
-<<<<<<< HEAD
-		rel := &types.Struct{Fields: map[string]*types.Value{ // relationMaxCount revision = 1
-			bundle.RelationKeySourceObject.String(): pbtypes.String("_brrelationMaxCount"),
-			bundle.RelationKeyUniqueKey.String():    pbtypes.String("rel-relationMaxCount"),
-		}}
-=======
-		rel := domain.NewDetailsFromMap(map[domain.RelationKey]domain.Value{
-			bundle.RelationKeySourceObject: domain.String("_brid"),
-			bundle.RelationKeyUniqueKey:    domain.String("rel-id"),
-		})
->>>>>>> 6be75511
+		rel := domain.NewDetailsFromMap(map[domain.RelationKey]domain.Value{ // relationMaxCount revision = 1
+			bundle.RelationKeySourceObject: domain.String("_brrelationMaxCount"),
+			bundle.RelationKeyUniqueKey:    domain.String("rel-relationMaxCount"),
+		})
 		space := mock_space.NewMockSpace(t)
 		space.EXPECT().DoCtx(mock.Anything, mock.Anything, mock.Anything).Times(1).Return(nil)
 		space.EXPECT().Id().Times(1).Return("")
@@ -297,19 +226,11 @@
 
 	t.Run("system relation with same revision is not updated", func(t *testing.T) {
 		// given
-<<<<<<< HEAD
-		rel := &types.Struct{Fields: map[string]*types.Value{
-			bundle.RelationKeyRevision.String():     pbtypes.Int64(bundle.MustGetRelation(bundle.RelationKeyBacklinks).Revision),
-			bundle.RelationKeySourceObject.String(): pbtypes.String("_brbacklinks"),
-			bundle.RelationKeyUniqueKey.String():    pbtypes.String("rel-backlinks"),
-		}}
-=======
-		rel := domain.NewDetailsFromMap(map[domain.RelationKey]domain.Value{
-			bundle.RelationKeyRevision:     domain.Int64(3),
-			bundle.RelationKeySourceObject: domain.String("_brisReadonly"),
-			bundle.RelationKeyUniqueKey:    domain.String("rel-isReadonly"),
-		})
->>>>>>> 6be75511
+		rel := domain.NewDetailsFromMap(map[domain.RelationKey]domain.Value{
+			bundle.RelationKeyRevision:     domain.Int64(bundle.MustGetRelation(bundle.RelationKeyBacklinks).Revision),
+			bundle.RelationKeySourceObject: domain.String("_brbacklinks"),
+			bundle.RelationKeyUniqueKey:    domain.String("rel-backlinks"),
+		})
 		space := mock_space.NewMockSpace(t) // if unexpected space.Do will be called, test will fail
 
 		// when
@@ -322,21 +243,12 @@
 
 	t.Run("relation with absent maxCount is updated", func(t *testing.T) {
 		// given
-<<<<<<< HEAD
-		rel := &types.Struct{Fields: map[string]*types.Value{
-			bundle.RelationKeyRevision.String():         pbtypes.Int64(bundle.MustGetRelation(bundle.RelationKeyBacklinks).Revision - 1),
-			bundle.RelationKeySourceObject.String():     pbtypes.String("_brbacklinks"),
-			bundle.RelationKeyUniqueKey.String():        pbtypes.String("rel-backlinks"),
-			bundle.RelationKeyRelationMaxCount.String(): pbtypes.Int64(1), // maxCount of bundle backlinks = 0
-		}}
-=======
-		rel := domain.NewDetailsFromMap(map[domain.RelationKey]domain.Value{
-			bundle.RelationKeyRevision:         domain.Int64(2),
-			bundle.RelationKeySourceObject:     domain.String("_brisReadonly"),
-			bundle.RelationKeyUniqueKey:        domain.String("rel-isReadonly"),
-			bundle.RelationKeyRelationMaxCount: domain.Int64(1),
-		})
->>>>>>> 6be75511
+		rel := domain.NewDetailsFromMap(map[domain.RelationKey]domain.Value{
+			bundle.RelationKeyRevision:         domain.Int64(bundle.MustGetRelation(bundle.RelationKeyBacklinks).Revision - 1),
+			bundle.RelationKeySourceObject:     domain.String("_brbacklinks"),
+			bundle.RelationKeyUniqueKey:        domain.String("rel-backlinks"),
+			bundle.RelationKeyRelationMaxCount: domain.Int64(1), // maxCount of bundle backlinks = 0
+		})
 		space := mock_space.NewMockSpace(t)
 		space.EXPECT().DoCtx(mock.Anything, mock.Anything, mock.Anything).Times(1).Return(nil)
 		space.EXPECT().Id().Times(1).Return("")
@@ -351,21 +263,12 @@
 
 	t.Run("recommendedRelations list is updated", func(t *testing.T) {
 		// given
-<<<<<<< HEAD
-		rel := &types.Struct{Fields: map[string]*types.Value{
-			bundle.RelationKeyRevision.String():             pbtypes.Int64(bundle.MustGetType(bundle.TypeKeyImage).Revision - 1),
-			bundle.RelationKeySourceObject.String():         pbtypes.String("_otimage"),
-			bundle.RelationKeyUniqueKey.String():            pbtypes.String("ot-image"),
-			bundle.RelationKeyRecommendedRelations.String(): pbtypes.StringList([]string{"rel-name"}),
-		}}
-=======
-		rel := domain.NewDetailsFromMap(map[domain.RelationKey]domain.Value{
-			bundle.RelationKeyRevision:             domain.Int64(1),
-			bundle.RelationKeySourceObject:         domain.String("_otpage"),
-			bundle.RelationKeyUniqueKey:            domain.String("ot-page"),
+		rel := domain.NewDetailsFromMap(map[domain.RelationKey]domain.Value{
+			bundle.RelationKeyRevision:             domain.Int64(bundle.MustGetType(bundle.TypeKeyImage).Revision - 1),
+			bundle.RelationKeySourceObject:         domain.String("_otimage"),
+			bundle.RelationKeyUniqueKey:            domain.String("ot-image"),
 			bundle.RelationKeyRecommendedRelations: domain.StringList([]string{"rel-name"}),
 		})
->>>>>>> 6be75511
 		space := mock_space.NewMockSpace(t)
 		space.EXPECT().DoCtx(mock.Anything, mock.Anything, mock.Anything).Times(1).Return(nil)
 		space.EXPECT().Id().Times(1).Return("")
@@ -374,43 +277,13 @@
 		}).Maybe()
 
 		// when
-<<<<<<< HEAD
-		toRevise, err := reviseObject(ctx, log, space, rel)
-=======
-		marketObjects["_otpage"].SetStringList("recommendedRelations", []string{"_brname", "_brorigin"})
-		toRevise, err := reviseSystemObject(ctx, log, space, rel, marketObjects)
->>>>>>> 6be75511
-
-		// then
-		assert.NoError(t, err)
-		assert.True(t, toRevise)
-	})
-
-<<<<<<< HEAD
-=======
-	t.Run("recommendedRelations list is not updated", func(t *testing.T) {
-		// given
-		rel := domain.NewDetailsFromMap(map[domain.RelationKey]domain.Value{
-			bundle.RelationKeyRevision:             domain.Int64(2),
-			bundle.RelationKeySourceObject:         domain.String("_otpage"),
-			bundle.RelationKeyUniqueKey:            domain.String("ot-page"),
-			bundle.RelationKeyRecommendedRelations: domain.StringList([]string{"rel-name", "rel-tag"}),
-		})
-		space := mock_space.NewMockSpace(t)
-		space.EXPECT().DeriveObjectID(mock.Anything, mock.Anything).RunAndReturn(func(_ context.Context, key domain.UniqueKey) (string, error) {
-			return addr.ObjectTypeKeyToIdPrefix + key.InternalKey(), nil
-		}).Maybe()
-
-		// when
-		marketObjects["_otpage"].SetStringList("recommendedRelations", []string{"_brname", "_brtag"})
-		toRevise, err := reviseSystemObject(ctx, log, space, rel, marketObjects)
-
-		// then
-		assert.NoError(t, err)
-		assert.False(t, toRevise)
-	})
-
->>>>>>> 6be75511
+		toRevise, err := reviseObject(ctx, log, space, rel)
+
+		// then
+		assert.NoError(t, err)
+		assert.True(t, toRevise)
+	})
+
 	t.Run("recommendedRelations list is updated by not system relations", func(t *testing.T) {
 		// given
 		rel := domain.NewDetailsFromMap(map[domain.RelationKey]domain.Value{
@@ -425,13 +298,8 @@
 		}).Maybe()
 
 		// when
-<<<<<<< HEAD
-		marketObjects["_otpage"].Fields["recommendedRelations"] = pbtypes.StringList([]string{"_brname", "_brtag"})
-		toRevise, err := reviseObject(ctx, log, space, rel)
-=======
 		marketObjects["_otpage"].SetStringList("recommendedRelations", []string{"_brname", "_brtag"})
-		toRevise, err := reviseSystemObject(ctx, log, space, rel, marketObjects)
->>>>>>> 6be75511
+		toRevise, err := reviseObject(ctx, log, space, rel)
 
 		// then
 		assert.NoError(t, err)
