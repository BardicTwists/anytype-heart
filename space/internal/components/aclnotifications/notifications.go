package aclnotifications

import (
	"time"

	"github.com/anyproto/any-sync/app"
	"github.com/anyproto/any-sync/commonspace/object/acl/aclrecordproto"
	"github.com/anyproto/any-sync/commonspace/object/acl/list"
	"github.com/anyproto/any-sync/commonspace/object/acl/syncacl"
	"github.com/anyproto/any-sync/util/crypto"
	"golang.org/x/net/context"

	"github.com/anyproto/anytype-heart/pkg/lib/pb/model"
	"github.com/anyproto/anytype-heart/space/clientspace"
	"github.com/anyproto/anytype-heart/space/internal/components/dependencies"
)

const Cname = "spaceNotification"

type NotificationSender interface {
	CreateAndSend(notification *model.Notification) error
	GetLastNotificationId(acl string) string
}

type AclNotification interface {
	SendNotification(ctx context.Context, space clientspace.Space, permissions list.AclPermissions, acl syncacl.SyncAcl) error
}

type AclNotificationSender struct {
	app.Component
	identityService     dependencies.IdentityService
	notificationService NotificationSender
}

func NewAclNotificationSender() *AclNotificationSender {
	return &AclNotificationSender{}
}

func (n *AclNotificationSender) Init(a *app.App) (err error) {
	n.identityService = app.MustComponent[dependencies.IdentityService](a)
	n.notificationService = app.MustComponent[NotificationSender](a)
	return nil
}

func (n *AclNotificationSender) Name() (name string) {
	return Cname
}

func (n *AclNotificationSender) SendNotification(ctx context.Context,
	space clientspace.Space,
	permissions list.AclPermissions,
	acl syncacl.SyncAcl,
) error {
	lastNotificationId := n.notificationService.GetLastNotificationId(acl.Id())
	var err error
	if lastNotificationId != "" {
		acl.IterateFrom(lastNotificationId, func(record *list.AclRecord) (IsContinue bool) {
			if err = n.handleAclContent(ctx, record, permissions, space, acl.Id()); err != nil {
				return false
			}
			return true
		})
		return err
	}
	for _, record := range acl.Records() {
		if err = n.handleAclContent(ctx, record, permissions, space, acl.Id()); err != nil {
			return err
		}
	}
	return nil
}

func (n *AclNotificationSender) handleAclContent(ctx context.Context,
	record *list.AclRecord,
	permissions list.AclPermissions,
	space clientspace.Space,
	aclId string,
) error {
	if aclData, ok := record.Model.(*aclrecordproto.AclData); ok {
		err := n.iterateAclContent(ctx, record, permissions, space, aclId, aclData)
		if err != nil {
			return err
		}
	}
	return nil
}

func (n *AclNotificationSender) iterateAclContent(ctx context.Context,
	record *list.AclRecord,
	permissions list.AclPermissions,
	space clientspace.Space,
	aclId string,
	aclData *aclrecordproto.AclData,
) error {
	for _, content := range aclData.AclContent {
		if permissions.CanManageAccounts() {
			if reqJoin := content.GetRequestJoin(); reqJoin != nil {
				if err := n.sendJoinRequest(ctx, reqJoin, space, record.Id, aclId); err != nil {
					return err
				}
			}
			if reqLeave := content.GetAccountRequestRemove(); reqLeave != nil {
				if err := n.sendAccountRemove(ctx, space, record, aclId); err != nil {
					return err
				}
			}
		}
		if reqApprove := content.GetRequestAccept(); reqApprove != nil {
			if err := n.sendParticipantRequestApprove(reqApprove, space, record.Id, aclId); err != nil {
				return err

			}
		}
	}
	return nil
}

func (n *AclNotificationSender) sendJoinRequest(ctx context.Context,
	reqJoin *aclrecordproto.AclAccountRequestJoin,
	space clientspace.Space, id, aclId string,
) error {
	var name, iconCid string
<<<<<<< HEAD
	profile := n.getProfileData(ctx, string(reqJoin.InviteIdentity))
	if profile != nil {
		name = profile.Name
		iconCid = profile.IconCid
	}
	err := n.notificationService.CreateAndSend(&model.Notification{
=======
	pubKey, err := crypto.UnmarshalEd25519PublicKeyProto(reqJoin.InviteIdentity)
	if err != nil {
		return err
	}
	profile := n.getProfileData(ctx, pubKey.Account())
	if profile != nil {
		name = profile.Name
		iconCid = profile.IconCid
	}
	err = n.notificationService.CreateAndSend(&model.Notification{
>>>>>>> 07d71bba
		Id:      id,
		IsLocal: false,
		Payload: &model.NotificationPayloadOfRequestToJoin{RequestToJoin: &model.NotificationRequestToJoin{
			SpaceId:      space.Id(),
<<<<<<< HEAD
			Identity:     string(reqJoin.InviteIdentity),
=======
			Identity:     pubKey.Account(),
>>>>>>> 07d71bba
			IdentityName: name,
			IdentityIcon: iconCid,
		}},
		Space: space.Id(),
		Acl:   aclId,
	})
	if err != nil {
		return err
	}
	return nil
}

func (n *AclNotificationSender) sendParticipantRequestApprove(reqApprove *aclrecordproto.AclAccountRequestAccept,
	space clientspace.Space,
	id, aclId string,
) error {
	identity, _, _ := n.identityService.GetMyProfileDetails()
	pubKey, err := crypto.UnmarshalEd25519PublicKeyProto(reqApprove.Identity)
	if err != nil {
		return err
	}
	account := pubKey.Account()
	if account != identity {
		return nil
	}
	err = n.notificationService.CreateAndSend(&model.Notification{
		Id:      id,
		IsLocal: false,
		Payload: &model.NotificationPayloadOfParticipantRequestApproved{
			ParticipantRequestApproved: &model.NotificationParticipantRequestApproved{
				SpaceID:    space.Id(),
				Permission: mapProtoPermissionToAcl(reqApprove.Permissions),
			},
		},
		Space: space.Id(),
		Acl:   aclId,
	})
	if err != nil {
		return err
	}
	return nil
}

func (n *AclNotificationSender) getProfileData(ctx context.Context, account string) *model.IdentityProfile {
	ctxWithTimeout, _ := context.WithTimeout(ctx, time.Second*30)
<<<<<<< HEAD
	profile := n.identityService.WaitProfile(ctxWithTimeout, account)
	if profile == nil {
		return nil
	}
	return profile
}

func (n *AclNotificationSender) sendAccountRemove(ctx context.Context,
	space clientspace.Space,
	record *list.AclRecord,
	aclId string,
) error {
	profile := n.getProfileData(ctx, record.Identity.Account())
	err := n.notificationService.CreateAndSend(&model.Notification{
		Id:      record.Id,
		IsLocal: false,
		Payload: &model.NotificationPayloadOfLeaveRequest{LeaveRequest: &model.NotificationLeaveRequest{
			SpaceId:      space.Id(),
			Identity:     record.Identity.Account(),
			IdentityName: profile.Name,
			IdentityIcon: profile.IconCid,
		}},
		Space: space.Id(),
		Acl:   aclId,
	})
	if err != nil {
		return err
	}
	return nil
=======
	return n.identityService.WaitProfile(ctxWithTimeout, account)
>>>>>>> 07d71bba
}

func mapProtoPermissionToAcl(permissions aclrecordproto.AclUserPermissions) model.ParticipantPermissions {
	switch permissions {
	case aclrecordproto.AclUserPermissions_Owner:
		return model.ParticipantPermissions_Owner
	case aclrecordproto.AclUserPermissions_None:
		return model.ParticipantPermissions_NoPermissions
	case aclrecordproto.AclUserPermissions_Writer:
		return model.ParticipantPermissions_Writer
	case aclrecordproto.AclUserPermissions_Reader:
		return model.ParticipantPermissions_Reader
	case aclrecordproto.AclUserPermissions_Admin:
		return model.ParticipantPermissions_Owner
	}
	return model.ParticipantPermissions_Reader
}<|MERGE_RESOLUTION|>--- conflicted
+++ resolved
@@ -120,14 +120,6 @@
 	space clientspace.Space, id, aclId string,
 ) error {
 	var name, iconCid string
-<<<<<<< HEAD
-	profile := n.getProfileData(ctx, string(reqJoin.InviteIdentity))
-	if profile != nil {
-		name = profile.Name
-		iconCid = profile.IconCid
-	}
-	err := n.notificationService.CreateAndSend(&model.Notification{
-=======
 	pubKey, err := crypto.UnmarshalEd25519PublicKeyProto(reqJoin.InviteIdentity)
 	if err != nil {
 		return err
@@ -138,16 +130,11 @@
 		iconCid = profile.IconCid
 	}
 	err = n.notificationService.CreateAndSend(&model.Notification{
->>>>>>> 07d71bba
 		Id:      id,
 		IsLocal: false,
 		Payload: &model.NotificationPayloadOfRequestToJoin{RequestToJoin: &model.NotificationRequestToJoin{
 			SpaceId:      space.Id(),
-<<<<<<< HEAD
-			Identity:     string(reqJoin.InviteIdentity),
-=======
 			Identity:     pubKey.Account(),
->>>>>>> 07d71bba
 			IdentityName: name,
 			IdentityIcon: iconCid,
 		}},
@@ -193,12 +180,7 @@
 
 func (n *AclNotificationSender) getProfileData(ctx context.Context, account string) *model.IdentityProfile {
 	ctxWithTimeout, _ := context.WithTimeout(ctx, time.Second*30)
-<<<<<<< HEAD
-	profile := n.identityService.WaitProfile(ctxWithTimeout, account)
-	if profile == nil {
-		return nil
-	}
-	return profile
+	return n.identityService.WaitProfile(ctxWithTimeout, account)
 }
 
 func (n *AclNotificationSender) sendAccountRemove(ctx context.Context,
@@ -223,9 +205,6 @@
 		return err
 	}
 	return nil
-=======
-	return n.identityService.WaitProfile(ctxWithTimeout, account)
->>>>>>> 07d71bba
 }
 
 func mapProtoPermissionToAcl(permissions aclrecordproto.AclUserPermissions) model.ParticipantPermissions {
