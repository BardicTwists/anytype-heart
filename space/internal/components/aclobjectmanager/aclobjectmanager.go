package aclobjectmanager

import (
	"context"
	"fmt"
	"slices"
	"sync"

	"github.com/anyproto/any-sync/accountservice"
	"github.com/anyproto/any-sync/app"
	"github.com/anyproto/any-sync/app/debugstat"
	"github.com/anyproto/any-sync/app/logger"
	"github.com/anyproto/any-sync/commonspace"
	"github.com/anyproto/any-sync/commonspace/object/acl/list"
	"github.com/anyproto/any-sync/util/crypto"
	"github.com/samber/lo"
	"go.uber.org/zap"

	"github.com/anyproto/anytype-heart/space/clientspace"
	"github.com/anyproto/anytype-heart/space/internal/components/aclnotifications"
	"github.com/anyproto/anytype-heart/space/internal/components/invitemigrator"
	"github.com/anyproto/anytype-heart/space/internal/components/participantwatcher"
	"github.com/anyproto/anytype-heart/space/internal/components/spaceloader"
	"github.com/anyproto/anytype-heart/space/internal/components/spacestatus"
	"github.com/anyproto/anytype-heart/space/spacecore/spacekeystore"
	"github.com/anyproto/anytype-heart/space/spaceinfo"
)

const CName = "common.components.aclobjectmanager"

var log = logger.NewNamed(CName)

type AclObjectManager interface {
	app.ComponentRunnable
}

func New(ownerMetadata []byte, guestKey crypto.PrivKey) AclObjectManager {
	return &aclObjectManager{
		ownerMetadata: ownerMetadata,
		guestKey:      guestKey,
	}
}

type aclObjectManager struct {
	ctx                 context.Context
	cancel              context.CancelFunc
	wait                chan struct{}
	waitLoad            chan struct{}
	sp                  clientspace.Space
	loadErr             error
	spaceLoader         spaceloader.SpaceLoader
	status              spacestatus.SpaceStatus
	statService         debugstat.StatService
	started             bool
	notificationService aclnotifications.AclNotification
	spaceLoaderListener SpaceLoaderListener
	participantWatcher  participantwatcher.ParticipantWatcher
	inviteMigrator      invitemigrator.InviteMigrator
<<<<<<< HEAD
	spaceKeyStore       spacekeystore.Store
=======
	accountService      accountservice.Service
>>>>>>> 47ed2a18

	ownerMetadata []byte
	lastIndexed   string
	guestKey      crypto.PrivKey
	mx            sync.Mutex
}

type SpaceLoaderListener interface {
	OnSpaceLoad(spaceId string)
	OnSpaceUnload(spaceId string)
}

func (a *aclObjectManager) ProvideStat() any {
	select {
	case <-a.waitLoad:
		if a.loadErr != nil {
			return parseAcl(nil, a.status.SpaceId())
		}
		return parseAcl(a.sp.CommonSpace().Acl(), a.status.SpaceId())
	default:
		return parseAcl(nil, a.status.SpaceId())
	}
}

func (a *aclObjectManager) StatId() string {
	return a.status.SpaceId()
}

func (a *aclObjectManager) StatType() string {
	return CName
}

func (a *aclObjectManager) UpdateAcl(aclList list.AclList) {
	err := a.processAcl()
	if err != nil {
		log.Error("error processing acl", zap.Error(err))
	}
}

func (a *aclObjectManager) Init(ap *app.App) (err error) {
	a.spaceLoader = app.MustComponent[spaceloader.SpaceLoader](ap)
	a.status = app.MustComponent[spacestatus.SpaceStatus](ap)
	a.accountService = app.MustComponent[accountservice.Service](ap)
	a.participantWatcher = app.MustComponent[participantwatcher.ParticipantWatcher](ap)
	a.notificationService = app.MustComponent[aclnotifications.AclNotification](ap)
	a.spaceLoaderListener = app.MustComponent[SpaceLoaderListener](ap)
	a.statService, _ = ap.Component(debugstat.CName).(debugstat.StatService)
	if a.statService == nil {
		a.statService = debugstat.NewNoOp()
	}
	a.inviteMigrator = app.MustComponent[invitemigrator.InviteMigrator](ap)
	a.statService.AddProvider(a)
	a.waitLoad = make(chan struct{})
	a.wait = make(chan struct{})
	a.spaceKeyStore = app.MustComponent[spacekeystore.Store](ap)
	return nil
}

func (a *aclObjectManager) Name() (name string) {
	return CName
}

func (a *aclObjectManager) Run(ctx context.Context) (err error) {
	a.started = true
	a.ctx, a.cancel = context.WithCancel(context.Background())
	go a.process()
	return
}

func (a *aclObjectManager) Close(ctx context.Context) (err error) {
	a.spaceLoaderListener.OnSpaceUnload(a.sp.Id())
	if !a.started {
		return
	}
	a.cancel()
	<-a.wait
	if a.sp != nil {
		a.sp.CommonSpace().Acl().SetAclUpdater(nil)
	}
	a.statService.RemoveProvider(a)
	return
}

func (a *aclObjectManager) process() {
	defer close(a.wait)
	a.sp, a.loadErr = a.spaceLoader.WaitLoad(a.ctx)
	if a.loadErr != nil {
		log.Error("load space", zap.Error(a.loadErr))
		return
	}
	a.spaceLoaderListener.OnSpaceLoad(a.sp.Id())
	err := a.inviteMigrator.MigrateExistingInvites(a.sp)
	if err != nil {
		log.Warn("migrate existing invites", zap.Error(err))
	}
	err = a.participantWatcher.UpdateAccountParticipantFromProfile(a.ctx, a.sp)
	if err != nil {
		log.Error("init my identity", zap.Error(err))
	}

	common := a.sp.CommonSpace()
	acl := common.Acl()
	acl.SetAclUpdater(a)
	acl.RLock()
	defer acl.RUnlock()
	err = a.processAcl()
	if err != nil {
		log.Error("error processing acl", zap.Error(err))
	}
}

func (a *aclObjectManager) processAcl() (err error) {
	var (
		common   = a.sp.CommonSpace()
		acl      = common.Acl()
		aclState = acl.AclState()
		upToDate bool
	)
	firstRec, err := acl.GetIndex(0)
	if err != nil {
		return
	}
	createdDate := firstRec.Timestamp
	defer func() {
		if err == nil {
			permissions := aclState.Permissions(aclState.AccountKey().GetPublic())
			accountStatus := getAccountStatus(aclState, upToDate)
			a.notificationService.AddRecords(acl, permissions, common.Id(), accountStatus, a.status.GetLocalStatus())
		}
	}()
	a.mx.Lock()
	lastIndexed := a.lastIndexed
	if lastIndexed == acl.Head().Id {
		a.mx.Unlock()
		return
	}
	a.mx.Unlock()
	decrypt := func(key crypto.PubKey) ([]byte, error) {
		if a.ownerMetadata != nil && a.guestKey == nil {
			return a.ownerMetadata, nil
		}
		return aclState.GetMetadata(key, true)
	}
	states := aclState.CurrentAccounts()
	// for tests make sure that owner comes first
	sortStates(states)
	// decrypt all metadata
	states, err = decryptAll(states, decrypt)
	if err != nil {
		return
	}
	for _, st := range states {
		if st.Permissions.IsOwner() {
			err = a.status.SetOwner(st.PubKey.Account(), createdDate)
			if err != nil {
				return
			}
		}
	}

	statusAclHeadId := a.status.GetLatestAclHeadId()
	upToDate = statusAclHeadId == "" || acl.HasHead(statusAclHeadId)
	if a.guestKey != nil {
		el, res := lo.Find(states, func(item list.AccountState) bool {
			return item.PubKey.Account() == a.guestKey.GetPublic().Account()
		})
		if !res {
			err = fmt.Errorf("guest key not found")
			return
		}
		states = append(states, list.AccountState{
			PubKey:          a.accountService.Account().SignKey.GetPublic(),
			Permissions:     el.Permissions,
			Status:          el.Status,
			RequestMetadata: a.ownerMetadata,
		})
		states = lo.Filter(states, func(item list.AccountState, index int) bool {
			return item.PubKey.Account() != a.guestKey.GetPublic().Account()
		})
	}
	err = a.processStates(states, upToDate, aclState.Identity())
	if err != nil {
		return
	}
	err = a.status.SetAclIsEmpty(aclState.IsEmpty())
	if err != nil {
		return
	}
	a.mx.Lock()
	defer a.mx.Unlock()
	a.lastIndexed = acl.Head().Id
	return a.updateSpaceKeyStore(err, aclState, common)
}

func (a *aclObjectManager) updateSpaceKeyStore(err error, aclState *list.AclState, common commonspace.Space) error {
	firstMetadataKey, err := aclState.FirstMetadataKey()
	if err != nil {
		return err
	}
	readKey, err := aclState.CurrentReadKey()
	if err != nil {
		return err
	}
	a.spaceKeyStore.SyncKeysFromAclState(common.Id(), aclState.CurrentReadKeyId(), firstMetadataKey, readKey)
	return nil
}

func (a *aclObjectManager) processStates(states []list.AccountState, upToDate bool, myIdentity crypto.PubKey) (err error) {
	for _, state := range states {
		if state.Permissions.NoPermissions() && state.PubKey.Equals(myIdentity) && upToDate {
			return a.status.SetPersistentStatus(spaceinfo.AccountStatusRemoving)
		}
		err := a.participantWatcher.UpdateParticipantFromAclState(a.ctx, a.sp, state)
		if err != nil {
			return err
		}
		err = a.participantWatcher.WatchParticipant(a.ctx, a.sp, state)
		if err != nil {
			return err
		}
	}
	return nil
}

func decryptAll(states []list.AccountState, decrypt func(key crypto.PubKey) ([]byte, error)) (decrypted []list.AccountState, err error) {
	for _, state := range states {
		res, err := decrypt(state.PubKey)
		if err != nil {
			return nil, err
		}
		state.RequestMetadata = res
		decrypted = append(decrypted, state)
	}
	return
}

func sortStates(states []list.AccountState) {
	slices.SortFunc(states, func(a, b list.AccountState) int {
		if a.Permissions.IsOwner() && b.Permissions.IsOwner() || (!a.Permissions.IsOwner() && !b.Permissions.IsOwner()) {
			return 0
		} else if a.Permissions.IsOwner() {
			return -1
		} else {
			return 1
		}
	})
}

func getAccountStatus(aclState *list.AclState, upToDate bool) spaceinfo.AccountStatus {
	if aclState.Permissions(aclState.Identity()).NoPermissions() && upToDate {
		return spaceinfo.AccountStatusDeleted
	}
	return spaceinfo.AccountStatusActive
}<|MERGE_RESOLUTION|>--- conflicted
+++ resolved
@@ -56,11 +56,8 @@
 	spaceLoaderListener SpaceLoaderListener
 	participantWatcher  participantwatcher.ParticipantWatcher
 	inviteMigrator      invitemigrator.InviteMigrator
-<<<<<<< HEAD
 	spaceKeyStore       spacekeystore.Store
-=======
 	accountService      accountservice.Service
->>>>>>> 47ed2a18
 
 	ownerMetadata []byte
 	lastIndexed   string
