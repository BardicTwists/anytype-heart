syntax="proto3";
package anytype;
option go_package = "pb";

import "vendor/github.com/anytypeio/go-anytype-library/pb/model/protos/models.proto";
import "pb/protos/changes.proto";

/*
 * Event – type of message, that could be sent from a middleware to the corresponding front-end.
*/
message Event {
    oneof message {
        Account.Show accountShow  = 1; // show wallet's accounts that were loaded from local or remote source
        Block.Add blockAdd = 2;
        Block.ShowFullscreen blockShowFullscreen = 3;
        Block.Update blockUpdate = 4;
        Block.Delete blockDelete = 5;

        User.Block.TextRange userBlockTextRange = 6;
        User.Block.Join userBlockJoin = 7;
        User.Block.Left userBlockLeft = 8;
        User.Block.SelectRange userBlockSelectRange = 9;

        Block.FilesUpload filesUpload = 10;
    }

    message Account {
        /**
        * Message, that will be sent to the front on each account found after an AccountRecoverRequest
        */
        message Show {
            int64  index  = 1; // Number of an account in an all found accounts list
            anytype.model.Account account = 2; // An Account, that has been found for the mnemonic
        }
    }
    message Block {
        /*
        * Event to show internal blocks on a client.
         * Example Scenarios
         * A. Block Creation
         * 1. Block A have been created on a client C1
         * 2. Client C2 receives Event.Block.Add(Block A), Event.Block.Update(Page.children)
         * B. Partial block load
         * 1. Client C1 opens Page1, that contains, for example, 133 blocks.
         * 2. M -> F: ShowFullScreen(Root, blocks1-50)
         * 3. M -> F: Block.Add(blocks51-100)
         * 3. M -> F: Block.Add(blocks101-133)
        */
        message Add {
<<<<<<< HEAD
            repeated anytype.model.Block blocks = 1; // id -> block
=======
            repeated Model.Block blocks = 1; // id -> block
            string contextId = 2; // id of the context block
>>>>>>> d8898407
        }

        /*
         * Works with a smart blocks: Page, Dashboard
         * Dashboard opened, click on a page, Rpc.Block.open, Block.ShowFullscreen(PageBlock)
        */
        message ShowFullscreen {
            string rootId = 1; // Root block id
<<<<<<< HEAD
            repeated anytype.model.Block blocks = 2; // children of the root block
=======
            repeated Model.Block blocks = 2; // children of the root block
            string contextId = 3; // id of the context block
>>>>>>> d8898407
        }

        /*
         * Updates from different clients, or from the local middleware
         * Example scenarios:
         * Page opened, TextBlock updated on a different client, BlockUpdate(changes)
        */
        message Update {
            Change.Multiple.BlocksList changes = 1;
            string contextId = 2; // id of the context block
        }

        /**
        * Middleware to front end event message, that will be sent on one of this scenarios:
        * Precondition: user A opened a block
        * 1. User A drops a set of files/pictures/videos
        * 2. User A creates a MediaBlock and drops a single media, that corresponds to its type.
        */
        message FilesUpload {
            repeated string filePath = 1; // filepaths to the files
            string blockId = 2; // if empty => create new blocks
<<<<<<< HEAD
=======
            string contextId = 3; // id of the context block
>>>>>>> d8898407
        }

        /*
         *
        */
        message Delete {
            string blockId = 1;
<<<<<<< HEAD
=======
            string contextId = 2; // id of the context block
>>>>>>> d8898407
        }
    }

    message User {
        message Block {

            /**
            *  Middleware to front end event message, that will be sent in this scenario:
            * Precondition: user A opened a block
            * 1. User B opens the same block
            * 2. User A receives a message about p.1
            */
            message Join {
                Account account = 1; // Account of the user, that opened a block
                string contextId = 2; // id of the context block
            }

            /**
            *  Middleware to front end event message, that will be sent in this scenario:
            * Precondition: user A and user B opened the same block
            * 1. User B closes the block
            * 2. User A receives a message about p.1
            */
            message Left {
                Account account = 1; // Account of the user, that left the block
                string contextId = 2; // id of the context block
            }

            /**
            * Middleware to front end event message, that will be sent in this scenario:
            * Precondition: user A and user B opened the same block
            * 1. User B sets cursor or selects a text region into a text block
            * 2. User A receives a message about p.1
            */
            message TextRange {
                Account account = 1; // Account of the user, that selected a text
                string blockId = 2; // Id of the text block, that have a selection
<<<<<<< HEAD
                anytype.model.Range range = 3; // Range of the selection
=======
                Model.Range range = 3; // Range of the selection
                string contextId = 4; // id of the context block
>>>>>>> d8898407
            }

            /**
            * Middleware to front end event message, that will be sent in this scenario:
            * Precondition: user A and user B opened the same block
            * 1. User B selects some inner blocks
            * 2. User A receives a message about p.1
            */
            message SelectRange {
                Account account = 1; // Account of the user, that selected blocks
                repeated string blockIdsArray = 2; // Ids of selected blocks.
                string contextId = 3; // id of the context block
            }
        }
    }
}<|MERGE_RESOLUTION|>--- conflicted
+++ resolved
@@ -47,12 +47,8 @@
          * 3. M -> F: Block.Add(blocks101-133)
         */
         message Add {
-<<<<<<< HEAD
             repeated anytype.model.Block blocks = 1; // id -> block
-=======
-            repeated Model.Block blocks = 1; // id -> block
             string contextId = 2; // id of the context block
->>>>>>> d8898407
         }
 
         /*
@@ -61,12 +57,8 @@
         */
         message ShowFullscreen {
             string rootId = 1; // Root block id
-<<<<<<< HEAD
             repeated anytype.model.Block blocks = 2; // children of the root block
-=======
-            repeated Model.Block blocks = 2; // children of the root block
             string contextId = 3; // id of the context block
->>>>>>> d8898407
         }
 
         /*
@@ -88,10 +80,7 @@
         message FilesUpload {
             repeated string filePath = 1; // filepaths to the files
             string blockId = 2; // if empty => create new blocks
-<<<<<<< HEAD
-=======
             string contextId = 3; // id of the context block
->>>>>>> d8898407
         }
 
         /*
@@ -99,10 +88,7 @@
         */
         message Delete {
             string blockId = 1;
-<<<<<<< HEAD
-=======
             string contextId = 2; // id of the context block
->>>>>>> d8898407
         }
     }
 
@@ -140,12 +126,8 @@
             message TextRange {
                 Account account = 1; // Account of the user, that selected a text
                 string blockId = 2; // Id of the text block, that have a selection
-<<<<<<< HEAD
                 anytype.model.Range range = 3; // Range of the selection
-=======
-                Model.Range range = 3; // Range of the selection
                 string contextId = 4; // id of the context block
->>>>>>> d8898407
             }
 
             /**
