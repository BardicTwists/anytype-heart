syntax="proto3";
package anytype;
option go_package = "pb";
import "vendor/github.com/anytypeio/go-anytype-library/pb/model/protos/models.proto";
import "google/protobuf/struct.proto";

/*
 * Change contains single block change or list of block changes.
*/
message Change {
    /*
    * Change.Block contains only one, single change for one block.
    */
    message Block {
        message Fields {
            google.protobuf.Struct fields = 1;
        }

        message Permissions {
            anytype.model.Block.Permissions permissions = 1;
        }

        message ChildrenIds {
            repeated string childrenIds = 1;
        }

        message Content {
            message Page {
                oneof change {
                    anytype.model.Block.Content.Page.Style style = 1;
                    anytype.model.Block block = 2;
                }
            }

            message Dashboard {
                oneof change {
                    anytype.model.Block.Content.Dashboard.Style style = 1;
                    anytype.model.Block block = 2;
                }
            }

            message File {
                oneof change {
                   string content = 1;
                   anytype.model.Block.Content.File.State state = 2;
                   anytype.model.Block.Content.File.Preview preview = 3;
                }
            }

            message Image {
                oneof change {
                   string content = 1;
                   anytype.model.Block.Content.Image.State state = 2;
                   anytype.model.Block.Content.Image.Preview preview = 3;
                }
            }

            message Video {
                oneof change {
                   string content = 1;
                   anytype.model.Block.Content.Video.State state = 2;
                   anytype.model.Block.Content.Video.Preview preview = 3;
                }
            }

            message Text {
                oneof change {
                    string text = 1;
                    anytype.model.Block.Content.Text.Style style = 2;
                    anytype.model.Block.Content.Text.Marks marks = 3;

                    bool toggleable = 4;
<<<<<<< HEAD
                    anytype.model.Block.Content.Text.MarkerType markerType = 5;
=======
                    Model.Block.Content.Text.Marker marker = 5;
>>>>>>> d8898407

                    bool checkable = 6;
                    bool checked = 7;
                }
            }
        }
    }

    /*
    * Change.Single contains only one, single change, but for a list of blocks.
    */
    message Single {
        message BlocksList {
            repeated string id = 1;
            anytype.model.Account author = 2;
            oneof change {
                Block.Content.Text text = 3;
                Block.Fields fields = 4;
                Block.Permissions premissions = 5;
                Block.ChildrenIds childrenIds = 6;
                Block.Content.Page page = 7;
                Block.Content.Dashboard dashboard = 8;
                Block.Content.Video video = 9;
                Block.Content.Image image = 10;
                Block.Content.File file = 11;
            }
        }
    }

    /*
    * Change.Multiple contains array of changes, for a list of blocks each.
    */
    message Multiple {
        message BlocksList {
            anytype.model.Account author = 1;
            repeated Single.BlocksList changes = 2;
        }
    }

}<|MERGE_RESOLUTION|>--- conflicted
+++ resolved
@@ -70,11 +70,7 @@
                     anytype.model.Block.Content.Text.Marks marks = 3;
 
                     bool toggleable = 4;
-<<<<<<< HEAD
-                    anytype.model.Block.Content.Text.MarkerType markerType = 5;
-=======
-                    Model.Block.Content.Text.Marker marker = 5;
->>>>>>> d8898407
+                    anytype.model.Block.Content.Text.Marker marker = 5;
 
                     bool checkable = 6;
                     bool checked = 7;
