--- conflicted
+++ resolved
@@ -30,12 +30,8 @@
             message Move {
                 message Request {
                     string blockId = 1;
-<<<<<<< HEAD
-                    bool moveForward = 2; // Move direction. If true,
-=======
                     bool moveForward = 2; // Move direction. If true, move forward
                     string contextId = 3; // id of the context block
->>>>>>> d8898407
                 }
 
                 message Response {
@@ -116,13 +112,9 @@
             message Request {
                 anytype.model.Block block = 1;
                 string targetId = 2;
-<<<<<<< HEAD
                 anytype.model.Block.Position position = 3;
-=======
-                Model.Block.Position position = 3;
                 string contextId = 4; // id of the context block
                 string parentId = 5; // id of the parent block
->>>>>>> d8898407
             }
 
             message Response {
