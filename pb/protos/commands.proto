--- conflicted
+++ resolved
@@ -7142,7 +7142,44 @@
     }
 
     message Device {
-<<<<<<< HEAD
+        message SetName {
+            message Request {
+                string deviceId = 1;
+                string name = 2;
+            }
+            message Response {
+                Error error = 1;
+                message Error {
+                    Code code = 1;
+                    string description = 2;
+
+                    enum Code {
+                        NULL = 0;
+                        UNKNOWN_ERROR = 1;
+                        BAD_INPUT = 2;
+                    }
+                }
+            }
+        }
+
+        message List {
+            message Request {}
+            message Response {
+                Error error = 1;
+                repeated anytype.model.DeviceInfo devices = 2;
+
+                message Error {
+                    Code code = 1;
+                    string description = 2;
+
+                    enum Code {
+                        NULL = 0;
+                        UNKNOWN_ERROR = 1;
+                        BAD_INPUT = 2;
+                    }
+                }
+            }
+        }
         message NetworkState {
             message Set {
                 message Request {
@@ -7161,42 +7198,6 @@
                             BAD_INPUT = 2;
                             INTERNAL_ERROR = 3;
                         }
-=======
-        message SetName {
-            message Request {
-                string deviceId = 1;
-                string name = 2;
-            }
-            message Response {
-                Error error = 1;
-                message Error {
-                    Code code = 1;
-                    string description = 2;
-
-                    enum Code {
-                        NULL = 0;
-                        UNKNOWN_ERROR = 1;
-                        BAD_INPUT = 2;
-                    }
-                }
-            }
-        }
-
-        message List {
-            message Request {}
-            message Response {
-                Error error = 1;
-                repeated anytype.model.DeviceInfo devices = 2;
-
-                message Error {
-                    Code code = 1;
-                    string description = 2;
-
-                    enum Code {
-                        NULL = 0;
-                        UNKNOWN_ERROR = 1;
-                        BAD_INPUT = 2;
->>>>>>> e397adec
                     }
                 }
             }
