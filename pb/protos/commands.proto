--- conflicted
+++ resolved
@@ -2075,28 +2075,7 @@
                         NULL = 0;
                         UNKNOWN_ERROR = 1;
                         BAD_INPUT = 2;
-<<<<<<< HEAD
-                        INTERNAL_ERROR = 3;
-                        FILE_LOAD_ERROR = 8;
-                        IMPORT_IS_CANCELED = 6;
-
-                        NOTION_NO_OBJECTS_IN_INTEGRATION= 5;
-                        NOTION_SERVER_IS_UNAVAILABLE = 12;
-                        NOTION_RATE_LIMIT_EXCEEDED= 13;
-
-                        FILE_IMPORT_NO_OBJECTS_IN_ZIP_ARCHIVE = 14;
-                        FILE_IMPORT_NO_OBJECTS_IN_DIRECTORY = 9;
-                        FILE_IMPORT_SOURCE_FILE_OPEN_ERROR = 15;
-
-                        HTML_WRONG_HTML_STRUCTURE = 10;
-
-                        PB_NOT_ANYBLOCK_FORMAT = 11;
-
-                        CSV_LIMIT_OF_ROWS_OR_RELATIONS_EXCEEDED = 7;
-                        CSV_WRONG_CSV_STRUCTURE = 16;
-=======
-                        // ...
->>>>>>> 5c1cee04
+                        // ...
                     }
                 }
             }
