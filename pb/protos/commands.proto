syntax = "proto3";
package anytype;
option go_package = "pb";

import "pkg/lib/pb/model/protos/models.proto";
import "pkg/lib/pb/model/protos/localstore.proto";

import "pb/protos/events.proto";
import "google/protobuf/struct.proto";

/*
 * Rpc is a namespace, that agregates all of the service commands between client and middleware.
 * Structure: Topic > Subtopic > Subsub... > Action > (Request, Response).
 * Request – message from a client.
 * Response – message from a middleware.
*/
message Rpc {
    message App {
        message GetVersion {
            message Request {
            }
            message Response {
                Error error = 1;
                string version = 2;
                string details = 3; // build date, branch and commit

                message Error {
                    Code code = 1;
                    string description = 2;

                    enum Code {
                        NULL = 0;
                        UNKNOWN_ERROR = 1;
                        BAD_INPUT = 2;
                        VERSION_IS_EMPTY = 3;

                        NOT_FOUND = 101;
                        TIMEOUT = 102;
                    }
                }
            }
        }
        message SetDeviceState {
            message Request {
                DeviceState deviceState = 1;

                enum DeviceState {
                    BACKGROUND = 0;
                    FOREGROUND = 1;
                }
            }

            message Response {
                Error error = 1;

                message Error {
                    Code code = 1;
                    string description = 2;
                    enum Code {
                        NULL = 0;
                        UNKNOWN_ERROR = 1;
                        BAD_INPUT = 2;

                        NODE_NOT_STARTED = 101;
                    }
                }

            }
        }


        message Shutdown {
            message Request {
            }
            message Response {
                Error error = 1;

                message Error {
                    Code code = 1;
                    string description = 2;
                    enum Code {
                        NULL = 0;
                        UNKNOWN_ERROR = 1;
                        BAD_INPUT = 2;

                        NODE_NOT_STARTED = 101;
                    }
                }

            }
        }
    }

    message Wallet {
        message Create {
            /**
            * Front-end-to-middleware request to create a new wallet
            */
            message Request {
                string rootPath = 1; // Path to a wallet directory
            }

            /**
            * Middleware-to-front-end response, that can contain mnemonic of a created account and a NULL error or an empty mnemonic and a non-NULL error
            */
            message Response {
                Error error = 1;
<<<<<<< HEAD
                repeated string linkIds = 2;
                ResponseEvent event = 3;
=======
                string mnemonic = 2; // Mnemonic of a new account (sequence of words, divided by spaces)
>>>>>>> 6004d1ca

                message Error {
                    Code code = 1;
                    string description = 2;

                    enum Code {
                        NULL = 0; // No error; mnemonic should be non-empty
                        UNKNOWN_ERROR = 1; // Any other errors
                        BAD_INPUT = 2; // Root path is wrong

                        FAILED_TO_CREATE_LOCAL_REPO = 101;
                        // ...
                    }
                }
            }
        }

        message Recover {
            /**
            * Front end to middleware request-to-recover-a wallet with this mnemonic and a rootPath
            */
            message Request {
                string rootPath = 1; // Path to a wallet directory
                string mnemonic = 2; // Mnemonic of a wallet to recover
            }

            /**
            * Middleware-to-front-end response, that can contain a NULL error or a non-NULL error
            */
            message Response {
                Error error = 1; // Error while trying to recover a wallet
                message Error {
                    Code code = 1;
                    string description = 2;

                    enum Code {
                        NULL = 0; // No error; wallet successfully recovered
                        UNKNOWN_ERROR = 1; // Any other errors
                        BAD_INPUT = 2; // Root path or mnemonic is wrong

                        FAILED_TO_CREATE_LOCAL_REPO = 101;
                    }
                }
            }
        }

        message Convert {
            message Request {
                string mnemonic = 1; // Mnemonic of a wallet to convert
                string entropy = 2; // entropy of a wallet to convert

            }

            message Response {
                Error error = 1; // Error while trying to recover a wallet
                message Error {
                    Code code = 1;
                    string description = 2;

                    enum Code {
                        NULL = 0; // No error; wallet successfully recovered
                        UNKNOWN_ERROR = 1; // Any other errors
                        BAD_INPUT = 2; // mnemonic is wrong
                    }
                }

                string entropy = 2;
                string mnemonic = 3;
            }
        }

    }

    message Account {
        message Config {
            bool enableDataview = 1;
            bool enableDebug = 2;
            bool enableReleaseChannelSwitch = 3;
            bool enableSpaces = 4;

            google.protobuf.Struct extra = 100;
        }

        message Create {
            /**
            * Front end to middleware request-to-create-an account
            */
            message Request {
                string name = 1; // Account name
                oneof avatar {
                    string avatarLocalPath = 2; // Path to an image, that will be used as an avatar of this account
                }


                string alphaInviteCode = 20;
            }

            /**
            * Middleware-to-front-end response for an account creation request, that can contain a NULL error and created account or a non-NULL error and an empty account
            */
            message Response {
                Error error = 1; // Error while trying to create an account
                anytype.model.Account account = 2; // A newly created account; In case of a failure, i.e. error is non-NULL, the account model should contain empty/default-value fields
                Config config = 3; // deprecated, use account
                message Error {
                    Code code = 1;
                    string description = 2;

                    enum Code {
                        NULL = 0; // No error; Account should be non-empty
                        UNKNOWN_ERROR = 1; // Any other errors
                        BAD_INPUT = 2; // Avatar or name is not correct

                        ACCOUNT_CREATED_BUT_FAILED_TO_START_NODE = 101;
                        ACCOUNT_CREATED_BUT_FAILED_TO_SET_NAME = 102;
                        ACCOUNT_CREATED_BUT_FAILED_TO_SET_AVATAR = 103;
                        FAILED_TO_STOP_RUNNING_NODE = 104;

                        BAD_INVITE_CODE = 900;

                        NET_ERROR = 901; // means general network error
                        NET_CONNECTION_REFUSED = 902; // means we wasn't able to connect to the cafe server
                        NET_OFFLINE = 903; // client can additionally support this error code to notify user that device is offline
                    }
                }
            }
        }

        message Recover {
            /**
            * Front end to middleware request-to-start-search of an accounts for a recovered mnemonic.
            * Each of an account that would be found will come with an AccountAdd event
            */
            message Request {
            }

            /**
            * Middleware-to-front-end response to an account recover request, that can contain a NULL error and created account or a non-NULL error and an empty account
            */
            message Response {
                Error error = 1; // Error while trying to recover an account
                message Error {
                    Code code = 1;
                    string description = 2;

                    enum Code {
                        NULL = 0; // No error;
                        UNKNOWN_ERROR = 1; // Any other errors
                        BAD_INPUT = 2;

                        NO_ACCOUNTS_FOUND = 101;
                        NEED_TO_RECOVER_WALLET_FIRST = 102;
                        FAILED_TO_CREATE_LOCAL_REPO = 103;
                        LOCAL_REPO_EXISTS_BUT_CORRUPTED = 104;
                        FAILED_TO_RUN_NODE = 105;
                        WALLET_RECOVER_NOT_PERFORMED = 106;
                        FAILED_TO_STOP_RUNNING_NODE = 107;
                        ANOTHER_ANYTYPE_PROCESS_IS_RUNNING = 108;
                        ACCOUNT_IS_DELETED = 109;
                    }
                }
            }
        }

        message Delete {
            message Request {
                bool revert = 1;
            }

            message Response {
                Error error = 1; // Error while trying to recover an account
                anytype.model.Account.Status status = 2;

                message Error {
                    Code code = 1;
                    string description = 2;

                    enum Code {
                        NULL = 0; // No error;
                        UNKNOWN_ERROR = 1; // Any other errors
                        BAD_INPUT = 2;

                        ACCOUNT_IS_ALREADY_DELETED = 101;
                        ACCOUNT_IS_ACTIVE = 102;
                    }
                }
            }
        }

        message Select {
            /**
            * Front end to middleware request-to-launch-a specific account using account id and a root path
            * User can select an account from those, that came with an AccountAdd events
            */
            message Request {
                string id = 1; // Id of a selected account
                string rootPath = 2; // Root path is optional, set if this is a first request
            }

            /**
            * Middleware-to-front-end response for an account select request, that can contain a NULL error and selected account or a non-NULL error and an empty account
            */
            message Response {
                Error error = 1; // Error while trying to launch/select an account
                anytype.model.Account account = 2; // Selected account
                Config config = 3; // deprecated, use account
                message Error {
                    Code code = 1;
                    string description = 2;

                    enum Code {
                        NULL = 0; // No error
                        UNKNOWN_ERROR = 1; // Any other errors
                        BAD_INPUT = 2; // Id or root path is wrong

                        FAILED_TO_CREATE_LOCAL_REPO = 101;
                        LOCAL_REPO_EXISTS_BUT_CORRUPTED = 102;
                        FAILED_TO_RUN_NODE = 103;
                        FAILED_TO_FIND_ACCOUNT_INFO = 104;
                        LOCAL_REPO_NOT_EXISTS_AND_MNEMONIC_NOT_SET = 105;
                        FAILED_TO_STOP_SEARCHER_NODE = 106;
                        FAILED_TO_RECOVER_PREDEFINED_BLOCKS = 107;
                        ANOTHER_ANYTYPE_PROCESS_IS_RUNNING = 108;

                    }
                }
            }
        }

        message Stop {
            /**
            * Front end to middleware request to stop currently running account node and optionally remove the locally stored data
            */
            message Request {
                bool removeData = 1;
            }

            /**
            * Middleware-to-front-end response for an account stop request
            */
            message Response {
                Error error = 1; // Error while trying to launch/select an account
                message Error {
                    Code code = 1;
                    string description = 2;

                    enum Code {
                        NULL = 0; // No error
                        UNKNOWN_ERROR = 1; // Any other errors
                        BAD_INPUT = 2; // Id or root path is wrong

                        ACCOUNT_IS_NOT_RUNNING = 101;
                        FAILED_TO_STOP_NODE = 102;
                        FAILED_TO_REMOVE_ACCOUNT_DATA = 103;
                    }
                }
            }
        }

        message GetConfig {
            message Get {
                message Request {
                }

            }
        }
    }

    message Workspace {
        message GetCurrent {
            message Request {
            }
            message Response {
                Error error = 1;
                string workspaceId = 2;

                message Error {
                    Code code = 1;
                    string description = 2;

                    enum Code {
                        NULL = 0;
                        UNKNOWN_ERROR = 1;
                        BAD_INPUT = 2;
                        // ...
                    }
                }
            }
        }

        message GetAll {
            message Request {
            }

            message Response {
                Error error = 1;
                repeated string workspaceIds = 2;

                message Error {
                    Code code = 1;
                    string description = 2;

                    enum Code {
                        NULL = 0;
                        UNKNOWN_ERROR = 1;
                        BAD_INPUT = 2;
                        // ...
                    }
                }
            }
        }

        message Create {
            message Request {
                string name = 1;
            }

            message Response {
                Error error = 1;
                string workspaceId = 2;

                message Error {
                    Code code = 1;
                    string description = 2;

                    enum Code {
                        NULL = 0;
                        UNKNOWN_ERROR = 1;
                        BAD_INPUT = 2;
                        // ...
                    }
                }
            }
        }

        message SetIsHighlighted {
            message Request {
                string objectId = 1;
                bool isHighlighted = 2;
            }

            message Response {
                Error error = 1;

                message Error {
                    Code code = 1;
                    string description = 2;

                    enum Code {
                        NULL = 0;
                        UNKNOWN_ERROR = 1;
                        BAD_INPUT = 2;
                        // ...
                    }
                }
            }
        }

        message Select {
            message Request {
                string workspaceId = 1;
            }

            message Response {
                Error error = 1;

                message Error {
                    Code code = 1;
                    string description = 2;

                    enum Code {
                        NULL = 0;
                        UNKNOWN_ERROR = 1;
                        BAD_INPUT = 2;
                        // ...
                    }
                }
            }
        }

        message Export {
            message Request {
                // the path where export files will place
                string path = 1;
                string workspaceId = 2;
            }
            message Response {
                Error error = 1;
                string path = 2;
                ResponseEvent event = 3;

                message Error {
                    Code code = 1;
                    string description = 2;

                    enum Code {
                        NULL = 0;
                        UNKNOWN_ERROR = 1;
                        BAD_INPUT = 2;
                        // ...
                    }
                }
            }
        }

    }

    message Object {
        message Open {
            message Request {
                string contextId = 1; // id of the context blo1k
                string objectId = 2;
                string traceId = 3;
            }

            message Response {
                Error error = 1;
                ResponseEvent event = 2;

                message Error {
                    Code code = 1;
                    string description = 2;

                    enum Code {
                        NULL = 0;
                        UNKNOWN_ERROR = 1;
                        BAD_INPUT = 2;

                        NOT_FOUND = 3;
                        ANYTYPE_NEEDS_UPGRADE = 10; // failed to read unknown data format – need to upgrade anytype
                        // ...
                    }
                }
            }
        }

        message Close {
            message Request {
                string contextId = 1; // deprecated
                string objectId = 2;
            }

            message Response {
                Error error = 1;

                message Error {
                    Code code = 1;
                    string description = 2;

                    enum Code {
                        NULL = 0;
                        UNKNOWN_ERROR = 1;
                        BAD_INPUT = 2;
                        // ...
                    }
                }
            }
        }

        message Show {
            message Request {
                string contextId = 1; // deprecated
                string objectId = 2;
                string traceId = 3;
            }

            message Response {
                Error error = 1;
                ResponseEvent event = 2;

                message Error {
                    Code code = 1;
                    string description = 2;

                    enum Code {
                        NULL = 0;
                        UNKNOWN_ERROR = 1;
                        BAD_INPUT = 2;
                        NOT_FOUND = 3;
                        ANYTYPE_NEEDS_UPGRADE = 10; // failed to read unknown data format – need to upgrade anytype
                        // ...
                    }
                }
            }
        }

        message Create {
            message Request {
                google.protobuf.Struct details = 1; // object details
            }

            message Response {
                Error error = 1;
                string pageId = 3;
                ResponseEvent event = 4;

                message Error {
                    Code code = 1;
                    string description = 2;

                    enum Code {
                        NULL = 0;
                        UNKNOWN_ERROR = 1;
                        BAD_INPUT = 2;
                        // ...
                    }
                }
            }
        }

        message CreateSet {
            message Request {
                repeated string source = 1;
                google.protobuf.Struct details = 2; // if omitted the name of page will be the same with object type
                string templateId = 3; // optional template id for creating from template
            }

            message Response {
                Error error = 1;
                string id = 3;
                ResponseEvent event = 4;

                message Error {
                    Code code = 1;
                    string description = 2;

                    enum Code {
                        NULL = 0;
                        UNKNOWN_ERROR = 1;
                        BAD_INPUT = 2;
                        UNKNOWN_OBJECT_TYPE_URL = 3;
                    }
                }
            }
        }

        message Duplicate {
            message Request {
                string contextId = 1;
            }

            message Response {
                Error error = 1;
                // created template id
                string id = 2;

                message Error {
                    Code code = 1;
                    string description = 2;

                    enum Code {
                        NULL = 0;
                        UNKNOWN_ERROR = 1;
                        BAD_INPUT = 2;
                        // ...
                    }
                }
            }
        }

        message OpenBreadcrumbs {
            message Request {
                string contextId = 1; // deprecated
                string traceId = 2;
            }

            message Response {
                Error error = 1;
                string objectId = 2;
                ResponseEvent event = 3;

                message Error {
                    Code code = 1;
                    string description = 2;

                    enum Code {
                        NULL = 0;
                        UNKNOWN_ERROR = 1;
                        BAD_INPUT = 2;
                        // ...
                    }
                }
            }
        }

        message SetBreadcrumbs {
            message Request {
                string breadcrumbsId = 1;
                repeated string ids = 2; // page ids
            }

            message Response {
                Error error = 1;
                ResponseEvent event = 2;

                message Error {
                    Code code = 1;
                    string description = 2;

                    enum Code {
                        NULL = 0;
                        UNKNOWN_ERROR = 1;
                        BAD_INPUT = 2;
                        // ...
                    }
                }
            }
        }

        message ImportMarkdown {
            message Request {
                string contextId = 1;
                string importPath = 2;
            }

            message Response {
                Error error = 1;
                repeated string rootLinkIds = 2;
                ResponseEvent event = 3;

                message Error {
                    Code code = 1;
                    string description = 2;

                    enum Code {
                        NULL = 0;
                        UNKNOWN_ERROR = 1;
                        BAD_INPUT = 2;
                        // ...
                    }
                }
            }
        }

        message ShareByLink {
            message Request {
                string objectId = 1;
            }

            message Response {
                string link = 1;
                Error error = 2;

                message Error {
                    Code code = 1;
                    string description = 2;

                    enum Code {
                        NULL = 0;
                        UNKNOWN_ERROR = 1;
                        BAD_INPUT = 2;
                        // ...
                    }
                }
            }
        }

        message AddWithObjectId {
            message Request {
                string objectId = 1;
                string payload = 2;
            }

            message Response {
                Error error = 1;

                message Error {
                    Code code = 1;
                    string description = 2;

                    enum Code {
                        NULL = 0;
                        UNKNOWN_ERROR = 1;
                        BAD_INPUT = 2;
                        // ...
                    }
                }
            }
        }

        message Search {
            message Request {
                repeated anytype.model.Block.Content.Dataview.Filter filters = 1;
                repeated anytype.model.Block.Content.Dataview.Sort sorts = 2;
                string fullText = 3;
                int32 offset = 4;
                int32 limit = 5;
                // additional filter by objectTypes
                repeated string objectTypeFilter = 6; // deprecated, to be removed
                // needed keys in details for return, when empty - will return all
                repeated string keys = 7;
            }

            message Response {
                Error error = 1;
                repeated google.protobuf.Struct records = 2;

                message Error {
                    Code code = 1;
                    string description = 2;

                    enum Code {
                        NULL = 0;
                        UNKNOWN_ERROR = 1;
                        BAD_INPUT = 2;
                        // ...
                    }
                }
            }
        }

        message Graph {
            message Request {
                repeated anytype.model.Block.Content.Dataview.Filter filters = 1;
                int32 limit = 2;
                // additional filter by objectTypes
                repeated string objectTypeFilter = 3;
                repeated string keys = 4;
            }

            message Edge {
                enum Type {
                    Link = 0;
                    Relation = 1;
                }
                string source = 1;
                string target = 2;
                string name = 3;
                Type type = 4;
                string description = 5;
                string iconImage = 6;
                string iconEmoji = 7;
                bool hidden = 8;
            }

            message Response {
                Error error = 1;
                repeated google.protobuf.Struct nodes = 2;
                repeated Edge edges = 3;

                message Error {
                    Code code = 1;
                    string description = 2;

                    enum Code {
                        NULL = 0;
                        UNKNOWN_ERROR = 1;
                        BAD_INPUT = 2;
                        // ...
                    }
                }
            }
        }

        message SearchSubscribe {
            message Request {
                // (optional) subscription identifier
                // client can provide some string or middleware will generate it automatically
                // if subId is already registered on middleware, the new query will replace previous subscription
                string subId = 1;
                // filters
                repeated anytype.model.Block.Content.Dataview.Filter filters = 2;
                // sorts
                repeated anytype.model.Block.Content.Dataview.Sort sorts = 3;
                // results limit
                int64 limit = 5;
                // initial offset; middleware will find afterId
                int64 offset = 6;
                // (required)  needed keys in details for return, for object fields mw will return (and subscribe) objects as dependent
                repeated string keys = 7;

                // (optional) pagination: middleware will return results after given id
                string afterId = 8;
                // (optional) pagination: middleware will return results before given id
                string beforeId = 9;

                repeated string source = 10;

                string ignoreWorkspace = 12;
                // disable dependent subscription
                bool noDepSubscription = 13;
            }

            message Response {
                Error error = 1;

                repeated google.protobuf.Struct records = 2;
                repeated google.protobuf.Struct dependencies = 3;

                string subId = 4;

                Event.Object.Subscription.Counters counters = 5;

                message Error {
                    Code code = 1;
                    string description = 2;

                    enum Code {
                        NULL = 0;
                        UNKNOWN_ERROR = 1;
                        BAD_INPUT = 2;
                        // ...
                    }
                }
            }
        }

        message SubscribeIds {
            message Request {
                // (optional) subscription identifier
                // client can provide some string or middleware will generate it automatically
                // if subId is already registered on middleware, the new query will replace previous subscription
                string subId = 1;
                // ids for subscribe
                repeated string ids = 2;
                // sorts
                // (required)  needed keys in details for return, for object fields mw will return (and subscribe) objects as dependent
                repeated string keys = 3;

                string ignoreWorkspace = 11;
            }

            message Response {
                Error error = 1;

                repeated google.protobuf.Struct records = 2;
                repeated google.protobuf.Struct dependencies = 3;

                string subId = 4;

                message Error {
                    Code code = 1;
                    string description = 2;

                    enum Code {
                        NULL = 0;
                        UNKNOWN_ERROR = 1;
                        BAD_INPUT = 2;
                        // ...
                    }
                }
            }
        }

        message SearchUnsubscribe {
            message Request {
                repeated string subIds = 1;
            }

            message Response {
                Error error = 1;

                message Error {
                    Code code = 1;
                    string description = 2;

                    enum Code {
                        NULL = 0;
                        UNKNOWN_ERROR = 1;
                        BAD_INPUT = 2;
                    }
                }
            }
        }

        message SetLayout {
            message Request {
                string contextId = 1;
                anytype.model.ObjectType.Layout layout = 3;
            }

            message Response {
                Error error = 1;
                ResponseEvent event = 2;

                message Error {
                    Code code = 1;
                    string description = 2;

                    enum Code {
                        NULL = 0;
                        UNKNOWN_ERROR = 1;
                        BAD_INPUT = 2;
                        // ...
                    }
                }
            }
        }

        message SetIsFavorite {
            message Request {
                string contextId = 1;
                bool isFavorite = 2;
            }

            message Response {
                Error error = 1;
                ResponseEvent event = 2;

                message Error {
                    Code code = 1;
                    string description = 2;

                    enum Code {
                        NULL = 0;
                        UNKNOWN_ERROR = 1;
                        BAD_INPUT = 2;
                        // ...
                    }
                }
            }
        }

        message SetIsArchived {
            message Request {
                string contextId = 1;
                bool isArchived = 2;
            }

            message Response {
                Error error = 1;
                ResponseEvent event = 2;

                message Error {
                    Code code = 1;
                    string description = 2;

                    enum Code {
                        NULL = 0;
                        UNKNOWN_ERROR = 1;
                        BAD_INPUT = 2;
                        // ...
                    }
                }
            }
        }

        message SetObjectType {
            message Request {
                string contextId = 1;
                string objectTypeUrl = 3;
            }
            message Response {
                Error error = 1;
                ResponseEvent event = 2;

                message Error {
                    Code code = 1;
                    string description = 2;

                    enum Code {
                        NULL = 0;
                        UNKNOWN_ERROR = 1;
                        BAD_INPUT = 2;
                        UNKNOWN_OBJECT_TYPE_URL = 3;
                    }
                }
            }
        }

        message SetDetails {
            message Detail {
                string key = 1;
                google.protobuf.Value value = 2; // NUll - removes key
            }
            message Request {
                string contextId = 1;
                repeated Detail details = 2;
            }
            message Response {
                Error error = 1;
                ResponseEvent event = 2;

                message Error {
                    Code code = 1;
                    string description = 2;

                    enum Code {
                        NULL = 0;
                        UNKNOWN_ERROR = 1;
                        BAD_INPUT = 2;
                        // ...
                    }
                }
            }
        }

        message ToSet {
            message Request {
                string contextId = 1;
                repeated string source = 2;
            }

            message Response {
                Error error = 1;
                string setId = 2;

                message Error {
                    Code code = 1;
                    string description = 2;

                    enum Code {
                        NULL = 0;
                        UNKNOWN_ERROR = 1;
                        BAD_INPUT = 2;
                        // ...
                    }
                }
            }
        }

        // Available undo/redo operations
        message UndoRedoCounter {
            int32 undo = 1;
            int32 redo = 2;
        }

        message Undo {
            message Request {
                string contextId = 1; // id of the context object
            }
            message Response {
                Error error = 1;
                ResponseEvent event = 2;
                UndoRedoCounter counters = 3;

                message Error {
                    Code code = 1;
                    string description = 2;

                    enum Code {
                        NULL = 0;
                        UNKNOWN_ERROR = 1;
                        BAD_INPUT = 2;
                        CAN_NOT_MOVE = 3;
                        // ...
                    }
                }
            }
        }

        message Redo {
            message Request {
                string contextId = 1; // id of the context object
            }

            message Response {
                Error error = 1;
                ResponseEvent event = 2;
                UndoRedoCounter counters = 3;

                message Error {
                    Code code = 1;
                    string description = 2;

                    enum Code {
                        NULL = 0;
                        UNKNOWN_ERROR = 1;
                        BAD_INPUT = 2;
                        CAN_NOT_MOVE = 3;
                        // ...
                    }
                }
            }
        }

        message ListDuplicate {
            message Request {
                repeated string objectIds = 1;
            }

            message Response {
                Error error = 1;
                repeated string ids = 2;

                message Error {
                    Code code = 1;
                    string description = 2;

                    enum Code {
                        NULL = 0;
                        UNKNOWN_ERROR = 1;
                        BAD_INPUT = 2;
                        // ...
                    }
                }
            }
        }

        message ListDelete {
            // Deletes the object, keys from the local store and unsubscribe from remote changes. Also offloads all orphan files
            message Request {
                repeated string objectIds = 1; // objects to remove
            }
            message Response {
                Error error = 1;
                ResponseEvent event = 2;

                message Error {
                    Code code = 1;
                    string description = 2;

                    enum Code {
                        NULL = 0;
                        UNKNOWN_ERROR = 1;
                        BAD_INPUT = 2;
                        // ...
                    }
                }
            }
        }

        message ListSetIsArchived {
            message Request {
                repeated string objectIds = 1;
                bool isArchived = 2;
            }
            message Response {
                Error error = 1;

                message Error {
                    Code code = 1;
                    string description = 2;

                    enum Code {
                        NULL = 0;
                        UNKNOWN_ERROR = 1;
                        BAD_INPUT = 2;
                        // ...
                    }
                }
            }
        }

        message ListSetIsFavorite {
            message Request {
                repeated string objectIds = 1;
                bool isFavorite = 2;
            }
            message Response {
                Error error = 1;

                message Error {
                    Code code = 1;
                    string description = 2;

                    enum Code {
                        NULL = 0;
                        UNKNOWN_ERROR = 1;
                        BAD_INPUT = 2;
                        // ...
                    }
                }
            }
        }

        message ApplyTemplate {
            message Request {
                string contextId = 1;
                // id of template
                string templateId = 2;
            }

            message Response {
                Error error = 1;

                message Error {
                    Code code = 1;
                    string description = 2;

                    enum Code {
                        NULL = 0;
                        UNKNOWN_ERROR = 1;
                        BAD_INPUT = 2;
                        // ...
                    }
                }
            }
        }

        message ListExport {
            message Request {
                // the path where export files will place
                string path = 1;
                // ids of documents for export, when empty - will export all available docs
                repeated string objectIds = 2;
                // export format
                Format format = 3;
                // save as zip file
                bool zip = 4;
                // include all nested
                bool includeNested = 5;
                // include all files
                bool includeFiles = 6;
            }

            message Response {
                Error error = 1;
                string path = 2;
                int32 succeed = 4;
                ResponseEvent event = 3;

                message Error {
                    Code code = 1;
                    string description = 2;

                    enum Code {
                        NULL = 0;
                        UNKNOWN_ERROR = 1;
                        BAD_INPUT = 2;
                        // ...
                    }
                }
            }

            enum Format {
                Markdown = 0;
                Protobuf = 1;
                JSON = 2;
                DOT = 3;
                SVG = 4;
                GRAPH_JSON = 5;
            }
        }
    }

    message ObjectRelation {
        message Add {
            message Request {
                string contextId = 1;
                anytype.model.Relation relation = 2;
            }

            message Response {
                Error error = 1;
                ResponseEvent event = 2;
                string relationKey = 3; // deprecated
                anytype.model.Relation relation = 4;

                message Error {
                    Code code = 1;
                    string description = 2;

                    enum Code {
                        NULL = 0;
                        UNKNOWN_ERROR = 1;
                        BAD_INPUT = 2;
                    }
                }
            }
        }
        message Update {
            message Request {
                string contextId = 1;
                string relationKey = 2; // key of relation to update
                anytype.model.Relation relation = 3;
            }

            message Response {
                Error error = 1;
                ResponseEvent event = 2;

                message Error {
                    Code code = 1;
                    string description = 2;

                    enum Code {
                        NULL = 0;
                        UNKNOWN_ERROR = 1;
                        BAD_INPUT = 2;
                    }
                }
            }
        }
        message Delete {
            message Request {
                string contextId = 1;
                string relationKey = 2;
            }

            message Response {
                Error error = 1;
                ResponseEvent event = 3;

                message Error {
                    Code code = 1;
                    string description = 2;

                    enum Code {
                        NULL = 0;
                        UNKNOWN_ERROR = 1;
                        BAD_INPUT = 2;
                    }
                }
            }
        }
        message ListAvailable {
            message Request {
                string contextId = 1;
            }
            message Response {
                Error error = 1;
                repeated anytype.model.Relation relations = 2;

                message Error {
                    Code code = 1;
                    string description = 2;

                    enum Code {
                        NULL = 0;
                        UNKNOWN_ERROR = 1;
                        BAD_INPUT = 2;
                        // ...
                    }
                }
            }
        }
        message AddFeatured {
            message Request {
                string contextId = 1;
                repeated string relations = 2;
            }

            message Response {
                Error error = 1;
                ResponseEvent event = 2;

                message Error {
                    Code code = 1;
                    string description = 2;

                    enum Code {
                        NULL = 0;
                        UNKNOWN_ERROR = 1;
                        BAD_INPUT = 2;
                        // ...
                    }
                }
            }
        }
        message RemoveFeatured {
            message Request {
                string contextId = 1;
                repeated string relations = 2;
            }

            message Response {
                Error error = 1;
                ResponseEvent event = 2;

                message Error {
                    Code code = 1;
                    string description = 2;

                    enum Code {
                        NULL = 0;
                        UNKNOWN_ERROR = 1;
                        BAD_INPUT = 2;
                        // ...
                    }
                }
            }
        }
    }

    message ObjectRelationOption {
        message Add {
            message Request {
                string contextId = 1;
                string relationKey = 2; // relation key to add the option
                anytype.model.Relation.Option option = 3; // id of select options will be autogenerated
            }

            message Response {
                Error error = 1;
                ResponseEvent event = 2;
                anytype.model.Relation.Option option = 3;

                message Error {
                    Code code = 1;
                    string description = 2;

                    enum Code {
                        NULL = 0;
                        UNKNOWN_ERROR = 1;
                        BAD_INPUT = 2;
                    }
                }
            }
        }
        message Update {
            message Request {
                string contextId = 1;
                string relationKey = 2; // relation key to add the option
                anytype.model.Relation.Option option = 3; // id of select options will be autogenerated
            }

            message Response {
                Error error = 1;
                ResponseEvent event = 2;

                message Error {
                    Code code = 1;
                    string description = 2;

                    enum Code {
                        NULL = 0;
                        UNKNOWN_ERROR = 1;
                        BAD_INPUT = 2;
                    }
                }
            }
        }
        message Delete {
            message Request {
                string contextId = 1;
                string relationKey = 2; // relation key to add the option
                string optionId = 3; // id of select options to remove
                bool confirmRemoveAllValuesInRecords = 4; // confirm remove all values in records
            }

            message Response {
                Error error = 1;
                ResponseEvent event = 2;

                message Error {
                    Code code = 1;
                    string description = 2;

                    enum Code {
                        NULL = 0;
                        UNKNOWN_ERROR = 1;
                        BAD_INPUT = 2;
                        SOME_RECORDS_HAS_RELATION_VALUE_WITH_THIS_OPTION = 3; // need to confirm with confirmRemoveAllValuesInRecords=true
                    }
                }
            }
        }
    }

    message ObjectType {
        message List {
            message Request {
            }

            message Response {
                Error error = 1;
                repeated anytype.model.ObjectType objectTypes = 2;

                message Error {
                    Code code = 1;
                    string description = 2;

                    enum Code {
                        NULL = 0;
                        UNKNOWN_ERROR = 1;
                        BAD_INPUT = 2;
                        // ...
                    }
                }
            }
        }
        message Create {
            message Request {
                anytype.model.ObjectType objectType = 1;
            }

            message Response {
                Error error = 1;
                anytype.model.ObjectType objectType = 2;

                message Error {
                    Code code = 1;
                    string description = 2;

                    enum Code {
                        NULL = 0;
                        UNKNOWN_ERROR = 1;
                        BAD_INPUT = 2;
                        UNKNOWN_OBJECT_TYPE_URL = 3;
                        // ...
                    }
                }
            }
        }
        message Relation {
            message Add {
                message Request {
                    string objectTypeUrl = 1;
                    repeated anytype.model.Relation relations = 2;
                }

                message Response {
                    Error error = 1;
                    repeated anytype.model.Relation relations = 2;

                    message Error {
                        Code code = 1;
                        string description = 2;

                        enum Code {
                            NULL = 0;
                            UNKNOWN_ERROR = 1;
                            BAD_INPUT = 2;
                            UNKNOWN_OBJECT_TYPE_URL = 3;
                            READONLY_OBJECT_TYPE = 4;
                            // ...
                        }
                    }
                }
            }
            message Remove {
                message Request {
                    string objectTypeUrl = 1;
                    string relationKey = 2;
                }

                message Response {
                    Error error = 1;

                    message Error {
                        Code code = 1;
                        string description = 2;

                        enum Code {
                            NULL = 0;
                            UNKNOWN_ERROR = 1;
                            BAD_INPUT = 2;
                            UNKNOWN_OBJECT_TYPE_URL = 3;
                            READONLY_OBJECT_TYPE = 4;
                            // ...
                        }
                    }
                }
            }
            message Update {
                message Request {
                    string objectTypeUrl = 1;
                    anytype.model.Relation relation = 2;
                }

                message Response {
                    Error error = 1;

                    message Error {
                        Code code = 1;
                        string description = 2;

                        enum Code {
                            NULL = 0;
                            UNKNOWN_ERROR = 1;
                            BAD_INPUT = 2;
                            UNKNOWN_OBJECT_TYPE_URL = 3;
                            READONLY_OBJECT_TYPE = 4;
                            // ...
                        }
                    }
                }
            }
            message List {
                message Request {
                    string objectTypeUrl = 1;
                    bool appendRelationsFromOtherTypes = 2; // add relations from other object types in the end
                }

                message Response {
                    Error error = 1;
                    repeated anytype.model.Relation relations = 2;

                    message Error {
                        Code code = 1;
                        string description = 2;

                        enum Code {
                            NULL = 0;
                            UNKNOWN_ERROR = 1;
                            BAD_INPUT = 2;
                            UNKNOWN_OBJECT_TYPE_URL = 3;
                            // ...
                        }
                    }
                }
            }
        }
    }

    message History {
        message Version {
            string id = 1;
            repeated string previousIds = 2;
            string authorId = 3;
            string authorName = 4;
            int64 time = 5;
            int64 groupId = 6;
        }

        // returns list of versions (changes)
        message GetVersions {
            message Request {
                string pageId = 1;
                // when indicated, results will include versions before given id
                string lastVersionId = 2;
                // desired count of versions
                int32 limit = 3;
            }

            message Response {
                Error error = 1;
                repeated Version versions = 2;

                message Error {
                    Code code = 1;
                    string description = 2;

                    enum Code {
                        NULL = 0;
                        UNKNOWN_ERROR = 1;
                        BAD_INPUT = 2;
                        // ...
                    }
                }
            }
        }

        // returns blockShow event for given version
        message ShowVersion {
            message Request {
                string pageId = 1;
                string versionId = 2;
                string traceId = 3;
            }

            message Response {
                Error error = 1;
                Event.Object.Show objectShow = 2;
                History.Version version = 3;
                string traceId = 4;

                message Error {
                    Code code = 1;
                    string description = 2;

                    enum Code {
                        NULL = 0;
                        UNKNOWN_ERROR = 1;
                        BAD_INPUT = 2;
                        // ...
                    }
                }
            }
        }

        message SetVersion {
            message Request {
                string pageId = 1;
                string versionId = 2;
            }

            message Response {
                Error error = 1;

                message Error {
                    Code code = 1;
                    string description = 2;

                    enum Code {
                        NULL = 0;
                        UNKNOWN_ERROR = 1;
                        BAD_INPUT = 2;
                        // ...
                    }
                }
            }
        }
    }

    message File {
        message Offload {
            message Request {
                string id = 1;
                bool includeNotPinned = 2;
            }
            message Response {
                Error error = 1;
                uint64 bytesOffloaded = 2;

                message Error {
                    Code code = 1;
                    string description = 2;

                    enum Code {
                        NULL = 0;
                        UNKNOWN_ERROR = 1;
                        BAD_INPUT = 2;
                        // ...
                        NODE_NOT_STARTED = 103;
                        FILE_NOT_YET_PINNED = 104;

                    }
                }
            }
        }
        message ListOffload {
            message Request {
                repeated string onlyIds = 1; // empty means all
                bool includeNotPinned = 2; // false mean not-yet-pinned files will be not
            }

            message Response {
                Error error = 1;
                int32 filesOffloaded = 2;
                uint64 bytesOffloaded = 3;
                message Error {
                    Code code = 1;
                    string description = 2;

                    enum Code {
                        NULL = 0;
                        UNKNOWN_ERROR = 1;
                        BAD_INPUT = 2;
                        // ...
                        NODE_NOT_STARTED = 103;

                    }
                }
            }
        }
        message Upload {
            message Request {
                string url = 1;
                string localPath = 2;
                anytype.model.Block.Content.File.Type type = 3;
                bool disableEncryption = 4; // deprecated, has no affect
                anytype.model.Block.Content.File.Style style = 5;

            }

            message Response {
                Error error = 1;
                string hash = 2;

                message Error {
                    Code code = 1;
                    string description = 2;

                    enum Code {
                        NULL = 0;
                        UNKNOWN_ERROR = 1;
                        BAD_INPUT = 2;
                    }
                }
            }
        }
        message Download {
            message Request {
                string hash = 1;
                string path = 2; // path to save file. Temp directory is used if empty
            }

            message Response {
                Error error = 1;
                string localPath = 2;

                message Error {
                    Code code = 1;
                    string description = 2;

                    enum Code {
                        NULL = 0;
                        UNKNOWN_ERROR = 1;
                        BAD_INPUT = 2;
                        NOT_FOUND = 3;
                    }
                }
            }
        }
        message Drop {
            message Request {
                string contextId = 1;
                string dropTargetId = 2; // id of the simple block to insert considering position
                anytype.model.Block.Position position = 3;  // position relatively to the dropTargetId simple block
                repeated string localFilePaths = 4;
            }
            message Response {
                Error error = 1;
                ResponseEvent event = 2;
                message Error {
                    Code code = 1;
                    string description = 2;

                    enum Code {
                        NULL = 0;
                        UNKNOWN_ERROR = 1;
                        BAD_INPUT = 2;
                        // ...
                    }
                }
            }
        }
    }

    message Navigation {
        enum Context {
            Navigation = 0;
            MoveTo = 1; // do not show sets/archive
            LinkTo = 2; // same for mention, do not show sets/archive
        }

        message ListObjects {
            message Request {
                Context context = 1;
                string fullText = 2;
                int32 limit = 3;
                int32 offset = 4;
            }

            message Response {
                Error error = 1;
                repeated anytype.model.ObjectInfo objects = 2;

                message Error {
                    Code code = 1;
                    string description = 2;

                    enum Code {
                        NULL = 0;
                        UNKNOWN_ERROR = 1;
                        BAD_INPUT = 2;
                        // ...
                    }
                }
            }
        }

        /*
          * Get the info for page alongside with info for all inbound and outbound links from/to this page
        */
        message GetObjectInfoWithLinks {
            message Request {
                string objectId = 1;
                Context context = 2;
            }

            message Response {
                Error error = 1;
                anytype.model.ObjectInfoWithLinks object = 2;

                message Error {
                    Code code = 1;
                    string description = 2;

                    enum Code {
                        NULL = 0;
                        UNKNOWN_ERROR = 1;
                        BAD_INPUT = 2;
                        // ...
                    }
                }
            }
        }
    }

    message Template {
        message CreateFromObject {
            message Request {
                // id of block for making them template
                string contextId = 1;
            }

            message Response {
                Error error = 1;
                // created template id
                string id = 2;

                message Error {
                    Code code = 1;
                    string description = 2;

                    enum Code {
                        NULL = 0;
                        UNKNOWN_ERROR = 1;
                        BAD_INPUT = 2;
                        // ...
                    }
                }
            }
        }
        message CreateFromObjectType {
            message Request {
                // id of desired object type
                string objectType = 1;
            }

            message Response {
                Error error = 1;
                // created template id
                string id = 2;

                message Error {
                    Code code = 1;
                    string description = 2;

                    enum Code {
                        NULL = 0;
                        UNKNOWN_ERROR = 1;
                        BAD_INPUT = 2;
                        // ...
                    }
                }
            }
        }
        message Clone {
            message Request {
                // id of template block for cloning
                string contextId = 1;
            }

            message Response {
                Error error = 1;
                // created template id
                string id = 2;

                message Error {
                    Code code = 1;
                    string description = 2;

                    enum Code {
                        NULL = 0;
                        UNKNOWN_ERROR = 1;
                        BAD_INPUT = 2;
                        // ...
                    }
                }
            }
        }
        message ExportAll {
            message Request {
                // the path where export files will place
                string path = 1;
            }

            message Response {
                Error error = 1;
                string path = 2;
                ResponseEvent event = 3;

                message Error {
                    Code code = 1;
                    string description = 2;

                    enum Code {
                        NULL = 0;
                        UNKNOWN_ERROR = 1;
                        BAD_INPUT = 2;
                        // ...
                    }
                }
            }
        }
    }

    message LinkPreview {
        message Request {
            string url = 1;
        }

        message Response {
            Error error = 1;
            anytype.model.LinkPreview linkPreview = 2;

            message Error {
                Code code = 1;
                string description = 2;

                enum Code {
                    NULL = 0;
                    UNKNOWN_ERROR = 1;
                    BAD_INPUT = 2;
                }
            }
        }
    }

    message Unsplash {
        message Search {
            message Request {
                string query = 1; // empty means random images
                int32 limit = 2; // may be omitted if the request was cached previously with another limit
            }

            message Response {
                Error error = 1;
                repeated Picture pictures = 2;

                message Picture {
                    string id = 1;
                    string url = 2;
                    string artist = 3;
                    string artistUrl = 4;
                }

                message Error {
                    Code code = 1;
                    string description = 2;

                    enum Code {
                        NULL = 0;
                        UNKNOWN_ERROR = 1;
                        BAD_INPUT = 2;

                        RATE_LIMIT_EXCEEDED = 100;
                        // ...
                    }
                }
            }
        }

        message Download {
            message Request {
                string pictureId = 1;
            }

            message Response {
                Error error = 1;
                string hash = 2;

                message Error {
                    Code code = 1;
                    string description = 2;

                    enum Code {
                        NULL = 0;
                        UNKNOWN_ERROR = 1;
                        BAD_INPUT = 2;

                        RATE_LIMIT_EXCEEDED = 100;
                        // ...
                    }
                }
            }
        }
    }

    // Block commands
    message Block {
        message Replace {
            message Request {
                string contextId = 1;
                string blockId = 2;
                anytype.model.Block block = 3;
            }

            message Response {
                Error error = 1;
                string blockId = 2;
                ResponseEvent event = 3;

                message Error {
                    Code code = 1;
                    string description = 2;

                    enum Code {
                        NULL = 0;
                        UNKNOWN_ERROR = 1;
                        BAD_INPUT = 2;
                        // ...
                    }
                }
            }
        }

        message Split {
            message Request {
                string contextId = 1;
                string blockId = 2;
                anytype.model.Range range = 3;
                anytype.model.Block.Content.Text.Style style = 4;
                Mode mode = 5;

                enum Mode {
                    // new block will be created under existing
                    BOTTOM = 0;
                    // new block will be created above existing
                    TOP = 1;
                    // new block will be created as the first children of existing
                    INNER = 2;
                    // new block will be created after header (not required for set at client side, will auto set for title block)
                    TITLE = 3;
                }
            }

            message Response {
                Error error = 1;
                string blockId = 2;
                ResponseEvent event = 3;

                message Error {
                    Code code = 1;
                    string description = 2;

                    enum Code {
                        NULL = 0;
                        UNKNOWN_ERROR = 1;
                        BAD_INPUT = 2;
                        // ...
                    }
                }
            }
        }

        message Merge {
            message Request {
                string contextId = 1;
                string firstBlockId = 2;
                string secondBlockId = 3;
            }

            message Response {
                Error error = 1;
                ResponseEvent event = 2;

                message Error {
                    Code code = 1;
                    string description = 2;

                    enum Code {
                        NULL = 0;
                        UNKNOWN_ERROR = 1;
                        BAD_INPUT = 2;
                        // ...
                    }
                }
            }
        }

        message Copy {
            message Request {
                string contextId = 1;
                repeated anytype.model.Block blocks = 2;
                anytype.model.Range selectedTextRange = 3;
            }

            message Response {
                Error error = 1;
                string textSlot = 2;
                string htmlSlot = 3;
                repeated anytype.model.Block anySlot = 4;

                message Error {
                    Code code = 1;
                    string description = 2;

                    enum Code {
                        NULL = 0;
                        UNKNOWN_ERROR = 1;
                        BAD_INPUT = 2;
                        // ...
                    }
                }
            }
        }

        message Paste {
            message Request {
                string contextId = 1;
                string focusedBlockId = 2;
                anytype.model.Range selectedTextRange = 3;
                repeated string selectedBlockIds = 4;
                bool isPartOfBlock = 5;

                string textSlot = 6;
                string htmlSlot = 7;
                repeated anytype.model.Block anySlot = 8;
                repeated File fileSlot = 9;

                message File {
                    string name = 1;
                    bytes data = 2;
                    string localPath = 3;
                }
            }

            message Response {
                Error error = 1;
                repeated string blockIds = 2;
                int32 caretPosition = 3;
                bool isSameBlockCaret = 4;
                ResponseEvent event = 5;

                message Error {
                    Code code = 1;
                    string description = 2;

                    enum Code {
                        NULL = 0;
                        UNKNOWN_ERROR = 1;
                        BAD_INPUT = 2;
                        // ...
                    }
                }
            }
        }

        message Cut {
            message Request {
                string contextId = 1;
                repeated anytype.model.Block blocks = 2;
                anytype.model.Range selectedTextRange = 3;
            }

            message Response {
                Error error = 1;
                string textSlot = 2;
                string htmlSlot = 3;
                repeated anytype.model.Block anySlot = 4;
                ResponseEvent event = 5;

                message Error {
                    Code code = 1;
                    string description = 2;

                    enum Code {
                        NULL = 0;
                        UNKNOWN_ERROR = 1;
                        BAD_INPUT = 2;
                        // ...
                    }
                }
            }
        }

        message Upload {
            message Request {
                string contextId = 1;
                string blockId = 2;
                string filePath = 3;
                string url = 4;
            }

            message Response {
                Error error = 1;
                ResponseEvent event = 2;

                message Error {
                    Code code = 1;
                    string description = 2;

                    enum Code {
                        NULL = 0;
                        UNKNOWN_ERROR = 1;
                        BAD_INPUT = 2;
                        // ...
                    }
                }
            }
        }

        message Download {
            message Request {
                string contextId = 1;
                string blockId = 2;
            }

            message Response {
                Error error = 1;
                ResponseEvent event = 2;

                message Error {
                    Code code = 1;
                    string description = 2;

                    enum Code {
                        NULL = 0;
                        UNKNOWN_ERROR = 1;
                        BAD_INPUT = 2;
                        // ...
                    }
                }
            }
        }

        /*
         * Create a Smart/Internal block. Request can contain a block with a content, or it can be an empty block with a specific block.content.
         * **Example scenario**
         * 1A. Create Page on a dashboard
         *     1. Front -> MW: Rpc.Block.Create.Request(blockId:dashboard.id, position:bottom, block: emtpy block with page content and id = "")
         *     2. Front -> MW: Rpc.Block.Close.Request(block: dashboard.id)
         *     3. Front <- MW: Rpc.Block.Close.Response(err)
         *     4. Front <- MW: Rpc.Block.Create.Response(page.id)
         *     5. Front <- MW: Rpc.Block.Open.Response(err)
         *     6. Front <- MW: Event.Block.Show(page)
         * 1B. Create Page on a Page
         *     1. Front -> MW: Rpc.Block.Create.Request(blockId:dashboard.id, position:bottom, block: emtpy block with page content and id = "")
         *     2. Front <- MW: Rpc.Block.Create.Response(newPage.id)
         *     3. Front <- MW: Event.Block.Show(newPage)
        */
        message Create {
            // common simple block command
            message Request {
                string contextId = 1; // id of the context object
                string targetId = 2; // id of the closest block
                anytype.model.Block block = 3;
                anytype.model.Block.Position position = 4;
            }

            message Response {
                Error error = 1;
                string blockId = 2;
                ResponseEvent event = 3;

                message Error {
                    Code code = 1;
                    string description = 2;

                    enum Code {
                        NULL = 0;
                        UNKNOWN_ERROR = 1;
                        BAD_INPUT = 2;
                        // ...
                    }
                }
            }
        }

        /*
         * Remove blocks from the childrenIds of its parents
        */
        message ListDelete {
            message Request {
                string contextId = 1; // id of the context object
                repeated string blockIds = 2; // targets to remove

            }

            message Response {
                Error error = 1;
                ResponseEvent event = 2;

                message Error {
                    Code code = 1;
                    string description = 2;

                    enum Code {
                        NULL = 0;
                        UNKNOWN_ERROR = 1;
                        BAD_INPUT = 2;
                        // ...
                    }
                }
            }
        }

        message SetFields {
            message Request {
                string contextId = 1;
                string blockId = 2;
                google.protobuf.Struct fields = 3;
            }

            message Response {
                Error error = 1;
                ResponseEvent event = 2;

                message Error {
                    Code code = 1;
                    string description = 2;

                    enum Code {
                        NULL = 0;
                        UNKNOWN_ERROR = 1;
                        BAD_INPUT = 2;
                        // ...
                    }
                }
            }
        }

        message ListSetAlign {
            message Request {
                string contextId = 1;
                repeated string blockIds = 2; // when empty - align will be applied as layoutAlign
                anytype.model.Block.Align align = 3;
            }

            message Response {
                Error error = 1;
                ResponseEvent event = 2;

                message Error {
                    Code code = 1;
                    string description = 2;

                    enum Code {
                        NULL = 0;
                        UNKNOWN_ERROR = 1;
                        BAD_INPUT = 2;
                        // ...
                    }
                }
            }
        }

        message ListSetFields {
            message Request {
                string contextId = 1;
                repeated BlockField blockFields = 2;

                message BlockField {
                    string blockId = 1;
                    google.protobuf.Struct fields = 2;
                }
            }
            message Response {
                Error error = 1;
                ResponseEvent event = 2;

                message Error {
                    Code code = 1;
                    string description = 2;

                    enum Code {
                        NULL = 0;
                        UNKNOWN_ERROR = 1;
                        BAD_INPUT = 2;
                        // ...
                    }
                }
            }
        }

        /*
       * Makes blocks copy by given ids and paste it to shown place
      */
        message ListDuplicate {
            message Request {
                string contextId = 1; // id of the context object
                string targetId = 2; // id of the closest block
                repeated string blockIds = 3; // id of block for duplicate
                anytype.model.Block.Position position = 4;
            }

            message Response {
                Error error = 1;
                repeated string blockIds = 2;
                ResponseEvent event = 3;

                message Error {
                    Code code = 1;
                    string description = 2;

                    enum Code {
                        NULL = 0;
                        UNKNOWN_ERROR = 1;
                        BAD_INPUT = 2;
                        // ...
                    }
                }
            }
        }

        message ListUpdate {
            message Request {
                string contextId = 1;
                repeated string blockIds = 2;
                oneof field {
                    Text text = 3;
                    string backgroundColor = 4;
                    anytype.model.Block.Align align = 5;
                    google.protobuf.Struct fields = 6;
                    anytype.model.Block.Content.Div.Style divStyle = 7;
                    model.Block.Content.File.Style fileStyle = 8;
                }
                message Text {
                    oneof field {
                        anytype.model.Block.Content.Text.Style style = 1;
                        string color = 2;
                        anytype.model.Block.Content.Text.Mark mark = 3;
                    }
                }
            }
        }

        message ListConvertToObjects {
            message Request {
                string contextId = 1;
                repeated string blockIds = 2;
                string objectType = 3;
            }

            message Response {
                Error error = 1;
                repeated string linkIds = 2;

                message Error {
                    Code code = 1;
                    string description = 2;

                    enum Code {
                        NULL = 0;
                        UNKNOWN_ERROR = 1;
                        BAD_INPUT = 2;
                        // ...
                    }
                }
            }
        }

        message ListMoveToExistingObject {
            message Request {
                string contextId = 1;
                repeated string blockIds = 2;
                string targetContextId = 3;
                string dropTargetId = 4; // id of the simple block to insert considering position
                anytype.model.Block.Position position = 5; // position relatively to the dropTargetId simple block
            }

            message Response {
                Error error = 1;
                ResponseEvent event = 2;

                message Error {
                    Code code = 1;
                    string description = 2;

                    enum Code {
                        NULL = 0;
                        UNKNOWN_ERROR = 1;
                        BAD_INPUT = 2;
                        // ...
                    }
                }
            }
        }

        message ListMoveToNewObject {
            message Request {
                string contextId = 1;
                repeated string blockIds = 2;
                google.protobuf.Struct details = 3; // new object details
                string dropTargetId = 4; // id of the simple block to insert considering position
                anytype.model.Block.Position position = 5; // position relatively to the dropTargetId simple block
            }

            message Response {
                Error error = 1;
                string linkId = 2;
                ResponseEvent event = 3;

                message Error {
                    Code code = 1;
                    string description = 2;

                    enum Code {
                        NULL = 0;
                        UNKNOWN_ERROR = 1;
                        BAD_INPUT = 2;
                        // ...
                    }
                }
            }
        }

        message ListTurnInto {
            message Request {
                string contextId = 1;
                repeated string blockIds = 2;
                anytype.model.Block.Content.Text.Style style = 3;
            }
            message Response {
                Error error = 1;
                ResponseEvent event = 2;

                message Error {
                    Code code = 1;
                    string description = 2;

                    enum Code {
                        NULL = 0;
                        UNKNOWN_ERROR = 1;
                        BAD_INPUT = 2;
                        // ...
                    }
                }
            }
        }

        message ListSetBackgroundColor {
            message Request {
                string contextId = 1;
                repeated string blockIds = 2;
                string color = 3;
            }

            message Response {
                Error error = 1;
                ResponseEvent event = 2;

                message Error {
                    Code code = 1;
                    string description = 2;

                    enum Code {
                        NULL = 0;
                        UNKNOWN_ERROR = 1;
                        BAD_INPUT = 2;
                        // ...
                    }
                }
            }
        }

        message Export {
            message Request {
                string contextId = 1;
                repeated anytype.model.Block blocks = 2;
            }

            message Response {
                Error error = 1;
                string path = 2;
                ResponseEvent event = 3;

                message Error {
                    Code code = 1;
                    string description = 2;

                    enum Code {
                        NULL = 0;
                        UNKNOWN_ERROR = 1;
                        BAD_INPUT = 2;
                        // ...
                    }
                }
            }
        }
    }

    message BlockLatex {
        message SetText {
            message Request {
                string contextId = 1;
                string blockId = 2;
                string text = 3;
            }

            message Response {
                Error error = 1;
                ResponseEvent event = 2;

                message Error {
                    Code code = 1;
                    string description = 2;

                    enum Code {
                        NULL = 0;
                        UNKNOWN_ERROR = 1;
                        BAD_INPUT = 2;
                        // ...
                    }
                }
            }
        }
    }

    message BlockText {
        message SetText {
            message Request {
                string contextId = 1;
                string blockId = 2;
                string text = 3;
                anytype.model.Block.Content.Text.Marks marks = 4;
            }

            message Response {
                Error error = 1;
                ResponseEvent event = 2;

                message Error {
                    Code code = 1;
                    string description = 2;

                    enum Code {
                        NULL = 0;
                        UNKNOWN_ERROR = 1;
                        BAD_INPUT = 2;
                        // ...
                    }
                }
            }
        }

        message SetColor {
            message Request {
                string contextId = 1;
                string blockId = 2;
                string color = 3;
            }

            message Response {
                Error error = 1;
                ResponseEvent event = 2;

                message Error {
                    Code code = 1;
                    string description = 2;

                    enum Code {
                        NULL = 0;
                        UNKNOWN_ERROR = 1;
                        BAD_INPUT = 2;
                        // ...
                    }
                }
            }
        }

        message SetMarks {
            /*
            * Get marks list in the selected range in text block.
           */
            message Get {
                message Request {
                    string contextId = 1;
                    string blockId = 2;
                    anytype.model.Range range = 3;
                }

                message Response {
                    Error error = 1;
                    ResponseEvent event = 2;

                    message Error {
                        Code code = 1;
                        string description = 2;

                        enum Code {
                            NULL = 0;
                            UNKNOWN_ERROR = 1;
                            BAD_INPUT = 2;
                            // ...
                        }
                    }
                }
            }
        }

        message SetStyle {
            message Request {
                string contextId = 1;
                string blockId = 2;
                anytype.model.Block.Content.Text.Style style = 3;
            }

            message Response {
                Error error = 1;
                ResponseEvent event = 2;

                message Error {
                    Code code = 1;
                    string description = 2;

                    enum Code {
                        NULL = 0;
                        UNKNOWN_ERROR = 1;
                        BAD_INPUT = 2;
                        // ...
                    }
                }
            }
        }

        message SetChecked {
            message Request {
                string contextId = 1;
                string blockId = 2;
                bool checked = 3;
            }

            message Response {
                Error error = 1;
                ResponseEvent event = 2;

                message Error {
                    Code code = 1;
                    string description = 2;

                    enum Code {
                        NULL = 0;
                        UNKNOWN_ERROR = 1;
                        BAD_INPUT = 2;
                        // ...
                    }
                }
            }
        }

        message SetIcon {
            message Request {
                string contextId = 1;
                string blockId = 2;
                string iconImage = 3; // in case both image and emoji are set, image has a priority to show
                string iconEmoji = 5;
            }

            message Response {
                Error error = 1;
                ResponseEvent event = 2;

                message Error {
                    Code code = 1;
                    string description = 2;

                    enum Code {
                        NULL = 0;
                        UNKNOWN_ERROR = 1;
                        BAD_INPUT = 2;
                        // ...
                    }
                }
            }
        }

        message ListSetStyle {
            message Request {
                string contextId = 1;
                repeated string blockIds = 2;
                anytype.model.Block.Content.Text.Style style = 3;
            }

            message Response {
                Error error = 1;
                ResponseEvent event = 2;

                message Error {
                    Code code = 1;
                    string description = 2;

                    enum Code {
                        NULL = 0;
                        UNKNOWN_ERROR = 1;
                        BAD_INPUT = 2;
                        // ...
                    }
                }
            }
        }

        message ListSetColor {
            message Request {
                string contextId = 1;
                repeated string blockIds = 2;
                string color = 3;
            }

            message Response {
                Error error = 1;
                ResponseEvent event = 2;

                message Error {
                    Code code = 1;
                    string description = 2;

                    enum Code {
                        NULL = 0;
                        UNKNOWN_ERROR = 1;
                        BAD_INPUT = 2;
                        // ...
                    }
                }
            }
        }

        message ListSetMark {
            message Request {
                string contextId = 1;
                repeated string blockIds = 2;
                anytype.model.Block.Content.Text.Mark mark = 3;
            }

            message Response {
                Error error = 1;
                ResponseEvent event = 2;

                message Error {
                    Code code = 1;
                    string description = 2;

                    enum Code {
                        NULL = 0;
                        UNKNOWN_ERROR = 1;
                        BAD_INPUT = 2;
                        // ...
                    }
                }
            }
        }
    }

    message BlockFile {
        message SetName {
            message Request {
                string contextId = 1;
                string blockId = 2;
                string name = 3;
            }

            message Response {
                Error error = 1;
                ResponseEvent event = 2;

                message Error {
                    Code code = 1;
                    string description = 2;

                    enum Code {
                        NULL = 0;
                        UNKNOWN_ERROR = 1;
                        BAD_INPUT = 2;
                        // ...
                    }
                }
            }
        }
        message CreateAndUpload {
            message Request {
                string contextId = 1;
                string targetId = 2;
                anytype.model.Block.Position position = 3;
                string url = 4;
                string localPath = 5;
                anytype.model.Block.Content.File.Type fileType = 6;
            }

            message Response {
                Error error = 1;
                string blockId = 2;
                ResponseEvent event = 3;

                message Error {
                    Code code = 1;
                    string description = 2;

                    enum Code {
                        NULL = 0;
                        UNKNOWN_ERROR = 1;
                        BAD_INPUT = 2;
                    }
                }
            }
        }
        message ListSetStyle {
            message Request {
                string contextId = 1;
                repeated string blockIds = 2;
                model.Block.Content.File.Style style = 3;
            }

            message Response {
                Error error = 1;
                ResponseEvent event = 2;

                message Error {
                    Code code = 1;
                    string description = 2;

                    enum Code {
                        NULL = 0;
                        UNKNOWN_ERROR = 1;
                        BAD_INPUT = 2;
                        // ...
                    }
                }
            }
        }
    }

    message BlockImage {
        message SetName {
            message Request {
                string contextId = 1;
                string blockId = 2;
                string name = 3;
            }

            message Response {
                Error error = 1;

                message Error {
                    Code code = 1;
                    string description = 2;

                    enum Code {
                        NULL = 0;
                        UNKNOWN_ERROR = 1;
                        BAD_INPUT = 2;
                        // ...
                    }
                }
            }
        }

        message SetWidth {
            message Request {
                string contextId = 1;
                string blockId = 2;
                int32 width = 3;
            }

            message Response {
                Error error = 1;

                message Error {
                    Code code = 1;
                    string description = 2;

                    enum Code {
                        NULL = 0;
                        UNKNOWN_ERROR = 1;
                        BAD_INPUT = 2;
                        // ...
                    }
                }
            }
        }
    }

    message BlockVideo {
        message SetName {
            message Request {
                string contextId = 1;
                string blockId = 2;
                string name = 3;
            }

            message Response {
                Error error = 1;

                message Error {
                    Code code = 1;
                    string description = 2;

                    enum Code {
                        NULL = 0;
                        UNKNOWN_ERROR = 1;
                        BAD_INPUT = 2;
                        // ...
                    }
                }
            }
        }

        message SetWidth {
            message Request {
                string contextId = 1;
                string blockId = 2;
                int32 width = 3;
            }

            message Response {
                Error error = 1;

                message Error {
                    Code code = 1;
                    string description = 2;

                    enum Code {
                        NULL = 0;
                        UNKNOWN_ERROR = 1;
                        BAD_INPUT = 2;
                        // ...
                    }
                }
            }
        }
    }

    message BlockLink {
        message CreateWithObject {
            message Request {
                string contextId = 1; // id of the context object
                google.protobuf.Struct details = 3; // new object details
                string templateId = 5; // optional template id for creating from template

                // link block params
                string targetId = 2; // id of the closest simple block
                anytype.model.Block.Position position = 4;
                google.protobuf.Struct fields = 6; // link block fields
            }

            message Response {
                Error error = 1;
                string blockId = 2;
                string targetId = 3;
                ResponseEvent event = 4;

                message Error {
                    Code code = 1;
                    string description = 2;

                    enum Code {
                        NULL = 0;
                        UNKNOWN_ERROR = 1;
                        BAD_INPUT = 2;
                        // ...
                    }
                }
            }
        }
        message ListSetAppearance {
            message Request {
                string contextId = 1;
                repeated string blockIds = 2;
                anytype.model.Block.Content.Link.IconSize iconSize = 4;
                anytype.model.Block.Content.Link.CardStyle cardStyle = 5;
                anytype.model.Block.Content.Link.Description description = 6;
                repeated string relations = 7;
            }

            message Response {
                Error error = 1;
                ResponseEvent event = 2;

                message Error {
                    Code code = 1;
                    string description = 2;

                    enum Code {
                        NULL = 0;
                        UNKNOWN_ERROR = 1;
                        BAD_INPUT = 2;
                        // ...
                    }
                }
            }
       }
    }

    message BlockRelation {
        message SetKey {
            message Request {
                string contextId = 1;
                string blockId = 2;
                string key = 3;
            }

            message Response {
                Error error = 1;
                ResponseEvent event = 2;

                message Error {
                    Code code = 1;
                    string description = 2;

                    enum Code {
                        NULL = 0;
                        UNKNOWN_ERROR = 1;
                        BAD_INPUT = 2;
                    }
                }
            }
        }
        message Add {
            message Request {
                string contextId = 1;
                string blockId = 2;
                anytype.model.Relation relation = 3;
            }

            message Response {
                Error error = 1;
                ResponseEvent event = 2;

                message Error {
                    Code code = 1;
                    string description = 2;

                    enum Code {
                        NULL = 0;
                        UNKNOWN_ERROR = 1;
                        BAD_INPUT = 2;
                    }
                }
            }
        }
    }

    message BlockBookmark {
        message Fetch {
            message Request {
                string contextId = 1;
                string blockId = 2;
                string url = 3;
            }

            message Response {
                Error error = 1;
                ResponseEvent event = 2;

                message Error {
                    Code code = 1;
                    string description = 2;

                    enum Code {
                        NULL = 0;
                        UNKNOWN_ERROR = 1;
                        BAD_INPUT = 2;
                    }
                }
            }
        }

        message CreateAndFetch {
            message Request {
                string contextId = 1;
                string targetId = 2;
                anytype.model.Block.Position position = 3;
                string url = 4;
            }

            message Response {
                Error error = 1;
                string blockId = 2;
                ResponseEvent event = 3;

                message Error {
                    Code code = 1;
                    string description = 2;

                    enum Code {
                        NULL = 0;
                        UNKNOWN_ERROR = 1;
                        BAD_INPUT = 2;
                    }
                }
            }
        }
    }

    message BlockDiv {
        message ListSetStyle {
            message Request {
                string contextId = 1;
                repeated string blockIds = 2;
                anytype.model.Block.Content.Div.Style style = 3;
            }

            message Response {
                Error error = 1;
                ResponseEvent event = 2;

                message Error {
                    Code code = 1;
                    string description = 2;

                    enum Code {
                        NULL = 0;
                        UNKNOWN_ERROR = 1;
                        BAD_INPUT = 2;
                        // ...
                    }
                }
            }
        }
    }

    message BlockDataview {
        message View {
            message Create {
                message Request {
                    string contextId = 1;
                    string blockId = 2; // id of dataview block to insert the new block
                    anytype.model.Block.Content.Dataview.View view = 4;
                }

                message Response {
                    Error error = 1;
                    ResponseEvent event = 2;
                    string viewId = 3;

                    message Error {
                        Code code = 1;
                        string description = 2;

                        enum Code {
                            NULL = 0;
                            UNKNOWN_ERROR = 1;
                            BAD_INPUT = 2;
                            // ...
                        }
                    }
                }
            }
            message Update {
                message Request {
                    string contextId = 1;
                    string blockId = 2; // id of dataview block to update
                    string viewId = 3; // id of view to update
                    anytype.model.Block.Content.Dataview.View view = 4;
                }

                message Response {
                    Error error = 1;
                    ResponseEvent event = 2;

                    message Error {
                        Code code = 1;
                        string description = 2;

                        enum Code {
                            NULL = 0;
                            UNKNOWN_ERROR = 1;
                            BAD_INPUT = 2;
                            // ...
                        }
                    }
                }
            }
            message Delete {
                message Request {
                    string contextId = 1; // id of the context object
                    string blockId = 2; // id of the dataview
                    string viewId = 4; // id of the view to remove
                }

                message Response {
                    Error error = 1;
                    ResponseEvent event = 2;

                    message Error {
                        Code code = 1;
                        string description = 2;

                        enum Code {
                            NULL = 0;
                            UNKNOWN_ERROR = 1;
                            BAD_INPUT = 2;
                            // ...
                        }
                    }
                }
            }
            message SetPosition {
                message Request {
                    string contextId = 1; // id of the context object
                    string blockId = 2; // id of the dataview
                    string viewId = 4; // id of the view to remove
                    uint32 position = 5; // index of view position (0 - means first)
                }
                message Response {
                    Error error = 1;
                    ResponseEvent event = 2;

                    message Error {
                        Code code = 1;
                        string description = 2;

                        enum Code {
                            NULL = 0;
                            UNKNOWN_ERROR = 1;
                            BAD_INPUT = 2;
                            // ...
                        }
                    }
                }
            }
            // set the current active view (persisted only within a session)
            message SetActive {
                message Request {
                    string contextId = 1;
                    string blockId = 2; // id of dataview block
                    string viewId = 3; // id of active view
                    uint32 offset = 4;
                    uint32 limit = 5;
                }
                message Response {
                    Error error = 1;
                    ResponseEvent event = 2;

                    message Error {
                        Code code = 1;
                        string description = 2;

                        enum Code {
                            NULL = 0;
                            UNKNOWN_ERROR = 1;
                            BAD_INPUT = 2;
                            // ...
                        }
                    }
                }
            }
        }
        message Relation {
            message Add {
                message Request {
                    string contextId = 1;
                    string blockId = 2; // id of dataview block to add relation
                    anytype.model.Relation relation = 3;
                }

                message Response {
                    Error error = 1;
                    ResponseEvent event = 2;
                    string relationKey = 3; // deprecated
                    anytype.model.Relation relation = 4;

                    message Error {
                        Code code = 1;
                        string description = 2;

                        enum Code {
                            NULL = 0;
                            UNKNOWN_ERROR = 1;
                            BAD_INPUT = 2;
                        }
                    }
                }
            }
            message Update {
                message Request {
                    string contextId = 1;
                    string blockId = 2; // id of dataview block to add relation
                    string relationKey = 3; // key of relation to update
                    anytype.model.Relation relation = 4;
                }

                message Response {
                    Error error = 1;
                    ResponseEvent event = 2;

                    message Error {
                        Code code = 1;
                        string description = 2;

                        enum Code {
                            NULL = 0;
                            UNKNOWN_ERROR = 1;
                            BAD_INPUT = 2;
                        }
                    }
                }
            }
            message Delete {
                message Request {
                    string contextId = 1;
                    string blockId = 2; // id of dataview block to add relation
                    string relationKey = 3;
                }

                message Response {
                    Error error = 1;
                    ResponseEvent event = 3;

                    message Error {
                        Code code = 1;
                        string description = 2;

                        enum Code {
                            NULL = 0;
                            UNKNOWN_ERROR = 1;
                            BAD_INPUT = 2;
                        }
                    }
                }
            }
            message ListAvailable {
                message Request {
                    string contextId = 1;
                    string blockId = 2;
                }

                message Response {
                    Error error = 1;
                    repeated anytype.model.Relation relations = 2;

                    message Error {
                        Code code = 1;
                        string description = 2;

                        enum Code {
                            NULL = 0;
                            UNKNOWN_ERROR = 1;
                            BAD_INPUT = 2;
                            NOT_A_DATAVIEW_BLOCK = 3;
                            // ...
                        }
                    }
                }
            }
        }
        message SetSource {
            message Request {
                string contextId = 1;
                string blockId = 2;
                repeated string source = 3;
            }

            message Response {
                Error error = 1;
                ResponseEvent event = 4;

                message Error {
                    Code code = 1;
                    string description = 2;

                    enum Code {
                        NULL = 0;
                        UNKNOWN_ERROR = 1;
                        BAD_INPUT = 2;
                    }
                }
            }
        }
    }

    message BlockDataviewRecord {
        message Update {
            message Request {
                string contextId = 1;
                string blockId = 2;
                string recordId = 3;
                google.protobuf.Struct record = 4;
            }

            message Response {
                Error error = 1;

                message Error {
                    Code code = 1;
                    string description = 2;

                    enum Code {
                        NULL = 0;
                        UNKNOWN_ERROR = 1;
                        BAD_INPUT = 2;
                        // ...
                    }
                }
            }
        }
        message Delete {
            message Request {
                string contextId = 1;
                string blockId = 2;
                string recordId = 3;
            }

            message Response {
                Error error = 1;
                ResponseEvent event = 2;

                message Error {
                    Code code = 1;
                    string description = 2;

                    enum Code {
                        NULL = 0;
                        UNKNOWN_ERROR = 1;
                        BAD_INPUT = 2;
                        // ...
                    }
                }
            }
        }
        message Create {
            message Request {
                string contextId = 1;
                string blockId = 2;
                google.protobuf.Struct record = 3;
                string templateId = 4;
            }

            message Response {
                Error error = 1;
                google.protobuf.Struct record = 2;

                message Error {
                    Code code = 1;
                    string description = 2;

                    enum Code {
                        NULL = 0;
                        UNKNOWN_ERROR = 1;
                        BAD_INPUT = 2;
                        // ...
                    }
                }
            }
        }
        message RelationOption {
            // Add may return existing option in case object specified with recordId already have the option with the same name or ID
            message Add {
                message Request {
                    string contextId = 1;
                    string blockId = 2; // id of dataview block to add relation
                    string relationKey = 3; // relation key to add the option
                    anytype.model.Relation.Option option = 4; // id of select options will be autogenerated
                    string recordId = 5; // id of record which is used to add an option
                }

                message Response {
                    Error error = 1;
                    ResponseEvent event = 2;
                    anytype.model.Relation.Option option = 3;

                    message Error {
                        Code code = 1;
                        string description = 2;

                        enum Code {
                            NULL = 0;
                            UNKNOWN_ERROR = 1;
                            BAD_INPUT = 2;
                        }
                    }
                }
            }
            message Update {
                message Request {
                    string contextId = 1;
                    string blockId = 2; // id of dataview block to add relation
                    string relationKey = 3; // relation key to add the option
                    anytype.model.Relation.Option option = 4; // id of select options will be autogenerated
                    string recordId = 5; // id of record which is used to update an option
                }

                message Response {
                    Error error = 1;
                    ResponseEvent event = 2;

                    message Error {
                        Code code = 1;
                        string description = 2;

                        enum Code {
                            NULL = 0;
                            UNKNOWN_ERROR = 1;
                            BAD_INPUT = 2;
                        }
                    }
                }
            }
            message Delete {
                message Request {
                    string contextId = 1;
                    string blockId = 2; // id of dataview block to add relation
                    string relationKey = 3; // relation key to add the option
                    string optionId = 4; // id of select options to remove
                    string recordId = 5; // id of record which is used to delete an option
                }

                message Response {
                    Error error = 1;
                    ResponseEvent event = 2;

                    message Error {
                        Code code = 1;
                        string description = 2;

                        enum Code {
                            NULL = 0;
                            UNKNOWN_ERROR = 1;
                            BAD_INPUT = 2;
                        }
                    }
                }
            }
        }
    }

    message Debug {
        message logInfo {
            string id = 1;
            string head = 2;
            bool headDownloaded = 3;
            int32 totalRecords = 4;
            int32 totalSize = 5;
            int32 firstRecordTs = 6;
            int32 firstRecordVer = 7;
            int32 lastRecordTs = 8;
            int32 lastRecordVer = 9;
            int32 lastPullSecAgo = 10;
            string upStatus = 11;
            string downStatus = 12;
            string error = 13;
        }

        message threadInfo {
            string id = 1;
            int32 logsWithDownloadedHead = 2;
            int32 logsWithWholeTreeDownloaded = 3;

            repeated logInfo logs = 4;
            bool ownLogHasCafeReplicator = 5;
            int32 cafeLastPullSecAgo = 6;
            string cafeUpStatus = 7;
            string cafeDownStatus = 8;
            int32 totalRecords = 9;
            int32 totalSize = 10;
            string error = 11;

        }

        message Sync {
            message Request {
                int32 recordsTraverseLimit = 1; // 0 means no limit
                bool skipEmptyLogs = 2; // do not set if you want the whole picture
                bool tryToDownloadRemoteRecords = 3; // if try we will try to download remote records in case missing
            }

            message Response {
                Error error = 1;
                repeated threadInfo threads = 2;
                string deviceId = 3;
                int32 totalThreads = 4;
                int32 threadsWithoutReplInOwnLog = 5;
                int32 threadsWithoutHeadDownloaded = 6;
                int32 totalRecords = 7;
                int32 totalSize = 8;

                message Error {
                    Code code = 1;
                    string description = 2;

                    enum Code {
                        NULL = 0;
                        UNKNOWN_ERROR = 1;
                        BAD_INPUT = 2;
                        // ...
                    }
                }
            }
        }

        message Thread {
            message Request {
                string threadId = 1;
                bool skipEmptyLogs = 2; // do not set if you want the whole picture
                bool tryToDownloadRemoteRecords = 3; // if try we will try to download remote records in case missing
            }

            message Response {
                Error error = 1;
                threadInfo info = 2;

                message Error {
                    Code code = 1;
                    string description = 2;

                    enum Code {
                        NULL = 0;
                        UNKNOWN_ERROR = 1;
                        BAD_INPUT = 2;
                        // ...
                    }
                }
            }
        }

        message Tree {
            message Request {
                string objectId = 1;
                string path = 2;
                bool unanonymized = 3; // set to true to disable mocking of the actual data inside changes
                bool generateSvg = 4; // set to true to write both ZIP and SVG files
            }

            message Response {
                Error error = 1;
                string filename = 2;

                message Error {
                    Code code = 1;
                    string description = 2;

                    enum Code {
                        NULL = 0;
                        UNKNOWN_ERROR = 1;
                        BAD_INPUT = 2;
                        // ...
                    }
                }
            }
        }

        message ExportLocalstore {
            message Request {
                // the path where export files will place
                string path = 1;
                // ids of documents for export, when empty - will export all available docs
                repeated string docIds = 2;
            }

            message Response {
                Error error = 1;
                string path = 2;
                ResponseEvent event = 3;

                message Error {
                    Code code = 1;
                    string description = 2;

                    enum Code {
                        NULL = 0;
                        UNKNOWN_ERROR = 1;
                        BAD_INPUT = 2;
                        // ...
                    }
                }
            }
        }

        message Ping {
            message Request {
                int32 index = 1;
                int32 numberOfEventsToSend = 2;
            }

            message Response {
                Error error = 1;
                int32 index = 2;

                message Error {
                    Code code = 1;
                    string description = 2;

                    enum Code {
                        NULL = 0;
                        UNKNOWN_ERROR = 1;
                        BAD_INPUT = 2;
                    }
                }
            }
        }
    }

    message Metrics {
        message SetParameters {
            message Request {
                string platform = 1;
            }

            message Response {
                Error error = 1;
                message Error {
                    Code code = 1;
                    string description = 2;

                    enum Code {
                        NULL = 0;
                        UNKNOWN_ERROR = 1;
                        BAD_INPUT = 2;
                        // ...
                    }
                }
            }
        }
    }

    message Log {
        message Send {
            message Request {
                string message = 1;
                Level level = 2;

                enum Level {
                    DEBUG = 0;
                    ERROR = 1;
                    FATAL = 2;
                    INFO = 3;
                    PANIC = 4;
                    WARNING = 5;
                }
            }

            message Response {
                Error error = 1;

                message Error {
                    Code code = 1;
                    string description = 2;

                    enum Code {
                        NULL = 0;
                        UNKNOWN_ERROR = 1;
                        BAD_INPUT = 2;

                        NOT_FOUND = 101;
                        TIMEOUT = 102;
                    }
                }
            }
        }
    }

    message Process {
        message Cancel {
            message Request {
                string id = 1;
            }

            message Response {
                Error error = 1;

                message Error {
                    Code code = 1;
                    string description = 2;

                    enum Code {
                        NULL = 0;
                        UNKNOWN_ERROR = 1;
                        BAD_INPUT = 2;
                    }
                }
            }
        }
    }

    message GenericErrorResponse {
        Error error = 1;
        message Error {
            Code code = 1;
            string description = 2;

            enum Code {
                NULL = 0;
                UNKNOWN_ERROR = 1;
                BAD_INPUT = 2;
                // ...
            }
        }
    }
}

message Empty {

}<|MERGE_RESOLUTION|>--- conflicted
+++ resolved
@@ -105,12 +105,7 @@
             */
             message Response {
                 Error error = 1;
-<<<<<<< HEAD
-                repeated string linkIds = 2;
-                ResponseEvent event = 3;
-=======
                 string mnemonic = 2; // Mnemonic of a new account (sequence of words, divided by spaces)
->>>>>>> 6004d1ca
 
                 message Error {
                     Code code = 1;
@@ -2603,6 +2598,7 @@
             message Response {
                 Error error = 1;
                 repeated string linkIds = 2;
+                ResponseEvent event = 3;
 
                 message Error {
                     Code code = 1;
