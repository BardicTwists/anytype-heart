--- conflicted
+++ resolved
@@ -2236,7 +2236,32 @@
         }
     }
 
-<<<<<<< HEAD
+    message Page {
+        message Create {
+            message Request {
+                google.protobuf.Struct details = 1; // page details
+            }
+
+            message Response {
+                Error error = 1;
+                string pageId = 3;
+                ResponseEvent event = 4;
+
+                message Error {
+                    Code code = 1;
+                    string description = 2;
+
+                    enum Code {
+                        NULL = 0;
+                        UNKNOWN_ERROR = 1;
+                        BAD_INPUT = 2;
+                        // ...
+                    }
+                }
+            }
+        }
+    }
+
     message ObjectType {
         message List {
             message Request {
@@ -2263,31 +2288,19 @@
         message Create {
             message Request {
                 anytype.relation.ObjectType objectType = 1;
-=======
-    message Page {
-        message Create {
-            message Request {
-                google.protobuf.Struct details = 1; // page details
->>>>>>> 9b2dbfa9
-            }
-
-            message Response {
-                Error error = 1;
-<<<<<<< HEAD
-=======
-                string pageId = 3;
-                ResponseEvent event = 4;
->>>>>>> 9b2dbfa9
-
-                message Error {
-                    Code code = 1;
-                    string description = 2;
-
-                    enum Code {
-                        NULL = 0;
-                        UNKNOWN_ERROR = 1;
-                        BAD_INPUT = 2;
-<<<<<<< HEAD
+            }
+
+            message Response {
+                Error error = 1;
+
+                message Error {
+                    Code code = 1;
+                    string description = 2;
+
+                    enum Code {
+                        NULL = 0;
+                        UNKNOWN_ERROR = 1;
+                        BAD_INPUT = 2;
                         UNKNOWN_OBJECT_TYPE_URL = 3;
                         // ...
                     }
@@ -2369,13 +2382,6 @@
                 }
             }
         }
-=======
-                        // ...
-                    }
-                }
-            }
-        }
->>>>>>> 9b2dbfa9
     }
 
 }
