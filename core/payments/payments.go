--- conflicted
+++ resolved
@@ -694,30 +694,6 @@
 }
 
 func (s *service) GetVerificationEmail(ctx context.Context, req *pb.RpcMembershipGetVerificationEmailRequest) (*pb.RpcMembershipGetVerificationEmailResponse, error) {
-<<<<<<< HEAD
-	// 1 - send request
-	bsr := proto.GetVerificationEmailRequest{
-		// payment node will check if signature matches with this OwnerAnyID
-		OwnerAnyId:              s.wallet.Account().SignKey.GetPublic().Account(),
-		Email:                   req.Email,
-		SubscribeToNewsletter:   req.SubscribeToNewsletter,
-		InsiderTipsAndTutorials: req.InsiderTipsAndTutorials,
-		IsOnboardingList:        req.IsOnboardingList,
-	}
-
-	payload, err := bsr.MarshalVT()
-	if err != nil {
-		log.Error("can not marshal GetVerificationEmailRequest", zap.Error(err))
-		return nil, ErrCanNotSign
-	}
-
-	privKey := s.wallet.GetAccountPrivkey()
-	signature, err := privKey.Sign(payload)
-	if err != nil {
-		log.Error("can not sign GetVerificationEmailRequest", zap.Error(err))
-		return nil, ErrCanNotSign
-	}
-=======
 	if req.IsOnboardingList {
 		// special logics just for onboarding list:
 		// use email collector to save email to the DB/PP node (should work offline too)
@@ -726,7 +702,6 @@
 			log.Error("can not set email", zap.Error(err))
 			return nil, err
 		}
->>>>>>> 603aa185
 
 		// default OK response
 		return &pb.RpcMembershipGetVerificationEmailResponse{
@@ -1042,7 +1017,7 @@
 		Code:            code,
 	}
 
-	payload, err := codeInfo.Marshal()
+	payload, err := codeInfo.MarshalVT()
 	if err != nil {
 		log.Error("can not marshal CodeGetInfoRequest", zap.Error(err))
 		return nil, ErrCanNotSign
@@ -1095,7 +1070,7 @@
 		RequestedAnyName: nameservice.NsNameToFullName(nsName, nsNameType),
 	}
 
-	payload, err := codeRedeem.Marshal()
+	payload, err := codeRedeem.MarshalVT()
 
 	if err != nil {
 		log.Error("can not marshal CodeRedeemRequest", zap.Error(err))
