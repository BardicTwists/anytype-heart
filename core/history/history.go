package history

import (
	"fmt"
	"time"

	"github.com/anytypeio/go-anytype-middleware/change"
	"github.com/anytypeio/go-anytype-middleware/core/anytype"
	"github.com/anytypeio/go-anytype-middleware/core/block/editor/state"
	"github.com/anytypeio/go-anytype-middleware/core/block/editor/template"
	"github.com/anytypeio/go-anytype-middleware/core/block/meta"
	"github.com/anytypeio/go-anytype-middleware/pb"
	"github.com/anytypeio/go-anytype-middleware/pkg/lib/core"
	"github.com/anytypeio/go-anytype-middleware/pkg/lib/core/smartblock"
	"github.com/anytypeio/go-anytype-middleware/pkg/lib/logging"
	"github.com/anytypeio/go-anytype-middleware/util/slice"
)

const versionGroupInterval = time.Minute * 5

var log = logging.Logger("anytype-mw-history")

func NewHistory(a anytype.Service, bs BlockService, m meta.Service) History {
	return &history{
		a:    a,
		bs:   bs,
		meta: m,
	}
}

type History interface {
	Show(pageId, versionId string) (bs *pb.EventBlockShow, ver *pb.RpcHistoryVersionsVersion, err error)
	Versions(pageId, lastVersionId string, limit int) (resp []*pb.RpcHistoryVersionsVersion, err error)
	SetVersion(pageId, versionId string) (err error)
}

type BlockService interface {
	ResetToState(pageId string, s *state.State) (err error)
}

type history struct {
	a    anytype.Service
	bs   BlockService
	meta meta.Service
}

func (h *history) Show(pageId, versionId string) (bs *pb.EventBlockShow, ver *pb.RpcHistoryVersionsVersion, err error) {
	s, ver, err := h.buildState(pageId, versionId)
	if err != nil {
		return
	}

	metaD := h.meta.FetchMeta(s.DepSmartIds())
	details := make([]*pb.EventBlockSetDetails, 0, len(metaD))
	objectTypePerObject := make([]*pb.EventBlockShowObjectTypePerObject, 0, len(metaD))
	var uniqueObjTypes []string
	sbType, err := smartblock.SmartBlockTypeFromID(pageId)
	if err != nil {
		return nil, nil, fmt.Errorf("incorrect sb type: %w", err)
	}
	metaD = append(metaD, meta.Meta{BlockId: pageId, SmartBlockMeta: core.SmartBlockMeta{ObjectTypes: s.ObjectTypes(), Details: s.Details()}})
	for _, m := range metaD {
		details = append(details, &pb.EventBlockSetDetails{
			Id:      m.BlockId,
			Details: m.Details,
		})
		e := &pb.EventBlockShowObjectTypePerObject{
			ObjectId: m.BlockId,
		}
		if len(m.ObjectTypes) > 0 {
			if len(m.ObjectTypes) > 1 {
				log.Error("object has more than 1 object type which is not supported on clients. types are truncated")
			}
			e.ObjectType = m.ObjectTypes[0]
		}
		objectTypePerObject = append(objectTypePerObject, e)
		if slice.FindPos(uniqueObjTypes, e.ObjectType) == -1 {
			uniqueObjTypes = append(uniqueObjTypes, e.ObjectType)
		}
	}

	objectTypes := h.meta.FetchObjectTypes(uniqueObjTypes)
	return &pb.EventBlockShow{
		RootId:              pageId,
		Type:                anytype.SmartBlockTypeToProto(sbType),
		Blocks:              s.Blocks(),
		Details:             details,
		ObjectTypePerObject: objectTypePerObject,
		ObjectTypes:         objectTypes,
	}, ver, nil
}

func (h *history) Versions(pageId, lastVersionId string, limit int) (resp []*pb.RpcHistoryVersionsVersion, err error) {
	if limit <= 0 {
		limit = 100
	}
	profileId, profileName, err := h.getProfileInfo()
	if err != nil {
		return
	}
	var includeLastId = true

	reverse := func(vers []*pb.RpcHistoryVersionsVersion) []*pb.RpcHistoryVersionsVersion {
		for i, j := 0, len(vers)-1; i < j; i, j = i+1, j-1 {
			vers[i], vers[j] = vers[j], vers[i]
		}
		return vers
	}

	for len(resp) < limit {
		tree, _, e := h.buildTree(pageId, lastVersionId, includeLastId)
		if e != nil {
			return nil, e
		}
		var data []*pb.RpcHistoryVersionsVersion

		tree.Iterate(tree.RootId(), func(c *change.Change) (isContinue bool) {
			data = append(data, &pb.RpcHistoryVersionsVersion{
				Id:          c.Id,
				PreviousIds: c.PreviousIds,
				AuthorId:    profileId,
				AuthorName:  profileName,
				Time:        c.Timestamp,
			})
			return true
		})
		if len(data[0].PreviousIds) == 0 {
			if h.isEmpty(tree.Get(data[0].Id)) {
				data = data[1:]
			}
			resp = append(data, resp...)
			break
		} else {
			resp = append(data, resp...)
			lastVersionId = tree.RootId()
			includeLastId = false
		}

		if len(data) == 0 {
			break
		}

	}

	resp = reverse(resp)

	var groupId int64
	var nextVersionTimestamp int64

	for i := 0; i < len(resp); i++ {
		if nextVersionTimestamp-resp[i].Time > int64(versionGroupInterval.Seconds()) {
			groupId++
		}
		nextVersionTimestamp = resp[i].Time
		resp[i].GroupId = groupId
	}

	return
}

func (h *history) isEmpty(c *change.Change) bool {
	if c.Snapshot != nil && c.Snapshot.Data != nil {
		if c.Snapshot.Data.Details != nil && c.Snapshot.Data.Details.Fields != nil && len(c.Snapshot.Data.Details.Fields) > 0 {
			return false
		}
		for _, b := range c.Snapshot.Data.Blocks {
			if b.GetSmartblock() != nil && b.GetLayout() != nil {
				return false
			}
		}
		return true
	}
	return false
}

func (h *history) SetVersion(pageId, versionId string) (err error) {
	s, _, err := h.buildState(pageId, versionId)
	if err != nil {
		return
	}
	return h.bs.ResetToState(pageId, s)
}

func (h *history) buildTree(pageId, versionId string, includeLastId bool) (tree *change.Tree, blockType smartblock.SmartBlockType, err error) {
	sb, err := h.a.GetBlock(pageId)
	if err != nil {
		err = fmt.Errorf("history: anytype.GetBlock error: %v", err)
		return
	}
	if tree, err = change.BuildTreeBefore(sb, versionId, includeLastId); err != nil {
		return
	}
	return tree, sb.Type(), nil
}

func (h *history) buildState(pageId, versionId string) (s *state.State, ver *pb.RpcHistoryVersionsVersion, err error) {
	tree, sbType, err := h.buildTree(pageId, versionId, true)
	if err != nil {
		return
	}
	root := tree.Root()
	if root == nil || root.GetSnapshot() == nil {
		return nil, nil, fmt.Errorf("root missing or not a snapshot")
	}
	s = state.NewDocFromSnapshot(pageId, root.GetSnapshot()).(*state.State)
	s.SetChangeId(root.Id)
	st, err := change.BuildStateSimpleCRDT(s, tree)
	if err != nil {
		return
	}
	if _, _, err = state.ApplyStateFast(st); err != nil {
		return
	}
	switch sbType {
	case smartblock.SmartBlockTypePage, smartblock.SmartBlockTypeProfilePage, smartblock.SmartBlockTypeSet:
		// todo: set case not handled
		template.InitTemplate(s, template.WithTitle)
	}
	s.BlocksInit()
	if ch := tree.Get(versionId); ch != nil {
		profileId, profileName, e := h.getProfileInfo()
		if e != nil {
			err = e
			return
		}
		ver = &pb.RpcHistoryVersionsVersion{
			Id:          ch.Id,
			PreviousIds: ch.PreviousIds,
			AuthorId:    profileId,
			AuthorName:  profileName,
			Time:        ch.Timestamp,
		}
	}
	return
}

func (h *history) getProfileInfo() (profileId, profileName string, err error) {
<<<<<<< HEAD
	profileId = h.a.PredefinedBlocks().Profile
	ps := h.a.ObjectStore()
	if ps == nil {
		return
	}
	profileDetails, err := ps.GetDetails(profileId)
=======
	profileId = h.a.ProfileID()
	lp, err := h.a.LocalProfile()
>>>>>>> cff00803
	if err != nil {
		return
	}
	profileName = lp.Name
	return
}<|MERGE_RESOLUTION|>--- conflicted
+++ resolved
@@ -235,17 +235,8 @@
 }
 
 func (h *history) getProfileInfo() (profileId, profileName string, err error) {
-<<<<<<< HEAD
-	profileId = h.a.PredefinedBlocks().Profile
-	ps := h.a.ObjectStore()
-	if ps == nil {
-		return
-	}
-	profileDetails, err := ps.GetDetails(profileId)
-=======
 	profileId = h.a.ProfileID()
 	lp, err := h.a.LocalProfile()
->>>>>>> cff00803
 	if err != nil {
 		return
 	}
