package core

import (
	"context"
	"errors"

	"github.com/gogo/protobuf/types"

	"github.com/anyproto/anytype-heart/core/block"
	"github.com/anyproto/anytype-heart/core/block/object/objectcreator"
	"github.com/anyproto/anytype-heart/core/domain"
	"github.com/anyproto/anytype-heart/pb"
	"github.com/anyproto/anytype-heart/pkg/lib/bundle"
<<<<<<< HEAD
=======
	"github.com/anyproto/anytype-heart/pkg/lib/core/smartblock"
	"github.com/anyproto/anytype-heart/pkg/lib/pb/model"
	"github.com/anyproto/anytype-heart/util/pbtypes"
>>>>>>> edb5cc24
)

func (mw *Middleware) ObjectCreate(cctx context.Context, req *pb.RpcObjectCreateRequest) *pb.RpcObjectCreateResponse {
	ctx := mw.newContext(cctx)
	response := func(code pb.RpcObjectCreateResponseErrorCode, id string, newDetails *types.Struct, err error) *pb.RpcObjectCreateResponse {
		m := &pb.RpcObjectCreateResponse{Error: &pb.RpcObjectCreateResponseError{Code: code}, Details: newDetails, ObjectId: id}
		if err != nil {
			m.Error.Description = getErrorDescription(err)
		} else {
			m.Event = mw.getResponseEvent(ctx)
			m.Details = newDetails
		}
		return m
	}

	creator := getService[objectcreator.Service](mw)
	createReq := objectcreator.CreateObjectRequest{
		Details:       domain.NewDetailsFromProto(req.Details),
		InternalFlags: req.InternalFlags,
		TemplateId:    req.TemplateId,
	}
	id, newDetails, err := creator.CreateObjectUsingObjectUniqueTypeKey(cctx, req.SpaceId, req.ObjectTypeUniqueKey, createReq)
	if err != nil {
		return response(pb.RpcObjectCreateResponseError_UNKNOWN_ERROR, "", nil, err)
	}
<<<<<<< HEAD
	return response(pb.RpcObjectCreateResponseError_NULL, id, newDetails.ToProto(), nil)
=======
	if req.WithChat || model.ObjectTypeLayout(pbtypes.GetInt64(newDetails, bundle.RelationKeyLayout.String())) == model.ObjectType_chat {
		_, err = mw.addChat(cctx, id)
		if err != nil {
			return response(pb.RpcObjectCreateResponseError_UNKNOWN_ERROR, "", nil, err)
		}
	}
	return response(pb.RpcObjectCreateResponseError_NULL, id, newDetails, nil)
>>>>>>> edb5cc24
}

// TODO Should be in object creator service
func (mw *Middleware) addChat(cctx context.Context, objectId string) (string, error) {
	var spaceId string
	err := mw.doBlockService(func(bs *block.Service) error {
		sb, err := bs.GetObject(cctx, objectId)
		if err != nil {
			return err
		}
		spaceId = sb.SpaceID()
		return nil
	})
	if err != nil {
		return "", err
	}

	chatDetails := &types.Struct{Fields: map[string]*types.Value{}}
	chatUniqueKey, err := domain.NewUniqueKey(smartblock.SmartBlockTypeChatDerivedObject, objectId)
	if err != nil {
		return "", err
	}
	chatDetails.Fields[bundle.RelationKeyUniqueKey.String()] = pbtypes.String(chatUniqueKey.Marshal())

	chatReq := objectcreator.CreateObjectRequest{
		ObjectTypeKey: bundle.TypeKeyChatDerived,
		Details:       chatDetails,
	}

	chatId, _, err := getService[objectcreator.Service](mw).CreateObject(cctx, spaceId, chatReq)
	if err != nil {
		return "", err
	}

	err = mw.doBlockService(func(bs *block.Service) (err error) {
		return bs.ModifyDetails(objectId, func(current *types.Struct) (*types.Struct, error) {
			if current == nil {
				return nil, errors.New("object not found")
			}
			current.Fields[bundle.RelationKeyChatId.String()] = pbtypes.String(chatId)
			current.Fields[bundle.RelationKeyHasChat.String()] = pbtypes.Bool(true)
			return current, nil
		})
	})
	return chatId, err
}

func (mw *Middleware) ObjectChatAdd(cctx context.Context, req *pb.RpcObjectChatAddRequest) *pb.RpcObjectChatAddResponse {
	chatId, err := mw.addChat(cctx, req.ObjectId)

	code := mapErrorCode(err,
		errToCode(err, pb.RpcObjectChatAddResponseError_UNKNOWN_ERROR),
	)

	return &pb.RpcObjectChatAddResponse{
		Error: &pb.RpcObjectChatAddResponseError{
			Code:        code,
			Description: getErrorDescription(err),
		},
		ChatId: chatId,
	}
}

func (mw *Middleware) ObjectCreateSet(cctx context.Context, req *pb.RpcObjectCreateSetRequest) *pb.RpcObjectCreateSetResponse {
	ctx := mw.newContext(cctx)
	response := func(code pb.RpcObjectCreateSetResponseErrorCode, id string, newDetails *types.Struct, err error) *pb.RpcObjectCreateSetResponse {
		m := &pb.RpcObjectCreateSetResponse{Error: &pb.RpcObjectCreateSetResponseError{Code: code}, ObjectId: id}
		if err != nil {
			m.Error.Description = getErrorDescription(err)
		} else {
			m.Event = mw.getResponseEvent(ctx)
			m.Details = newDetails
		}
		return m
	}

	if req.Details == nil {
		req.Details = &types.Struct{}
	}
	if req.Details.Fields == nil {
		req.Details.Fields = map[string]*types.Value{}
	}
	details := domain.NewDetailsFromProto(req.Details)
	details.SetStringList(bundle.RelationKeySetOf, req.Source)

	creator := getService[objectcreator.Service](mw)
	createReq := objectcreator.CreateObjectRequest{
		ObjectTypeKey: bundle.TypeKeySet,
		InternalFlags: req.InternalFlags,
		Details:       details,
	}
	id, newDetails, err := creator.CreateObject(cctx, req.SpaceId, createReq)
	if err != nil {
		if errors.Is(err, block.ErrUnknownObjectType) {
			return response(pb.RpcObjectCreateSetResponseError_UNKNOWN_OBJECT_TYPE_URL, "", nil, err)
		}
		return response(pb.RpcObjectCreateSetResponseError_UNKNOWN_ERROR, "", nil, err)
	}
<<<<<<< HEAD

	return response(pb.RpcObjectCreateSetResponseError_NULL, id, newDetails.ToProto(), nil)
=======
	if req.WithChat {
		_, err = mw.addChat(cctx, id)
		if err != nil {
			return response(pb.RpcObjectCreateSetResponseError_UNKNOWN_ERROR, "", nil, err)
		}
	}
	return response(pb.RpcObjectCreateSetResponseError_NULL, id, newDetails, nil)
>>>>>>> edb5cc24
}

func (mw *Middleware) ObjectCreateBookmark(cctx context.Context, req *pb.RpcObjectCreateBookmarkRequest) *pb.RpcObjectCreateBookmarkResponse {
	response := func(code pb.RpcObjectCreateBookmarkResponseErrorCode, id string, details *types.Struct, err error) *pb.RpcObjectCreateBookmarkResponse {
		m := &pb.RpcObjectCreateBookmarkResponse{Error: &pb.RpcObjectCreateBookmarkResponseError{Code: code}, ObjectId: id, Details: details}
		if err != nil {
			m.Error.Description = getErrorDescription(err)
		}
		return m
	}

	creator := getService[objectcreator.Service](mw)
	createReq := objectcreator.CreateObjectRequest{
		ObjectTypeKey: bundle.TypeKeyBookmark,
		Details:       domain.NewDetailsFromProto(req.Details),
	}
	id, newDetails, err := creator.CreateObject(cctx, req.SpaceId, createReq)
	if err != nil {
		return response(pb.RpcObjectCreateBookmarkResponseError_UNKNOWN_ERROR, "", nil, err)
	}
<<<<<<< HEAD
	return response(pb.RpcObjectCreateBookmarkResponseError_NULL, id, newDetails.ToProto(), nil)
=======
	if req.WithChat {
		_, err = mw.addChat(cctx, id)
		if err != nil {
			return response(pb.RpcObjectCreateBookmarkResponseError_UNKNOWN_ERROR, "", newDetails, err)
		}
	}
	return response(pb.RpcObjectCreateBookmarkResponseError_NULL, id, newDetails, nil)
>>>>>>> edb5cc24
}

func (mw *Middleware) ObjectCreateObjectType(cctx context.Context, req *pb.RpcObjectCreateObjectTypeRequest) *pb.RpcObjectCreateObjectTypeResponse {
	response := func(code pb.RpcObjectCreateObjectTypeResponseErrorCode, id string, details *types.Struct, err error) *pb.RpcObjectCreateObjectTypeResponse {
		m := &pb.RpcObjectCreateObjectTypeResponse{ObjectId: id, Details: details, Error: &pb.RpcObjectCreateObjectTypeResponseError{Code: code}}
		if err != nil {
			m.Error.Description = getErrorDescription(err)
		}
		return m
	}

	creator := getService[objectcreator.Service](mw)
	createReq := objectcreator.CreateObjectRequest{
		ObjectTypeKey: bundle.TypeKeyObjectType,
		InternalFlags: req.InternalFlags,
		Details:       domain.NewDetailsFromProto(req.Details),
	}
	id, newDetails, err := creator.CreateObject(cctx, req.SpaceId, createReq)
	if err != nil {
		return response(pb.RpcObjectCreateObjectTypeResponseError_UNKNOWN_ERROR, "", nil, err)
	}

	return response(pb.RpcObjectCreateObjectTypeResponseError_NULL, id, newDetails.ToProto(), nil)
}

func (mw *Middleware) ObjectCreateRelation(cctx context.Context, req *pb.RpcObjectCreateRelationRequest) *pb.RpcObjectCreateRelationResponse {
	response := func(id string, object *domain.Details, err error) *pb.RpcObjectCreateRelationResponse {
		if err != nil {
			return &pb.RpcObjectCreateRelationResponse{
				Error: &pb.RpcObjectCreateRelationResponseError{
					Code:        pb.RpcObjectCreateRelationResponseError_UNKNOWN_ERROR,
					Description: getErrorDescription(err),
				},
			}
		}
		key := object.GetString(bundle.RelationKeyRelationKey)
		return &pb.RpcObjectCreateRelationResponse{
			Error: &pb.RpcObjectCreateRelationResponseError{
				Code: pb.RpcObjectCreateRelationResponseError_NULL,
			},
			ObjectId: id,
			Key:      key,
			Details:  object.ToProto(),
		}
	}
	creator := getService[objectcreator.Service](mw)
	createReq := objectcreator.CreateObjectRequest{
		ObjectTypeKey: bundle.TypeKeyRelation,
		Details:       domain.NewDetailsFromProto(req.Details),
	}
	id, newDetails, err := creator.CreateObject(cctx, req.SpaceId, createReq)
	if err != nil {
		return response("", nil, err)
	}
	return response(id, newDetails, err)
}

func (mw *Middleware) ObjectCreateRelationOption(cctx context.Context, req *pb.RpcObjectCreateRelationOptionRequest) *pb.RpcObjectCreateRelationOptionResponse {
	response := func(id string, newDetails *types.Struct, err error) *pb.RpcObjectCreateRelationOptionResponse {
		if err != nil {
			return &pb.RpcObjectCreateRelationOptionResponse{
				Error: &pb.RpcObjectCreateRelationOptionResponseError{
					Code:        pb.RpcObjectCreateRelationOptionResponseError_UNKNOWN_ERROR,
					Description: getErrorDescription(err),
				},
			}
		}
		return &pb.RpcObjectCreateRelationOptionResponse{
			Error: &pb.RpcObjectCreateRelationOptionResponseError{
				Code: pb.RpcObjectCreateRelationOptionResponseError_NULL,
			},
			ObjectId: id,
			Details:  newDetails,
		}
	}

	creator := getService[objectcreator.Service](mw)
	createReq := objectcreator.CreateObjectRequest{
		ObjectTypeKey: bundle.TypeKeyRelationOption,
		Details:       domain.NewDetailsFromProto(req.Details),
	}
	id, newDetails, err := creator.CreateObject(cctx, req.SpaceId, createReq)
	return response(id, newDetails.ToProto(), err)
}

func (mw *Middleware) ObjectCreateFromUrl(cctx context.Context, req *pb.RpcObjectCreateFromUrlRequest) *pb.RpcObjectCreateFromUrlResponse {
	response := func(code pb.RpcObjectCreateFromUrlResponseErrorCode, id string, err error, newDetails *types.Struct) *pb.RpcObjectCreateFromUrlResponse {
		m := &pb.RpcObjectCreateFromUrlResponse{Details: newDetails, Error: &pb.RpcObjectCreateFromUrlResponseError{Code: code}, ObjectId: id}
		if err != nil {
			m.Error.Description = getErrorDescription(err)
		}
		return m
	}
	bs := getService[*block.Service](mw)

	id, newDetails, err := bs.CreateObjectFromUrl(cctx, req)
	if err != nil {
		return response(pb.RpcObjectCreateFromUrlResponseError_UNKNOWN_ERROR, "", err, nil)
	}
<<<<<<< HEAD
	return response(pb.RpcObjectCreateFromUrlResponseError_NULL, id, nil, newDetails.ToProto())
=======
	if req.WithChat {
		_, err = mw.addChat(cctx, id)
		if err != nil {
			return response(pb.RpcObjectCreateFromUrlResponseError_UNKNOWN_ERROR, "", err, nil)
		}
	}
	return response(pb.RpcObjectCreateFromUrlResponseError_NULL, id, nil, newDetails)
>>>>>>> edb5cc24
}<|MERGE_RESOLUTION|>--- conflicted
+++ resolved
@@ -11,12 +11,9 @@
 	"github.com/anyproto/anytype-heart/core/domain"
 	"github.com/anyproto/anytype-heart/pb"
 	"github.com/anyproto/anytype-heart/pkg/lib/bundle"
-<<<<<<< HEAD
-=======
 	"github.com/anyproto/anytype-heart/pkg/lib/core/smartblock"
 	"github.com/anyproto/anytype-heart/pkg/lib/pb/model"
 	"github.com/anyproto/anytype-heart/util/pbtypes"
->>>>>>> edb5cc24
 )
 
 func (mw *Middleware) ObjectCreate(cctx context.Context, req *pb.RpcObjectCreateRequest) *pb.RpcObjectCreateResponse {
@@ -42,17 +39,13 @@
 	if err != nil {
 		return response(pb.RpcObjectCreateResponseError_UNKNOWN_ERROR, "", nil, err)
 	}
-<<<<<<< HEAD
+	if req.WithChat || model.ObjectTypeLayout(pbtypes.GetInt64(newDetails, bundle.RelationKeyLayout.String())) == model.ObjectType_chat {
+		_, err = mw.addChat(cctx, id)
+		if err != nil {
+			return response(pb.RpcObjectCreateResponseError_UNKNOWN_ERROR, "", nil, err)
+		}
+	}
 	return response(pb.RpcObjectCreateResponseError_NULL, id, newDetails.ToProto(), nil)
-=======
-	if req.WithChat || model.ObjectTypeLayout(pbtypes.GetInt64(newDetails, bundle.RelationKeyLayout.String())) == model.ObjectType_chat {
-		_, err = mw.addChat(cctx, id)
-		if err != nil {
-			return response(pb.RpcObjectCreateResponseError_UNKNOWN_ERROR, "", nil, err)
-		}
-	}
-	return response(pb.RpcObjectCreateResponseError_NULL, id, newDetails, nil)
->>>>>>> edb5cc24
 }
 
 // TODO Should be in object creator service
@@ -151,18 +144,13 @@
 		}
 		return response(pb.RpcObjectCreateSetResponseError_UNKNOWN_ERROR, "", nil, err)
 	}
-<<<<<<< HEAD
-
+	if req.WithChat {
+		_, err = mw.addChat(cctx, id)
+		if err != nil {
+			return response(pb.RpcObjectCreateSetResponseError_UNKNOWN_ERROR, "", nil, err)
+		}
+	}
 	return response(pb.RpcObjectCreateSetResponseError_NULL, id, newDetails.ToProto(), nil)
-=======
-	if req.WithChat {
-		_, err = mw.addChat(cctx, id)
-		if err != nil {
-			return response(pb.RpcObjectCreateSetResponseError_UNKNOWN_ERROR, "", nil, err)
-		}
-	}
-	return response(pb.RpcObjectCreateSetResponseError_NULL, id, newDetails, nil)
->>>>>>> edb5cc24
 }
 
 func (mw *Middleware) ObjectCreateBookmark(cctx context.Context, req *pb.RpcObjectCreateBookmarkRequest) *pb.RpcObjectCreateBookmarkResponse {
@@ -183,17 +171,13 @@
 	if err != nil {
 		return response(pb.RpcObjectCreateBookmarkResponseError_UNKNOWN_ERROR, "", nil, err)
 	}
-<<<<<<< HEAD
+	if req.WithChat {
+		_, err = mw.addChat(cctx, id)
+		if err != nil {
+			return response(pb.RpcObjectCreateBookmarkResponseError_UNKNOWN_ERROR, "", newDetails, err)
+		}
+	}
 	return response(pb.RpcObjectCreateBookmarkResponseError_NULL, id, newDetails.ToProto(), nil)
-=======
-	if req.WithChat {
-		_, err = mw.addChat(cctx, id)
-		if err != nil {
-			return response(pb.RpcObjectCreateBookmarkResponseError_UNKNOWN_ERROR, "", newDetails, err)
-		}
-	}
-	return response(pb.RpcObjectCreateBookmarkResponseError_NULL, id, newDetails, nil)
->>>>>>> edb5cc24
 }
 
 func (mw *Middleware) ObjectCreateObjectType(cctx context.Context, req *pb.RpcObjectCreateObjectTypeRequest) *pb.RpcObjectCreateObjectTypeResponse {
@@ -293,15 +277,11 @@
 	if err != nil {
 		return response(pb.RpcObjectCreateFromUrlResponseError_UNKNOWN_ERROR, "", err, nil)
 	}
-<<<<<<< HEAD
+	if req.WithChat {
+		_, err = mw.addChat(cctx, id)
+		if err != nil {
+			return response(pb.RpcObjectCreateFromUrlResponseError_UNKNOWN_ERROR, "", err, nil)
+		}
+	}
 	return response(pb.RpcObjectCreateFromUrlResponseError_NULL, id, nil, newDetails.ToProto())
-=======
-	if req.WithChat {
-		_, err = mw.addChat(cctx, id)
-		if err != nil {
-			return response(pb.RpcObjectCreateFromUrlResponseError_UNKNOWN_ERROR, "", err, nil)
-		}
-	}
-	return response(pb.RpcObjectCreateFromUrlResponseError_NULL, id, nil, newDetails)
->>>>>>> edb5cc24
 }