--- conflicted
+++ resolved
@@ -20,19 +20,8 @@
 	sessionToken string
 }
 
-<<<<<<< HEAD
-func NewContext(cctx context.Context, spaceID string, opts ...ContextOption) Context {
-	// if spaceID == "" {
-	// 	panic("spaceID is empty")
-	// }
-	ctx := &sessionContext{
-		spaceID: spaceID,
-		ctx:     cctx,
-	}
-=======
 func NewContext(opts ...ContextOption) Context {
 	ctx := &sessionContext{}
->>>>>>> 226e0ee1
 	for _, apply := range opts {
 		apply(ctx)
 	}
