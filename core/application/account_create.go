--- conflicted
+++ resolved
@@ -120,11 +120,7 @@
 				LocalPath: req.GetAvatarLocalPath(),
 				Type:      model.BlockContentFile_Image,
 			},
-<<<<<<< HEAD
-			ObjectOrigin: objectorigin.ObjectOriginNone(),
-=======
 			ObjectOrigin: objectorigin.None(),
->>>>>>> ed3ff491
 		})
 		if err != nil {
 			log.Warnf("can't add avatar: %v", err)
