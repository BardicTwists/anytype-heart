package filesync

import (
	"context"
<<<<<<< HEAD
	"errors"
	"fmt"
=======
>>>>>>> cdc2dc6f
	"io"
	"net/http"
	"sync"
	"time"

	"github.com/anyproto/any-sync/app"
	"github.com/anyproto/any-sync/app/logger"
	"github.com/anyproto/any-sync/commonfile/fileservice"
	ipld "github.com/ipfs/go-ipld-format"
	"go.uber.org/zap"

	"github.com/anyproto/anytype-heart/core/domain"
	"github.com/anyproto/anytype-heart/core/event"
	"github.com/anyproto/anytype-heart/core/files/filehelper"
	"github.com/anyproto/anytype-heart/core/filestorage/rpcstore"
	"github.com/anyproto/anytype-heart/pb"
	"github.com/anyproto/anytype-heart/pkg/lib/datastore"
	"github.com/anyproto/anytype-heart/pkg/lib/datastore/clientds"
	"github.com/anyproto/anytype-heart/pkg/lib/localstore/filestore"
	"github.com/anyproto/anytype-heart/util/persistentqueue"
)

const CName = "filesync"

var log = logger.NewNamed(CName)

var loopTimeout = time.Minute

type StatusCallback func(fileObjectId string) error

type FileSync interface {
	AddFile(fileObjectId string, fileId domain.FullFileId, uploadedByUser, imported bool) (err error)
	UploadSynchronously(spaceId string, fileId domain.FileId) error
	OnUploadStarted(StatusCallback)
	OnUploaded(StatusCallback)
	OnLimited(StatusCallback)
	DeleteFile(objectId string, fileId domain.FullFileId) (err error)
	DeleteFileSynchronously(fileId domain.FullFileId) (err error)
	UpdateNodeUsage(ctx context.Context) error
	NodeUsage(ctx context.Context) (usage NodeUsage, err error)
	SpaceStat(ctx context.Context, spaceId string) (ss SpaceStat, err error)
	FileStat(ctx context.Context, spaceId string, fileId domain.FileId) (fs FileStat, err error)
	FileListStats(ctx context.Context, spaceId string, hashes []domain.FileId) ([]FileStat, error)
	DebugQueue(*http.Request) (*QueueInfo, error)
	SendImportEvents()
	ClearImportEvents()
	CalculateFileSize(ctx context.Context, spaceId string, fileId domain.FileId) (int, error)
	app.ComponentRunnable
}

type QueueInfo struct {
	UploadingQueue      []string
	RetryUploadingQueue []string
	DeletionQueue       []string
	RetryDeletionQueue  []string
}

type SyncStatus struct {
	QueueLen int
}

type fileSync struct {
	store           *fileSyncStore
	dbProvider      datastore.Datastore
	rpcStore        rpcstore.RpcStore
	loopCtx         context.Context
	loopCancel      context.CancelFunc
	uploadPingCh    chan struct{}
	removePingCh    chan struct{}
	dagService      ipld.DAGService
	fileStore       filestore.FileStore
	eventSender     event.Sender
	onUploaded      StatusCallback
	onUploadStarted StatusCallback
	onLimited       StatusCallback

	uploadingQueue      *persistentqueue.Queue[*QueueItem]
	retryUploadingQueue *persistentqueue.Queue[*QueueItem]
	deletionQueue       *persistentqueue.Queue[*QueueItem]
	retryDeletionQueue  *persistentqueue.Queue[*QueueItem]

	importEventsMutex sync.Mutex
	importEvents      []*pb.Event
}

func New() FileSync {
	return &fileSync{}
}

func (s *fileSync) Init(a *app.App) (err error) {
	s.dbProvider = app.MustComponent[datastore.Datastore](a)
	s.rpcStore = a.MustComponent(rpcstore.CName).(rpcstore.Service).NewStore()
	s.dagService = a.MustComponent(fileservice.CName).(fileservice.FileService).DAGService()
	s.fileStore = app.MustComponent[filestore.FileStore](a)
	s.eventSender = app.MustComponent[event.Sender](a)
	s.removePingCh = make(chan struct{})
	s.uploadPingCh = make(chan struct{})
	db, err := s.dbProvider.LocalStorage()
	if err != nil {
		return
	}
	s.uploadingQueue = persistentqueue.New(persistentqueue.NewBadgerStorage(db, uploadingKeyPrefix, makeQueueItem), log.Logger, s.uploadingHandler)
	s.retryUploadingQueue = persistentqueue.New(persistentqueue.NewBadgerStorage(db, retryUploadingKeyPrefix, makeQueueItem), log.Logger, s.retryingHandler, persistentqueue.WithHandlerTickPeriod(loopTimeout))
	s.deletionQueue = persistentqueue.New(persistentqueue.NewBadgerStorage(db, deletionKeyPrefix, makeQueueItem), log.Logger, s.deletionHandler)
	s.retryDeletionQueue = persistentqueue.New(persistentqueue.NewBadgerStorage(db, retryDeletionKeyPrefix, makeQueueItem), log.Logger, s.retryDeletionHandler, persistentqueue.WithHandlerTickPeriod(loopTimeout))
	return
}

func (s *fileSync) dagServiceForSpace(spaceID string) ipld.DAGService {
	return filehelper.NewDAGServiceWithSpaceID(spaceID, s.dagService)
}

func (s *fileSync) OnUploaded(callback StatusCallback) {
	s.onUploaded = callback
}

func (s *fileSync) OnUploadStarted(callback StatusCallback) {
	s.onUploadStarted = callback
}

func (s *fileSync) OnLimited(callback StatusCallback) {
	s.onLimited = callback
}

func (s *fileSync) Name() (name string) {
	return CName
}

func makeQueueItem() *QueueItem {
	return &QueueItem{}
}

func (s *fileSync) Run(ctx context.Context) (err error) {
	db, err := s.dbProvider.LocalStorage()
	if err != nil {
		if errors.Is(err, clientds.ErrSpaceStoreNotAvailable) {
			db, err = f.dbProvider.LocalStorage()
			if err != nil {
				return err
			}
		} else {
			return err
		}
	}
	s.store, err = newFileSyncStore(db)
	if err != nil {
		return
	}

	s.uploadingQueue.Run()
	s.retryUploadingQueue.Run()
	s.deletionQueue.Run()
	s.retryDeletionQueue.Run()

	s.loopCtx, s.loopCancel = context.WithCancel(context.Background())
	go s.runNodeUsageUpdater()
	return
}

func (s *fileSync) Close(ctx context.Context) error {
	if s.loopCancel != nil {
		s.loopCancel()
	}
	// Don't wait
	go func() {
		if closer, ok := s.rpcStore.(io.Closer); ok {
			if err := closer.Close(); err != nil {
				log.Error("can't close rpc store", zap.Error(err))
			}
		}
	}()

	if s.uploadingQueue != nil {
		if err := s.uploadingQueue.Close(); err != nil {
			log.Error("can't close uploading queue: %v", zap.Error(err))
		}
	}
	if s.retryUploadingQueue != nil {
		if err := s.retryUploadingQueue.Close(); err != nil {
			log.Error("can't close retrying queue: %v", zap.Error(err))
		}
	}
	if s.deletionQueue != nil {
		if err := s.deletionQueue.Close(); err != nil {
			log.Error("can't close deletion queue: %v", zap.Error(err))
		}
	}
	if s.retryDeletionQueue != nil {
		if err := s.retryDeletionQueue.Close(); err != nil {
			log.Error("can't close retry deletion queue: %v", zap.Error(err))
		}
	}

	return nil
}<|MERGE_RESOLUTION|>--- conflicted
+++ resolved
@@ -2,11 +2,8 @@
 
 import (
 	"context"
-<<<<<<< HEAD
 	"errors"
 	"fmt"
-=======
->>>>>>> cdc2dc6f
 	"io"
 	"net/http"
 	"sync"
