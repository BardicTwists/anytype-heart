package filestorage

import (
	"context"
	"sync"

	"github.com/anyproto/any-sync/app"
	"github.com/anyproto/any-sync/commonfile/fileblockstore"
	"github.com/anyproto/any-sync/commonfile/fileproto/fileprotoerr"
	blocks "github.com/ipfs/go-block-format"
	"github.com/ipfs/go-cid"

	"github.com/anyproto/anytype-heart/core/domain"
)

type inMemBlockStore struct {
	data map[string]blocks.Block
	mu   sync.Mutex
}

var _ FileStorage = (*inMemBlockStore)(nil)

// NewInMemory creates new in-memory store for testing purposes
func NewInMemory() FileStorage {
	return &inMemBlockStore{
		data: make(map[string]blocks.Block),
	}
}

func (i *inMemBlockStore) Init(a *app.App) (err error) {
	return
}

func (i *inMemBlockStore) Name() string {
	return fileblockstore.CName
}

func (i *inMemBlockStore) Run(ctx context.Context) (err error) {
	return
}

func (i *inMemBlockStore) Close(ctx context.Context) (err error) {
	return
}

func (i *inMemBlockStore) Get(ctx context.Context, k cid.Cid) (blocks.Block, error) {
	i.mu.Lock()
	defer i.mu.Unlock()
	if b := i.data[k.KeyString()]; b != nil {
		return b, nil
	}
	return nil, fileprotoerr.ErrCIDNotFound
}

func (i *inMemBlockStore) GetMany(ctx context.Context, ks []cid.Cid) <-chan blocks.Block {
	var result = make(chan blocks.Block, len(ks))
	defer close(result)
	for _, k := range ks {
		if b, err := i.Get(ctx, k); err == nil {
			result <- b
		}
	}
	return result
}

func (i *inMemBlockStore) Add(ctx context.Context, bs []blocks.Block) error {
	i.mu.Lock()
	defer i.mu.Unlock()
	for _, b := range bs {
		i.data[b.Cid().KeyString()] = b
	}
	return nil
}

func (i *inMemBlockStore) Delete(ctx context.Context, c cid.Cid) error {
	i.mu.Lock()
	defer i.mu.Unlock()
	delete(i.data, c.KeyString())
	return nil
}

func (i *inMemBlockStore) ExistsCids(ctx context.Context, ks []cid.Cid) (exists []cid.Cid, err error) {
	for _, k := range ks {
		if _, e := i.Get(ctx, k); e == nil {
			exists = append(exists, k)
		}
	}
	return
}

func (i *inMemBlockStore) NotExistsBlocks(ctx context.Context, bs []blocks.Block) (notExists []blocks.Block, err error) {
	for _, b := range bs {
		if _, e := i.Get(ctx, b.Cid()); e != nil {
			notExists = append(notExists, b)
		}
	}
	return
}

func (i *inMemBlockStore) LocalDiskUsage(ctx context.Context) (uint64, error) {
	i.mu.Lock()
	defer i.mu.Unlock()
	var size uint64
	for _, b := range i.data {
		size += uint64(len(b.RawData()))
	}
	return size, nil
}

<<<<<<< HEAD
func (i *inMemBlockStore) NewLocalStoreGarbageCollector() LocalStoreGarbageCollector {
	return &inMemGarbageCollector{store: i, using: map[string]struct{}{}}
}

type inMemGarbageCollector struct {
	store *inMemBlockStore
	using map[string]struct{}
}

func (i *inMemGarbageCollector) MarkAsUsing(cids []cid.Cid) {
	for _, c := range cids {
		i.using[c.KeyString()] = struct{}{}
	}
}

func (i *inMemGarbageCollector) CollectGarbage(ctx context.Context) error {
	i.store.mu.Lock()
	defer i.store.mu.Unlock()
	for k := range i.store.data {
		if _, ok := i.using[k]; !ok {
			delete(i.store.data, k)
		}
	}
=======
func (i *inMemBlockStore) IterateFiles(ctx context.Context, iterFunc func(fileId domain.FullFileId)) error {
>>>>>>> 629af192
	return nil
}<|MERGE_RESOLUTION|>--- conflicted
+++ resolved
@@ -107,7 +107,10 @@
 	return size, nil
 }
 
-<<<<<<< HEAD
+func (i *inMemBlockStore) IterateFiles(ctx context.Context, iterFunc func(fileId domain.FullFileId)) error {
+	return nil
+}
+
 func (i *inMemBlockStore) NewLocalStoreGarbageCollector() LocalStoreGarbageCollector {
 	return &inMemGarbageCollector{store: i, using: map[string]struct{}{}}
 }
@@ -131,8 +134,5 @@
 			delete(i.store.data, k)
 		}
 	}
-=======
-func (i *inMemBlockStore) IterateFiles(ctx context.Context, iterFunc func(fileId domain.FullFileId)) error {
->>>>>>> 629af192
 	return nil
 }