package subscription

import (
	"github.com/anyproto/anytype-heart/core/domain"
)

<<<<<<< HEAD
func (s *service) newSimpleSub(id string, keys []domain.RelationKey, isDep bool) *simpleSub {
=======
func (s *service) newSimpleSub(id string, spaceId string, keys []string, isDep bool) *simpleSub {
>>>>>>> e6712037
	sub := &simpleSub{
		id:      id,
		spaceId: spaceId,
		keys:    keys,
		cache:   s.cache,
	}
	if !isDep {
		sub.ds = s.ds
	}
	return sub
}

type simpleSub struct {
	id       string
	spaceId  string
	set      map[string]struct{}
	keys     []domain.RelationKey
	forceIds []string

	depKeys          []domain.RelationKey
	depSub           *simpleSub
	activeEntriesBuf []*entry

	cache *cache
	ds    *dependencyService
}

func (s *simpleSub) init(entries []*entry) (err error) {
	s.set = make(map[string]struct{})
	for _, e := range entries {
		e = s.cache.GetOrSet(e)
		s.set[e.id] = struct{}{}
		e.SetSub(s.id, true, false)
	}
	if s.ds != nil {
		s.depKeys = s.ds.depKeys(s.spaceId, s.keys)
		if len(s.depKeys) > 0 {
			s.depSub = s.ds.makeSubscriptionByEntries(s.id+"/dep", s.spaceId, entries, s.getActiveEntries(), s.keys, s.depKeys, nil)
		}
	}
	return
}

func (s *simpleSub) isEqualIds(ids []string) bool {
	if len(s.set) != len(ids) {
		return false
	}
	for _, id := range ids {
		if _, ok := s.set[id]; !ok {
			return false
		}
	}
	return true
}

func (s *simpleSub) refill(ctx *opCtx, entries []*entry) {
	var newSet = make(map[string]struct{})
	for _, e := range entries {
		if _, inSet := s.set[e.id]; inSet {
			ctx.change = append(ctx.change, opChange{
				id:    e.id,
				subId: s.id,
				keys:  s.keys,
			})
		} else {
			ctx.position = append(ctx.position, opPosition{
				id:    e.id,
				subId: s.id,
				keys:  s.keys,
				isAdd: true,
			})
		}
		newSet[e.id] = struct{}{}
		e.SetSub(s.id, true, false)
	}
	for oldId := range s.set {
		if _, inSet := newSet[oldId]; !inSet {
			ctx.remove = append(ctx.remove, opRemove{
				id:    oldId,
				subId: s.id,
			})
			s.cache.RemoveSubId(oldId, s.id)
		}
	}
	s.set = newSet
}

func (s *simpleSub) counters() (prev, next int) {
	return 0, 0
}

func (s *simpleSub) onChange(ctx *opCtx) {
	var changed bool
	for _, e := range ctx.entries {
		if _, inSet := s.set[e.id]; inSet {
			ctx.change = append(ctx.change, opChange{
				id:    e.id,
				subId: s.id,
				keys:  s.keys,
			})
			changed = true
			e.SetSub(s.id, true, false)
		}
	}
	if changed && s.depSub != nil {
		s.ds.refillSubscription(s.spaceId, ctx, s.depSub, s.getActiveEntries(), s.depKeys)
	}
}

func (s *simpleSub) getActiveEntries() (res []*entry) {
	s.activeEntriesBuf = s.activeEntriesBuf[:0]
	for id := range s.set {
		res = append(res, s.cache.Get(id))
	}
	return s.activeEntriesBuf
}

func (s *simpleSub) getActiveRecords() (res []*domain.Details) {
	for id := range s.set {
		res = append(res, s.cache.Get(id).data.CopyOnlyKeys(s.keys...))
	}
	return
}

func (s *simpleSub) hasDep() bool {
	return s.depSub != nil
}

func (s *simpleSub) getDep() subscription {
	return s.depSub
}

func (s *simpleSub) close() {
	for id := range s.set {
		s.cache.RemoveSubId(id, s.id)
	}
	if s.depSub != nil {
		s.depSub.close()
	}
	return
}<|MERGE_RESOLUTION|>--- conflicted
+++ resolved
@@ -4,11 +4,7 @@
 	"github.com/anyproto/anytype-heart/core/domain"
 )
 
-<<<<<<< HEAD
-func (s *service) newSimpleSub(id string, keys []domain.RelationKey, isDep bool) *simpleSub {
-=======
-func (s *service) newSimpleSub(id string, spaceId string, keys []string, isDep bool) *simpleSub {
->>>>>>> e6712037
+func (s *service) newSimpleSub(id string, spaceId string, keys []domain.RelationKey, isDep bool) *simpleSub {
 	sub := &simpleSub{
 		id:      id,
 		spaceId: spaceId,
