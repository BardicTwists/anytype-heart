--- conflicted
+++ resolved
@@ -1,14 +1,9 @@
 package subscription
 
 import (
-<<<<<<< HEAD
-	"github.com/anyproto/anytype-heart/core/domain"
-=======
 	"maps"
 
-	"github.com/gogo/protobuf/types"
-
->>>>>>> a7035537
+	"github.com/anyproto/anytype-heart/core/domain"
 	"github.com/anyproto/anytype-heart/util/slice"
 )
 
@@ -27,7 +22,7 @@
 	subFullDetailsSent map[string]bool
 }
 
-func newEntry(id string, data *types.Struct) *entry {
+func newEntry(id string, data *domain.Details) *entry {
 	return &entry{id: id, data: data, subIsActive: make(map[string]bool), subFullDetailsSent: make(map[string]bool)}
 }
 
