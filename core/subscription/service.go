package subscription

import (
	"context"
	"errors"
	"fmt"
	"sync"
	"time"

	"github.com/anyproto/any-sync/app"
	"github.com/cheggaaa/mb"
	mb2 "github.com/cheggaaa/mb/v3"
	"github.com/globalsign/mgo/bson"
	"github.com/gogo/protobuf/types"
	"github.com/valyala/fastjson"
	"golang.org/x/exp/slices"
	"golang.org/x/text/collate"

	"github.com/anyproto/anytype-heart/core/domain"
	"github.com/anyproto/anytype-heart/pkg/lib/localstore/objectstore/spaceindex"

	"github.com/anyproto/anytype-heart/core/event"
	"github.com/anyproto/anytype-heart/core/kanban"
	"github.com/anyproto/anytype-heart/core/session"
	"github.com/anyproto/anytype-heart/pb"
	"github.com/anyproto/anytype-heart/pkg/lib/bundle"
	"github.com/anyproto/anytype-heart/pkg/lib/core/smartblock"
	"github.com/anyproto/anytype-heart/pkg/lib/database"
	"github.com/anyproto/anytype-heart/pkg/lib/localstore/objectstore"
	"github.com/anyproto/anytype-heart/pkg/lib/logging"
	"github.com/anyproto/anytype-heart/pkg/lib/pb/model"
	"github.com/anyproto/anytype-heart/util/pbtypes"
	"github.com/anyproto/anytype-heart/util/slice"
)

const CName = "subscription"

var log = logging.Logger("anytype-mw-subscription")

var batchTime = 50 * time.Millisecond

func New() Service {
	return &service{}
}

type SubscribeRequest struct {
	SpaceId string
	SubId   string
	Filters []*model.BlockContentDataviewFilter
	Sorts   []*model.BlockContentDataviewSort
	Limit   int64
	Offset  int64
	// (required)  needed keys in details for return, for object fields mw will return (and subscribe) objects as dependent
	Keys []string
	// (optional) pagination: middleware will return results after given id
	AfterId string
	// (optional) pagination: middleware will return results before given id
	BeforeId string
	Source   []string
	// disable dependent subscription
	NoDepSubscription bool
	CollectionId      string

	// Internal indicates that subscription will send events into message queue instead of global client's event system
	Internal bool
}

type SubscribeResponse struct {
	SubId        string
	Records      []*types.Struct
	Dependencies []*types.Struct
	Counters     *pb.EventObjectSubscriptionCounters

	// Used when Internal flag is set to true
	Output *mb2.MB[*pb.EventMessage]
}

type Service interface {
	Search(req SubscribeRequest) (resp *SubscribeResponse, err error)
	SubscribeIdsReq(req pb.RpcObjectSubscribeIdsRequest) (resp *pb.RpcObjectSubscribeIdsResponse, err error)
	SubscribeIds(subId string, ids []string) (records []*types.Struct, err error)
	SubscribeGroups(ctx session.Context, req pb.RpcObjectGroupsSubscribeRequest) (*pb.RpcObjectGroupsSubscribeResponse, error)
	Unsubscribe(subIds ...string) (err error)
	UnsubscribeAll() (err error)
	SubscriptionIDs() []string

	app.ComponentRunnable
}

type subscription interface {
	init(entries []*entry) (err error)
	counters() (prev, next int)
	onChange(ctx *opCtx)
	getActiveRecords() (res []*types.Struct)
	hasDep() bool
	getDep() subscription
	close()
}

type CollectionService interface {
	SubscribeForCollection(collectionID string, subscriptionID string) ([]string, <-chan []string, error)
	UnsubscribeFromCollection(collectionID string, subscriptionID string)
}

type service struct {
	lock      sync.Mutex
	spaceSubs map[string]*spaceSubscriptions

	// Deps
	objectStore       objectstore.ObjectStore
	kanban            kanban.Service
	collectionService CollectionService
	eventSender       event.Sender
	arenaPool         *fastjson.ArenaPool
}

func (s *service) Name() string {
	return CName
}

func (s *service) Init(a *app.App) (err error) {
<<<<<<< HEAD
	s.spaceSubs = map[string]*spaceSubscriptions{}
=======
>>>>>>> 2f7beb25
	s.objectStore = app.MustComponent[objectstore.ObjectStore](a)
	s.kanban = app.MustComponent[kanban.Service](a)
	s.collectionService = app.MustComponent[CollectionService](a)
	s.eventSender = app.MustComponent[event.Sender](a)
<<<<<<< HEAD
=======

	s.cache = newCache()
	s.ds = newDependencyService(s)
	s.subscriptions = make(map[string]subscription)
	s.customOutput = map[string]*mb2.MB[*pb.EventMessage]{}
	s.recBatch = mb.New(0)
	s.ctxBuf = &opCtx{c: s.cache}
	s.initDebugger()
>>>>>>> 2f7beb25
	s.arenaPool = &fastjson.ArenaPool{}
	return
}

func (s *service) Run(ctx context.Context) (err error) {
	return
}

func (s *service) Close(ctx context.Context) error {
	s.lock.Lock()
	defer s.lock.Unlock()
	var err error
	for _, spaceSub := range s.spaceSubs {
		err = errors.Join(err, spaceSub.Close(ctx))
	}
	return err
}

func (s *service) Search(req SubscribeRequest) (resp *SubscribeResponse, err error) {
	spaceSubs, err := s.getSpaceSubscriptions(req.SpaceId)
	if err != nil {
		return nil, err
	}
	return spaceSubs.Search(req)
}

func (s *service) SubscribeIdsReq(req pb.RpcObjectSubscribeIdsRequest) (resp *pb.RpcObjectSubscribeIdsResponse, err error) {
	spaceSubs, err := s.getSpaceSubscriptions(req.SpaceId)
	if err != nil {
		return nil, err
	}
	return spaceSubs.SubscribeIdsReq(req)
}

func (s *service) SubscribeIds(subId string, ids []string) (records []*types.Struct, err error) {
	return
}

func (s *service) SubscribeGroups(ctx session.Context, req pb.RpcObjectGroupsSubscribeRequest) (*pb.RpcObjectGroupsSubscribeResponse, error) {
	spaceSubs, err := s.getSpaceSubscriptions(req.SpaceId)
	if err != nil {
		return nil, err
	}
	return spaceSubs.SubscribeGroups(ctx, req)
}

func (s *service) Unsubscribe(subIds ...string) (err error) {
	s.lock.Lock()
	for _, spaceSub := range s.spaceSubs {
		err = errors.Join(spaceSub.Unsubscribe(subIds...))
	}
	s.lock.Unlock()
	return err
}

func (s *service) UnsubscribeAll() (err error) {
	s.lock.Lock()
	for _, spaceSub := range s.spaceSubs {
		err = errors.Join(spaceSub.UnsubscribeAll())
	}
	s.lock.Unlock()
	return err
}

func (s *service) SubscriptionIDs() []string {
	var ids []string
	s.lock.Lock()
	for _, spaceSub := range s.spaceSubs {
		ids = append(ids, spaceSub.SubscriptionIDs()...)
	}
	s.lock.Unlock()
	return ids
}

func (s *service) getSpaceSubscriptions(spaceId string) (*spaceSubscriptions, error) {
	if spaceId == "" {
		return nil, fmt.Errorf("spaceId is empty")
	}
	s.lock.Lock()
	defer s.lock.Unlock()

	spaceSubs, ok := s.spaceSubs[spaceId]
	if !ok {
		cache := newCache()
		spaceSubs = &spaceSubscriptions{
			cache:             cache,
			subscriptionKeys:  make([]string, 0, 20),
			subscriptions:     make(map[string]subscription, 20),
			customOutput:      map[string]*mb2.MB[*pb.EventMessage]{},
			recBatch:          mb.New(0),
			objectStore:       s.objectStore.SpaceIndex(spaceId),
			kanban:            s.kanban,
			collectionService: s.collectionService,
			eventSender:       s.eventSender,
			ctxBuf:            &opCtx{c: cache},
			arenaPool:         s.arenaPool,
		}
		spaceSubs.ds = newDependencyService(spaceSubs)
		spaceSubs.initDebugger()
		err := spaceSubs.Run(context.Background())
		if err != nil {
			return nil, fmt.Errorf("run space subscriptions: %w", err)
		}
		s.spaceSubs[spaceId] = spaceSubs
	}
	return spaceSubs, nil
}

type spaceSubscriptions struct {
	subscriptionKeys []string
	subscriptions    map[string]subscription

	customOutput map[string]*mb2.MB[*pb.EventMessage]
	recBatch     *mb.MB

	// Deps
	objectStore       spaceindex.Store
	kanban            kanban.Service
	collectionService CollectionService
	eventSender       event.Sender

	m      sync.Mutex
	cache  *cache
	ds     *dependencyService
	ctxBuf *opCtx

	subDebugger *subDebugger
	arenaPool   *fastjson.ArenaPool
}

func (s *spaceSubscriptions) Run(context.Context) (err error) {
	s.objectStore.SubscribeForAll(func(rec database.Record) {
		s.recBatch.Add(rec)
	})
	go s.recordsHandler()
	return
}

func (s *spaceSubscriptions) getSubscription(id string) (subscription, bool) {
	sub, ok := s.subscriptions[id]
	return sub, ok
}

func (s *spaceSubscriptions) setSubscription(id string, sub subscription) {
	s.subscriptions[id] = sub
	if !slices.Contains(s.subscriptionKeys, id) {
		s.subscriptionKeys = append(s.subscriptionKeys, id)
	}
}

func (s *spaceSubscriptions) deleteSubscription(id string) {
	delete(s.subscriptions, id)
	s.subscriptionKeys = slice.RemoveMut(s.subscriptionKeys, id)
}

func (s *spaceSubscriptions) iterateSubscriptions(proc func(sub subscription)) {
	for _, subId := range s.subscriptionKeys {
		sub, ok := s.getSubscription(subId)
		if ok && sub != nil {
			proc(sub)
		}
	}
}

func (s *spaceSubscriptions) Search(req SubscribeRequest) (*SubscribeResponse, error) {
	if req.SpaceId == "" {
		return nil, fmt.Errorf("spaceId is required")
	}
	if req.SubId == "" {
		req.SubId = bson.NewObjectId().Hex()
	}

	q := database.Query{
		Filters: req.Filters,
		Sorts:   req.Sorts,
		Limit:   int(req.Limit),
	}

	arena := s.arenaPool.Get()
	defer s.arenaPool.Put(arena)

	f, err := database.NewFilters(q, s.objectStore, arena, &collate.Buffer{})
	if err != nil {
		return nil, fmt.Errorf("new database filters: %w", err)
	}

	if len(req.Source) > 0 {
		sourceFilter, err := s.filtersFromSource(req.SpaceId, req.Source)
		if err != nil {
			return nil, fmt.Errorf("can't make filter from source: %w", err)
		}
		f.FilterObj = database.FiltersAnd{f.FilterObj, sourceFilter}
	}

	entries, err := queryEntries(s.objectStore, f)
	if err != nil {
		return nil, err
	}

	s.m.Lock()
	defer s.m.Unlock()

	filterDepIds := s.depIdsFromFilter(req.SpaceId, req.Filters)
	if existing, ok := s.getSubscription(req.SubId); ok {
		s.deleteSubscription(req.SubId)
		existing.close()
	}
	if req.Offset < 0 {
		req.Offset = 0
	}
	if req.Limit < 0 {
		req.Limit = 0
	}

	if req.CollectionId != "" {
		return s.subscribeForCollection(req, f, filterDepIds)
	}
	return s.subscribeForQuery(req, f, entries, filterDepIds)
}

func (s *spaceSubscriptions) subscribeForQuery(req SubscribeRequest, f *database.Filters, entries []*entry, filterDepIds []string) (*SubscribeResponse, error) {
	sub := s.newSortedSub(req.SubId, req.SpaceId, req.Keys, f.FilterObj, f.Order, int(req.Limit), int(req.Offset))
	if req.NoDepSubscription {
		sub.disableDep = true
	} else {
		sub.forceSubIds = filterDepIds
	}

	// FIXME Nested subscriptions disabled now. We should enable them only by client's request
	// Uncomment test xTestNestedSubscription after enabling this
	if withNested, ok := f.FilterObj.(database.WithNestedFilter); ok && false {
		var nestedCount int
		err := withNested.IterateNestedFilters(func(nestedFilter database.Filter) error {
			nestedCount++
			f, ok := nestedFilter.(*database.FilterNestedIn)
			if ok {
				childSub := s.newSortedSub(req.SubId+fmt.Sprintf("-nested-%d", nestedCount), req.SpaceId, []string{"id"}, f.FilterForNestedObjects, nil, 0, 0)
				err := initSubEntries(s.objectStore, &database.Filters{FilterObj: f.FilterForNestedObjects}, childSub)
				if err != nil {
					return fmt.Errorf("init nested sub %s entries: %w", childSub.id, err)
				}
				sub.nested = append(sub.nested, childSub)
				childSub.parent = sub
				childSub.parentFilter = f
				s.setSubscription(childSub.id, childSub)
			}
			return nil
		})
		if err != nil {
			return nil, fmt.Errorf("iterate nested filters: %w", err)
		}
	}

	err := sub.init(entries)
	if err != nil {
		return nil, fmt.Errorf("init sub entries: %w", err)
	}
	s.setSubscription(sub.id, sub)
	prev, next := sub.counters()

	var depRecords, subRecords []*types.Struct
	subRecords = sub.getActiveRecords()

	if sub.depSub != nil {
		depRecords = sub.depSub.getActiveRecords()
	}
	if req.Internal {
		s.customOutput[req.SubId] = mb2.New[*pb.EventMessage](0)
	}
	return &SubscribeResponse{
		Records:      subRecords,
		Dependencies: depRecords,
		SubId:        sub.id,
		Counters: &pb.EventObjectSubscriptionCounters{
			Total:     int64(sub.skl.Len()),
			NextCount: int64(prev),
			PrevCount: int64(next),
		},
		Output: s.customOutput[req.SubId],
	}, nil
}

func initSubEntries(objectStore spaceindex.Store, f *database.Filters, sub *sortedSub) error {
	entries, err := queryEntries(objectStore, f)
	if err != nil {
		return err
	}
	if err = sub.init(entries); err != nil {
		return fmt.Errorf("subscription init error: %w", err)
	}
	return nil
}

func queryEntries(objectStore spaceindex.Store, f *database.Filters) ([]*entry, error) {
	records, err := objectStore.QueryRaw(f, 0, 0)
	if err != nil {
		return nil, fmt.Errorf("objectStore query error: %w", err)
	}
	entries := make([]*entry, 0, len(records))
	for _, r := range records {
		entries = append(entries, &entry{
			id:   pbtypes.GetString(r.Details, "id"),
			data: r.Details,
		})
	}
	return entries, nil
}

func (s *spaceSubscriptions) subscribeForCollection(req SubscribeRequest, f *database.Filters, filterDepIds []string) (*SubscribeResponse, error) {
	sub, err := s.newCollectionSub(req.SubId, req.SpaceId, req.CollectionId, req.Keys, filterDepIds, f.FilterObj, f.Order, int(req.Limit), int(req.Offset), req.NoDepSubscription)
	if err != nil {
		return nil, err
	}
	if err := sub.init(nil); err != nil {
		return nil, fmt.Errorf("subscription init error: %w", err)
	}
	s.setSubscription(sub.sortedSub.id, sub)
	prev, next := sub.counters()

	var depRecords, subRecords []*types.Struct
	subRecords = sub.getActiveRecords()

	if sub.sortedSub.depSub != nil && !sub.sortedSub.disableDep {
		depRecords = sub.sortedSub.depSub.getActiveRecords()
	}

	if req.Internal {
		s.customOutput[req.SubId] = mb2.New[*pb.EventMessage](0)
	}

	return &SubscribeResponse{
		Records:      subRecords,
		Dependencies: depRecords,
		SubId:        sub.sortedSub.id,
		Counters: &pb.EventObjectSubscriptionCounters{
			Total:     int64(sub.sortedSub.skl.Len()),
			NextCount: int64(prev),
			PrevCount: int64(next),
		},
		Output: s.customOutput[req.SubId],
	}, nil
}

func (s *spaceSubscriptions) SubscribeIdsReq(req pb.RpcObjectSubscribeIdsRequest) (resp *pb.RpcObjectSubscribeIdsResponse, err error) {
	if req.SpaceId == "" {
		return nil, fmt.Errorf("spaceId is required")
	}
	records, err := s.objectStore.QueryByIds(req.Ids)
	if err != nil {
		return
	}

	if req.SubId == "" {
		req.SubId = bson.NewObjectId().Hex()
	}

	s.m.Lock()
	defer s.m.Unlock()

	sub := s.newSimpleSub(req.SubId, req.SpaceId, req.Keys, !req.NoDepSubscription)
	entries := make([]*entry, 0, len(records))
	for _, r := range records {
		entries = append(entries, &entry{
			id:   pbtypes.GetString(r.Details, "id"),
			data: r.Details,
		})
	}
	if err = sub.init(entries); err != nil {
		return
	}
	s.setSubscription(sub.id, sub)

	var depRecords, subRecords []*types.Struct
	subRecords = sub.getActiveRecords()

	if sub.depSub != nil {
		depRecords = sub.depSub.getActiveRecords()
	}

	return &pb.RpcObjectSubscribeIdsResponse{
		Error:        &pb.RpcObjectSubscribeIdsResponseError{},
		Records:      subRecords,
		Dependencies: depRecords,
		SubId:        req.SubId,
	}, nil
}

func (s *spaceSubscriptions) SubscribeGroups(ctx session.Context, req pb.RpcObjectGroupsSubscribeRequest) (*pb.RpcObjectGroupsSubscribeResponse, error) {
	subId := ""

	s.m.Lock()
	defer s.m.Unlock()

	q := database.Query{
		Filters: req.Filters,
	}

	arena := s.arenaPool.Get()
	defer s.arenaPool.Put(arena)

	flt, err := database.NewFilters(q, s.objectStore, arena, &collate.Buffer{})
	if err != nil {
		return nil, err
	}

	if len(req.Source) > 0 {
		sourceFilter, err := s.filtersFromSource(req.SpaceId, req.Source)
		if err != nil {
			return nil, fmt.Errorf("can't make filter from source: %w", err)
		}
		flt.FilterObj = database.FiltersAnd{flt.FilterObj, sourceFilter}
	}

	var colObserver *collectionObserver
	if req.CollectionId != "" {
		colObserver, err = s.newCollectionObserver(req.SpaceId, req.CollectionId, req.SubId)
		if err != nil {
			return nil, err
		}
		if flt == nil {
			flt = &database.Filters{}
		}
		if flt.FilterObj == nil {
			flt.FilterObj = colObserver
		} else {
			flt.FilterObj = database.FiltersAnd{colObserver, flt.FilterObj}
		}
	}

	grouper, err := s.kanban.Grouper(req.SpaceId, req.RelationKey)
	if err != nil {
		return nil, err
	}

	if err := grouper.InitGroups(req.SpaceId, flt); err != nil {
		return nil, err
	}

	dataViewGroups, err := grouper.MakeDataViewGroups()
	if err != nil {
		return nil, err
	}

	if tagGrouper, ok := grouper.(*kanban.GroupTag); ok {
		groups, err := tagGrouper.MakeDataViewGroups()
		if err != nil {
			return nil, err
		}

		subId = req.SubId
		if subId == "" {
			subId = bson.NewObjectId().Hex()
		}

		var sub subscription
		if colObserver != nil {
			sub = s.newCollectionGroupSub(subId, req.RelationKey, flt, groups, colObserver)
		} else {
			sub = s.newGroupSub(subId, req.RelationKey, flt, groups)
		}

		entries := make([]*entry, 0, len(tagGrouper.Records))
		for _, r := range tagGrouper.Records {
			entries = append(entries, &entry{
				id:   pbtypes.GetString(r.Details, "id"),
				data: r.Details,
			})
		}

		if err := sub.init(entries); err != nil {
			return nil, err
		}
		s.setSubscription(subId, sub)
	} else if colObserver != nil {
		colObserver.close()
	}

	return &pb.RpcObjectGroupsSubscribeResponse{
		Error:  &pb.RpcObjectGroupsSubscribeResponseError{},
		Groups: dataViewGroups,
		SubId:  subId,
	}, nil
}

func (s *spaceSubscriptions) SubscribeIds(subId string, ids []string) (records []*types.Struct, err error) {
	return
}

func (s *spaceSubscriptions) Unsubscribe(subIds ...string) error {
	s.m.Lock()
	defer s.m.Unlock()
	for _, subId := range subIds {
		if sub, ok := s.getSubscription(subId); ok {
			out := s.customOutput[subId]
			if out != nil {
				err := out.Close()
				if err != nil {
					return fmt.Errorf("close subscription %s: %w", subId, err)
				}
				s.customOutput[subId] = nil
			}
			sub.close()
			s.deleteSubscription(subId)
		}
	}
	return nil
}

func (s *spaceSubscriptions) UnsubscribeAll() (err error) {
	s.m.Lock()
	defer s.m.Unlock()
	for _, sub := range s.subscriptions {
		sub.close()
	}
	s.subscriptions = make(map[string]subscription)
	s.subscriptionKeys = s.subscriptionKeys[:0]
	return
}

func (s *spaceSubscriptions) SubscriptionIDs() []string {
	s.m.Lock()
	defer s.m.Unlock()
	return s.subscriptionKeys
}

func (s *spaceSubscriptions) recordsHandler() {
	var entries []*entry
	nilIfExists := func(id string) {
		for i, e := range entries {
			if e != nil && e.id == id {
				entries[i] = nil
				return
			}
		}
	}
	for {
		records := s.recBatch.Wait()
		if len(records) == 0 {
			return
		}
		for _, rec := range records {
			id := pbtypes.GetString(rec.(database.Record).Details, "id")
			// nil previous version
			nilIfExists(id)
			entries = append(entries, &entry{
				id:   id,
				data: rec.(database.Record).Details,
			})
		}
		// filter nil entries
		filtered := entries[:0]
		for _, e := range entries {
			if e != nil {
				filtered = append(filtered, e)
			}
		}
		log.Debugf("batch rewrite: %d->%d", len(entries), len(filtered))
		if s.onChange(filtered) < batchTime {
			time.Sleep(batchTime)
		}
		entries = entries[:0]
	}
}

func (s *spaceSubscriptions) onChange(entries []*entry) time.Duration {
	s.m.Lock()
	defer s.m.Unlock()
	var subCount, depCount int
	st := time.Now()
	s.ctxBuf.reset()
	s.ctxBuf.entries = entries
	s.iterateSubscriptions(func(sub subscription) {
		sub.onChange(s.ctxBuf)
		subCount++
		if sub.hasDep() {
			sub.getDep().onChange(s.ctxBuf)
			depCount++
		}
	})
	handleTime := time.Since(st)

	// Reset output buffer
	for subId := range s.ctxBuf.outputs {
		if subId == defaultOutput {
			s.ctxBuf.outputs[subId] = nil
		} else if _, ok := s.customOutput[subId]; ok {
			s.ctxBuf.outputs[subId] = nil
		} else {
			delete(s.ctxBuf.outputs, subId)
		}
	}
	for subId := range s.customOutput {
		if _, ok := s.ctxBuf.outputs[subId]; !ok {
			s.ctxBuf.outputs[subId] = nil
		}
	}

	s.ctxBuf.apply()

	dur := time.Since(st)

	for id, msgs := range s.ctxBuf.outputs {
		if len(msgs) > 0 {
			s.debugEvents(&pb.Event{Messages: msgs})
			if id == defaultOutput {
				s.eventSender.Broadcast(&pb.Event{Messages: msgs})
			} else {
				err := s.customOutput[id].Add(context.TODO(), msgs...)
				if err != nil && !errors.Is(err, mb2.ErrClosed) {
					log.With("subId", id, "error", err).Errorf("push to output")
				}
			}
		}
	}

	log.Debugf("handle %d entries; %v(handle:%v;genEvents:%v); cacheSize: %d; subCount:%d; subDepCount:%d", len(entries), dur, handleTime, dur-handleTime, len(s.cache.entries), subCount, depCount)

	return dur
}

func (s *spaceSubscriptions) filtersFromSource(spaceId string, sources []string) (database.Filter, error) {
	var relTypeFilter database.FiltersOr
	var (
		relKeys        []string
		typeUniqueKeys []string
	)

	var err error
	for _, source := range sources {
		var uk domain.UniqueKey
		if uk, err = domain.UnmarshalUniqueKey(source); err != nil {
			// todo: gradually escalate to return error
			log.Info("Using object id instead of uniqueKey is deprecated in the Source")
			uk, err = s.objectStore.GetUniqueKeyById(source)
			if err != nil {
				return nil, err
			}
		}
		switch uk.SmartblockType() {
		case smartblock.SmartBlockTypeRelation:
			relKeys = append(relKeys, uk.InternalKey())
		case smartblock.SmartBlockTypeObjectType:
			typeUniqueKeys = append(typeUniqueKeys, uk.Marshal())
		}
	}

	if len(typeUniqueKeys) > 0 {
		nestedFiler, err := database.MakeFilter("", &model.BlockContentDataviewFilter{
			RelationKey: database.NestedRelationKey(bundle.RelationKeyType, bundle.RelationKeyUniqueKey),
			Condition:   model.BlockContentDataviewFilter_In,
			Value:       pbtypes.StringList(typeUniqueKeys),
		}, s.objectStore)
		if err != nil {
			return nil, fmt.Errorf("make nested filter: %w", err)
		}
		relTypeFilter = append(relTypeFilter, nestedFiler)
	}

	for _, relKey := range relKeys {
		relTypeFilter = append(relTypeFilter, database.FilterExists{
			Key: relKey,
		})
	}
	return relTypeFilter, nil
}

func (s *spaceSubscriptions) depIdsFromFilter(spaceId string, filters []*model.BlockContentDataviewFilter) (depIds []string) {
	for _, f := range filters {
		if s.ds.isRelationObject(spaceId, f.RelationKey) {
			for _, id := range pbtypes.GetStringListValue(f.Value) {
				if slice.FindPos(depIds, id) == -1 && id != "" {
					depIds = append(depIds, id)
				}
			}
		}
	}
	return
}

func (s *spaceSubscriptions) Close(ctx context.Context) (err error) {
	s.m.Lock()
	defer s.m.Unlock()
	s.recBatch.Close()
	s.iterateSubscriptions(func(sub subscription) {
		sub.close()
	})
	return
}<|MERGE_RESOLUTION|>--- conflicted
+++ resolved
@@ -119,17 +119,12 @@
 }
 
 func (s *service) Init(a *app.App) (err error) {
-<<<<<<< HEAD
-	s.spaceSubs = map[string]*spaceSubscriptions{}
-=======
->>>>>>> 2f7beb25
 	s.objectStore = app.MustComponent[objectstore.ObjectStore](a)
 	s.kanban = app.MustComponent[kanban.Service](a)
 	s.collectionService = app.MustComponent[CollectionService](a)
 	s.eventSender = app.MustComponent[event.Sender](a)
-<<<<<<< HEAD
-=======
-
+
+	s.spaceSubs = map[string]*spaceSubscriptions{}
 	s.cache = newCache()
 	s.ds = newDependencyService(s)
 	s.subscriptions = make(map[string]subscription)
@@ -137,7 +132,6 @@
 	s.recBatch = mb.New(0)
 	s.ctxBuf = &opCtx{c: s.cache}
 	s.initDebugger()
->>>>>>> 2f7beb25
 	s.arenaPool = &fastjson.ArenaPool{}
 	return
 }
