package subscription

import (
	"github.com/anyproto/anytype-heart/core/domain"
	"github.com/anyproto/anytype-heart/core/kanban"
	"github.com/anyproto/anytype-heart/pkg/lib/database"
	"github.com/anyproto/anytype-heart/pkg/lib/pb/model"
	"github.com/anyproto/anytype-heart/util/slice"
)

<<<<<<< HEAD
func (s *service) newGroupSub(id string, relKey domain.RelationKey, f *database.Filters, groups []*model.BlockContentDataviewGroup) *groupSub {
=======
func (s *spaceSubscriptions) newGroupSub(id string, relKey string, f *database.Filters, groups []*model.BlockContentDataviewGroup) *groupSub {
>>>>>>> 4848a492
	sub := &groupSub{
		id:     id,
		relKey: relKey,
		cache:  s.cache,
		set:    make(map[string]struct{}),
		filter: f,
		groups: groups,
	}
	return sub
}

type groupSub struct {
	id     string
	relKey domain.RelationKey

	cache *cache

	set map[string]struct{}

	filter *database.Filters

	groups []*model.BlockContentDataviewGroup
}

func (gs *groupSub) init(entries []*entry) (err error) {
	for _, e := range entries {
		e = gs.cache.GetOrSet(e)
		e.SetSub(gs.id, true, false)
		gs.set[e.id] = struct{}{}
	}
	return
}

func (gs *groupSub) counters() (prev, next int) {
	return 0, 0
}

func (gs *groupSub) onChange(ctx *opCtx) {
	checkGroups := false
	for _, ctxEntry := range ctx.entries {
		inFilter := gs.filter.FilterObj.FilterObject(ctxEntry.data)
		if _, inSet := gs.set[ctxEntry.id]; inSet {
			cacheEntry := gs.cache.Get(ctxEntry.id)
			if !checkGroups && cacheEntry != nil {
				oldList := cacheEntry.data.GetStringList(gs.relKey)
				newList := ctxEntry.data.GetStringList(gs.relKey)
				checkGroups = !slice.UnsortedEqual(oldList, newList)
			}
			if !inFilter {
				gs.cache.RemoveSubId(ctxEntry.id, gs.id)
				delete(gs.set, ctxEntry.id)
				checkGroups = true
			}
		} else if inFilter {
			// if not in cache but has been added new tags
			gs.cache.Set(ctxEntry)
			gs.set[ctxEntry.id] = struct{}{}
			checkGroups = true
		}
	}

	if checkGroups {
		var records []database.Record
		for id := range gs.set {
			if e := ctx.getEntry(id); e != nil {
				records = append(records, database.Record{Details: e.data})
			} else {
				records = append(records, database.Record{Details: gs.cache.Get(id).data})
			}
		}

		tag := kanban.GroupTag{Key: gs.relKey, Records: records}

		newGroups, err := tag.MakeDataViewGroups()
		if err != nil {
			log.Errorf("fail to make groups for kanban: %s", err)
		}

		oldIds := kanban.GroupsToStrSlice(gs.groups)
		newIds := kanban.GroupsToStrSlice(newGroups)

		removedIds, addedIds := slice.DifferenceRemovedAdded(oldIds, newIds)

		if len(removedIds) > 0 || len(addedIds) > 0 {
			for _, removedGroup := range removedIds {
				for _, g := range gs.groups {
					if removedGroup == g.Id {
						ctx.groups = append(ctx.groups, opGroup{subId: gs.id, group: g, remove: true})
					}
				}
			}

			for _, addGroupId := range addedIds {
				for _, g := range newGroups {
					if addGroupId == g.Id {
						ctx.groups = append(ctx.groups, opGroup{subId: gs.id, group: g})
					}
				}
			}
			gs.groups = newGroups
		}
	}
}

func (gs *groupSub) getActiveRecords() (res []*domain.Details) {
	return
}

func (gs *groupSub) hasDep() bool {
	return false
}

func (gs *groupSub) getDep() subscription {
	return nil
}

func (gs *groupSub) close() {
	for id := range gs.set {
		gs.cache.RemoveSubId(id, gs.id)
	}
	return
}<|MERGE_RESOLUTION|>--- conflicted
+++ resolved
@@ -8,11 +8,7 @@
 	"github.com/anyproto/anytype-heart/util/slice"
 )
 
-<<<<<<< HEAD
-func (s *service) newGroupSub(id string, relKey domain.RelationKey, f *database.Filters, groups []*model.BlockContentDataviewGroup) *groupSub {
-=======
-func (s *spaceSubscriptions) newGroupSub(id string, relKey string, f *database.Filters, groups []*model.BlockContentDataviewGroup) *groupSub {
->>>>>>> 4848a492
+func (s *spaceSubscriptions) newGroupSub(id string, relKey domain.RelationKey, f *database.Filters, groups []*model.BlockContentDataviewGroup) *groupSub {
 	sub := &groupSub{
 		id:     id,
 		relKey: relKey,
