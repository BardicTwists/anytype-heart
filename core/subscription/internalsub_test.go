--- conflicted
+++ resolved
@@ -28,14 +28,9 @@
 func TestInternalSubscriptionSingle(t *testing.T) {
 	fx := NewInternalTestService(t)
 	resp, err := fx.Search(SubscribeRequest{
-<<<<<<< HEAD
-		SubId: "test",
-		Filters: []database.FilterRequest{
-=======
 		SpaceId: "space1",
 		SubId:   "test",
-		Filters: []*model.BlockContentDataviewFilter{
->>>>>>> e6712037
+		Filters: []database.FilterRequest{
 			{
 				RelationKey: bundle.RelationKeyPriority,
 				Condition:   model.BlockContentDataviewFilter_Equal,
@@ -131,14 +126,9 @@
 func TestInternalSubscriptionMultiple(t *testing.T) {
 	fx := newFixtureWithRealObjectStore(t)
 	resp1, err := fx.Search(SubscribeRequest{
-<<<<<<< HEAD
-		SubId: "internal1",
-		Filters: []database.FilterRequest{
-=======
 		SpaceId: "space1",
 		SubId:   "internal1",
-		Filters: []*model.BlockContentDataviewFilter{
->>>>>>> e6712037
+		Filters: []database.FilterRequest{
 			{
 				RelationKey: bundle.RelationKeyPriority,
 				Condition:   model.BlockContentDataviewFilter_Equal,
@@ -149,14 +139,9 @@
 		Internal: true,
 	})
 	_, err = fx.Search(SubscribeRequest{
-<<<<<<< HEAD
-		SubId: "client1",
-		Filters: []database.FilterRequest{
-=======
 		SpaceId: "space1",
 		SubId:   "client1",
-		Filters: []*model.BlockContentDataviewFilter{
->>>>>>> e6712037
+		Filters: []database.FilterRequest{
 			{
 				RelationKey: bundle.RelationKeyPriority,
 				Condition:   model.BlockContentDataviewFilter_Equal,
@@ -166,14 +151,9 @@
 		Keys: []string{bundle.RelationKeyId.String(), bundle.RelationKeyName.String(), bundle.RelationKeyPriority.String()},
 	})
 	_, err = fx.Search(SubscribeRequest{
-<<<<<<< HEAD
-		SubId: "client2",
-		Filters: []database.FilterRequest{
-=======
 		SpaceId: "space1",
 		SubId:   "client2",
-		Filters: []*model.BlockContentDataviewFilter{
->>>>>>> e6712037
+		Filters: []database.FilterRequest{
 			{
 				RelationKey: bundle.RelationKeyPriority,
 				Condition:   model.BlockContentDataviewFilter_Equal,
@@ -183,14 +163,9 @@
 		Keys: []string{bundle.RelationKeyId.String(), bundle.RelationKeyName.String(), bundle.RelationKeyPriority.String()},
 	})
 	resp4, err := fx.Search(SubscribeRequest{
-<<<<<<< HEAD
-		SubId: "internal2",
-		Filters: []database.FilterRequest{
-=======
 		SpaceId: "space1",
 		SubId:   "internal2",
-		Filters: []*model.BlockContentDataviewFilter{
->>>>>>> e6712037
+		Filters: []database.FilterRequest{
 			{
 				RelationKey: bundle.RelationKeyName,
 				Condition:   model.BlockContentDataviewFilter_Equal,
