package subscription

import (
	"github.com/samber/lo"

	"github.com/anyproto/anytype-heart/core/block/editor/state"
<<<<<<< HEAD
	"github.com/anyproto/anytype-heart/core/domain"
=======
	"github.com/anyproto/anytype-heart/core/event"
>>>>>>> 857db533
	"github.com/anyproto/anytype-heart/pb"
	"github.com/anyproto/anytype-heart/pkg/lib/pb/model"
	"github.com/anyproto/anytype-heart/util/slice"
)

type opChange struct {
	id    string
	subId string
	keys  []domain.RelationKey
}

type opRemove struct {
	id    string
	subId string
}

type opPosition struct {
	id      string
	subId   string
	afterId string
	keys    []domain.RelationKey
	isAdd   bool
}

type opCounter struct {
	subId     string
	total     int
	prevCount int
	nextCount int
}

type opGroup struct {
	subId  string
	group  *model.BlockContentDataviewGroup
	remove bool
}

type opCtx struct {
	spaceId string
	outputs map[string][]*pb.EventMessage

	// subIds for remove
	remove   []opRemove
	change   []opChange
	position []opPosition
	counters []opCounter
	entries  []*entry
	groups   []opGroup

	keysBuf []struct {
		id     string
		subIds []string
		keys   []domain.RelationKey
	}

	c *cache
}

const defaultOutput = "_default"

func (ctx *opCtx) apply() {
	addEvent := func(subId string, ev *pb.EventMessage) {
		_, ok := ctx.outputs[subId]
		if ok {
			ctx.outputs[subId] = append(ctx.outputs[subId], ev)
		} else {
			ctx.outputs[defaultOutput] = append(ctx.outputs[defaultOutput], ev)
		}
	}

	// changes
	for _, ch := range ctx.change {
		ctx.collectKeys(ch.id, ch.subId, ch.keys)
	}

	// details events
	ctx.detailsEvents()

	// adds, positions
	for _, pos := range ctx.position {
		if pos.isAdd {
			ctx.collectKeys(pos.id, pos.subId, pos.keys)
			addEvent(pos.subId, event.NewMessage(ctx.spaceId, &pb.EventMessageValueOfSubscriptionAdd{
				SubscriptionAdd: &pb.EventObjectSubscriptionAdd{
					Id:      pos.id,
					AfterId: pos.afterId,
					SubId:   pos.subId,
				},
			},
			))
		} else {
			addEvent(pos.subId, event.NewMessage(ctx.spaceId, &pb.EventMessageValueOfSubscriptionPosition{
				SubscriptionPosition: &pb.EventObjectSubscriptionPosition{
					Id:      pos.id,
					AfterId: pos.afterId,
					SubId:   pos.subId,
				},
			},
			))
		}
	}

	// removes
	for _, rem := range ctx.remove {
		addEvent(rem.subId, event.NewMessage(ctx.spaceId, &pb.EventMessageValueOfSubscriptionRemove{
			SubscriptionRemove: &pb.EventObjectSubscriptionRemove{
				Id:    rem.id,
				SubId: rem.subId,
			},
		},
		))
	}

	// counters
	for _, count := range ctx.counters {
		addEvent(count.subId, event.NewMessage(ctx.spaceId, &pb.EventMessageValueOfSubscriptionCounters{
			SubscriptionCounters: &pb.EventObjectSubscriptionCounters{
				Total:     int64(count.total),
				NextCount: int64(count.nextCount),
				PrevCount: int64(count.prevCount),
				SubId:     count.subId,
			},
		},
		))
	}

	// apply to cache
	for _, e := range ctx.entries {
		if len(e.SubIds()) > 0 {
			ctx.c.Set(e)
		} else {
			ctx.c.Remove(e.id)
		}
	}

	for _, opGroup := range ctx.groups {
		addEvent(opGroup.subId, event.NewMessage(ctx.spaceId,
			&pb.EventMessageValueOfSubscriptionGroups{
				SubscriptionGroups: &pb.EventObjectSubscriptionGroups{
					SubId:  opGroup.subId,
					Group:  opGroup.group,
					Remove: opGroup.remove,
				},
			},
		))
	}
}

// detailsEvents produces following types of events:
// EventObjectDetailsAmend
// EventObjectDetailsUnset
// EventMessageValueOfObjectDetailsSet
func (ctx *opCtx) detailsEvents() {
	var msgs []*pb.EventMessage
	var getEntry = func(id string) *entry {
		for _, e := range ctx.entries {
			if e.id == id {
				return e
			}
		}
		return nil
	}
	for _, info := range ctx.keysBuf {
		curr := getEntry(info.id)
		if curr == nil {
			log.Errorf("entry present in changes but not in list: %v", info.id)
			continue
		}
		prev := ctx.c.Get(info.id)
		msgs = ctx.addDetailsEvents(prev, curr, info, msgs)
		// save info for every sub because we don't want to send the details events again
		for _, sub := range info.subIds {
			curr.SetSub(sub, true, true)
		}
	}

	ctx.groupDetailsEvents(msgs)
}

func (ctx *opCtx) addDetailsEvents(prev, curr *entry, info struct {
	id     string
	subIds []string
	keys   []domain.RelationKey
}, msgs []*pb.EventMessage) []*pb.EventMessage {
	var subIdsToSendAmendDetails, subIdsToSendSetDetails []string
	if prev != nil {
		active := prev.GetActive()
		detailsSent := prev.GetFullDetailsSent()
		subIdsToSendAmendDetails = lo.Intersect(active, detailsSent)

		subIdsToSendSetDetails = slice.Difference(info.subIds, subIdsToSendAmendDetails)
		if len(subIdsToSendAmendDetails) != 0 {
<<<<<<< HEAD
			diff := domain.StructDiff(prev.data, curr.data)
			msgs = append(msgs, state.StructDiffIntoEventsWithSubIds(info.id, diff, info.keys, subIdsToSendAmendDetails)...)
=======
			diff := pbtypes.StructDiff(prev.data, curr.data)
			msgs = append(msgs, state.StructDiffIntoEventsWithSubIds(ctx.spaceId, info.id, diff, info.keys, subIdsToSendAmendDetails)...)
>>>>>>> 857db533
		}
		if len(subIdsToSendSetDetails) != 0 {
			msgs = ctx.appendObjectDetailsSetMessage(msgs, curr, subIdsToSendSetDetails, info.keys)
		}
	} else {
		msgs = ctx.appendObjectDetailsSetMessage(msgs, curr, info.subIds, info.keys)
	}
	return msgs
}

<<<<<<< HEAD
func (ctx *opCtx) appendObjectDetailsSetMessage(msgs []*pb.EventMessage, curr *entry, subIds []string, keys []domain.RelationKey) []*pb.EventMessage {
	msgs = append(msgs, &pb.EventMessage{
		Value: &pb.EventMessageValueOfObjectDetailsSet{
			ObjectDetailsSet: &pb.EventObjectDetailsSet{
				Id:      curr.id,
				Details: curr.data.CopyOnlyKeys(keys...).ToProto(),
				SubIds:  subIds,
			},
=======
func (ctx *opCtx) appendObjectDetailsSetMessage(msgs []*pb.EventMessage, curr *entry, subIds, keys []string) []*pb.EventMessage {
	msgs = append(msgs, event.NewMessage(ctx.spaceId, &pb.EventMessageValueOfObjectDetailsSet{
		ObjectDetailsSet: &pb.EventObjectDetailsSet{
			Id:      curr.id,
			Details: pbtypes.StructFilterKeys(curr.data, keys),
			SubIds:  subIds,
>>>>>>> 857db533
		},
	},
	))
	return msgs
}

func (ctx *opCtx) groupDetailsEvents(msgs []*pb.EventMessage) {
	for _, msg := range msgs {
		if v := msg.GetObjectDetailsAmend(); v != nil {
			ctx.groupEventsDetailsAmend(v)
		} else if v := msg.GetObjectDetailsUnset(); v != nil {
			ctx.groupEventsDetailsUnset(v)
		} else if v := msg.GetObjectDetailsSet(); v != nil {
			ctx.groupEventsDetailsSet(v)
		}
	}
}

func (ctx *opCtx) groupEventsDetailsSet(v *pb.EventObjectDetailsSet) {
	defaultSubIds := v.SubIds[:0]
	for _, subId := range v.SubIds {
		if _, ok := ctx.outputs[subId]; ok {
			ctx.outputs[subId] = append(ctx.outputs[subId], event.NewMessage(ctx.spaceId, &pb.EventMessageValueOfObjectDetailsSet{
				ObjectDetailsSet: &pb.EventObjectDetailsSet{
					Id:      v.Id,
					Details: v.Details,
					SubIds:  []string{subId},
				},
			},
			))
		} else {
			defaultSubIds = append(defaultSubIds, subId)
		}
	}
	if len(defaultSubIds) > 0 {
		ctx.outputs[defaultOutput] = append(ctx.outputs[defaultOutput], event.NewMessage(ctx.spaceId, &pb.EventMessageValueOfObjectDetailsSet{
			ObjectDetailsSet: &pb.EventObjectDetailsSet{
				Id:      v.Id,
				Details: v.Details,
				SubIds:  defaultSubIds,
			},
		},
		))
	}
}

func (ctx *opCtx) groupEventsDetailsUnset(v *pb.EventObjectDetailsUnset) {
	defaultSubIds := v.SubIds[:0]
	for _, subId := range v.SubIds {
		if _, ok := ctx.outputs[subId]; ok {
			ctx.outputs[subId] = append(ctx.outputs[subId], event.NewMessage(ctx.spaceId, &pb.EventMessageValueOfObjectDetailsUnset{
				ObjectDetailsUnset: &pb.EventObjectDetailsUnset{
					Id:     v.Id,
					Keys:   v.Keys,
					SubIds: []string{subId},
				},
			},
			))
		} else {
			defaultSubIds = append(defaultSubIds, subId)
		}
	}
	if len(defaultSubIds) > 0 {
		ctx.outputs[defaultOutput] = append(ctx.outputs[defaultOutput], event.NewMessage(ctx.spaceId, &pb.EventMessageValueOfObjectDetailsUnset{
			ObjectDetailsUnset: &pb.EventObjectDetailsUnset{
				Id:     v.Id,
				Keys:   v.Keys,
				SubIds: defaultSubIds,
			},
		},
		))
	}
}

func (ctx *opCtx) groupEventsDetailsAmend(v *pb.EventObjectDetailsAmend) {
	defaultSubIds := v.SubIds[:0]
	for _, subId := range v.SubIds {
		if _, ok := ctx.outputs[subId]; ok {
			ctx.outputs[subId] = append(ctx.outputs[subId], event.NewMessage(ctx.spaceId, &pb.EventMessageValueOfObjectDetailsAmend{
				ObjectDetailsAmend: &pb.EventObjectDetailsAmend{
					Id:      v.Id,
					Details: v.Details,
					SubIds:  []string{subId},
				},
			},
			))
		} else {
			defaultSubIds = append(defaultSubIds, subId)
		}
	}
	if len(defaultSubIds) > 0 {
		ctx.outputs[defaultOutput] = append(ctx.outputs[defaultOutput], event.NewMessage(ctx.spaceId, &pb.EventMessageValueOfObjectDetailsAmend{
			ObjectDetailsAmend: &pb.EventObjectDetailsAmend{
				Id:      v.Id,
				Details: v.Details,
				SubIds:  defaultSubIds,
			},
		},
		))
	}
}

func (ctx *opCtx) collectKeys(id string, subId string, keys []domain.RelationKey) {
	var found bool
	for i, kb := range ctx.keysBuf {
		if kb.id == id {
			found = true
			for _, k := range keys {
				if slice.FindPos(ctx.keysBuf[i].keys, k) == -1 {
					ctx.keysBuf[i].keys = append(ctx.keysBuf[i].keys, k)
				}
			}
			if slice.FindPos(kb.subIds, subId) == -1 {
				ctx.keysBuf[i].subIds = append(kb.subIds, subId)
			}
			break
		}
	}
	if !found {
		keysCopy := make([]domain.RelationKey, len(keys))
		copy(keysCopy, keys)
		ctx.keysBuf = append(ctx.keysBuf, struct {
			id     string
			subIds []string
			keys   []domain.RelationKey
		}{id: id, keys: keysCopy, subIds: []string{subId}})
	}
}

func (ctx *opCtx) getEntry(id string) *entry {
	for _, e := range ctx.entries {
		if e.id == id {
			return e
		}
	}
	return nil
}

func (ctx *opCtx) reset() {
	ctx.remove = ctx.remove[:0]
	ctx.change = ctx.change[:0]
	ctx.position = ctx.position[:0]
	ctx.counters = ctx.counters[:0]
	ctx.keysBuf = ctx.keysBuf[:0]
	ctx.entries = ctx.entries[:0]
	ctx.groups = ctx.groups[:0]
	if ctx.outputs == nil {
		ctx.outputs = map[string][]*pb.EventMessage{
			defaultOutput: nil,
		}
	}
}

type EventMatcher struct {
	OnAdd      func(*pb.EventObjectSubscriptionAdd)
	OnRemove   func(*pb.EventObjectSubscriptionRemove)
	OnPosition func(*pb.EventObjectSubscriptionPosition)
	OnSet      func(*pb.EventObjectDetailsSet)
	OnUnset    func(*pb.EventObjectDetailsUnset)
	OnAmend    func(*pb.EventObjectDetailsAmend)
	OnCounters func(*pb.EventObjectSubscriptionCounters)
	OnGroups   func(*pb.EventObjectSubscriptionGroups)
}

func (m EventMatcher) Match(msg *pb.EventMessage) {
	switch v := msg.Value.(type) {
	case *pb.EventMessageValueOfSubscriptionAdd:
		if m.OnAdd != nil {
			m.OnAdd(v.SubscriptionAdd)
		}
	case *pb.EventMessageValueOfSubscriptionRemove:
		if m.OnRemove != nil {
			m.OnRemove(v.SubscriptionRemove)
		}
	case *pb.EventMessageValueOfSubscriptionPosition:
		if m.OnPosition != nil {
			m.OnPosition(v.SubscriptionPosition)
		}
	case *pb.EventMessageValueOfObjectDetailsSet:
		if m.OnSet != nil {
			m.OnSet(v.ObjectDetailsSet)
		}
	case *pb.EventMessageValueOfObjectDetailsUnset:
		if m.OnUnset != nil {
			m.OnUnset(v.ObjectDetailsUnset)
		}
	case *pb.EventMessageValueOfObjectDetailsAmend:
		if m.OnAmend != nil {
			m.OnAmend(v.ObjectDetailsAmend)
		}
	case *pb.EventMessageValueOfSubscriptionCounters:
		if m.OnCounters != nil {
			m.OnCounters(v.SubscriptionCounters)
		}
	case *pb.EventMessageValueOfSubscriptionGroups:
		if m.OnGroups != nil {
			m.OnGroups(v.SubscriptionGroups)
		}
	}
}<|MERGE_RESOLUTION|>--- conflicted
+++ resolved
@@ -4,11 +4,8 @@
 	"github.com/samber/lo"
 
 	"github.com/anyproto/anytype-heart/core/block/editor/state"
-<<<<<<< HEAD
+	"github.com/anyproto/anytype-heart/core/event"
 	"github.com/anyproto/anytype-heart/core/domain"
-=======
-	"github.com/anyproto/anytype-heart/core/event"
->>>>>>> 857db533
 	"github.com/anyproto/anytype-heart/pb"
 	"github.com/anyproto/anytype-heart/pkg/lib/pb/model"
 	"github.com/anyproto/anytype-heart/util/slice"
@@ -201,13 +198,8 @@
 
 		subIdsToSendSetDetails = slice.Difference(info.subIds, subIdsToSendAmendDetails)
 		if len(subIdsToSendAmendDetails) != 0 {
-<<<<<<< HEAD
 			diff := domain.StructDiff(prev.data, curr.data)
-			msgs = append(msgs, state.StructDiffIntoEventsWithSubIds(info.id, diff, info.keys, subIdsToSendAmendDetails)...)
-=======
-			diff := pbtypes.StructDiff(prev.data, curr.data)
 			msgs = append(msgs, state.StructDiffIntoEventsWithSubIds(ctx.spaceId, info.id, diff, info.keys, subIdsToSendAmendDetails)...)
->>>>>>> 857db533
 		}
 		if len(subIdsToSendSetDetails) != 0 {
 			msgs = ctx.appendObjectDetailsSetMessage(msgs, curr, subIdsToSendSetDetails, info.keys)
@@ -218,23 +210,12 @@
 	return msgs
 }
 
-<<<<<<< HEAD
 func (ctx *opCtx) appendObjectDetailsSetMessage(msgs []*pb.EventMessage, curr *entry, subIds []string, keys []domain.RelationKey) []*pb.EventMessage {
-	msgs = append(msgs, &pb.EventMessage{
-		Value: &pb.EventMessageValueOfObjectDetailsSet{
-			ObjectDetailsSet: &pb.EventObjectDetailsSet{
-				Id:      curr.id,
-				Details: curr.data.CopyOnlyKeys(keys...).ToProto(),
-				SubIds:  subIds,
-			},
-=======
-func (ctx *opCtx) appendObjectDetailsSetMessage(msgs []*pb.EventMessage, curr *entry, subIds, keys []string) []*pb.EventMessage {
 	msgs = append(msgs, event.NewMessage(ctx.spaceId, &pb.EventMessageValueOfObjectDetailsSet{
 		ObjectDetailsSet: &pb.EventObjectDetailsSet{
 			Id:      curr.id,
-			Details: pbtypes.StructFilterKeys(curr.data, keys),
+			Details: curr.data.CopyOnlyKeys(keys...).ToProto(),
 			SubIds:  subIds,
->>>>>>> 857db533
 		},
 	},
 	))
