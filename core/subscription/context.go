package subscription

import (
<<<<<<< HEAD
=======
	"github.com/samber/lo"

>>>>>>> a7035537
	"github.com/anyproto/anytype-heart/core/block/editor/state"
	"github.com/anyproto/anytype-heart/core/domain"
	"github.com/anyproto/anytype-heart/pb"
	"github.com/anyproto/anytype-heart/pkg/lib/pb/model"
	"github.com/anyproto/anytype-heart/util/slice"
)

type opChange struct {
	id    string
	subId string
	keys  []domain.RelationKey
}

type opRemove struct {
	id    string
	subId string
}

type opPosition struct {
	id      string
	subId   string
	afterId string
	keys    []domain.RelationKey
	isAdd   bool
}

type opCounter struct {
	subId     string
	total     int
	prevCount int
	nextCount int
}

type opGroup struct {
	subId  string
	group  *model.BlockContentDataviewGroup
	remove bool
}

type opCtx struct {
	outputs map[string][]*pb.EventMessage

	// subIds for remove
	remove   []opRemove
	change   []opChange
	position []opPosition
	counters []opCounter
	entries  []*entry
	groups   []opGroup

	keysBuf []struct {
		id     string
		subIds []string
		keys   []domain.RelationKey
	}

	c *cache
}

const defaultOutput = "_default"

func (ctx *opCtx) apply() {
	addEvent := func(subId string, ev *pb.EventMessage) {
		_, ok := ctx.outputs[subId]
		if ok {
			ctx.outputs[subId] = append(ctx.outputs[subId], ev)
		} else {
			ctx.outputs[defaultOutput] = append(ctx.outputs[defaultOutput], ev)
		}
	}

	// changes
	for _, ch := range ctx.change {
		ctx.collectKeys(ch.id, ch.subId, ch.keys)
	}

	// details events
	ctx.detailsEvents()

	// adds, positions
	for _, pos := range ctx.position {
		if pos.isAdd {
			ctx.collectKeys(pos.id, pos.subId, pos.keys)
			addEvent(pos.subId, &pb.EventMessage{
				Value: &pb.EventMessageValueOfSubscriptionAdd{
					SubscriptionAdd: &pb.EventObjectSubscriptionAdd{
						Id:      pos.id,
						AfterId: pos.afterId,
						SubId:   pos.subId,
					},
				},
			})
		} else {
			addEvent(pos.subId, &pb.EventMessage{
				Value: &pb.EventMessageValueOfSubscriptionPosition{
					SubscriptionPosition: &pb.EventObjectSubscriptionPosition{
						Id:      pos.id,
						AfterId: pos.afterId,
						SubId:   pos.subId,
					},
				},
			})
		}
	}

	// removes
	for _, rem := range ctx.remove {
		addEvent(rem.subId, &pb.EventMessage{
			Value: &pb.EventMessageValueOfSubscriptionRemove{
				SubscriptionRemove: &pb.EventObjectSubscriptionRemove{
					Id:    rem.id,
					SubId: rem.subId,
				},
			},
		})
	}

	// counters
	for _, count := range ctx.counters {
		addEvent(count.subId, &pb.EventMessage{
			Value: &pb.EventMessageValueOfSubscriptionCounters{
				SubscriptionCounters: &pb.EventObjectSubscriptionCounters{
					Total:     int64(count.total),
					NextCount: int64(count.nextCount),
					PrevCount: int64(count.prevCount),
					SubId:     count.subId,
				},
			},
		})
	}

	// apply to cache
	for _, e := range ctx.entries {
		if len(e.SubIds()) > 0 {
			ctx.c.Set(e)
		} else {
			ctx.c.Remove(e.id)
		}
	}

	for _, opGroup := range ctx.groups {
		addEvent(opGroup.subId, &pb.EventMessage{
			Value: &pb.EventMessageValueOfSubscriptionGroups{
				SubscriptionGroups: &pb.EventObjectSubscriptionGroups{
					SubId:  opGroup.subId,
					Group:  opGroup.group,
					Remove: opGroup.remove,
				},
			},
		})
	}
}

// detailsEvents produces following types of events:
// EventObjectDetailsAmend
// EventObjectDetailsUnset
// EventMessageValueOfObjectDetailsSet
func (ctx *opCtx) detailsEvents() {
	var msgs []*pb.EventMessage
	var getEntry = func(id string) *entry {
		for _, e := range ctx.entries {
			if e.id == id {
				return e
			}
		}
		return nil
	}
	for _, info := range ctx.keysBuf {
		curr := getEntry(info.id)
		if curr == nil {
			log.Errorf("entry present in changes but not in list: %v", info.id)
			continue
		}
		prev := ctx.c.Get(info.id)
<<<<<<< HEAD
		var prevData *domain.Details
		if prev != nil && prev.IsActive(info.subIds...) && prev.IsFullDetailsSent(info.subIds...) {
			prevData = prev.data
			diff := domain.StructDiff(prevData, curr.data)
			msgs = append(msgs, state.StructDiffIntoEventsWithSubIds(info.id, diff, info.keys, info.subIds)...)
		} else {
			msgs = append(msgs, &pb.EventMessage{
				Value: &pb.EventMessageValueOfObjectDetailsSet{
					ObjectDetailsSet: &pb.EventObjectDetailsSet{
						Id:      curr.id,
						Details: curr.data.CopyOnlyKeys(info.keys...).ToProto(),
						SubIds:  info.subIds,
					},
				},
			})
		}
=======
		msgs = ctx.addDetailsEvents(prev, curr, info, msgs)
>>>>>>> a7035537
		// save info for every sub because we don't want to send the details events again
		for _, sub := range info.subIds {
			curr.SetSub(sub, true, true)
		}
	}

	ctx.groupDetailsEvents(msgs)
}

func (ctx *opCtx) addDetailsEvents(prev, curr *entry, info struct {
	id     string
	subIds []string
	keys   []string
}, msgs []*pb.EventMessage) []*pb.EventMessage {
	var subIdsToSendAmendDetails, subIdsToSendSetDetails []string
	if prev != nil {
		active := prev.GetActive()
		detailsSent := prev.GetFullDetailsSent()
		subIdsToSendAmendDetails = lo.Intersect(active, detailsSent)

		subIdsToSendSetDetails = slice.Difference(info.subIds, subIdsToSendAmendDetails)
		if len(subIdsToSendAmendDetails) != 0 {
			diff := pbtypes.StructDiff(prev.data, curr.data)
			msgs = append(msgs, state.StructDiffIntoEventsWithSubIds(info.id, diff, info.keys, subIdsToSendAmendDetails)...)
		}
		if len(subIdsToSendSetDetails) != 0 {
			msgs = ctx.appendObjectDetailsSetMessage(msgs, curr, subIdsToSendSetDetails, info.keys)
		}
	} else {
		msgs = ctx.appendObjectDetailsSetMessage(msgs, curr, info.subIds, info.keys)
	}
	return msgs
}

func (ctx *opCtx) appendObjectDetailsSetMessage(msgs []*pb.EventMessage, curr *entry, subIds, keys []string) []*pb.EventMessage {
	msgs = append(msgs, &pb.EventMessage{
		Value: &pb.EventMessageValueOfObjectDetailsSet{
			ObjectDetailsSet: &pb.EventObjectDetailsSet{
				Id:      curr.id,
				Details: pbtypes.StructFilterKeys(curr.data, keys),
				SubIds:  subIds,
			},
		},
	})
	return msgs
}

func (ctx *opCtx) groupDetailsEvents(msgs []*pb.EventMessage) {
	for _, msg := range msgs {
		if v := msg.GetObjectDetailsAmend(); v != nil {
			ctx.groupEventsDetailsAmend(v)
		} else if v := msg.GetObjectDetailsUnset(); v != nil {
			ctx.groupEventsDetailsUnset(v)
		} else if v := msg.GetObjectDetailsSet(); v != nil {
			ctx.groupEventsDetailsSet(v)
		}
	}
}

func (ctx *opCtx) groupEventsDetailsSet(v *pb.EventObjectDetailsSet) {
	defaultSubIds := v.SubIds[:0]
	for _, subId := range v.SubIds {
		if _, ok := ctx.outputs[subId]; ok {
			ctx.outputs[subId] = append(ctx.outputs[subId], &pb.EventMessage{
				Value: &pb.EventMessageValueOfObjectDetailsSet{
					ObjectDetailsSet: &pb.EventObjectDetailsSet{
						Id:      v.Id,
						Details: v.Details,
						SubIds:  []string{subId},
					},
				},
			})
		} else {
			defaultSubIds = append(defaultSubIds, subId)
		}
	}
	if len(defaultSubIds) > 0 {
		ctx.outputs[defaultOutput] = append(ctx.outputs[defaultOutput], &pb.EventMessage{
			Value: &pb.EventMessageValueOfObjectDetailsSet{
				ObjectDetailsSet: &pb.EventObjectDetailsSet{
					Id:      v.Id,
					Details: v.Details,
					SubIds:  defaultSubIds,
				},
			},
		})
	}
}

func (ctx *opCtx) groupEventsDetailsUnset(v *pb.EventObjectDetailsUnset) {
	defaultSubIds := v.SubIds[:0]
	for _, subId := range v.SubIds {
		if _, ok := ctx.outputs[subId]; ok {
			ctx.outputs[subId] = append(ctx.outputs[subId], &pb.EventMessage{
				Value: &pb.EventMessageValueOfObjectDetailsUnset{
					ObjectDetailsUnset: &pb.EventObjectDetailsUnset{
						Id:     v.Id,
						Keys:   v.Keys,
						SubIds: []string{subId},
					},
				},
			})
		} else {
			defaultSubIds = append(defaultSubIds, subId)
		}
	}
	if len(defaultSubIds) > 0 {
		ctx.outputs[defaultOutput] = append(ctx.outputs[defaultOutput], &pb.EventMessage{
			Value: &pb.EventMessageValueOfObjectDetailsUnset{
				ObjectDetailsUnset: &pb.EventObjectDetailsUnset{
					Id:     v.Id,
					Keys:   v.Keys,
					SubIds: defaultSubIds,
				},
			},
		})
	}
}

func (ctx *opCtx) groupEventsDetailsAmend(v *pb.EventObjectDetailsAmend) {
	defaultSubIds := v.SubIds[:0]
	for _, subId := range v.SubIds {
		if _, ok := ctx.outputs[subId]; ok {
			ctx.outputs[subId] = append(ctx.outputs[subId], &pb.EventMessage{
				Value: &pb.EventMessageValueOfObjectDetailsAmend{
					ObjectDetailsAmend: &pb.EventObjectDetailsAmend{
						Id:      v.Id,
						Details: v.Details,
						SubIds:  []string{subId},
					},
				},
			})
		} else {
			defaultSubIds = append(defaultSubIds, subId)
		}
	}
	if len(defaultSubIds) > 0 {
		ctx.outputs[defaultOutput] = append(ctx.outputs[defaultOutput], &pb.EventMessage{
			Value: &pb.EventMessageValueOfObjectDetailsAmend{
				ObjectDetailsAmend: &pb.EventObjectDetailsAmend{
					Id:      v.Id,
					Details: v.Details,
					SubIds:  defaultSubIds,
				},
			},
		})
	}
}

func (ctx *opCtx) collectKeys(id string, subId string, keys []domain.RelationKey) {
	var found bool
	for i, kb := range ctx.keysBuf {
		if kb.id == id {
			found = true
			for _, k := range keys {
				if slice.FindPos(ctx.keysBuf[i].keys, k) == -1 {
					ctx.keysBuf[i].keys = append(ctx.keysBuf[i].keys, k)
				}
			}
			if slice.FindPos(kb.subIds, subId) == -1 {
				ctx.keysBuf[i].subIds = append(kb.subIds, subId)
			}
			break
		}
	}
	if !found {
		keysCopy := make([]domain.RelationKey, len(keys))
		copy(keysCopy, keys)
		ctx.keysBuf = append(ctx.keysBuf, struct {
			id     string
			subIds []string
			keys   []domain.RelationKey
		}{id: id, keys: keysCopy, subIds: []string{subId}})
	}
}

func (ctx *opCtx) getEntry(id string) *entry {
	for _, e := range ctx.entries {
		if e.id == id {
			return e
		}
	}
	return nil
}

func (ctx *opCtx) reset() {
	ctx.remove = ctx.remove[:0]
	ctx.change = ctx.change[:0]
	ctx.position = ctx.position[:0]
	ctx.counters = ctx.counters[:0]
	ctx.keysBuf = ctx.keysBuf[:0]
	ctx.entries = ctx.entries[:0]
	ctx.groups = ctx.groups[:0]
	if ctx.outputs == nil {
		ctx.outputs = map[string][]*pb.EventMessage{
			defaultOutput: nil,
		}
	}
}

type EventMatcher struct {
	OnAdd      func(*pb.EventObjectSubscriptionAdd)
	OnRemove   func(*pb.EventObjectSubscriptionRemove)
	OnPosition func(*pb.EventObjectSubscriptionPosition)
	OnSet      func(*pb.EventObjectDetailsSet)
	OnUnset    func(*pb.EventObjectDetailsUnset)
	OnAmend    func(*pb.EventObjectDetailsAmend)
	OnCounters func(*pb.EventObjectSubscriptionCounters)
	OnGroups   func(*pb.EventObjectSubscriptionGroups)
}

func (m EventMatcher) Match(msg *pb.EventMessage) {
	switch v := msg.Value.(type) {
	case *pb.EventMessageValueOfSubscriptionAdd:
		if m.OnAdd != nil {
			m.OnAdd(v.SubscriptionAdd)
		}
	case *pb.EventMessageValueOfSubscriptionRemove:
		if m.OnRemove != nil {
			m.OnRemove(v.SubscriptionRemove)
		}
	case *pb.EventMessageValueOfSubscriptionPosition:
		if m.OnPosition != nil {
			m.OnPosition(v.SubscriptionPosition)
		}
	case *pb.EventMessageValueOfObjectDetailsSet:
		if m.OnSet != nil {
			m.OnSet(v.ObjectDetailsSet)
		}
	case *pb.EventMessageValueOfObjectDetailsUnset:
		if m.OnUnset != nil {
			m.OnUnset(v.ObjectDetailsUnset)
		}
	case *pb.EventMessageValueOfObjectDetailsAmend:
		if m.OnAmend != nil {
			m.OnAmend(v.ObjectDetailsAmend)
		}
	case *pb.EventMessageValueOfSubscriptionCounters:
		if m.OnCounters != nil {
			m.OnCounters(v.SubscriptionCounters)
		}
	case *pb.EventMessageValueOfSubscriptionGroups:
		if m.OnGroups != nil {
			m.OnGroups(v.SubscriptionGroups)
		}
	}
}<|MERGE_RESOLUTION|>--- conflicted
+++ resolved
@@ -1,11 +1,8 @@
 package subscription
 
 import (
-<<<<<<< HEAD
-=======
 	"github.com/samber/lo"
 
->>>>>>> a7035537
 	"github.com/anyproto/anytype-heart/core/block/editor/state"
 	"github.com/anyproto/anytype-heart/core/domain"
 	"github.com/anyproto/anytype-heart/pb"
@@ -180,26 +177,7 @@
 			continue
 		}
 		prev := ctx.c.Get(info.id)
-<<<<<<< HEAD
-		var prevData *domain.Details
-		if prev != nil && prev.IsActive(info.subIds...) && prev.IsFullDetailsSent(info.subIds...) {
-			prevData = prev.data
-			diff := domain.StructDiff(prevData, curr.data)
-			msgs = append(msgs, state.StructDiffIntoEventsWithSubIds(info.id, diff, info.keys, info.subIds)...)
-		} else {
-			msgs = append(msgs, &pb.EventMessage{
-				Value: &pb.EventMessageValueOfObjectDetailsSet{
-					ObjectDetailsSet: &pb.EventObjectDetailsSet{
-						Id:      curr.id,
-						Details: curr.data.CopyOnlyKeys(info.keys...).ToProto(),
-						SubIds:  info.subIds,
-					},
-				},
-			})
-		}
-=======
 		msgs = ctx.addDetailsEvents(prev, curr, info, msgs)
->>>>>>> a7035537
 		// save info for every sub because we don't want to send the details events again
 		for _, sub := range info.subIds {
 			curr.SetSub(sub, true, true)
@@ -212,7 +190,7 @@
 func (ctx *opCtx) addDetailsEvents(prev, curr *entry, info struct {
 	id     string
 	subIds []string
-	keys   []string
+	keys   []domain.RelationKey
 }, msgs []*pb.EventMessage) []*pb.EventMessage {
 	var subIdsToSendAmendDetails, subIdsToSendSetDetails []string
 	if prev != nil {
@@ -222,7 +200,7 @@
 
 		subIdsToSendSetDetails = slice.Difference(info.subIds, subIdsToSendAmendDetails)
 		if len(subIdsToSendAmendDetails) != 0 {
-			diff := pbtypes.StructDiff(prev.data, curr.data)
+			diff := domain.StructDiff(prev.data, curr.data)
 			msgs = append(msgs, state.StructDiffIntoEventsWithSubIds(info.id, diff, info.keys, subIdsToSendAmendDetails)...)
 		}
 		if len(subIdsToSendSetDetails) != 0 {
@@ -234,12 +212,12 @@
 	return msgs
 }
 
-func (ctx *opCtx) appendObjectDetailsSetMessage(msgs []*pb.EventMessage, curr *entry, subIds, keys []string) []*pb.EventMessage {
+func (ctx *opCtx) appendObjectDetailsSetMessage(msgs []*pb.EventMessage, curr *entry, subIds []string, keys []domain.RelationKey) []*pb.EventMessage {
 	msgs = append(msgs, &pb.EventMessage{
 		Value: &pb.EventMessageValueOfObjectDetailsSet{
 			ObjectDetailsSet: &pb.EventObjectDetailsSet{
 				Id:      curr.id,
-				Details: pbtypes.StructFilterKeys(curr.data, keys),
+				Details: curr.data.CopyOnlyKeys(keys...).ToProto(),
 				SubIds:  subIds,
 			},
 		},
