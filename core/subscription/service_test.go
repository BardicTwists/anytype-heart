package subscription

import (
	"context"
	"testing"

	"github.com/gogo/protobuf/types"
	"github.com/stretchr/testify/assert"
	"github.com/stretchr/testify/require"
<<<<<<< HEAD

=======
	"go.uber.org/mock/gomock"
	"github.com/anyproto/anytype-heart/core/event"
	"github.com/anyproto/anytype-heart/core/event/mock_event"
	"github.com/anyproto/anytype-heart/core/session"
>>>>>>> 947fa887
	"github.com/anyproto/anytype-heart/pb"
	"github.com/anyproto/anytype-heart/pkg/lib/bundle"
	"github.com/anyproto/anytype-heart/pkg/lib/database"
	"github.com/anyproto/anytype-heart/pkg/lib/localstore/objectstore"
	"github.com/anyproto/anytype-heart/pkg/lib/pb/model"
	"github.com/anyproto/anytype-heart/space/typeprovider/mock_typeprovider"
	"github.com/anyproto/anytype-heart/util/pbtypes"
<<<<<<< HEAD
=======
	"github.com/anyproto/anytype-heart/util/testMock"
	"github.com/stretchr/testify/mock"
>>>>>>> 947fa887
)

func TestService_Search(t *testing.T) {
	var newSub = func(fx *fixture, subId string) {
		fx.store.EXPECT().QueryRaw(gomock.Any(), 0, 0).Return(
			[]database.Record{
				{Details: &types.Struct{Fields: map[string]*types.Value{
					"id":     pbtypes.String("1"),
					"name":   pbtypes.String("one"),
					"author": pbtypes.StringList([]string{"author1"}),
				}}},
			},
			nil,
		)
		fx.store.EXPECT().GetRelationByKey(bundle.RelationKeyName.String()).Return(&model.Relation{
			Key:    bundle.RelationKeyName.String(),
			Format: model.RelationFormat_shorttext,
		}, nil).AnyTimes()
		fx.store.EXPECT().GetRelationByKey(bundle.RelationKeyAuthor.String()).Return(&model.Relation{
			Key:    bundle.RelationKeyAuthor.String(),
			Format: model.RelationFormat_object,
		}, nil).AnyTimes()

		fx.store.EXPECT().QueryByID([]string{"author1"}).Return([]database.Record{
			{Details: &types.Struct{Fields: map[string]*types.Value{
				"id":   pbtypes.String("author1"),
				"name": pbtypes.String("author1"),
			}}},
		}, nil).AnyTimes()

		resp, err := fx.Search(pb.RpcObjectSearchSubscribeRequest{
			SubId: subId,
			Keys:  []string{bundle.RelationKeyName.String(), bundle.RelationKeyAuthor.String()},
		})
		require.NoError(t, err)

		assert.Len(t, resp.Records, 1)
		assert.Len(t, resp.Dependencies, 1)
	}

	t.Run("dependencies", func(t *testing.T) {
		fx := newFixture(t)
		defer fx.a.Close(context.Background())
		defer fx.ctrl.Finish()

		newSub(fx, "test")

		fx.store.EXPECT().QueryByID([]string{"author2", "author3"}).Return([]database.Record{
			{Details: &types.Struct{Fields: map[string]*types.Value{
				"id":   pbtypes.String("author2"),
				"name": pbtypes.String("author2"),
			}}},
			{Details: &types.Struct{Fields: map[string]*types.Value{
				"id":   pbtypes.String("author3"),
				"name": pbtypes.String("author3"),
			}}},
		}, nil)

		fx.Service.(*service).onChange([]*entry{
			{id: "1", data: &types.Struct{Fields: map[string]*types.Value{
				"id":     pbtypes.String("1"),
				"name":   pbtypes.String("one"),
				"author": pbtypes.StringList([]string{"author2", "author3", "1"}),
			}}},
		})

		require.Len(t, fx.Service.(*service).cache.entries, 3)
		assert.Len(t, fx.Service.(*service).cache.entries["1"].SubIds(), 2)
		assert.Len(t, fx.Service.(*service).cache.entries["author2"].SubIds(), 1)
		assert.Len(t, fx.Service.(*service).cache.entries["author3"].SubIds(), 1)

		fx.events = fx.events[:0]

		fx.Service.(*service).onChange([]*entry{
			{id: "1", data: &types.Struct{Fields: map[string]*types.Value{
				"id":   pbtypes.String("1"),
				"name": pbtypes.String("one"),
			}}},
		})

		assert.Len(t, fx.Service.(*service).cache.entries, 1)

		assert.NoError(t, fx.Unsubscribe("test"))
		assert.Len(t, fx.Service.(*service).cache.entries, 0)
	})
	t.Run("cache ref counter", func(t *testing.T) {
		fx := newFixture(t)
		defer fx.a.Close(context.Background())
		defer fx.ctrl.Finish()

		newSub(fx, "test")

		require.Len(t, fx.Service.(*service).cache.entries, 2)
		assert.Equal(t, []string{"test"}, fx.Service.(*service).cache.entries["1"].SubIds())
		assert.Equal(t, []string{"test/dep"}, fx.Service.(*service).cache.entries["author1"].SubIds())

		newSub(fx, "test1")

		require.Len(t, fx.Service.(*service).cache.entries, 2)
		assert.Len(t, fx.Service.(*service).cache.entries["1"].SubIds(), 2)
		assert.Len(t, fx.Service.(*service).cache.entries["author1"].SubIds(), 2)
	})

	t.Run("filter deps", func(t *testing.T) {
		fx := newFixture(t)
		defer fx.a.Close(context.Background())
		defer fx.ctrl.Finish()

		fx.store.EXPECT().QueryRaw(gomock.Any(), 0, 0).Return(
			[]database.Record{
				{Details: &types.Struct{Fields: map[string]*types.Value{
					"id":   pbtypes.String("1"),
					"name": pbtypes.String("one"),
				}}},
			},
			nil,
		)
		fx.store.EXPECT().GetRelationByKey(bundle.RelationKeyName.String()).Return(&model.Relation{
			Key:    bundle.RelationKeyName.String(),
			Format: model.RelationFormat_shorttext,
		}, nil).AnyTimes()
		fx.store.EXPECT().GetRelationByKey(bundle.RelationKeyAuthor.String()).Return(&model.Relation{
			Key:    bundle.RelationKeyAuthor.String(),
			Format: model.RelationFormat_object,
		}, nil).AnyTimes()

		fx.store.EXPECT().QueryByID([]string{"force1", "force2"}).Return([]database.Record{
			{Details: &types.Struct{Fields: map[string]*types.Value{
				"id":   pbtypes.String("force1"),
				"name": pbtypes.String("force1"),
			}}},
			{Details: &types.Struct{Fields: map[string]*types.Value{
				"id":   pbtypes.String("force2"),
				"name": pbtypes.String("force2"),
			}}},
		}, nil)

		var resp, err = fx.Search(pb.RpcObjectSearchSubscribeRequest{
			SubId: "subId",
			Keys:  []string{bundle.RelationKeyName.String(), bundle.RelationKeyAuthor.String()},
			Filters: []*model.BlockContentDataviewFilter{
				{
					RelationKey: bundle.RelationKeyAuthor.String(),
					Condition:   model.BlockContentDataviewFilter_Equal,
					Value:       pbtypes.StringList([]string{"force1", "force2"}),
				},
			},
		})
		require.NoError(t, err)

		assert.Len(t, resp.Records, 1)
		assert.Len(t, resp.Dependencies, 2)

	})
	t.Run("add with limit", func(t *testing.T) {
		fx := newFixture(t)
		defer fx.a.Close(context.Background())
		defer fx.ctrl.Finish()

		fx.store.EXPECT().QueryRaw(gomock.Any(), 0, 0).Return(
			[]database.Record{
				{Details: &types.Struct{Fields: map[string]*types.Value{
					"id":   pbtypes.String("1"),
					"name": pbtypes.String("1"),
				}}},
				{Details: &types.Struct{Fields: map[string]*types.Value{
					"id":   pbtypes.String("2"),
					"name": pbtypes.String("2"),
				}}},
				{Details: &types.Struct{Fields: map[string]*types.Value{
					"id":   pbtypes.String("3"),
					"name": pbtypes.String("3"),
				}}},
			},
			nil,
		)
		fx.store.EXPECT().GetRelationByKey(bundle.RelationKeyName.String()).Return(&model.Relation{
			Key:    bundle.RelationKeyName.String(),
			Format: model.RelationFormat_shorttext,
		}, nil).AnyTimes()

		resp, err := fx.Search(pb.RpcObjectSearchSubscribeRequest{
			SubId: "test",
			Sorts: []*model.BlockContentDataviewSort{
				{
					RelationKey: "name",
					Type:        model.BlockContentDataviewSort_Desc,
				},
			},
			Limit: 2,
			Keys:  []string{"id", "name"},
		})
		require.NoError(t, err)
		// should be 3,2 (1)
		require.Len(t, resp.Records, 2)
		assert.Equal(t, "3", pbtypes.GetString(resp.Records[0], "id"))
		assert.Equal(t, "2", pbtypes.GetString(resp.Records[1], "id"))

		fx.Service.(*service).onChange([]*entry{
			{id: "1", data: &types.Struct{Fields: map[string]*types.Value{
				"id":   pbtypes.String("1"),
				"name": pbtypes.String("4"),
			}}},
		})
		// should be 1,3 (2)
		require.Len(t, fx.events[0].Messages, 3)
		assert.NotEmpty(t, fx.events[0].Messages[0].GetObjectDetailsSet())
		assert.NotEmpty(t, fx.events[0].Messages[1].GetSubscriptionAdd())
		assert.NotEmpty(t, fx.events[0].Messages[2].GetSubscriptionRemove())

		fx.Service.(*service).onChange([]*entry{
			{id: "2", data: &types.Struct{Fields: map[string]*types.Value{
				"id":   pbtypes.String("2"),
				"name": pbtypes.String("6"),
			}}},
		})

		// should be 2,1 (3)
		t.Log(pbtypes.Sprint(fx.events[1]))
	})

	t.Run("delete item from list", func(t *testing.T) {
		fx := newFixture(t)
		defer fx.a.Close(context.Background())
		defer fx.ctrl.Finish()

		fx.store.EXPECT().QueryRaw(gomock.Any(), 0, 0).Return(
			[]database.Record{
				{Details: &types.Struct{Fields: map[string]*types.Value{
					"id":   pbtypes.String("1"),
					"name": pbtypes.String("1"),
				}}},
				{Details: &types.Struct{Fields: map[string]*types.Value{
					"id":   pbtypes.String("2"),
					"name": pbtypes.String("2"),
				}}},
				{Details: &types.Struct{Fields: map[string]*types.Value{
					"id":   pbtypes.String("3"),
					"name": pbtypes.String("3"),
				}}},
			},
			nil,
		)
		fx.store.EXPECT().GetRelationByKey(bundle.RelationKeyName.String()).Return(&model.Relation{
			Key:    bundle.RelationKeyName.String(),
			Format: model.RelationFormat_shorttext,
		}, nil).AnyTimes()

		resp, err := fx.Search(pb.RpcObjectSearchSubscribeRequest{
			SubId: "test",
			Sorts: []*model.BlockContentDataviewSort{
				{
					RelationKey: "name",
					Type:        model.BlockContentDataviewSort_Asc,
				},
			},
			Limit: 2,
			Keys:  []string{"id", "name"},
		})
		require.NoError(t, err)
		// should be 1,2 (3)
		require.Len(t, resp.Records, 2)
		assert.Equal(t, "1", pbtypes.GetString(resp.Records[0], "id"))
		assert.Equal(t, "2", pbtypes.GetString(resp.Records[1], "id"))

		fx.Service.(*service).onChange([]*entry{
			{
				id: "2",
				data: &types.Struct{
					Fields: map[string]*types.Value{
						"id":        pbtypes.String("2"),
						"isDeleted": pbtypes.Bool(true),
					}}},
		})
		// should be 1,3 (2)
		require.Len(t, fx.events[0].Messages, 4)
		assert.NotEmpty(t, fx.events[0].Messages[0].GetObjectDetailsSet())
		assert.NotEmpty(t, fx.events[0].Messages[1].GetSubscriptionAdd())
		assert.NotEmpty(t, fx.events[0].Messages[2].GetSubscriptionRemove())
		assert.NotEmpty(t, fx.events[0].Messages[3].GetSubscriptionCounters())
		assert.NotEmpty(t, fx.events[0].Messages[0].GetObjectDetailsSet().Details)
	})
}

func TestNestedSubscription(t *testing.T) {
	t.Run("update nested object, so it's not satisfying filter anymore", func(t *testing.T) {
		fx := testCreateSubscriptionWithNestedFilter(t)

		err := fx.store.UpdateObjectDetails("assignee1", &types.Struct{
			Fields: map[string]*types.Value{
				"id":   pbtypes.String("assignee1"),
				"name": pbtypes.String("John Doe"),
			},
		})
		require.NoError(t, err)

		fx.waitEvents(t,
			&pb.EventMessageValueOfSubscriptionRemove{
				SubscriptionRemove: &pb.EventObjectSubscriptionRemove{
					SubId: "test-nested-1",
					Id:    "assignee1",
				},
			},
			&pb.EventMessageValueOfSubscriptionRemove{
				SubscriptionRemove: &pb.EventObjectSubscriptionRemove{
					SubId: "test",
					Id:    "task1",
				},
			},
			&pb.EventMessageValueOfSubscriptionCounters{
				SubscriptionCounters: &pb.EventObjectSubscriptionCounters{
					SubId: "test-nested-1",
					Total: 0,
				},
			},
			&pb.EventMessageValueOfSubscriptionCounters{
				SubscriptionCounters: &pb.EventObjectSubscriptionCounters{
					SubId: "test",
					Total: 0,
				},
			})
	})

<<<<<<< HEAD
	t.Run("update parent object relation so no nested objects satisfy filter anymore", func(t *testing.T) {
		fx := testCreateSubscriptionWithNestedFilter(t)

		err := fx.store.UpdateObjectDetails("task1", &types.Struct{
			Fields: map[string]*types.Value{
				"id":       pbtypes.String("task1"),
				"assignee": pbtypes.String("assignee2"),
			},
		})
		require.NoError(t, err)

		fx.waitEvents(t,
			&pb.EventMessageValueOfSubscriptionRemove{
				SubscriptionRemove: &pb.EventObjectSubscriptionRemove{
					SubId: "test",
					Id:    "task1",
				},
			},
			&pb.EventMessageValueOfSubscriptionCounters{
				SubscriptionCounters: &pb.EventObjectSubscriptionCounters{
					SubId: "test",
					Total: 0,
				},
			})
	})
=======
func (c *collectionServiceMock) Name() string {
	return "collectionService"
}

func (c *collectionServiceMock) Init(a *app.App) error { return nil }

func newFixture(t *testing.T) *fixture {
	ctrl := gomock.NewController(t)
	a := new(app.App)
	testMock.RegisterMockObjectStore(ctrl, a)
	testMock.RegisterMockKanban(ctrl, a)
	fx := &fixture{
		Service: New(),
		a:       a,
		ctrl:    ctrl,
		store:   a.MustComponent(objectstore.CName).(*testMock.MockObjectStore),
	}
	sender := mock_event.NewMockSender(t)
	sender.EXPECT().Init(mock.Anything).Return(nil)
	sender.EXPECT().Name().Return(event.CName)
	sender.EXPECT().Broadcast(mock.Anything).Run(func(e *pb.Event) {
		fx.events = append(fx.events, e)
	}).Maybe()
	fx.sender = sender
	a.Register(fx.Service)
	a.Register(fx.sender)
	a.Register(&collectionServiceMock{updateCh: make(chan []string, 1)})

	sbtProvider := mock_typeprovider.NewMockSmartBlockTypeProvider(t)
	sbtProvider.EXPECT().Name().Return("sbtProvider")
	sbtProvider.EXPECT().Init(mock.Anything).Return(nil)

	a.Register(sbtProvider)

	fx.store.EXPECT().SubscribeForAll(gomock.Any())
	require.NoError(t, a.Start(context.Background()))
	return fx
>>>>>>> 947fa887
}

func testCreateSubscriptionWithNestedFilter(t *testing.T) *fixtureRealStore {
	fx := newFixtureWithRealObjectStore(t)
	resp, err := fx.Search(pb.RpcObjectSearchSubscribeRequest{
		SubId: "test",
		Filters: []*model.BlockContentDataviewFilter{
			{
				RelationKey: "assignee.name",
				Condition:   model.BlockContentDataviewFilter_Equal,
				Value:       pbtypes.String("Joe Doe"),
			},
		},
		Keys: []string{"id", "name"},
	})

	require.NoError(t, err)
	require.Empty(t, resp.Records)

	t.Run("add nested object", func(t *testing.T) {
		fx.store.AddObjects(t, []objectstore.TestObject{
			{
				"id":   pbtypes.String("assignee1"),
				"name": pbtypes.String("Joe Doe"),
			},
		})
		fx.waitEvents(t,
			&pb.EventMessageValueOfObjectDetailsSet{
				ObjectDetailsSet: &pb.EventObjectDetailsSet{
					Id: "assignee1",
					SubIds: []string{
						"test-nested-1",
					},
					Details: &types.Struct{
						Fields: map[string]*types.Value{
							"id": pbtypes.String("assignee1"),
						},
					},
				},
			},
			&pb.EventMessageValueOfSubscriptionAdd{
				SubscriptionAdd: &pb.EventObjectSubscriptionAdd{
					SubId: "test-nested-1",
					Id:    "assignee1",
				},
			},
			&pb.EventMessageValueOfSubscriptionCounters{
				SubscriptionCounters: &pb.EventObjectSubscriptionCounters{
					SubId: "test-nested-1",
					Total: 1,
				},
			})
	})

	t.Run("add object satisfying nested filter", func(t *testing.T) {
		fx.store.AddObjects(t, []objectstore.TestObject{
			{
				"id":       pbtypes.String("task1"),
				"assignee": pbtypes.String("assignee1"),
			},
		})
		fx.waitEvents(t,
			&pb.EventMessageValueOfObjectDetailsSet{
				ObjectDetailsSet: &pb.EventObjectDetailsSet{
					Id: "task1",
					SubIds: []string{
						"test",
					},
					Details: &types.Struct{
						Fields: map[string]*types.Value{
							"id": pbtypes.String("task1"),
						},
					},
				},
			},
			&pb.EventMessageValueOfSubscriptionAdd{
				SubscriptionAdd: &pb.EventObjectSubscriptionAdd{
					SubId: "test",
					Id:    "task1",
				},
			},
			&pb.EventMessageValueOfSubscriptionCounters{
				SubscriptionCounters: &pb.EventObjectSubscriptionCounters{
					SubId: "test",
					Total: 1,
				},
			})
	})
	return fx
}<|MERGE_RESOLUTION|>--- conflicted
+++ resolved
@@ -7,14 +7,10 @@
 	"github.com/gogo/protobuf/types"
 	"github.com/stretchr/testify/assert"
 	"github.com/stretchr/testify/require"
-<<<<<<< HEAD
-
-=======
 	"go.uber.org/mock/gomock"
 	"github.com/anyproto/anytype-heart/core/event"
 	"github.com/anyproto/anytype-heart/core/event/mock_event"
 	"github.com/anyproto/anytype-heart/core/session"
->>>>>>> 947fa887
 	"github.com/anyproto/anytype-heart/pb"
 	"github.com/anyproto/anytype-heart/pkg/lib/bundle"
 	"github.com/anyproto/anytype-heart/pkg/lib/database"
@@ -22,11 +18,8 @@
 	"github.com/anyproto/anytype-heart/pkg/lib/pb/model"
 	"github.com/anyproto/anytype-heart/space/typeprovider/mock_typeprovider"
 	"github.com/anyproto/anytype-heart/util/pbtypes"
-<<<<<<< HEAD
-=======
 	"github.com/anyproto/anytype-heart/util/testMock"
 	"github.com/stretchr/testify/mock"
->>>>>>> 947fa887
 )
 
 func TestService_Search(t *testing.T) {
@@ -350,7 +343,6 @@
 			})
 	})
 
-<<<<<<< HEAD
 	t.Run("update parent object relation so no nested objects satisfy filter anymore", func(t *testing.T) {
 		fx := testCreateSubscriptionWithNestedFilter(t)
 
@@ -362,21 +354,6 @@
 		})
 		require.NoError(t, err)
 
-		fx.waitEvents(t,
-			&pb.EventMessageValueOfSubscriptionRemove{
-				SubscriptionRemove: &pb.EventObjectSubscriptionRemove{
-					SubId: "test",
-					Id:    "task1",
-				},
-			},
-			&pb.EventMessageValueOfSubscriptionCounters{
-				SubscriptionCounters: &pb.EventObjectSubscriptionCounters{
-					SubId: "test",
-					Total: 0,
-				},
-			})
-	})
-=======
 func (c *collectionServiceMock) Name() string {
 	return "collectionService"
 }
@@ -410,11 +387,20 @@
 	sbtProvider.EXPECT().Init(mock.Anything).Return(nil)
 
 	a.Register(sbtProvider)
-
-	fx.store.EXPECT().SubscribeForAll(gomock.Any())
-	require.NoError(t, a.Start(context.Background()))
-	return fx
->>>>>>> 947fa887
+		fx.waitEvents(t,
+			&pb.EventMessageValueOfSubscriptionRemove{
+				SubscriptionRemove: &pb.EventObjectSubscriptionRemove{
+					SubId: "test",
+					Id:    "task1",
+				},
+			},
+			&pb.EventMessageValueOfSubscriptionCounters{
+				SubscriptionCounters: &pb.EventObjectSubscriptionCounters{
+					SubId: "test",
+					Total: 0,
+				},
+			})
+	})
 }
 
 func testCreateSubscriptionWithNestedFilter(t *testing.T) *fixtureRealStore {
