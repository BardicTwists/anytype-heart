package core

import (
	"github.com/anytypeio/go-anytype-middleware/pb"
	"github.com/anytypeio/go-anytype-middleware/pkg/lib/core"
)

func (mw *Middleware) ConfigGet(*pb.RpcConfigGetRequest) *pb.RpcConfigGetResponse {
	mw.m.RLock()
	defer mw.m.RUnlock()

	if mw.app == nil {
		return &pb.RpcConfigGetResponse{Error: &pb.RpcConfigGetResponseError{pb.RpcConfigGetResponseError_NODE_NOT_STARTED, "account not started"}}
	}
<<<<<<< HEAD
	at := mw.app.MustComponent(core.CName).(core.Service)
	return &pb.RpcConfigGetResponse{
		Error:          &pb.RpcConfigGetResponseError{pb.RpcConfigGetResponseError_NULL, ""},
		HomeBlockId:    at.PredefinedBlocks().Home,
		ArchiveBlockId: at.PredefinedBlocks().Archive,
		ProfileBlockId: at.PredefinedBlocks().Profile,
		GatewayUrl:     mw.gatewayAddr,
=======
	pBlocks := mw.Anytype.PredefinedBlocks()
	return &pb.RpcConfigGetResponse{
		Error:                 &pb.RpcConfigGetResponseError{pb.RpcConfigGetResponseError_NULL, ""},
		HomeBlockId:           pBlocks.Home,
		ArchiveBlockId:        pBlocks.Archive,
		ProfileBlockId:        pBlocks.Profile,
		MarketplaceTypeId:     pBlocks.MarketplaceType,
		MarketplaceRelationId: pBlocks.MarketplaceRelation,
		GatewayUrl:            mw.gatewayAddr,
>>>>>>> 82979dbb
	}
}<|MERGE_RESOLUTION|>--- conflicted
+++ resolved
@@ -2,26 +2,14 @@
 
 import (
 	"github.com/anytypeio/go-anytype-middleware/pb"
-	"github.com/anytypeio/go-anytype-middleware/pkg/lib/core"
 )
 
 func (mw *Middleware) ConfigGet(*pb.RpcConfigGetRequest) *pb.RpcConfigGetResponse {
-	mw.m.RLock()
-	defer mw.m.RUnlock()
-
-	if mw.app == nil {
+	at := mw.getAnytype()
+	if at == nil {
 		return &pb.RpcConfigGetResponse{Error: &pb.RpcConfigGetResponseError{pb.RpcConfigGetResponseError_NODE_NOT_STARTED, "account not started"}}
 	}
-<<<<<<< HEAD
-	at := mw.app.MustComponent(core.CName).(core.Service)
-	return &pb.RpcConfigGetResponse{
-		Error:          &pb.RpcConfigGetResponseError{pb.RpcConfigGetResponseError_NULL, ""},
-		HomeBlockId:    at.PredefinedBlocks().Home,
-		ArchiveBlockId: at.PredefinedBlocks().Archive,
-		ProfileBlockId: at.PredefinedBlocks().Profile,
-		GatewayUrl:     mw.gatewayAddr,
-=======
-	pBlocks := mw.Anytype.PredefinedBlocks()
+	pBlocks := at.PredefinedBlocks()
 	return &pb.RpcConfigGetResponse{
 		Error:                 &pb.RpcConfigGetResponseError{pb.RpcConfigGetResponseError_NULL, ""},
 		HomeBlockId:           pBlocks.Home,
@@ -30,6 +18,5 @@
 		MarketplaceTypeId:     pBlocks.MarketplaceType,
 		MarketplaceRelationId: pBlocks.MarketplaceRelation,
 		GatewayUrl:            mw.gatewayAddr,
->>>>>>> 82979dbb
 	}
 }