package core

import (
	"context"
	"fmt"
	"io"
	"io/ioutil"
	"path/filepath"
	"strings"
	"sync"
	"time"

	"github.com/anytypeio/go-anytype-library/cafe"
	"github.com/anytypeio/go-anytype-library/core/config"
	"github.com/anytypeio/go-anytype-library/core/smartblock"
	"github.com/anytypeio/go-anytype-library/database"
	"github.com/anytypeio/go-anytype-library/files"
	"github.com/anytypeio/go-anytype-library/ipfs"
	"github.com/anytypeio/go-anytype-library/localstore"
	"github.com/anytypeio/go-anytype-library/logging"
	"github.com/anytypeio/go-anytype-library/net"
	"github.com/anytypeio/go-anytype-library/net/litenet"
	"github.com/anytypeio/go-anytype-library/pb/model"
	"github.com/anytypeio/go-anytype-library/vclock"
	"github.com/anytypeio/go-anytype-library/wallet"
	"github.com/gogo/protobuf/proto"
	"github.com/gogo/protobuf/types"
	"github.com/libp2p/go-libp2p-core/peer"
	pstore "github.com/libp2p/go-libp2p-core/peerstore"
	"github.com/libp2p/go-libp2p/p2p/discovery"
	"github.com/textileio/go-threads/broadcast"
	"github.com/textileio/go-threads/db"
	net2 "github.com/textileio/go-threads/net"
	"github.com/textileio/go-threads/util"
	"google.golang.org/grpc"
)

var log = logging.Logger("anytype-core")

const (
	ipfsPrivateNetworkKey = `/key/swarm/psk/1.0.0/
/base16/
fee6e180af8fc354d321fde5c84cab22138f9c62fec0d1bc0e99f4439968b02c`

	keyFileAccount = "account.key"
	keyFileDevice  = "device.key"
)

const (
	DefaultWebGatewaySnapshotURI = "/%s/snapshotId/%s#key=%s"
)

var BootstrapNodes = []string{
	"/ip4/54.93.109.23/tcp/4001/p2p/QmZ4P1Q8HhtKpMshHorM2HDg4iVGZdhZ7YN7WeWDWFH3Hi",           // fra1
	"/dns4/bootstrap2.anytype.io/tcp/4001/p2p/QmSxuiczQTjgj5agSoNtp4esSsj64RisDyKt2MCZQsKZUx", // sfo1
	"/dns4/bootstrap3.anytype.io/tcp/4001/p2p/QmUdDTWzgdcf4cM4aHeihoYSUfQJJbLVLTZFZvm1b46NNT", // sgp1
}

type PredefinedBlockIds struct {
	Account string
	Profile string
	Home    string
	Archive string

	SetPages string
}

type Anytype struct {
	t                  net.NetBoostrapper
	files              *files.Service
	cafe               cafe.Client
	mdns               discovery.Service
	localStore         localstore.LocalStore
	predefinedBlockIds PredefinedBlockIds
	db                 *db.DB
	threadsCollection  *db.Collection

	logLevels map[string]string

	opts              ServiceOptions
	smartBlockChanges *broadcast.Broadcaster

	replicationWG    sync.WaitGroup
	migrationOnce    sync.Once
	lock             sync.Mutex
	shutdownStartsCh chan struct{} // closed when node shutdown starts
	onlineCh         chan struct{} // closed when became online
}

type Service interface {
	Account() string
	Device() string

	Start() error
	Stop() error
	IsStarted() bool
	BecameOnline(ch chan<- error)

	InitPredefinedBlocks(mustSyncFromRemote bool) error
	PredefinedBlocks() PredefinedBlockIds
	GetBlock(blockId string) (SmartBlock, error)
	DeleteBlock(blockId string) error
	CreateBlock(t smartblock.SmartBlockType) (SmartBlock, error)

	FileByHash(ctx context.Context, hash string) (File, error)
	FileAdd(ctx context.Context, opts ...files.AddOption) (File, error)
	FileAddWithBytes(ctx context.Context, content []byte, filename string) (File, error)     // deprecated
	FileAddWithReader(ctx context.Context, content io.Reader, filename string) (File, error) // deprecated
	FileGetKeys(hash string) (*FileKeys, error)
	FileStoreKeys(fileKeys ...FileKeys) error

	ImageByHash(ctx context.Context, hash string) (Image, error)
	ImageAdd(ctx context.Context, opts ...files.AddOption) (Image, error)
	ImageAddWithBytes(ctx context.Context, content []byte, filename string) (Image, error)     // deprecated
	ImageAddWithReader(ctx context.Context, content io.Reader, filename string) (Image, error) // deprecated

	FindProfilesByAccountIDs(ctx context.Context, AccountAddrs []string, ch chan Profile) error

	PageStore() localstore.PageStore
	PageInfoWithLinks(id string) (*model.PageInfoWithLinks, error)
	PageList() ([]*model.PageInfo, error)
	PageUpdateLastOpened(id string) error

	DatabaseByID(id string) (database.Database, error)
}

func (a *Anytype) Account() string {
	if a.opts.Account == nil {
		return ""
	}
<<<<<<< HEAD
=======

>>>>>>> 7929c27a
	return a.opts.Account.Address()
}

func (a *Anytype) Device() string {
	if a.opts.Device == nil {
		return ""
	}
	return a.opts.Device.Address()
}

func (a *Anytype) ThreadsNet() net.NetBoostrapper {
	return a.t
}

func (a *Anytype) ThreadsCollection() *db.Collection {
	return a.threadsCollection
}

func (a *Anytype) ThreadsDB() *db.DB {
	return a.db
}

func (a *Anytype) Ipfs() ipfs.IPFS {
	return a.t.GetIpfs()
}

func (a *Anytype) IsStarted() bool {
	return a.t != nil && a.t.GetIpfs() != nil
}

func (a *Anytype) BecameOnline(ch chan<- error) {
	for {
		select {
		case <-a.onlineCh:
			ch <- nil
			close(ch)
		case <-a.shutdownStartsCh:
			ch <- fmt.Errorf("node was shutdown")
			close(ch)
		}
	}
}

func (a *Anytype) CreateBlock(t smartblock.SmartBlockType) (SmartBlock, error) {
	thrd, err := a.newBlockThread(t)
	if err != nil {
		return nil, err
	}
	sb := &smartBlock{thread: thrd, node: a}
	err = sb.indexSnapshot(&smartBlockSnapshot{
		state:    vclock.New(),
		threadID: thrd.ID,
	})
	if err != nil {
		return nil, fmt.Errorf("failed to index new block %s: %s", thrd.ID.String(), err.Error())
	}

	return &smartBlock{thread: thrd, node: a}, nil
}

// PredefinedBlocks returns default blocks like home and archive
// ⚠️ Will return empty struct in case it runs before Anytype.Start()
func (a *Anytype) PredefinedBlocks() PredefinedBlockIds {
	return a.predefinedBlockIds
}

func (a *Anytype) HandlePeerFound(p peer.AddrInfo) {
	a.t.Host().Peerstore().AddAddrs(p.ID, p.Addrs, pstore.ConnectedAddrTTL)
}

func init() {
	net2.PullInterval = time.Minute * 3
	// apply log levels in go-threads and go-ipfs deps
	logging.ApplyLevelsFromEnv()
}

func NewFromOptions(options ...ServiceOption) (*Anytype, error) {
	opts := ServiceOptions{}

	for _, opt := range options {
		err := opt(&opts)
		if err != nil {
			return nil, err
		}
	}

	if opts.Device == nil {
		return nil, fmt.Errorf("no device keypair provided")
	}

	a := &Anytype{
		opts:          opts,
		replicationWG: sync.WaitGroup{},
		migrationOnce: sync.Once{},

		shutdownStartsCh:  make(chan struct{}),
		onlineCh:          make(chan struct{}),
		smartBlockChanges: broadcast.NewBroadcaster(0),
	}

	if opts.CafeGrpcHost != "" {
		isLocal := strings.HasPrefix(opts.CafeGrpcHost, "127.0.0.1") || strings.HasPrefix(opts.CafeGrpcHost, "localhost")

		var err error
		a.cafe, err = cafe.NewClient(opts.CafeGrpcHost, "<todo>", isLocal, opts.Device, opts.Account)
		if err != nil {
			return nil, fmt.Errorf("failed to get grpc client: %w", err)
		}
	}

	return a, nil
}

func New(rootPath string, account string, reIndexFunc func(id string) error, snapshotMarshalerFunc func(blocks []*model.Block, details *types.Struct, fileKeys []*FileKeys) proto.Marshaler) (Service, error) {
	opts, err := getNewConfig(rootPath, account)
	if err != nil {
		return nil, err
	}

	opts = append(opts, WithReindexFunc(reIndexFunc), WithSnapshotMarshalerFunc(snapshotMarshalerFunc))
	return NewFromOptions(opts...)
}

func getNewConfig(rootPath string, account string) ([]ServiceOption, error) {
	repoPath := filepath.Join(rootPath, account)

	b, err := ioutil.ReadFile(filepath.Join(repoPath, keyFileAccount))
	if err != nil {
		return nil, fmt.Errorf("failed to read account keyfile: %w", err)
	}

	accountKp, err := wallet.UnmarshalBinary(b)
	if err != nil {
		return nil, err
	}
	if accountKp.KeypairType() != wallet.KeypairTypeAccount {
		return nil, fmt.Errorf("got %s key type instead of %s", accountKp.KeypairType(), wallet.KeypairTypeAccount)
	}

	b, err = ioutil.ReadFile(filepath.Join(repoPath, keyFileDevice))
	if err != nil {
		return nil, fmt.Errorf("failed to read device keyfile: %w", err)
	}

	deviceKp, err := wallet.UnmarshalBinary(b)
	if err != nil {
		return nil, err
	}

	if deviceKp.KeypairType() != wallet.KeypairTypeDevice {
		return nil, fmt.Errorf("got %s key type instead of %s", deviceKp.KeypairType(), wallet.KeypairTypeDevice)
	}

	cfg, err := config.GetConfig(repoPath)
	if err != nil {
		return nil, err
	}

	opts := []ServiceOption{WithRepo(repoPath), WithDeviceKey(deviceKp), WithAccountKey(accountKp), WithHostMultiaddr(cfg.HostAddr), WithWebGatewayBaseUrl(cfg.WebGatewayBaseUrl)}

	// "-" or any other single char assumes as empty for env var compatability
	if len(cfg.CafeP2PAddr) > 1 {
		opts = append(opts, WithCafeP2PAddr(cfg.CafeP2PAddr))
	}

	if len(cfg.CafeGRPCAddr) > 1 {
		opts = append(opts, WithCafeGRPCHost(cfg.CafeGRPCAddr))
	}

	return opts, nil
}

func (a *Anytype) runPeriodicJobsInBackground() {
	tick := time.NewTicker(time.Hour)
	defer tick.Stop()

	go func() {
		for {
			select {
			case <-tick.C:
				//a.syncAccount(false)

			case <-a.shutdownStartsCh:
				return
			}
		}
	}()
}

func DefaultBoostrapPeers() []peer.AddrInfo {
	ais, err := util.ParseBootstrapPeers(BootstrapNodes)
	if err != nil {
		panic("coudn't parse default bootstrap peers")
	}
	return ais
}

func (a *Anytype) Start() error {
	err := a.RunMigrations()
	if err != nil {
		return err
	}

	return a.start()
}

func (a *Anytype) start() error {
	a.lock.Lock()
	defer a.lock.Unlock()
	litenet.WithNetGRPCOptions()
	if a.opts.NetBootstraper != nil {
		a.t = a.opts.NetBootstraper
	} else {
		var err error

		a.t, err = litenet.DefaultNetwork(
			a.opts.Repo,
			a.opts.Device,
			[]byte(ipfsPrivateNetworkKey),
			litenet.WithNetHostAddr(a.opts.HostAddr),
			litenet.WithNetDebug(false),
			litenet.WithOffline(a.opts.Offline),
			litenet.WithNetGRPCOptions(grpc.MaxRecvMsgSize(1024*1024*20)),
		)
		if err != nil {
			if strings.Contains(err.Error(), "address already in use") {
				// start on random port in case saved port is already used by some other app
				a.t, err = litenet.DefaultNetwork(
					a.opts.Repo,
					a.opts.Device,
					[]byte(ipfsPrivateNetworkKey),
					litenet.WithNetHostAddr(nil),
					litenet.WithNetDebug(false),
					litenet.WithOffline(a.opts.Offline),
					litenet.WithNetGRPCOptions(grpc.MaxRecvMsgSize(1024*1024*20)))
			}

			if err != nil {
				return err
			}
		}
	}

	a.localStore = localstore.NewLocalStore(a.t.Datastore())
	a.files = files.New(a.localStore.Files, a.t.GetIpfs(), a.cafe)

	go func() {
		if a.opts.Offline {
			return
		}

		a.t.Bootstrap(DefaultBoostrapPeers())
		// todo: init mdns discovery and register notifee
		// discovery.NewMdnsService
		close(a.onlineCh)
	}()

	log.Info("Anytype device: " + a.opts.Device.Address())

	log.Info("Anytype account: " + a.Account())

	return nil
}

func (a *Anytype) InitPredefinedBlocks(mustSyncFromRemote bool) error {
	err := a.createPredefinedBlocksIfNotExist(mustSyncFromRemote)
	if err != nil {
		return err
	}

	//a.runPeriodicJobsInBackground()
	return nil
}

func (a *Anytype) Stop() error {
	fmt.Printf("stopping the service %p\n", a.t)
	a.lock.Lock()
	defer a.lock.Unlock()

	if a.shutdownStartsCh != nil {
		close(a.shutdownStartsCh)
	}

	a.replicationWG.Wait()

	if a.mdns != nil {
		err := a.mdns.Close()
		if err != nil {
			return err
		}
	}

	if a.t != nil {
		err := a.t.Close()
		if err != nil {
			return err
		}
	}

	if a.db != nil {
		err := a.db.Close()
		if err != nil {
			return err
		}
	}

	return nil
}

func (a *Anytype) DatabaseByID(id string) (database.Database, error) {
	switch id {
	case "pages":
		return a.localStore.Pages, nil
	default:
		return nil, fmt.Errorf("database not found")
	}
}<|MERGE_RESOLUTION|>--- conflicted
+++ resolved
@@ -128,10 +128,6 @@
 	if a.opts.Account == nil {
 		return ""
 	}
-<<<<<<< HEAD
-=======
-
->>>>>>> 7929c27a
 	return a.opts.Account.Address()
 }
 
