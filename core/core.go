package core

import (
	"context"
	"fmt"
	"io"
	"io/ioutil"
	"path/filepath"
	"strings"
	"sync"
	"time"

	"github.com/anytypeio/go-anytype-library/cafe"
	"github.com/anytypeio/go-anytype-library/core/config"
	"github.com/anytypeio/go-anytype-library/core/smartblock"
	"github.com/anytypeio/go-anytype-library/database"
	"github.com/anytypeio/go-anytype-library/files"
	"github.com/anytypeio/go-anytype-library/ipfs"
	"github.com/anytypeio/go-anytype-library/localstore"
	"github.com/anytypeio/go-anytype-library/logging"
	"github.com/anytypeio/go-anytype-library/net"
	"github.com/anytypeio/go-anytype-library/net/litenet"
	"github.com/anytypeio/go-anytype-library/pb/model"
	"github.com/anytypeio/go-anytype-library/vclock"
	"github.com/anytypeio/go-anytype-library/wallet"
	"github.com/libp2p/go-libp2p-core/peer"
	pstore "github.com/libp2p/go-libp2p-core/peerstore"
	"github.com/libp2p/go-libp2p/p2p/discovery"
	"github.com/textileio/go-threads/broadcast"
	"github.com/textileio/go-threads/db"
	net2 "github.com/textileio/go-threads/net"
	"github.com/textileio/go-threads/util"
)

var log = logging.Logger("anytype-core")

const (
	ipfsPrivateNetworkKey = `/key/swarm/psk/1.0.0/
/base16/
fee6e180af8fc354d321fde5c84cab22138f9c62fec0d1bc0e99f4439968b02c`

	keyFileAccount = "account.key"
	keyFileDevice  = "device.key"
)

const (
	DefaultWebGatewaySnapshotURI = "/%s/snapshotId/%s#key=%s"
)

var BootstrapNodes = []string{
	"/ip4/54.93.109.23/tcp/4001/p2p/QmZ4P1Q8HhtKpMshHorM2HDg4iVGZdhZ7YN7WeWDWFH3Hi",           // fra1
	"/dns4/bootstrap2.anytype.io/tcp/4001/p2p/QmSxuiczQTjgj5agSoNtp4esSsj64RisDyKt2MCZQsKZUx", // sfo1
	"/dns4/bootstrap3.anytype.io/tcp/4001/p2p/QmUdDTWzgdcf4cM4aHeihoYSUfQJJbLVLTZFZvm1b46NNT", // sgp1
}

type PredefinedBlockIds struct {
	Account string
	Profile string
	Home    string
	Archive string

	SetPages string
}

type Anytype struct {
	t                  net.NetBoostrapper
	files              *files.Service
	cafe               cafe.Client
	mdns               discovery.Service
	localStore         localstore.LocalStore
	predefinedBlockIds PredefinedBlockIds
	db                 *db.DB
	threadsCollection  *db.Collection

	logLevels map[string]string

	opts              ServiceOptions
	smartBlockChanges *broadcast.Broadcaster

	replicationWG    sync.WaitGroup
	migrationOnce    sync.Once
	lock             sync.Mutex
	shutdownStartsCh chan struct{} // closed when node shutdown starts
	onlineCh         chan struct{} // closed when became online
}

type Service interface {
	Account() string
	Device() string

	Start() error
	Stop() error
	IsStarted() bool
	BecameOnline(ch chan<- error)

	InitPredefinedBlocks(mustSyncFromRemote bool) error
	PredefinedBlocks() PredefinedBlockIds
	GetBlock(blockId string) (SmartBlock, error)
	DeleteBlock(blockId string) error
	CreateBlock(t smartblock.SmartBlockType) (SmartBlock, error)

	FileByHash(ctx context.Context, hash string) (File, error)
	FileAdd(ctx context.Context, opts ...files.AddOption) (File, error)
	FileAddWithBytes(ctx context.Context, content []byte, filename string) (File, error)     // deprecated
	FileAddWithReader(ctx context.Context, content io.Reader, filename string) (File, error) // deprecated
	FileGetKeys(hash string) (*FileKeys, error)
	FileStoreKeys(fileKeys ...FileKeys) error

	ImageByHash(ctx context.Context, hash string) (Image, error)
	ImageAdd(ctx context.Context, opts ...files.AddOption) (Image, error)
	ImageAddWithBytes(ctx context.Context, content []byte, filename string) (Image, error)     // deprecated
	ImageAddWithReader(ctx context.Context, content io.Reader, filename string) (Image, error) // deprecated

	FindProfilesByAccountIDs(ctx context.Context, AccountAddrs []string, ch chan Profile) error

<<<<<<< HEAD
	PageStore() localstore.PageStore
	PageInfoWithLinks(id string) (*model.PageInfoWithLinks, error) // deprecated, use PageStore()
	PageList() ([]*model.PageInfo, error)                          // deprecated, use PageStore()
	PageUpdateLastOpened(id string) error                          // deprecated, use PageStore()
	GetSchema(url string) (*jsonschema.Schema, error)
=======
	PageInfoWithLinks(id string) (*model.PageInfoWithLinks, error)
	PageList() ([]*model.PageInfo, error)
	PageUpdateLastOpened(id string) error

>>>>>>> 42abe1c3
	DatabaseByID(id string) (database.Database, error)
}

func (a *Anytype) Account() string {
	return a.opts.Account.Address()
}

func (a *Anytype) Device() string {
	return a.opts.Device.Address()
}

func (a *Anytype) Ipfs() ipfs.IPFS {
	return a.t.GetIpfs()
}

func (a *Anytype) IsStarted() bool {
	return a.t != nil && a.t.GetIpfs() != nil
}

func (a *Anytype) BecameOnline(ch chan<- error) {
	for {
		select {
		case <-a.onlineCh:
			ch <- nil
			close(ch)
		case <-a.shutdownStartsCh:
			ch <- fmt.Errorf("node was shutdown")
			close(ch)
		}
	}
}

func (a *Anytype) CreateBlock(t smartblock.SmartBlockType) (SmartBlock, error) {
	thrd, err := a.newBlockThread(t)
	if err != nil {
		return nil, err
	}
	sb := &smartBlock{thread: thrd, node: a}
	err = sb.indexSnapshot(&smartBlockSnapshot{
		state:    vclock.New(),
		threadID: thrd.ID,
	})
	if err != nil {
		return nil, fmt.Errorf("failed to index new block %s: %s", thrd.ID.String(), err.Error())
	}

	return &smartBlock{thread: thrd, node: a}, nil
}

// PredefinedBlocks returns default blocks like home and archive
// ⚠️ Will return empty struct in case it runs before Anytype.Start()
func (a *Anytype) PredefinedBlocks() PredefinedBlockIds {
	return a.predefinedBlockIds
}

func (a *Anytype) HandlePeerFound(p peer.AddrInfo) {
	a.t.Host().Peerstore().AddAddrs(p.ID, p.Addrs, pstore.ConnectedAddrTTL)
}

func init() {
	net2.PullInterval = time.Minute * 3
	// apply log levels in go-threads and go-ipfs deps
	logging.ApplyLevelsFromEnv()
}

func NewFromOptions(options ...ServiceOption) (*Anytype, error) {
	opts := ServiceOptions{}

	for _, opt := range options {
		err := opt(&opts)
		if err != nil {
			return nil, err
		}
	}

	if opts.Device == nil {
		return nil, fmt.Errorf("no device keypair provided")
	}

	a := &Anytype{
		opts:          opts,
		replicationWG: sync.WaitGroup{},
		migrationOnce: sync.Once{},

		shutdownStartsCh:  make(chan struct{}),
		onlineCh:          make(chan struct{}),
		smartBlockChanges: broadcast.NewBroadcaster(0),
	}

	if opts.CafeGrpcHost != "" {
		isLocal := strings.HasPrefix(opts.CafeGrpcHost, "127.0.0.1") || strings.HasPrefix(opts.CafeGrpcHost, "localhost")

		var err error
		a.cafe, err = cafe.NewClient(opts.CafeGrpcHost, "<todo>", isLocal, opts.Device, opts.Account)
		if err != nil {
			return nil, fmt.Errorf("failed to get grpc client: %w", err)
		}
	}

	return a, nil
}

func New(rootPath string, account string, reIndexFunc func(id string) error) (Service, error) {
	opts, err := getNewConfig(rootPath, account)
	if err != nil {
		return nil, err
	}

	opts = append(opts, WithReindexFunc(reIndexFunc))
	return NewFromOptions(opts...)
}

func getNewConfig(rootPath string, account string) ([]ServiceOption, error) {
	repoPath := filepath.Join(rootPath, account)

	b, err := ioutil.ReadFile(filepath.Join(repoPath, keyFileAccount))
	if err != nil {
		return nil, fmt.Errorf("failed to read account keyfile: %w", err)
	}

	accountKp, err := wallet.UnmarshalBinary(b)
	if err != nil {
		return nil, err
	}
	if accountKp.KeypairType() != wallet.KeypairTypeAccount {
		return nil, fmt.Errorf("got %s key type instead of %s", accountKp.KeypairType(), wallet.KeypairTypeAccount)
	}

	b, err = ioutil.ReadFile(filepath.Join(repoPath, keyFileDevice))
	if err != nil {
		return nil, fmt.Errorf("failed to read device keyfile: %w", err)
	}

	deviceKp, err := wallet.UnmarshalBinary(b)
	if err != nil {
		return nil, err
	}

	if deviceKp.KeypairType() != wallet.KeypairTypeDevice {
		return nil, fmt.Errorf("got %s key type instead of %s", deviceKp.KeypairType(), wallet.KeypairTypeDevice)
	}

	cfg, err := config.GetConfig(repoPath)
	if err != nil {
		return nil, err
	}
<<<<<<< HEAD

	opts := []ServiceOption{WithRepo(repoPath), WithDeviceKey(deviceKp), WithAccountKey(accountKp), WithHostMultiaddr(cfg.HostAddr), WithWebGatewayBaseUrl(cfg.WebGatewayBaseUrl)}

=======

	opts := []ServiceOption{WithRepo(repoPath), WithDeviceKey(deviceKp), WithAccountKey(accountKp), WithHostMultiaddr(cfg.HostAddr), WithWebGatewayBaseUrl(cfg.WebGatewayBaseUrl)}

>>>>>>> 42abe1c3
	// "-" or any other single char assumes as empty for env var compatability
	if len(cfg.CafeP2PAddr) > 1 {
		opts = append(opts, WithCafeP2PAddr(cfg.CafeP2PAddr))
	}

	if len(cfg.CafeGRPCAddr) > 1 {
		opts = append(opts, WithCafeGRPCHost(cfg.CafeGRPCAddr))
	}

	return opts, nil
}

func (a *Anytype) runPeriodicJobsInBackground() {
	tick := time.NewTicker(time.Hour)
	defer tick.Stop()

	go func() {
		for {
			select {
			case <-tick.C:
				//a.syncAccount(false)

			case <-a.shutdownStartsCh:
				return
			}
		}
	}()
}

func DefaultBoostrapPeers() []peer.AddrInfo {
	ais, err := util.ParseBootstrapPeers(BootstrapNodes)
	if err != nil {
		panic("coudn't parse default bootstrap peers")
	}
	return ais
}

func (a *Anytype) Start() error {
	err := a.RunMigrations()
	if err != nil {
		return err
	}

	return a.start()
}

func (a *Anytype) start() error {
	a.lock.Lock()
	defer a.lock.Unlock()

	if a.opts.NetBootstraper != nil {
		a.t = a.opts.NetBootstraper
	} else {
		var err error

		a.t, err = litenet.DefaultNetwork(
			a.opts.Repo,
			a.opts.Device,
			[]byte(ipfsPrivateNetworkKey),
			litenet.WithNetHostAddr(a.opts.HostAddr),
			litenet.WithNetDebug(false),
			litenet.WithOffline(a.opts.Offline))
		if err != nil {
			return err
		}
	}

	a.localStore = localstore.NewLocalStore(a.t.Datastore())
	a.files = files.New(a.localStore.Files, a.t.GetIpfs(), a.cafe)

	go func() {
		if a.opts.Offline {
			return
		}

		a.t.Bootstrap(DefaultBoostrapPeers())
		// todo: init mdns discovery and register notifee
		// discovery.NewMdnsService
		close(a.onlineCh)
	}()

	log.Info("Anytype device: " + a.opts.Device.Address())
	log.Info("Anytype account: " + a.opts.Account.Address())

	return nil
}

func (a *Anytype) InitPredefinedBlocks(mustSyncFromRemote bool) error {
	err := a.createPredefinedBlocksIfNotExist(mustSyncFromRemote)
	if err != nil {
		return err
	}

	//a.runPeriodicJobsInBackground()
	return nil
}

func (a *Anytype) Stop() error {
	fmt.Printf("stopping the service %p\n", a.t)
	a.lock.Lock()
	defer a.lock.Unlock()

	if a.shutdownStartsCh != nil {
		close(a.shutdownStartsCh)
	}

	a.replicationWG.Wait()

	if a.mdns != nil {
		err := a.mdns.Close()
		if err != nil {
			return err
		}
	}

	if a.t != nil {
		err := a.t.Close()
		if err != nil {
			return err
		}
	}

	if a.db != nil {
		err := a.db.Close()
		if err != nil {
			return err
		}
	}

	return nil
}

func (a *Anytype) DatabaseByID(id string) (database.Database, error) {
	switch id {
	case "pages":
		return a.localStore.Pages, nil
	default:
		return nil, fmt.Errorf("database not found")
	}
}<|MERGE_RESOLUTION|>--- conflicted
+++ resolved
@@ -113,18 +113,11 @@
 
 	FindProfilesByAccountIDs(ctx context.Context, AccountAddrs []string, ch chan Profile) error
 
-<<<<<<< HEAD
 	PageStore() localstore.PageStore
-	PageInfoWithLinks(id string) (*model.PageInfoWithLinks, error) // deprecated, use PageStore()
-	PageList() ([]*model.PageInfo, error)                          // deprecated, use PageStore()
-	PageUpdateLastOpened(id string) error                          // deprecated, use PageStore()
-	GetSchema(url string) (*jsonschema.Schema, error)
-=======
 	PageInfoWithLinks(id string) (*model.PageInfoWithLinks, error)
 	PageList() ([]*model.PageInfo, error)
 	PageUpdateLastOpened(id string) error
 
->>>>>>> 42abe1c3
 	DatabaseByID(id string) (database.Database, error)
 }
 
@@ -271,15 +264,9 @@
 	if err != nil {
 		return nil, err
 	}
-<<<<<<< HEAD
 
 	opts := []ServiceOption{WithRepo(repoPath), WithDeviceKey(deviceKp), WithAccountKey(accountKp), WithHostMultiaddr(cfg.HostAddr), WithWebGatewayBaseUrl(cfg.WebGatewayBaseUrl)}
 
-=======
-
-	opts := []ServiceOption{WithRepo(repoPath), WithDeviceKey(deviceKp), WithAccountKey(accountKp), WithHostMultiaddr(cfg.HostAddr), WithWebGatewayBaseUrl(cfg.WebGatewayBaseUrl)}
-
->>>>>>> 42abe1c3
 	// "-" or any other single char assumes as empty for env var compatability
 	if len(cfg.CafeP2PAddr) > 1 {
 		opts = append(opts, WithCafeP2PAddr(cfg.CafeP2PAddr))
