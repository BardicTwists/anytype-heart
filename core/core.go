package core

import (
	"context"
	"fmt"
	"io"
	"io/ioutil"
	"path/filepath"
	"strings"
	"sync"
	"time"

	"github.com/anytypeio/go-anytype-library/cafe"
	"github.com/anytypeio/go-anytype-library/core/config"
	"github.com/anytypeio/go-anytype-library/core/smartblock"
	"github.com/anytypeio/go-anytype-library/database"
	"github.com/anytypeio/go-anytype-library/files"
	"github.com/anytypeio/go-anytype-library/ipfs"
	"github.com/anytypeio/go-anytype-library/localstore"
	"github.com/anytypeio/go-anytype-library/logging"
	"github.com/anytypeio/go-anytype-library/net"
	"github.com/anytypeio/go-anytype-library/net/litenet"
	"github.com/anytypeio/go-anytype-library/pb/model"
	"github.com/anytypeio/go-anytype-library/vclock"
	"github.com/anytypeio/go-anytype-library/wallet"
	"github.com/gogo/protobuf/proto"
	"github.com/gogo/protobuf/types"
	"github.com/libp2p/go-libp2p-core/peer"
	pstore "github.com/libp2p/go-libp2p-core/peerstore"
	"github.com/libp2p/go-libp2p/p2p/discovery"
	"github.com/textileio/go-threads/broadcast"
	"github.com/textileio/go-threads/db"
	net2 "github.com/textileio/go-threads/net"
	"github.com/textileio/go-threads/util"
)

var log = logging.Logger("anytype-core")

const (
	ipfsPrivateNetworkKey = `/key/swarm/psk/1.0.0/
/base16/
fee6e180af8fc354d321fde5c84cab22138f9c62fec0d1bc0e99f4439968b02c`

	keyFileAccount = "account.key"
	keyFileDevice  = "device.key"
)

const (
	DefaultWebGatewaySnapshotURI = "/%s/snapshotId/%s#key=%s"
)

var BootstrapNodes = []string{
	"/ip4/54.93.109.23/tcp/4001/p2p/QmZ4P1Q8HhtKpMshHorM2HDg4iVGZdhZ7YN7WeWDWFH3Hi",           // fra1
	"/dns4/bootstrap2.anytype.io/tcp/4001/p2p/QmSxuiczQTjgj5agSoNtp4esSsj64RisDyKt2MCZQsKZUx", // sfo1
	"/dns4/bootstrap3.anytype.io/tcp/4001/p2p/QmUdDTWzgdcf4cM4aHeihoYSUfQJJbLVLTZFZvm1b46NNT", // sgp1
}

type PredefinedBlockIds struct {
	Account string
	Profile string
	Home    string
	Archive string

	SetPages string
}

type Anytype struct {
	t                  net.NetBoostrapper
	files              *files.Service
	cafe               cafe.Client
	mdns               discovery.Service
	localStore         localstore.LocalStore
	predefinedBlockIds PredefinedBlockIds
	db                 *db.DB
	threadsCollection  *db.Collection

	logLevels map[string]string

	opts              ServiceOptions
	smartBlockChanges *broadcast.Broadcaster

	replicationWG    sync.WaitGroup
	migrationOnce    sync.Once
	lock             sync.Mutex
	shutdownStartsCh chan struct{} // closed when node shutdown starts
	onlineCh         chan struct{} // closed when became online
}

type Service interface {
	Account() string
	Device() string

	Start() error
	Stop() error
	IsStarted() bool
	BecameOnline(ch chan<- error)

	InitPredefinedBlocks(mustSyncFromRemote bool) error
	PredefinedBlocks() PredefinedBlockIds
	GetBlock(blockId string) (SmartBlock, error)
	DeleteBlock(blockId string) error
	CreateBlock(t smartblock.SmartBlockType) (SmartBlock, error)

	FileByHash(ctx context.Context, hash string) (File, error)
	FileAdd(ctx context.Context, opts ...files.AddOption) (File, error)
	FileAddWithBytes(ctx context.Context, content []byte, filename string) (File, error)     // deprecated
	FileAddWithReader(ctx context.Context, content io.Reader, filename string) (File, error) // deprecated
	FileGetKeys(hash string) (*FileKeys, error)
	FileStoreKeys(fileKeys ...FileKeys) error

	ImageByHash(ctx context.Context, hash string) (Image, error)
	ImageAdd(ctx context.Context, opts ...files.AddOption) (Image, error)
	ImageAddWithBytes(ctx context.Context, content []byte, filename string) (Image, error)     // deprecated
	ImageAddWithReader(ctx context.Context, content io.Reader, filename string) (Image, error) // deprecated

	FindProfilesByAccountIDs(ctx context.Context, AccountAddrs []string, ch chan Profile) error

	PageStore() localstore.PageStore
	PageInfoWithLinks(id string) (*model.PageInfoWithLinks, error)
	PageList() ([]*model.PageInfo, error)
	PageUpdateLastOpened(id string) error

	DatabaseByID(id string) (database.Database, error)
}

func (a *Anytype) Account() string {
	return a.opts.Account.Address()
}

<<<<<<< HEAD
func (a *Anytype) Device() string {
	return a.opts.Device.Address()
=======
func (a *Anytype) ThreadsNet() net.NetBoostrapper {
	return a.t
}

func (a *Anytype) ThreadsCollection() *db.Collection {
	return a.threadsCollection
}

func (a *Anytype) ThreadsDB() *db.DB {
	return a.db
>>>>>>> 2a4ebc98
}

func (a *Anytype) Ipfs() ipfs.IPFS {
	return a.t.GetIpfs()
}

func (a *Anytype) IsStarted() bool {
	return a.t != nil && a.t.GetIpfs() != nil
}

func (a *Anytype) BecameOnline(ch chan<- error) {
	for {
		select {
		case <-a.onlineCh:
			ch <- nil
			close(ch)
		case <-a.shutdownStartsCh:
			ch <- fmt.Errorf("node was shutdown")
			close(ch)
		}
	}
}

func (a *Anytype) CreateBlock(t smartblock.SmartBlockType) (SmartBlock, error) {
	thrd, err := a.newBlockThread(t)
	if err != nil {
		return nil, err
	}
	sb := &smartBlock{thread: thrd, node: a}
	err = sb.indexSnapshot(&smartBlockSnapshot{
		state:    vclock.New(),
		threadID: thrd.ID,
	})
	if err != nil {
		return nil, fmt.Errorf("failed to index new block %s: %s", thrd.ID.String(), err.Error())
	}

	return &smartBlock{thread: thrd, node: a}, nil
}

// PredefinedBlocks returns default blocks like home and archive
// ⚠️ Will return empty struct in case it runs before Anytype.Start()
func (a *Anytype) PredefinedBlocks() PredefinedBlockIds {
	return a.predefinedBlockIds
}

func (a *Anytype) HandlePeerFound(p peer.AddrInfo) {
	a.t.Host().Peerstore().AddAddrs(p.ID, p.Addrs, pstore.ConnectedAddrTTL)
}

func init() {
	net2.PullInterval = time.Minute * 3
	// apply log levels in go-threads and go-ipfs deps
	logging.ApplyLevelsFromEnv()
}

func NewFromOptions(options ...ServiceOption) (*Anytype, error) {
	opts := ServiceOptions{}

	for _, opt := range options {
		err := opt(&opts)
		if err != nil {
			return nil, err
		}
	}

	if opts.Device == nil {
		return nil, fmt.Errorf("no device keypair provided")
	}

	a := &Anytype{
		opts:          opts,
		replicationWG: sync.WaitGroup{},
		migrationOnce: sync.Once{},

		shutdownStartsCh:  make(chan struct{}),
		onlineCh:          make(chan struct{}),
		smartBlockChanges: broadcast.NewBroadcaster(0),
	}

	if opts.CafeGrpcHost != "" {
		isLocal := strings.HasPrefix(opts.CafeGrpcHost, "127.0.0.1") || strings.HasPrefix(opts.CafeGrpcHost, "localhost")

		var err error
		a.cafe, err = cafe.NewClient(opts.CafeGrpcHost, "<todo>", isLocal, opts.Device, opts.Account)
		if err != nil {
			return nil, fmt.Errorf("failed to get grpc client: %w", err)
		}
	}

	return a, nil
}

func New(rootPath string, account string, reIndexFunc func(id string) error, snapshotMarshalerFunc func(blocks []*model.Block, details *types.Struct, fileKeys []*FileKeys) proto.Marshaler) (Service, error) {
	opts, err := getNewConfig(rootPath, account)
	if err != nil {
		return nil, err
	}

	opts = append(opts, WithReindexFunc(reIndexFunc), WithSnapshotMarshalerFunc(snapshotMarshalerFunc))
	return NewFromOptions(opts...)
}

func getNewConfig(rootPath string, account string) ([]ServiceOption, error) {
	repoPath := filepath.Join(rootPath, account)

	b, err := ioutil.ReadFile(filepath.Join(repoPath, keyFileAccount))
	if err != nil {
		return nil, fmt.Errorf("failed to read account keyfile: %w", err)
	}

	accountKp, err := wallet.UnmarshalBinary(b)
	if err != nil {
		return nil, err
	}
	if accountKp.KeypairType() != wallet.KeypairTypeAccount {
		return nil, fmt.Errorf("got %s key type instead of %s", accountKp.KeypairType(), wallet.KeypairTypeAccount)
	}

	b, err = ioutil.ReadFile(filepath.Join(repoPath, keyFileDevice))
	if err != nil {
		return nil, fmt.Errorf("failed to read device keyfile: %w", err)
	}

	deviceKp, err := wallet.UnmarshalBinary(b)
	if err != nil {
		return nil, err
	}

	if deviceKp.KeypairType() != wallet.KeypairTypeDevice {
		return nil, fmt.Errorf("got %s key type instead of %s", deviceKp.KeypairType(), wallet.KeypairTypeDevice)
	}

	cfg, err := config.GetConfig(repoPath)
	if err != nil {
		return nil, err
	}

	opts := []ServiceOption{WithRepo(repoPath), WithDeviceKey(deviceKp), WithAccountKey(accountKp), WithHostMultiaddr(cfg.HostAddr), WithWebGatewayBaseUrl(cfg.WebGatewayBaseUrl)}

	// "-" or any other single char assumes as empty for env var compatability
	if len(cfg.CafeP2PAddr) > 1 {
		opts = append(opts, WithCafeP2PAddr(cfg.CafeP2PAddr))
	}

	if len(cfg.CafeGRPCAddr) > 1 {
		opts = append(opts, WithCafeGRPCHost(cfg.CafeGRPCAddr))
	}

	return opts, nil
}

func (a *Anytype) runPeriodicJobsInBackground() {
	tick := time.NewTicker(time.Hour)
	defer tick.Stop()

	go func() {
		for {
			select {
			case <-tick.C:
				//a.syncAccount(false)

			case <-a.shutdownStartsCh:
				return
			}
		}
	}()
}

func DefaultBoostrapPeers() []peer.AddrInfo {
	ais, err := util.ParseBootstrapPeers(BootstrapNodes)
	if err != nil {
		panic("coudn't parse default bootstrap peers")
	}
	return ais
}

func (a *Anytype) Start() error {
	err := a.RunMigrations()
	if err != nil {
		return err
	}

	return a.start()
}

func (a *Anytype) start() error {
	a.lock.Lock()
	defer a.lock.Unlock()

	if a.opts.NetBootstraper != nil {
		a.t = a.opts.NetBootstraper
	} else {
		var err error

		a.t, err = litenet.DefaultNetwork(
			a.opts.Repo,
			a.opts.Device,
			[]byte(ipfsPrivateNetworkKey),
			litenet.WithNetHostAddr(a.opts.HostAddr),
			litenet.WithNetDebug(false),
			litenet.WithOffline(a.opts.Offline))
		if err != nil {
			if strings.Contains(err.Error(), "address already in use") {
				// start on random port in case saved port is already used by some other app
				a.t, err = litenet.DefaultNetwork(
					a.opts.Repo,
					a.opts.Device,
					[]byte(ipfsPrivateNetworkKey),
					litenet.WithNetHostAddr(nil),
					litenet.WithNetDebug(false),
					litenet.WithOffline(a.opts.Offline))
			}

			if err != nil {
				return err
			}
		}
	}

	a.localStore = localstore.NewLocalStore(a.t.Datastore())
	a.files = files.New(a.localStore.Files, a.t.GetIpfs(), a.cafe)

	go func() {
		if a.opts.Offline {
			return
		}

		a.t.Bootstrap(DefaultBoostrapPeers())
		// todo: init mdns discovery and register notifee
		// discovery.NewMdnsService
		close(a.onlineCh)
	}()

	log.Info("Anytype device: " + a.opts.Device.Address())
	log.Info("Anytype account: " + a.opts.Account.Address())

	return nil
}

func (a *Anytype) InitPredefinedBlocks(mustSyncFromRemote bool) error {
	err := a.createPredefinedBlocksIfNotExist(mustSyncFromRemote)
	if err != nil {
		return err
	}

	//a.runPeriodicJobsInBackground()
	return nil
}

func (a *Anytype) Stop() error {
	fmt.Printf("stopping the service %p\n", a.t)
	a.lock.Lock()
	defer a.lock.Unlock()

	if a.shutdownStartsCh != nil {
		close(a.shutdownStartsCh)
	}

	a.replicationWG.Wait()

	if a.mdns != nil {
		err := a.mdns.Close()
		if err != nil {
			return err
		}
	}

	if a.t != nil {
		err := a.t.Close()
		if err != nil {
			return err
		}
	}

	if a.db != nil {
		err := a.db.Close()
		if err != nil {
			return err
		}
	}

	return nil
}

func (a *Anytype) DatabaseByID(id string) (database.Database, error) {
	switch id {
	case "pages":
		return a.localStore.Pages, nil
	default:
		return nil, fmt.Errorf("database not found")
	}
}<|MERGE_RESOLUTION|>--- conflicted
+++ resolved
@@ -124,13 +124,19 @@
 }
 
 func (a *Anytype) Account() string {
+	if a.opts.Account == nil {
+		return ""
+	}
 	return a.opts.Account.Address()
 }
 
-<<<<<<< HEAD
 func (a *Anytype) Device() string {
+	if a.opts.Device == nil {
+		return ""
+	}
 	return a.opts.Device.Address()
-=======
+}
+
 func (a *Anytype) ThreadsNet() net.NetBoostrapper {
 	return a.t
 }
@@ -141,7 +147,6 @@
 
 func (a *Anytype) ThreadsDB() *db.DB {
 	return a.db
->>>>>>> 2a4ebc98
 }
 
 func (a *Anytype) Ipfs() ipfs.IPFS {
