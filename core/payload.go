--- conflicted
+++ resolved
@@ -8,7 +8,9 @@
 	cbornode "github.com/ipfs/go-ipld-cbor"
 )
 
-<<<<<<< HEAD
+// increasing this version allows old clients that trying to read the newer version of payload to force user to upgrade
+const payloadVersion = 0
+
 type SmartblockLog struct {
 	ID   string
 	Head string
@@ -24,10 +26,6 @@
 	PrevID  string
 	Payload []byte
 }
-=======
-// increasing this version allows old clients that trying to read the newer version of payload to force user to upgrade
-const payloadVersion = 0
->>>>>>> bc540b14
 
 type SignedPbPayload struct {
 	DeviceSig []byte // deprecated
