package server

import (
	"net/http"
	"net/http/httptest"
	"testing"

	"github.com/gogo/protobuf/types"
	"github.com/stretchr/testify/mock"
	"github.com/stretchr/testify/require"

	"github.com/anyproto/anytype-heart/pb"
)

func TestRouter_Unauthenticated(t *testing.T) {
	t.Run("GET /v1/spaces without auth returns 401", func(t *testing.T) {
		// given
		fx := newFixture(t)
<<<<<<< HEAD
		engine := fx.NewRouter(fx.mwMock, &fx.accountService, &fx.eventService)
=======
		engine := fx.NewRouter(fx.mwMock)
>>>>>>> 0d4a8345
		w := httptest.NewRecorder()
		req := httptest.NewRequest("GET", "/v1/spaces", nil)

		// when
		engine.ServeHTTP(w, req)

		// then
		require.Equal(t, http.StatusUnauthorized, w.Code)
	})
}

func TestRouter_AuthRoute(t *testing.T) {
	t.Run("POST /v1/auth/token is accessible without auth", func(t *testing.T) {
		// given
		fx := newFixture(t)
<<<<<<< HEAD
		engine := fx.NewRouter(fx.mwMock, &fx.accountService, &fx.eventService)
=======
		engine := fx.NewRouter(fx.mwMock)
>>>>>>> 0d4a8345
		w := httptest.NewRecorder()
		req := httptest.NewRequest("POST", "/v1/auth/token", nil)

		// when
		engine.ServeHTTP(w, req)

		// then
		require.NotEqual(t, http.StatusUnauthorized, w.Code)
	})
}

func TestRouter_MetadataHeader(t *testing.T) {
	t.Run("Response includes Anytype-Version header", func(t *testing.T) {
		// given
		fx := newFixture(t)
<<<<<<< HEAD
		engine := fx.NewRouter(fx.mwMock, &fx.accountService, &fx.eventService)
		fx.KeyToToken = map[string]ApiSessionEntry{"validKey": {Token: "dummyToken", AppName: "dummyApp"}}
		fx.accountService.On("GetInfo", mock.Anything).
			Return(&model.AccountInfo{
				GatewayUrl: "http://localhost:31006",
			}, nil).Once()
=======
		engine := fx.NewRouter(fx.mwMock)
		fx.KeyToToken = map[string]string{"validKey": "dummyToken"}
>>>>>>> 0d4a8345
		fx.mwMock.On("ObjectSearch", mock.Anything, mock.Anything).
			Return(&pb.RpcObjectSearchResponse{
				Records: []*types.Struct{},
				Error:   &pb.RpcObjectSearchResponseError{Code: pb.RpcObjectSearchResponseError_NULL},
			}, nil).Once()
		fx.eventService.On("Broadcast", mock.Anything).Return(nil).Maybe()

		w := httptest.NewRecorder()
		req := httptest.NewRequest("GET", "/v1/spaces", nil)
		req.Header.Set("Authorization", "Bearer validKey")

		// when
		engine.ServeHTTP(w, req)

		// then
		require.Equal(t, "2025-05-20", w.Header().Get("Anytype-Version"))
	})
}<|MERGE_RESOLUTION|>--- conflicted
+++ resolved
@@ -16,11 +16,7 @@
 	t.Run("GET /v1/spaces without auth returns 401", func(t *testing.T) {
 		// given
 		fx := newFixture(t)
-<<<<<<< HEAD
-		engine := fx.NewRouter(fx.mwMock, &fx.accountService, &fx.eventService)
-=======
-		engine := fx.NewRouter(fx.mwMock)
->>>>>>> 0d4a8345
+		engine := fx.NewRouter(fx.mwMock, &fx.eventService)
 		w := httptest.NewRecorder()
 		req := httptest.NewRequest("GET", "/v1/spaces", nil)
 
@@ -36,11 +32,7 @@
 	t.Run("POST /v1/auth/token is accessible without auth", func(t *testing.T) {
 		// given
 		fx := newFixture(t)
-<<<<<<< HEAD
-		engine := fx.NewRouter(fx.mwMock, &fx.accountService, &fx.eventService)
-=======
-		engine := fx.NewRouter(fx.mwMock)
->>>>>>> 0d4a8345
+		engine := fx.NewRouter(fx.mwMock, &fx.eventService)
 		w := httptest.NewRecorder()
 		req := httptest.NewRequest("POST", "/v1/auth/token", nil)
 
@@ -56,17 +48,8 @@
 	t.Run("Response includes Anytype-Version header", func(t *testing.T) {
 		// given
 		fx := newFixture(t)
-<<<<<<< HEAD
-		engine := fx.NewRouter(fx.mwMock, &fx.accountService, &fx.eventService)
+		engine := fx.NewRouter(fx.mwMock, &fx.eventService)
 		fx.KeyToToken = map[string]ApiSessionEntry{"validKey": {Token: "dummyToken", AppName: "dummyApp"}}
-		fx.accountService.On("GetInfo", mock.Anything).
-			Return(&model.AccountInfo{
-				GatewayUrl: "http://localhost:31006",
-			}, nil).Once()
-=======
-		engine := fx.NewRouter(fx.mwMock)
-		fx.KeyToToken = map[string]string{"validKey": "dummyToken"}
->>>>>>> 0d4a8345
 		fx.mwMock.On("ObjectSearch", mock.Anything, mock.Anything).
 			Return(&pb.RpcObjectSearchResponse{
 				Records: []*types.Struct{},
