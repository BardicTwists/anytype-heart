package server

import (
	"encoding/json"
	"net/http"
	"net/http/httptest"
	"testing"

	"github.com/gin-gonic/gin"
	"github.com/stretchr/testify/mock"
	"github.com/stretchr/testify/require"

	"github.com/anyproto/anytype-heart/core/api/util"
	"github.com/anyproto/anytype-heart/pb"
)

func TestEnsureMetadataHeader(t *testing.T) {
	t.Run("sets correct header", func(t *testing.T) {
		// given
		fx := newFixture(t)
		middleware := fx.ensureMetadataHeader()
		w := httptest.NewRecorder()
		c, _ := gin.CreateTestContext(w)

		// when
		middleware(c)

		// then
		require.Equal(t, ApiVersion, w.Header().Get("Anytype-Version"))
	})
}

func TestEnsureAuthenticated(t *testing.T) {
	t.Run("missing auth header", func(t *testing.T) {
		// given
		fx := newFixture(t)
		fx.KeyToToken = make(map[string]ApiSessionEntry)
		middleware := fx.ensureAuthenticated(fx.mwMock)
		w := httptest.NewRecorder()
		c, _ := gin.CreateTestContext(w)
		req := httptest.NewRequest("GET", "/", nil)
		c.Request = req

		// when
		middleware(c)

		// then
		require.Equal(t, http.StatusUnauthorized, w.Code)
		expectedJSON, err := json.Marshal(util.CodeToAPIError(http.StatusUnauthorized, ErrMissingAuthorizationHeader.Error()))
		require.NoError(t, err)
		require.JSONEq(t, string(expectedJSON), w.Body.String())
	})

	t.Run("invalid auth header format", func(t *testing.T) {
		// given
		fx := newFixture(t)
		fx.KeyToToken = make(map[string]ApiSessionEntry)
		middleware := fx.ensureAuthenticated(fx.mwMock)
		w := httptest.NewRecorder()
		c, _ := gin.CreateTestContext(w)
		req := httptest.NewRequest("GET", "/", nil)
		req.Header.Set("Authorization", "InvalidToken")
		c.Request = req

		// when
		middleware(c)

		// then
		require.Equal(t, http.StatusUnauthorized, w.Code)
		expectedJSON, err := json.Marshal(util.CodeToAPIError(http.StatusUnauthorized, ErrInvalidAuthorizationHeader.Error()))
		require.NoError(t, err)
		require.JSONEq(t, string(expectedJSON), w.Body.String())
	})

	t.Run("valid token creation", func(t *testing.T) {
		// given
		fx := newFixture(t)
		fx.KeyToToken = make(map[string]ApiSessionEntry)
		tokenExpected := "valid-token"

		fx.mwMock.
			On("WalletCreateSession", mock.Anything, &pb.RpcWalletCreateSessionRequest{
				Auth: &pb.RpcWalletCreateSessionRequestAuthOfAppKey{AppKey: "someAppKey"},
			}).
			Return(&pb.RpcWalletCreateSessionResponse{
				Token: tokenExpected,
				Error: &pb.RpcWalletCreateSessionResponseError{
					Code: pb.RpcWalletCreateSessionResponseError_NULL,
				},
			}, nil).Once()

		middleware := fx.ensureAuthenticated(fx.mwMock)
		w := httptest.NewRecorder()
		c, _ := gin.CreateTestContext(w)
		req := httptest.NewRequest("GET", "/", nil)
		req.Header.Set("Authorization", "Bearer someAppKey")
		c.Request = req

		// when
		middleware(c)

		// then
		token, exists := c.Get("token")
		require.True(t, exists)
		require.Equal(t, tokenExpected, token)
	})

	t.Run("invalid token", func(t *testing.T) {
		// given
		fx := newFixture(t)
		fx.KeyToToken = make(map[string]ApiSessionEntry)
		middleware := fx.ensureAuthenticated(fx.mwMock)
		w := httptest.NewRecorder()
		c, _ := gin.CreateTestContext(w)
		req := httptest.NewRequest("GET", "/", nil)
		req.Header.Set("Authorization", "Bearer invalidKey")
		c.Request = req

		fx.mwMock.
			On("WalletCreateSession", mock.Anything, &pb.RpcWalletCreateSessionRequest{
				Auth: &pb.RpcWalletCreateSessionRequestAuthOfAppKey{AppKey: "invalidKey"},
			}).
			Return(&pb.RpcWalletCreateSessionResponse{
				Token: "",
				Error: &pb.RpcWalletCreateSessionResponseError{
					Code: pb.RpcWalletCreateSessionResponseError_UNKNOWN_ERROR,
				},
			}, nil).Once()

		// when
		middleware(c)

		// then
		require.Equal(t, http.StatusUnauthorized, w.Code)
		expectedJSON, err := json.Marshal(util.CodeToAPIError(http.StatusUnauthorized, ErrInvalidToken.Error()))
		require.NoError(t, err)
		require.JSONEq(t, string(expectedJSON), w.Body.String())
	})
}

func TestRateLimit(t *testing.T) {
	router := gin.New()
<<<<<<< HEAD
	router.GET("/", fx.rateLimit(1, 1), func(c *gin.Context) {
=======
	router.GET("/", ensureRateLimit(1, 1, false), func(c *gin.Context) {
>>>>>>> 8ecf62a5
		c.String(http.StatusOK, "OK")
	})

	t.Run("first request allowed", func(t *testing.T) {
		// given
		w := httptest.NewRecorder()
		req := httptest.NewRequest("GET", "/", nil)
		req.RemoteAddr = "1.2.3.4:5678"

		// when
		router.ServeHTTP(w, req)

		// then
		require.Equal(t, http.StatusOK, w.Code)
	})

	t.Run("second request rate-limited", func(t *testing.T) {
		// given
		w := httptest.NewRecorder()
		req := httptest.NewRequest("GET", "/", nil)
		req.RemoteAddr = "1.2.3.4:5678"

		// when
		router.ServeHTTP(w, req)

		// then
		require.Equal(t, http.StatusTooManyRequests, w.Code)
	})

	t.Run("burst of size 2 allows two requests", func(t *testing.T) {
		burstRouter := gin.New()
<<<<<<< HEAD
		burstRouter.GET("/", fx.rateLimit(1, 2), func(c *gin.Context) {
=======
		burstRouter.GET("/", ensureRateLimit(1, 2, false), func(c *gin.Context) {
>>>>>>> 8ecf62a5
			c.String(http.StatusOK, "OK")
		})

		// first request (within burst)
		w1 := httptest.NewRecorder()
		req1 := httptest.NewRequest("GET", "/", nil)
		req1.RemoteAddr = "1.2.3.4:5678"
		burstRouter.ServeHTTP(w1, req1)
		require.Equal(t, http.StatusOK, w1.Code)

		// second request (within burst)
		w2 := httptest.NewRecorder()
		req2 := httptest.NewRequest("GET", "/", nil)
		req2.RemoteAddr = "1.2.3.4:5678"
		burstRouter.ServeHTTP(w2, req2)
		require.Equal(t, http.StatusOK, w2.Code)

		// third request should be rate-limited
		w3 := httptest.NewRecorder()
		req3 := httptest.NewRequest("GET", "/", nil)
		req3.RemoteAddr = "1.2.3.4:5678"
		burstRouter.ServeHTTP(w3, req3)
		require.Equal(t, http.StatusTooManyRequests, w3.Code)
	})
<<<<<<< HEAD
=======

	t.Run("disabled rate limit allows all requests", func(t *testing.T) {
		// given
		disabledRouter := gin.New()
		disabledRouter.GET("/", ensureRateLimit(1, 1, true), func(c *gin.Context) {
			c.String(http.StatusOK, "OK")
		})

		// when
		for i := 0; i < 5; i++ {
			w := httptest.NewRecorder()
			req := httptest.NewRequest("GET", "/", nil)
			req.RemoteAddr = "1.2.3.4:5678"
			disabledRouter.ServeHTTP(w, req)

			// then
			require.Equal(t, http.StatusOK, w.Code)
		}
	})
>>>>>>> 8ecf62a5
}<|MERGE_RESOLUTION|>--- conflicted
+++ resolved
@@ -140,11 +140,7 @@
 
 func TestRateLimit(t *testing.T) {
 	router := gin.New()
-<<<<<<< HEAD
-	router.GET("/", fx.rateLimit(1, 1), func(c *gin.Context) {
-=======
 	router.GET("/", ensureRateLimit(1, 1, false), func(c *gin.Context) {
->>>>>>> 8ecf62a5
 		c.String(http.StatusOK, "OK")
 	})
 
@@ -176,11 +172,7 @@
 
 	t.Run("burst of size 2 allows two requests", func(t *testing.T) {
 		burstRouter := gin.New()
-<<<<<<< HEAD
-		burstRouter.GET("/", fx.rateLimit(1, 2), func(c *gin.Context) {
-=======
 		burstRouter.GET("/", ensureRateLimit(1, 2, false), func(c *gin.Context) {
->>>>>>> 8ecf62a5
 			c.String(http.StatusOK, "OK")
 		})
 
@@ -205,8 +197,6 @@
 		burstRouter.ServeHTTP(w3, req3)
 		require.Equal(t, http.StatusTooManyRequests, w3.Code)
 	})
-<<<<<<< HEAD
-=======
 
 	t.Run("disabled rate limit allows all requests", func(t *testing.T) {
 		// given
@@ -226,5 +216,4 @@
 			require.Equal(t, http.StatusOK, w.Code)
 		}
 	})
->>>>>>> 8ecf62a5
 }