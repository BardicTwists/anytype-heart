--- conflicted
+++ resolved
@@ -204,10 +204,6 @@
 	return fileKeys, nil
 }
 
-<<<<<<< HEAD
-func (s *service) fileAddNodeFromDirs(ctx context.Context, spaceID string, dirs *storage.DirectoryList) (ipld.Node, *storage.FileKeys, error) {
-	dagService := s.dagServiceForSpace(spaceID)
-=======
 // fileAddNodeFromDirs has structure:
 /*
 - dir (outer)
@@ -224,8 +220,8 @@
 			- content
 	...
 */
-func (s *service) fileAddNodeFromDirs(ctx context.Context, dirs *storage.DirectoryList) (ipld.Node, *storage.FileKeys, error) {
->>>>>>> 5149e357
+func (s *service) fileAddNodeFromDirs(ctx context.Context, spaceID string, dirs *storage.DirectoryList) (ipld.Node, *storage.FileKeys, error) {
+	dagService := s.dagServiceForSpace(spaceID)
 	keys := &storage.FileKeys{KeysByPath: make(map[string]string)}
 	outer := uio.NewDirectory(dagService)
 	outer.SetCidBuilder(cidBuilder)
@@ -248,11 +244,7 @@
 		if err != nil {
 			return nil, nil, err
 		}
-<<<<<<< HEAD
 		err = dagService.Add(ctx, node)
-=======
-		err = s.dagService.Add(ctx, node)
->>>>>>> 5149e357
 		if err != nil {
 			return nil, nil, err
 		}
@@ -268,22 +260,13 @@
 	if err != nil {
 		return nil, nil, err
 	}
-<<<<<<< HEAD
-	// todo: pin?
 	err = dagService.Add(ctx, node)
-=======
-	err = s.dagService.Add(ctx, node)
->>>>>>> 5149e357
 	if err != nil {
 		return nil, nil, err
 	}
 	return node, keys, nil
 }
 
-<<<<<<< HEAD
-func (s *service) fileAddNodeFromFiles(ctx context.Context, spaceID string, files []*storage.FileInfo) (ipld.Node, *storage.FileKeys, error) {
-	dagService := s.dagServiceForSpace(spaceID)
-=======
 // fileAddNodeFromFiles has structure:
 /*
 - dir (outer)
@@ -295,8 +278,8 @@
 		- content
 	...
 */
-func (s *service) fileAddNodeFromFiles(ctx context.Context, files []*storage.FileInfo) (ipld.Node, *storage.FileKeys, error) {
->>>>>>> 5149e357
+func (s *service) fileAddNodeFromFiles(ctx context.Context, spaceID string, files []*storage.FileInfo) (ipld.Node, *storage.FileKeys, error) {
+	dagService := s.dagServiceForSpace(spaceID)
 	keys := &storage.FileKeys{KeysByPath: make(map[string]string)}
 	outer := uio.NewDirectory(dagService)
 	outer.SetCidBuilder(cidBuilder)
@@ -398,19 +381,15 @@
 // fileIndexNode walks a file node, indexing file links
 func (s *service) fileIndexNode(ctx context.Context, inode ipld.Node, id domain.FullID, imported bool) error {
 	if looksLikeFileNode(inode) {
-<<<<<<< HEAD
-		return s.fileIndexLink(inode, id, imported)
-=======
-		err := s.fileIndexLink(ctx, inode, fileID)
-		if err != nil {
-			return fmt.Errorf("index file %s link: %w", fileID, err)
-		}
-		err = s.addToSyncQueue(fileID, true, imported)
-		if err != nil {
-			return fmt.Errorf("add file %s to sync queue: %w", fileID, err)
+		err := s.fileIndexLink(inode, id)
+		if err != nil {
+			return fmt.Errorf("index file %s link: %w", id.ObjectID, err)
+		}
+		err = s.addToSyncQueue(id, true, imported)
+		if err != nil {
+			return fmt.Errorf("add file %s to sync queue: %w", id.ObjectID, err)
 		}
 		return nil
->>>>>>> 5149e357
 	}
 	dagService := s.dagServiceForSpace(id.SpaceID)
 	links := inode.Links()
@@ -420,29 +399,21 @@
 			return err
 		}
 
-<<<<<<< HEAD
-		err = s.fileIndexLink(n, id, imported)
-=======
-		err = s.fileIndexLink(ctx, n, fileID)
->>>>>>> 5149e357
+		err = s.fileIndexLink(n, id)
 		if err != nil {
 			return err
 		}
 	}
-	err := s.addToSyncQueue(fileID, true, imported)
-	if err != nil {
-		return fmt.Errorf("add file %s to sync queue: %w", fileID, err)
+	err := s.addToSyncQueue(id, true, imported)
+	if err != nil {
+		return fmt.Errorf("add file %s to sync queue: %w", id.ObjectID, err)
 	}
 
 	return nil
 }
 
 // fileIndexLink indexes a file link
-<<<<<<< HEAD
-func (s *service) fileIndexLink(inode ipld.Node, id domain.FullID, imported bool) error {
-=======
-func (s *service) fileIndexLink(_ context.Context, inode ipld.Node, fileID string) error {
->>>>>>> 5149e357
+func (s *service) fileIndexLink(inode ipld.Node, id domain.FullID) error {
 	dlink := schema.LinkByName(inode.Links(), ValidContentLinkNames)
 	if dlink == nil {
 		return ErrMissingContentLink
@@ -451,12 +422,6 @@
 	if err := s.fileStore.AddTarget(linkID, id.ObjectID); err != nil {
 		return fmt.Errorf("add target to %s: %w", linkID, err)
 	}
-<<<<<<< HEAD
-	if err := s.addToSyncQueue(id, true, imported); err != nil {
-		return fmt.Errorf("add file %s to sync queue: %w", id.ObjectID, err)
-	}
-=======
->>>>>>> 5149e357
 	return nil
 }
 
@@ -693,9 +658,6 @@
 	return fileInfo, nil
 }
 
-<<<<<<< HEAD
-func (s *service) fileNode(ctx context.Context, spaceID string, file *storage.FileInfo, dir uio.Directory, link string) error {
-=======
 // fileNode has structure:
 /*
 - dir (outer)
@@ -703,8 +665,7 @@
   		- meta
   		- content
 */
-func (s *service) fileNode(ctx context.Context, file *storage.FileInfo, outerDir uio.Directory, link string) error {
->>>>>>> 5149e357
+func (s *service) fileNode(ctx context.Context, spaceID string, file *storage.FileInfo, outerDir uio.Directory, link string) error {
 	file, err := s.fileStore.GetByHash(file.Hash)
 	if err != nil {
 		return err
@@ -736,11 +697,7 @@
 		return err
 	}
 
-<<<<<<< HEAD
-	return helpers.AddLinkToDirectory(ctx, dagService, dir, link, node.Cid().String())
-=======
-	return helpers.AddLinkToDirectory(ctx, s.dagService, outerDir, link, node.Cid().String())
->>>>>>> 5149e357
+	return helpers.AddLinkToDirectory(ctx, dagService, outerDir, link, node.Cid().String())
 }
 
 func (s *service) fileBuildDirectory(ctx context.Context, spaceID string, reader io.ReadSeeker, filename string, plaintext bool, sch *storage.Node) (*storage.Directory, error) {
