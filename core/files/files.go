package files

import (
	"bytes"
	"context"
	"crypto/aes"
	"crypto/sha256"
	"fmt"
	"io"
	"io/ioutil"
	"strconv"
	"strings"
	"time"

	"github.com/anyproto/any-sync/app"
	"github.com/anyproto/any-sync/commonfile/fileservice"
	"github.com/anyproto/any-sync/commonspace/syncstatus"
	"github.com/gogo/protobuf/proto"
	uio "github.com/ipfs/boxo/ipld/unixfs/io"
	"github.com/ipfs/go-cid"
	ipld "github.com/ipfs/go-ipld-format"
	"github.com/miolini/datacounter"
	"github.com/multiformats/go-base32"
	mh "github.com/multiformats/go-multihash"

	"github.com/anyproto/anytype-heart/core/domain"
	"github.com/anyproto/anytype-heart/core/filestorage"
	"github.com/anyproto/anytype-heart/core/filestorage/filesync"
	"github.com/anyproto/anytype-heart/pb"
	"github.com/anyproto/anytype-heart/pkg/lib/bundle"
	"github.com/anyproto/anytype-heart/pkg/lib/core"
	"github.com/anyproto/anytype-heart/pkg/lib/crypto/symmetric"
	"github.com/anyproto/anytype-heart/pkg/lib/crypto/symmetric/cfb"
	"github.com/anyproto/anytype-heart/pkg/lib/crypto/symmetric/gcm"
	"github.com/anyproto/anytype-heart/pkg/lib/ipfs/helpers"
	"github.com/anyproto/anytype-heart/pkg/lib/localstore"
	"github.com/anyproto/anytype-heart/pkg/lib/localstore/filestore"
	"github.com/anyproto/anytype-heart/pkg/lib/localstore/objectstore"
	"github.com/anyproto/anytype-heart/pkg/lib/logging"
	m "github.com/anyproto/anytype-heart/pkg/lib/mill"
	"github.com/anyproto/anytype-heart/pkg/lib/mill/schema"
	"github.com/anyproto/anytype-heart/pkg/lib/mill/schema/anytype"
	"github.com/anyproto/anytype-heart/pkg/lib/pb/storage"
	"github.com/anyproto/anytype-heart/space"
	"github.com/anyproto/anytype-heart/util/pbtypes"
)

const (
	CName = "files"
)

var log = logging.Logger("anytype-files")

var _ Service = (*service)(nil)

type Service interface {
	FileAdd(ctx context.Context, spaceID string, options ...AddOption) (File, error)
	FileByHash(ctx context.Context, id domain.FullID) (File, error)
	FileGetKeys(id domain.FullID) (*FileKeys, error)
	FileListOffload(ctx context.Context, fileIDs []string, includeNotPinned bool) (totalBytesOffloaded uint64, totalFilesOffloaded uint64, err error)
	FileOffload(ctx context.Context, fileID string, includeNotPinned bool) (totalSize uint64, err error)
	GetSpaceUsage(ctx context.Context, spaceID string) (*pb.RpcFileSpaceUsageResponseUsage, error)
	ImageAdd(ctx context.Context, spaceID string, options ...AddOption) (Image, error)
	ImageByHash(ctx context.Context, id domain.FullID) (Image, error)
	StoreFileKeys(fileKeys ...FileKeys) error

	app.Component
}

type SyncStatusWatcher interface {
	Watch(spaceID string, id string, fileFunc func() []string) (new bool, err error)
}

type service struct {
	fileStore         filestore.FileStore
	commonFile        fileservice.FileService
	fileSync          filesync.FileSync
	dagService        ipld.DAGService
	spaceService      space.Service
	fileStorage       filestorage.FileStorage
	syncStatusWatcher SyncStatusWatcher
	objectStore       objectstore.ObjectStore
	coreService       core.Service
}

func New() Service {
	return &service{}
}

func (s *service) Init(a *app.App) (err error) {
	s.fileStore = a.MustComponent("filestore").(filestore.FileStore)
	s.commonFile = a.MustComponent(fileservice.CName).(fileservice.FileService)
	s.fileSync = a.MustComponent(filesync.CName).(filesync.FileSync)
	s.spaceService = a.MustComponent(space.CName).(space.Service)
	s.coreService = a.MustComponent(core.CName).(core.Service)

	s.dagService = s.commonFile.DAGService()
	s.fileStorage = app.MustComponent[filestorage.FileStorage](a)
	s.objectStore = app.MustComponent[objectstore.ObjectStore](a)
	s.syncStatusWatcher = app.MustComponent[SyncStatusWatcher](a)
	return nil
}

func (s *service) Name() (name string) {
	return CName
}

type FileKeys struct {
	Hash string
	Keys map[string]string
}

var ErrMissingContentLink = fmt.Errorf("content link not in node")

const MetaLinkName = "meta"
const ContentLinkName = "content"

var ValidMetaLinkNames = []string{"meta"}
var ValidContentLinkNames = []string{"content"}

var cidBuilder = cid.V1Builder{Codec: cid.DagProtobuf, MhType: mh.SHA2_256}

func (s *service) fileAdd(ctx context.Context, spaceID string, opts AddOptions) (string, *storage.FileInfo, error) {
	fileInfo, err := s.fileAddWithConfig(ctx, spaceID, &m.Blob{}, opts)
	if err != nil {
		return "", nil, err
	}

	node, keys, err := s.fileAddNodeFromFiles(ctx, spaceID, []*storage.FileInfo{fileInfo})
	if err != nil {
		return "", nil, err
	}

	nodeHash := node.Cid().String()
<<<<<<< HEAD
	if err = s.fileIndexData(ctx, node, domain.FullID{SpaceID: spaceID, ObjectID: nodeHash}); err != nil {
=======
	if err = s.fileIndexData(ctx, node, nodeHash, opts.Imported); err != nil {
>>>>>>> b2250de9
		return "", nil, err
	}

	if err = s.fileStore.AddFileKeys(filestore.FileKeys{
		Hash: nodeHash,
		Keys: keys.KeysByPath,
	}); err != nil {
		return "", nil, err
	}

	return nodeHash, fileInfo, nil
}

// fileRestoreKeys restores file path=>key map from the IPFS DAG using the keys in the localStore
func (s *service) fileRestoreKeys(ctx context.Context, id domain.FullID) (map[string]string, error) {
	dagService := s.dagServiceForSpace(id.SpaceID)
	links, err := helpers.LinksAtCid(ctx, dagService, id.ObjectID)
	if err != nil {
		return nil, err
	}

	var fileKeys = make(map[string]string)
	for _, index := range links {
		node, err := helpers.NodeAtLink(ctx, dagService, index)
		if err != nil {
			return nil, err
		}

		if looksLikeFileNode(node) {
			l := schema.LinkByName(node.Links(), ValidContentLinkNames)
			info, err := s.fileStore.GetByHash(l.Cid.String())
			if err == nil {
				fileKeys["/"+index.Name+"/"] = info.Key
			} else {
				log.Warnf("fileRestoreKeys not found in db %s(%s)", node.Cid().String(), id.ObjectID+"/"+index.Name)
			}
		} else {
			for _, link := range node.Links() {
				innerLinks, err := helpers.LinksAtCid(ctx, dagService, link.Cid.String())
				if err != nil {
					return nil, err
				}

				l := schema.LinkByName(innerLinks, ValidContentLinkNames)
				if l == nil {
					log.Errorf("con")
					continue
				}

				info, err := s.fileStore.GetByHash(l.Cid.String())

				if err == nil {
					fileKeys["/"+index.Name+"/"+link.Name+"/"] = info.Key
				} else {
					log.Warnf("fileRestoreKeys not found in db %s(%s)", node.Cid().String(), "/"+index.Name+"/"+link.Name+"/")
				}
			}
		}
	}

	err = s.fileStore.AddFileKeys(filestore.FileKeys{
		Hash: id.ObjectID,
		Keys: fileKeys,
	})
	if err != nil {
		return nil, fmt.Errorf("failed to save file keys: %w", err)
	}

	return fileKeys, nil
}

func (s *service) fileAddNodeFromDirs(ctx context.Context, spaceID string, dirs *storage.DirectoryList) (ipld.Node, *storage.FileKeys, error) {
	dagService := s.dagServiceForSpace(spaceID)
	keys := &storage.FileKeys{KeysByPath: make(map[string]string)}
	outer := uio.NewDirectory(dagService)
	outer.SetCidBuilder(cidBuilder)

	for i, dir := range dirs.Items {
		inner := uio.NewDirectory(dagService)
		inner.SetCidBuilder(cidBuilder)
		olink := strconv.Itoa(i)

		var err error
		for link, file := range dir.Files {
			err = s.fileNode(ctx, spaceID, file, inner, link)
			if err != nil {
				return nil, nil, err
			}
			keys.KeysByPath["/"+olink+"/"+link+"/"] = file.Key
		}

		node, err := inner.GetNode()
		if err != nil {
			return nil, nil, err
		}
		err = dagService.Add(ctx, node)
		if err != nil {
			return nil, nil, err
		}

		id := node.Cid().String()
		err = helpers.AddLinkToDirectory(ctx, dagService, outer, olink, id)
		if err != nil {
			return nil, nil, err
		}
	}

	node, err := outer.GetNode()
	if err != nil {
		return nil, nil, err
	}
	// todo: pin?
	err = dagService.Add(ctx, node)
	if err != nil {
		return nil, nil, err
	}
	return node, keys, nil
}

func (s *service) fileAddNodeFromFiles(ctx context.Context, spaceID string, files []*storage.FileInfo) (ipld.Node, *storage.FileKeys, error) {
	dagService := s.dagServiceForSpace(spaceID)
	keys := &storage.FileKeys{KeysByPath: make(map[string]string)}
	outer := uio.NewDirectory(dagService)
	outer.SetCidBuilder(cidBuilder)

	var err error
	for i, file := range files {
		link := strconv.Itoa(i)
		err = s.fileNode(ctx, spaceID, file, outer, link)
		if err != nil {
			return nil, nil, err
		}
		keys.KeysByPath["/"+link+"/"] = file.Key
	}

	node, err := outer.GetNode()
	if err != nil {
		return nil, nil, err
	}

	err = dagService.Add(ctx, node)
	if err != nil {
		return nil, nil, err
	}
	return node, keys, nil
}

func (s *service) fileGetInfoForPath(ctx context.Context, spaceID string, pth string) (*storage.FileInfo, error) {
	if !strings.HasPrefix(pth, "/ipfs/") {
		return nil, fmt.Errorf("path should starts with '/dagService/...'")
	}

	pthParts := strings.Split(pth, "/")
	if len(pthParts) < 4 {
		return nil, fmt.Errorf("path is too short: it should match '/ipfs/:hash/...'")
	}

	id := domain.FullID{
		SpaceID:  spaceID,
		ObjectID: pthParts[2],
	}
	keys, err := s.FileGetKeys(id)
	if err != nil {
		return nil, fmt.Errorf("failed to retrive file keys: %w", err)
	}

	if key, exists := keys.Keys["/"+strings.Join(pthParts[3:], "/")+"/"]; exists {
		// TODO Why target is empty?
		return s.fileInfoFromPath(ctx, id.SpaceID, "", pth, key)
	}

	return nil, fmt.Errorf("key not found")
}

func (s *service) FileGetKeys(id domain.FullID) (*FileKeys, error) {
	m, err := s.fileStore.GetFileKeys(id.ObjectID)
	if err != nil {
		if err != localstore.ErrNotFound {
			return nil, err
		}
	} else {
		return &FileKeys{
			Hash: id.ObjectID,
			Keys: m,
		}, nil
	}

	// in case we don't have keys cached fot this file
	// we should have all the CIDs locally, so 5s is more than enough
	ctx, cancel := context.WithTimeout(context.Background(), time.Second*5)
	defer cancel()
	fileKeysRestored, err := s.fileRestoreKeys(ctx, id)
	if err != nil {
		return nil, fmt.Errorf("failed to restore file keys: %w", err)
	}

	return &FileKeys{
		Hash: id.ObjectID,
		Keys: fileKeysRestored,
	}, nil
}

// fileIndexData walks a file data node, indexing file links
<<<<<<< HEAD
func (s *service) fileIndexData(ctx context.Context, inode ipld.Node, id domain.FullID) error {
	dagService := s.dagServiceForSpace(id.SpaceID)
=======
func (s *service) fileIndexData(ctx context.Context, inode ipld.Node, hash string, imported bool) error {
>>>>>>> b2250de9
	for _, link := range inode.Links() {
		nd, err := helpers.NodeAtLink(ctx, dagService, link)
		if err != nil {
			return err
		}
<<<<<<< HEAD
		err = s.fileIndexNode(ctx, nd, id)
=======
		err = s.fileIndexNode(ctx, nd, hash, imported)
>>>>>>> b2250de9
		if err != nil {
			return err
		}
	}

	return nil
}

// fileIndexNode walks a file node, indexing file links
<<<<<<< HEAD
func (s *service) fileIndexNode(ctx context.Context, inode ipld.Node, id domain.FullID) error {
	if looksLikeFileNode(inode) {
		return s.fileIndexLink(inode, id)
=======
func (s *service) fileIndexNode(ctx context.Context, inode ipld.Node, fileID string, imported bool) error {
	if looksLikeFileNode(inode) {
		return s.fileIndexLink(ctx, inode, fileID, imported)
>>>>>>> b2250de9
	}
	dagService := s.dagServiceForSpace(id.SpaceID)
	links := inode.Links()
	for _, link := range links {
		n, err := helpers.NodeAtLink(ctx, dagService, link)
		if err != nil {
			return err
		}

<<<<<<< HEAD
		err = s.fileIndexLink(n, id)
=======
		err = s.fileIndexLink(ctx, n, fileID, imported)
>>>>>>> b2250de9
		if err != nil {
			return err
		}
	}

	return nil
}

// fileIndexLink indexes a file link
<<<<<<< HEAD
func (s *service) fileIndexLink(inode ipld.Node, id domain.FullID) error {
=======
func (s *service) fileIndexLink(_ context.Context, inode ipld.Node, fileID string, imported bool) error {
>>>>>>> b2250de9
	dlink := schema.LinkByName(inode.Links(), ValidContentLinkNames)
	if dlink == nil {
		return ErrMissingContentLink
	}
	linkID := dlink.Cid.String()
	if err := s.fileStore.AddTarget(linkID, id.ObjectID); err != nil {
		return fmt.Errorf("add target to %s: %w", linkID, err)
	}
<<<<<<< HEAD
	if err := s.addToSyncQueue(id, true); err != nil {
		return fmt.Errorf("add file %s to sync queue: %w", id.ObjectID, err)
=======
	if err := s.addToSyncQueue(fileID, true, imported); err != nil {
		return fmt.Errorf("add file %s to sync queue: %w", fileID, err)
>>>>>>> b2250de9
	}
	return nil
}

func (s *service) fileInfoFromPath(ctx context.Context, spaceID string, target string, path string, key string) (*storage.FileInfo, error) {
	id, r, err := s.dataAtPath(ctx, spaceID, path+"/"+MetaLinkName)
	if err != nil {
		return nil, err
	}

	var file storage.FileInfo

	if key != "" {
		key, err := symmetric.FromString(key)
		if err != nil {
			return nil, err
		}

		modes := []storage.FileInfoEncryptionMode{storage.FileInfo_AES_CFB, storage.FileInfo_AES_GCM}
		for i, mode := range modes {
			if i > 0 {
				_, err = r.Seek(0, io.SeekStart)
				if err != nil {
					return nil, fmt.Errorf("failed to seek ciphertext after enc mode try")
				}
			}
			ed, err := getEncryptorDecryptor(key, mode)
			if err != nil {
				return nil, err
			}
			decryptedReader, err := ed.DecryptReader(r)
			if err != nil {
				return nil, err
			}
			b, err := ioutil.ReadAll(decryptedReader)
			if err != nil {
				if i == len(modes)-1 {
					return nil, fmt.Errorf("failed to unmarshal file info proto with all encryption modes: %w", err)
				}

				continue
			}
			err = proto.Unmarshal(b, &file)
			if err != nil || file.Hash == "" {
				if i == len(modes)-1 {
					return nil, fmt.Errorf("failed to unmarshal file info proto with all encryption modes: %w", err)
				}
				continue
			}
			// save successful enc mode so it will be cached in the DB
			file.EncMode = mode
			break
		}
	} else {
		b, err := io.ReadAll(r)
		if err != nil {
			return nil, err
		}
		err = proto.Unmarshal(b, &file)
		if err != nil || file.Hash == "" {
			return nil, fmt.Errorf("failed to unmarshal not-encrypted file info: %w", err)
		}
	}

	if file.Hash == "" {
		return nil, fmt.Errorf("failed to read file info proto with all encryption modes")
	}
	file.MetaHash = id.String()
	file.Targets = []string{target}
	return &file, nil
}

func (s *service) fileContent(ctx context.Context, id domain.FullID) (io.ReadSeeker, *storage.FileInfo, error) {
	var err error
	var file *storage.FileInfo
	var reader io.ReadSeeker
	file, err = s.fileStore.GetByHash(id.ObjectID)
	if err != nil {
		return nil, nil, err
	}
	reader, err = s.getContentReader(ctx, id.SpaceID, file)
	return reader, file, err
}

func (s *service) getContentReader(ctx context.Context, spaceID string, file *storage.FileInfo) (symmetric.ReadSeekCloser, error) {
	fileCid, err := cid.Parse(file.Hash)
	if err != nil {
		return nil, err
	}
	fd, err := s.getFile(ctx, spaceID, fileCid)
	if err != nil {
		return nil, err
	}
	if file.Key == "" {
		return fd, nil
	}

	key, err := symmetric.FromString(file.Key)
	if err != nil {
		return nil, err
	}

	dec, err := getEncryptorDecryptor(key, file.EncMode)
	if err != nil {
		return nil, err
	}

	return dec.DecryptReader(fd)
}

func (s *service) fileAddWithConfig(ctx context.Context, spaceID string, mill m.Mill, conf AddOptions) (*storage.FileInfo, error) {
	var source string
	if conf.Use != "" {
		source = conf.Use
	} else {
		var err error
		source, err = checksum(conf.Reader, conf.Plaintext)
		if err != nil {
			return nil, fmt.Errorf("failed to calculate checksum: %w", err)
		}
		_, err = conf.Reader.Seek(0, io.SeekStart)
		if err != nil {
			return nil, fmt.Errorf("failed to seek reader: %w", err)
		}
	}

	opts, err := mill.Options(map[string]interface{}{
		"plaintext": conf.Plaintext,
	})
	if err != nil {
		return nil, err
	}

	if efile, _ := s.fileStore.GetBySource(mill.ID(), source, opts); efile != nil && efile.MetaHash != "" {
		efile.Targets = nil
		return efile, nil
	}

	res, err := mill.Mill(conf.Reader, conf.Name)
	if err != nil {
		return nil, err
	}

	// count the result size after the applied mill
	readerWithCounter := datacounter.NewReaderCounter(res.File)
	check, err := checksum(readerWithCounter, conf.Plaintext)
	if err != nil {
		return nil, err
	}

	if efile, _ := s.fileStore.GetByChecksum(mill.ID(), check); efile != nil && efile.MetaHash != "" {
		efile.Targets = nil
		return efile, nil
	}

	_, err = conf.Reader.Seek(0, io.SeekStart)
	if err != nil {
		return nil, err
	}

	// because mill result reader doesn't support seek we need to do the mill again
	res, err = mill.Mill(conf.Reader, conf.Name)
	if err != nil {
		return nil, err
	}

	fileInfo := &storage.FileInfo{
		Mill:             mill.ID(),
		Checksum:         check,
		Source:           source,
		Opts:             opts,
		Media:            conf.Media,
		Name:             conf.Name,
		LastModifiedDate: conf.LastModifiedDate,
		Added:            time.Now().Unix(),
		Meta:             pbtypes.ToStruct(res.Meta),
		Size_:            int64(readerWithCounter.Count()),
	}

	var (
		contentReader io.Reader
		encryptor     symmetric.EncryptorDecryptor
	)
	if mill.Encrypt() && !conf.Plaintext {
		key, err := symmetric.NewRandom()
		if err != nil {
			return nil, err
		}
		encryptor = cfb.New(key, [aes.BlockSize]byte{})

		contentReader, err = encryptor.EncryptReader(res.File)
		if err != nil {
			return nil, err
		}

		fileInfo.Key = key.String()
		fileInfo.EncMode = storage.FileInfo_AES_CFB
	} else {
		contentReader = res.File
	}

	contentNode, err := s.addFile(ctx, spaceID, contentReader)
	if err != nil {
		return nil, err
	}

	fileInfo.Hash = contentNode.Cid().String()
	plaintext, err := proto.Marshal(fileInfo)
	if err != nil {
		return nil, err
	}

	var metaReader io.Reader
	if encryptor != nil {
		metaReader, err = encryptor.EncryptReader(bytes.NewReader(plaintext))
		if err != nil {
			return nil, err
		}
	} else {
		metaReader = bytes.NewReader(plaintext)
	}

	metaNode, err := s.addFile(ctx, spaceID, metaReader)
	if err != nil {
		return nil, err
	}

	fileInfo.MetaHash = metaNode.Cid().String()

	err = s.fileStore.Add(fileInfo)
	if err != nil {
		return nil, err
	}

	return fileInfo, nil
}

func (s *service) fileNode(ctx context.Context, spaceID string, file *storage.FileInfo, dir uio.Directory, link string) error {
	file, err := s.fileStore.GetByHash(file.Hash)
	if err != nil {
		return err
	}

	dagService := s.dagServiceForSpace(spaceID)
	pair := uio.NewDirectory(dagService)
	pair.SetCidBuilder(cidBuilder)

	if file.MetaHash == "" {
		return fmt.Errorf("metaHash is empty")
	}

	err = helpers.AddLinkToDirectory(ctx, dagService, pair, MetaLinkName, file.MetaHash)
	if err != nil {
		return fmt.Errorf("add meta link: %w", err)
	}
	err = helpers.AddLinkToDirectory(ctx, dagService, pair, ContentLinkName, file.Hash)
	if err != nil {
		return fmt.Errorf("add content link: %w", err)
	}

	node, err := pair.GetNode()
	if err != nil {
		return err
	}
	err = dagService.Add(ctx, node)
	if err != nil {
		return err
	}

	return helpers.AddLinkToDirectory(ctx, dagService, dir, link, node.Cid().String())
}

func (s *service) fileBuildDirectory(ctx context.Context, spaceID string, reader io.ReadSeeker, filename string, plaintext bool, sch *storage.Node) (*storage.Directory, error) {
	dir := &storage.Directory{
		Files: make(map[string]*storage.FileInfo),
	}

	mil, err := anytype.GetMill(sch.Mill, sch.Opts)
	if err != nil {
		return nil, err
	}
	if mil != nil {
		opts := AddOptions{
			Reader:    reader,
			Use:       "",
			Media:     "",
			Name:      filename,
			Plaintext: sch.Plaintext || plaintext,
		}
		err := s.normalizeOptions(ctx, spaceID, &opts)
		if err != nil {
			return nil, err
		}

		added, err := s.fileAddWithConfig(ctx, spaceID, mil, opts)
		if err != nil {
			return nil, err
		}
		dir.Files[schema.SingleFileTag] = added

	} else if len(sch.Links) > 0 {
		// determine order
		steps, err := schema.Steps(sch.Links)
		if err != nil {
			return nil, err
		}

		// send each link
		for _, step := range steps {
			stepMill, err := anytype.GetMill(step.Link.Mill, step.Link.Opts)
			if err != nil {
				return nil, err
			}
			var opts *AddOptions
			if step.Link.Use == schema.FileTag {
				opts = &AddOptions{
					Reader:    reader,
					Use:       "",
					Media:     "",
					Name:      filename,
					Plaintext: step.Link.Plaintext || plaintext,
				}
				err = s.normalizeOptions(ctx, spaceID, opts)
				if err != nil {
					return nil, err
				}

			} else {
				if dir.Files[step.Link.Use] == nil {
					return nil, fmt.Errorf(step.Link.Use + " not found")
				}

				opts = &AddOptions{
					Reader:    nil,
					Use:       dir.Files[step.Link.Use].Hash,
					Media:     "",
					Name:      filename,
					Plaintext: step.Link.Plaintext || plaintext,
				}

				err = s.normalizeOptions(ctx, spaceID, opts)
				if err != nil {
					return nil, err
				}
			}

			added, err := s.fileAddWithConfig(ctx, spaceID, stepMill, *opts)
			if err != nil {
				return nil, err
			}
			dir.Files[step.Name] = added
			reader.Seek(0, 0)
		}
	} else {
		return nil, schema.ErrEmptySchema
	}

	return dir, nil
}

func (s *service) fileIndexInfo(ctx context.Context, id domain.FullID, updateIfExists bool) ([]*storage.FileInfo, error) {
	dagService := s.dagServiceForSpace(id.SpaceID)
	links, err := helpers.LinksAtCid(ctx, dagService, id.ObjectID)
	if err != nil {
		return nil, err
	}

	keys, err := s.fileStore.GetFileKeys(id.ObjectID)
	if err != nil {
		// no keys means file is not encrypted or keys are missing
		log.Debugf("failed to get file keys from filestore %s: %s", id.ObjectID, err.Error())
	}

	var files []*storage.FileInfo
	for _, index := range links {
		node, err := helpers.NodeAtLink(ctx, dagService, index)
		if err != nil {
			return nil, err
		}

		if looksLikeFileNode(node) {
			var key string
			if keys != nil {
				key = keys["/"+index.Name+"/"]
			}

			fileIndex, err := s.fileInfoFromPath(ctx, id.SpaceID, id.ObjectID, id.ObjectID+"/"+index.Name, key)
			if err != nil {
				return nil, fmt.Errorf("fileInfoFromPath error: %s", err.Error())
			}
			files = append(files, fileIndex)
		} else {
			for _, link := range node.Links() {
				var key string
				if keys != nil {
					key = keys["/"+index.Name+"/"+link.Name+"/"]
				}

				fileIndex, err := s.fileInfoFromPath(ctx, id.SpaceID, id.ObjectID, id.ObjectID+"/"+index.Name+"/"+link.Name, key)
				if err != nil {
					return nil, fmt.Errorf("fileInfoFromPath error: %s", err.Error())
				}
				files = append(files, fileIndex)
			}
		}
	}

	err = s.fileStore.AddMulti(updateIfExists, files...)
	if err != nil {
		return nil, fmt.Errorf("failed to add files to store: %w", err)
	}

	return files, nil
}

<<<<<<< HEAD
func (s *service) addToSyncQueue(id domain.FullID, uploadedByUser bool) error {
	if err := s.fileSync.AddFile(id.SpaceID, id.ObjectID, uploadedByUser); err != nil {
=======
func (s *service) addToSyncQueue(fileID string, uploadedByUser bool, imported bool) error {
	spaceID := s.spaceService.AccountId()

	if err := s.fileSync.AddFile(spaceID, fileID, uploadedByUser, imported); err != nil {
>>>>>>> b2250de9
		return fmt.Errorf("add file to sync queue: %w", err)
	}
	if _, err := s.syncStatusWatcher.Watch(id.SpaceID, id.ObjectID, nil); err != nil {
		return fmt.Errorf("watch sync status: %w", err)
	}
	return nil
}

// looksLikeFileNode returns whether a node appears to
// be a textile node. It doesn't inspect the actual data.
func looksLikeFileNode(node ipld.Node) bool {
	links := node.Links()
	if len(links) != 2 {
		return false
	}
	if schema.LinkByName(links, ValidMetaLinkNames) == nil ||
		schema.LinkByName(links, ValidContentLinkNames) == nil {
		return false
	}
	return true
}

func checksum(r io.Reader, wontEncrypt bool) (string, error) {
	var add int
	if wontEncrypt {
		add = 1
	}
	h := sha256.New()
	_, err := io.Copy(h, r)
	if err != nil {
		return "", err
	}

	_, err = h.Write([]byte{byte(add)})
	if err != nil {
		return "", err
	}
	checksum := h.Sum(nil)
	return base32.RawHexEncoding.EncodeToString(checksum[:]), nil
}

func getEncryptorDecryptor(key symmetric.Key, mode storage.FileInfoEncryptionMode) (symmetric.EncryptorDecryptor, error) {
	switch mode {
	case storage.FileInfo_AES_GCM:
		return gcm.New(key), nil
	case storage.FileInfo_AES_CFB:
		return cfb.New(key, [aes.BlockSize]byte{}), nil
	default:
		return nil, fmt.Errorf("unsupported encryption mode")
	}
}

func (s *service) StoreFileKeys(fileKeys ...FileKeys) error {
	var fks []filestore.FileKeys

	for _, fk := range fileKeys {
		fks = append(fks, filestore.FileKeys{
			Hash: fk.Hash,
			Keys: fk.Keys,
		})
	}

	return s.fileStore.AddFileKeys(fks...)
}

func (s *service) FileByHash(ctx context.Context, id domain.FullID) (File, error) {
	ok, err := s.isDeleted(id.ObjectID)
	if err != nil {
		return nil, fmt.Errorf("check if file is deleted: %w", err)
	}
	if ok {
		return nil, domain.ErrFileNotFound
	}

	fileList, err := s.fileStore.ListByTarget(id.ObjectID)
	if err != nil {
		return nil, err
	}

	if len(fileList) == 0 || fileList[0].MetaHash == "" {
		// info from ipfs
		fileList, err = s.fileIndexInfo(ctx, id, false)
		if err != nil {
			log.With("cid", id.ObjectID).Errorf("FileByHash: failed to retrieve from IPFS: %s", err.Error())
			return nil, domain.ErrFileNotFound
		}
		ok, err := s.fileStore.IsFileImported(id.ObjectID)
		if err != nil {
			return nil, fmt.Errorf("check if file is imported: %w", err)
		}
		if ok {
			log.With("fileID", id.ObjectID).Warn("file is imported, push it to uploading queue")
			// If file is imported we have to sync it, so we don't set sync status to synced
			err = s.fileStore.SetIsFileImported(id.ObjectID, false)
			if err != nil {
				return nil, fmt.Errorf("set is file imported: %w", err)
			}
		} else {
			// If file is not imported then it's definitely synced
			err = s.fileStore.SetSyncStatus(id.ObjectID, int(syncstatus.StatusSynced))
			if err != nil {
				return nil, fmt.Errorf("set sync status: %w", err)
			}
		}
	}
<<<<<<< HEAD
	if err := s.addToSyncQueue(id, false); err != nil {
		return nil, fmt.Errorf("add file %s to sync queue: %w", id.ObjectID, err)
=======
	if err := s.addToSyncQueue(hash, false, false); err != nil {
		return nil, fmt.Errorf("add file %s to sync queue: %w", hash, err)
>>>>>>> b2250de9
	}
	fileIndex := fileList[0]
	return &file{
		spaceID: id.SpaceID,
		hash:    id.ObjectID,
		info:    fileIndex,
		node:    s,
	}, nil
}

func (s *service) isDeleted(fileID string) (bool, error) {
	d, err := s.objectStore.GetDetails(fileID)
	if err != nil {
		return false, err
	}
	return pbtypes.GetBool(d.GetDetails(), bundle.RelationKeyIsDeleted.String()), nil
}

func (s *service) FileAdd(ctx context.Context, spaceID string, options ...AddOption) (File, error) {
	opts := AddOptions{}
	for _, opt := range options {
		opt(&opts)
	}

	err := s.normalizeOptions(ctx, spaceID, &opts)
	if err != nil {
		return nil, err
	}

	hash, info, err := s.fileAdd(ctx, spaceID, opts)
	if err != nil {
		return nil, err
	}

	f := &file{
		spaceID: spaceID,
		hash:    hash,
		info:    info,
		node:    s,
	}
	return f, nil
}<|MERGE_RESOLUTION|>--- conflicted
+++ resolved
@@ -132,11 +132,7 @@
 	}
 
 	nodeHash := node.Cid().String()
-<<<<<<< HEAD
-	if err = s.fileIndexData(ctx, node, domain.FullID{SpaceID: spaceID, ObjectID: nodeHash}); err != nil {
-=======
-	if err = s.fileIndexData(ctx, node, nodeHash, opts.Imported); err != nil {
->>>>>>> b2250de9
+	if err = s.fileIndexData(ctx, node, domain.FullID{SpaceID: spaceID, ObjectID: nodeHash}, opts.Imported); err != nil {
 		return "", nil, err
 	}
 
@@ -340,22 +336,14 @@
 }
 
 // fileIndexData walks a file data node, indexing file links
-<<<<<<< HEAD
-func (s *service) fileIndexData(ctx context.Context, inode ipld.Node, id domain.FullID) error {
+func (s *service) fileIndexData(ctx context.Context, inode ipld.Node, id domain.FullID, imported bool) error {
 	dagService := s.dagServiceForSpace(id.SpaceID)
-=======
-func (s *service) fileIndexData(ctx context.Context, inode ipld.Node, hash string, imported bool) error {
->>>>>>> b2250de9
 	for _, link := range inode.Links() {
 		nd, err := helpers.NodeAtLink(ctx, dagService, link)
 		if err != nil {
 			return err
 		}
-<<<<<<< HEAD
-		err = s.fileIndexNode(ctx, nd, id)
-=======
-		err = s.fileIndexNode(ctx, nd, hash, imported)
->>>>>>> b2250de9
+		err = s.fileIndexNode(ctx, nd, id, imported)
 		if err != nil {
 			return err
 		}
@@ -365,15 +353,9 @@
 }
 
 // fileIndexNode walks a file node, indexing file links
-<<<<<<< HEAD
-func (s *service) fileIndexNode(ctx context.Context, inode ipld.Node, id domain.FullID) error {
+func (s *service) fileIndexNode(ctx context.Context, inode ipld.Node, id domain.FullID, imported bool) error {
 	if looksLikeFileNode(inode) {
-		return s.fileIndexLink(inode, id)
-=======
-func (s *service) fileIndexNode(ctx context.Context, inode ipld.Node, fileID string, imported bool) error {
-	if looksLikeFileNode(inode) {
-		return s.fileIndexLink(ctx, inode, fileID, imported)
->>>>>>> b2250de9
+		return s.fileIndexLink(inode, id, imported)
 	}
 	dagService := s.dagServiceForSpace(id.SpaceID)
 	links := inode.Links()
@@ -383,11 +365,7 @@
 			return err
 		}
 
-<<<<<<< HEAD
-		err = s.fileIndexLink(n, id)
-=======
-		err = s.fileIndexLink(ctx, n, fileID, imported)
->>>>>>> b2250de9
+		err = s.fileIndexLink(n, id, imported)
 		if err != nil {
 			return err
 		}
@@ -397,11 +375,7 @@
 }
 
 // fileIndexLink indexes a file link
-<<<<<<< HEAD
-func (s *service) fileIndexLink(inode ipld.Node, id domain.FullID) error {
-=======
-func (s *service) fileIndexLink(_ context.Context, inode ipld.Node, fileID string, imported bool) error {
->>>>>>> b2250de9
+func (s *service) fileIndexLink(inode ipld.Node, id domain.FullID, imported bool) error {
 	dlink := schema.LinkByName(inode.Links(), ValidContentLinkNames)
 	if dlink == nil {
 		return ErrMissingContentLink
@@ -410,13 +384,8 @@
 	if err := s.fileStore.AddTarget(linkID, id.ObjectID); err != nil {
 		return fmt.Errorf("add target to %s: %w", linkID, err)
 	}
-<<<<<<< HEAD
-	if err := s.addToSyncQueue(id, true); err != nil {
+	if err := s.addToSyncQueue(id, true, imported); err != nil {
 		return fmt.Errorf("add file %s to sync queue: %w", id.ObjectID, err)
-=======
-	if err := s.addToSyncQueue(fileID, true, imported); err != nil {
-		return fmt.Errorf("add file %s to sync queue: %w", fileID, err)
->>>>>>> b2250de9
 	}
 	return nil
 }
@@ -832,15 +801,8 @@
 	return files, nil
 }
 
-<<<<<<< HEAD
-func (s *service) addToSyncQueue(id domain.FullID, uploadedByUser bool) error {
-	if err := s.fileSync.AddFile(id.SpaceID, id.ObjectID, uploadedByUser); err != nil {
-=======
-func (s *service) addToSyncQueue(fileID string, uploadedByUser bool, imported bool) error {
-	spaceID := s.spaceService.AccountId()
-
-	if err := s.fileSync.AddFile(spaceID, fileID, uploadedByUser, imported); err != nil {
->>>>>>> b2250de9
+func (s *service) addToSyncQueue(id domain.FullID, uploadedByUser bool, imported bool) error {
+	if err := s.fileSync.AddFile(id.SpaceID, id.ObjectID, uploadedByUser, imported); err != nil {
 		return fmt.Errorf("add file to sync queue: %w", err)
 	}
 	if _, err := s.syncStatusWatcher.Watch(id.SpaceID, id.ObjectID, nil); err != nil {
@@ -946,13 +908,8 @@
 			}
 		}
 	}
-<<<<<<< HEAD
-	if err := s.addToSyncQueue(id, false); err != nil {
+	if err := s.addToSyncQueue(id, false, false); err != nil {
 		return nil, fmt.Errorf("add file %s to sync queue: %w", id.ObjectID, err)
-=======
-	if err := s.addToSyncQueue(hash, false, false); err != nil {
-		return nil, fmt.Errorf("add file %s to sync queue: %w", hash, err)
->>>>>>> b2250de9
 	}
 	fileIndex := fileList[0]
 	return &file{
