package fileobject

import (
	"context"
	"errors"
	"fmt"
	"sync"
	"time"

	"github.com/anyproto/any-sync/app"
	"github.com/avast/retry-go/v4"
	"github.com/ipfs/go-cid"

	"github.com/anyproto/anytype-heart/core/anytype/config"
	"github.com/anyproto/anytype-heart/core/block/editor/smartblock"
	"github.com/anyproto/anytype-heart/core/block/editor/state"
	"github.com/anyproto/anytype-heart/core/block/editor/template"
	"github.com/anyproto/anytype-heart/core/block/object/idresolver"
	"github.com/anyproto/anytype-heart/core/block/object/objectcreator"
	"github.com/anyproto/anytype-heart/core/block/object/payloadcreator"
	"github.com/anyproto/anytype-heart/core/block/source"
	"github.com/anyproto/anytype-heart/core/domain"
	"github.com/anyproto/anytype-heart/core/domain/objectorigin"
	"github.com/anyproto/anytype-heart/core/files"
	"github.com/anyproto/anytype-heart/core/files/fileobject/filemodels"
	"github.com/anyproto/anytype-heart/core/files/fileoffloader"
	"github.com/anyproto/anytype-heart/core/filestorage/filesync"
	"github.com/anyproto/anytype-heart/core/syncstatus/filesyncstatus"
	"github.com/anyproto/anytype-heart/pb"
	"github.com/anyproto/anytype-heart/pkg/lib/bundle"
	coresb "github.com/anyproto/anytype-heart/pkg/lib/core/smartblock"
	"github.com/anyproto/anytype-heart/pkg/lib/database"
	"github.com/anyproto/anytype-heart/pkg/lib/datastore"
	"github.com/anyproto/anytype-heart/pkg/lib/localstore/filestore"
	"github.com/anyproto/anytype-heart/pkg/lib/localstore/objectstore"
	"github.com/anyproto/anytype-heart/pkg/lib/logging"
	"github.com/anyproto/anytype-heart/pkg/lib/pb/model"
	"github.com/anyproto/anytype-heart/space"
	"github.com/anyproto/anytype-heart/space/clientspace"
	"github.com/anyproto/anytype-heart/space/spacecore/peermanager"
	"github.com/anyproto/anytype-heart/util/persistentqueue"
)

// TODO UNsugar
var log = logging.Logger("fileobject")

const CName = "fileobject"

type Service interface {
	app.ComponentRunnable

	InitEmptyFileState(st *state.State)
<<<<<<< HEAD
	DeleteFileData(objectId string) error
	Create(ctx context.Context, spaceId string, req CreateRequest) (id string, object *domain.Details, err error)
=======
	DeleteFileData(spaceId string, objectId string) error
	Create(ctx context.Context, spaceId string, req filemodels.CreateRequest) (id string, object *types.Struct, err error)
>>>>>>> e6712037
	CreateFromImport(fileId domain.FullFileId, origin objectorigin.ObjectOrigin) (string, error)
	GetFileIdFromObject(objectId string) (domain.FullFileId, error)
	GetFileIdFromObjectWaitLoad(ctx context.Context, objectId string) (domain.FullFileId, error)
	GetObjectDetailsByFileId(fileId domain.FullFileId) (string, *domain.Details, error)
	MigrateFileIdsInDetails(st *state.State, spc source.Space)
	MigrateFileIdsInBlocks(st *state.State, spc source.Space)
	MigrateFiles(st *state.State, spc source.Space, keysChanges []*pb.ChangeFileKeys)
	EnsureFileAddedToSyncQueue(id domain.FullID, details *domain.Details) error
}

type objectCreatorService interface {
	CreateSmartBlockFromStateInSpaceWithOptions(ctx context.Context, space clientspace.Space, objectTypeKeys []domain.TypeKey, createState *state.State, opts ...objectcreator.CreateOption) (id string, newDetails *domain.Details, err error)
}

type service struct {
	spaceService    space.Service
	objectCreator   objectCreatorService
	fileService     files.Service
	fileSync        filesync.FileSync
	fileStore       filestore.FileStore
	fileOffloader   fileoffloader.Service
	objectStore     objectstore.ObjectStore
	spaceIdResolver idresolver.Resolver
	migrationQueue  *persistentqueue.Queue[*migrationItem]
	objectArchiver  objectArchiver

	indexer *indexer

	resolverRetryStartDelay time.Duration
	resolverRetryMaxDelay   time.Duration

	closeWg *sync.WaitGroup
}

func New(
	resolverRetryStartDelay time.Duration,
	resolverRetryMaxDelay time.Duration,
) Service {
	return &service{
		resolverRetryStartDelay: resolverRetryStartDelay,
		resolverRetryMaxDelay:   resolverRetryMaxDelay,
		closeWg:                 &sync.WaitGroup{},
	}
}

func (s *service) Name() string {
	return CName
}

type configProvider interface {
	IsLocalOnlyMode() bool
}

var _ configProvider = (*config.Config)(nil)

func (s *service) Init(a *app.App) error {
	s.spaceService = app.MustComponent[space.Service](a)
	s.objectCreator = app.MustComponent[objectCreatorService](a)
	s.fileService = app.MustComponent[files.Service](a)
	s.fileSync = app.MustComponent[filesync.FileSync](a)
	s.objectStore = app.MustComponent[objectstore.ObjectStore](a)
	s.fileStore = app.MustComponent[filestore.FileStore](a)
	s.spaceIdResolver = app.MustComponent[idresolver.Resolver](a)
	s.fileOffloader = app.MustComponent[fileoffloader.Service](a)
	s.objectArchiver = app.MustComponent[objectArchiver](a)
	cfg := app.MustComponent[configProvider](a)

	s.indexer = s.newIndexer()

	dbProvider := app.MustComponent[datastore.Datastore](a)
	db, err := dbProvider.LocalStorage()
	if err != nil {
		return fmt.Errorf("get badger: %w", err)
	}

	migrationQueueCtx := context.Background()
	if cfg.IsLocalOnlyMode() {
		migrationQueueCtx = context.WithValue(migrationQueueCtx, peermanager.ContextPeerFindDeadlineKey, time.Now().Add(1*time.Minute))
	}
	s.migrationQueue = persistentqueue.New(
		persistentqueue.NewBadgerStorage(db, []byte("queue/file_migration/"), makeMigrationItem),
		log.Desugar(),
		s.migrationQueueHandler,
		persistentqueue.WithContext(migrationQueueCtx),
	)
	return nil
}

func (s *service) Run(_ context.Context) error {
	s.closeWg.Add(1)
	go func() {
		defer s.closeWg.Done()

		err := s.deleteMigratedFilesInNonPersonalSpaces(context.Background())
		if err != nil {
			log.Errorf("delete migrated files in non personal spaces: %v", err)
		}
		err = s.ensureNotSyncedFilesAddedToQueue()
		if err != nil {
			log.Errorf("ensure not synced files added to queue: %v", err)
		}
	}()
	s.indexer.run()
	s.migrationQueue.Run()
	return nil
}

type objectArchiver interface {
	SetListIsArchived(objectIds []string, isArchived bool) error
}

func (s *service) deleteMigratedFilesInNonPersonalSpaces(ctx context.Context) error {
	personalSpace, err := s.spaceService.GetPersonalSpace(ctx)
	if err != nil {
		return err
	}

<<<<<<< HEAD
	objectIds, _, err := s.objectStore.QueryObjectIDs(database.Query{
		Filters: []database.FilterRequest{
=======
	records, err := s.objectStore.QueryCrossSpace(database.Query{
		Filters: []*model.BlockContentDataviewFilter{
>>>>>>> e6712037
			{
				RelationKey: bundle.RelationKeyFileId,
				Condition:   model.BlockContentDataviewFilter_NotEmpty,
			},
			{
				RelationKey: bundle.RelationKeyUniqueKey,
				Condition:   model.BlockContentDataviewFilter_NotEmpty,
			},
			{
				RelationKey: bundle.RelationKeySpaceId,
				Condition:   model.BlockContentDataviewFilter_NotEqual,
				Value:       domain.String(personalSpace.Id()),
			},
		},
	})
	if err != nil {
		return err
	}
	if len(records) > 0 {
		ids := make([]string, 0, len(records))
		for _, record := range records {
			ids = append(ids, pbtypes.GetString(record.Details, bundle.RelationKeyId.String()))
		}
		if err = s.objectArchiver.SetListIsArchived(ids, true); err != nil {
			return err
		}
	}

	return nil
}

// After migrating to new sync queue we need to ensure that all not synced files are added to the queue
func (s *service) ensureNotSyncedFilesAddedToQueue() error {
<<<<<<< HEAD
	records, err := s.objectStore.Query(database.Query{
		Filters: []database.FilterRequest{
=======
	records, err := s.objectStore.QueryCrossSpace(database.Query{
		Filters: []*model.BlockContentDataviewFilter{
>>>>>>> e6712037
			{
				RelationKey: bundle.RelationKeyFileId,
				Condition:   model.BlockContentDataviewFilter_NotEmpty,
			},
			{
				RelationKey: bundle.RelationKeyFileBackupStatus,
				Condition:   model.BlockContentDataviewFilter_NotEqual,
				Value:       domain.Int64(int64(filesyncstatus.Synced)),
			},
		},
	})
	if err != nil {
		return fmt.Errorf("query file objects: %w", err)
	}

	for _, record := range records {
		fullId := extractFullFileIdFromDetails(record.Details)
		id := record.Details.GetString(bundle.RelationKeyId)
		err := s.addToSyncQueue(id, fullId, false, false)
		if err != nil {
			log.Errorf("add to sync queue: %v", err)
		}
	}

	return nil
}

func extractFullFileIdFromDetails(details *domain.Details) domain.FullFileId {
	return domain.FullFileId{
		SpaceId: details.GetString(bundle.RelationKeySpaceId),
		FileId:  domain.FileId(details.GetString(bundle.RelationKeyFileId)),
	}
}

// EnsureFileAddedToSyncQueue adds file to sync queue if it is not synced yet, we need to do this
// after migrating to new sync queue
func (s *service) EnsureFileAddedToSyncQueue(id domain.FullID, details *domain.Details) error {
	if details.GetInt64(bundle.RelationKeyFileBackupStatus) == int64(filesyncstatus.Synced) {
		return nil
	}
	fullId := domain.FullFileId{
		SpaceId: id.SpaceID,
		FileId:  domain.FileId(details.GetString(bundle.RelationKeyFileId)),
	}
	err := s.addToSyncQueue(id.ObjectID, fullId, false, false)
	return err
}

func (s *service) Close(ctx context.Context) error {
	s.closeWg.Wait()
<<<<<<< HEAD
	return s.indexer.close()
}

type CreateRequest struct {
	FileId                domain.FileId
	EncryptionKeys        map[string]string
	ObjectOrigin          objectorigin.ObjectOrigin
	AdditionalDetails     *domain.Details
	AsyncMetadataIndexing bool
=======
	err := s.migrationQueue.Close()
	return errors.Join(err, s.indexer.close())
>>>>>>> e6712037
}

func (s *service) InitEmptyFileState(st *state.State) {
	template.InitTemplate(st,
		template.WithEmpty,
		template.WithTitle,
		template.WithDefaultFeaturedRelations,
		template.WithFeaturedRelations,
		template.WithAllBlocksEditsRestricted,
	)
}

<<<<<<< HEAD
func (s *service) Create(ctx context.Context, spaceId string, req CreateRequest) (id string, object *domain.Details, err error) {
=======
func (s *service) Create(ctx context.Context, spaceId string, req filemodels.CreateRequest) (id string, object *types.Struct, err error) {
>>>>>>> e6712037
	space, err := s.spaceService.Get(ctx, spaceId)
	if err != nil {
		return "", nil, fmt.Errorf("get space: %w", err)
	}

	id, object, err = s.createInSpace(ctx, space, req)
	if err != nil {
		return "", nil, fmt.Errorf("create in space: %w", err)
	}
	err = s.addToSyncQueue(id, domain.FullFileId{SpaceId: space.Id(), FileId: req.FileId}, true, req.ObjectOrigin.IsImported())
	if err != nil {
		return "", nil, fmt.Errorf("add to sync queue: %w", err)
	}

	return id, object, nil
}

<<<<<<< HEAD
func (s *service) createInSpace(ctx context.Context, space clientspace.Space, req CreateRequest) (id string, object *domain.Details, err error) {
=======
func (s *service) createInSpace(ctx context.Context, space clientspace.Space, req filemodels.CreateRequest) (id string, object *types.Struct, err error) {
>>>>>>> e6712037
	if req.FileId == "" {
		return "", nil, fmt.Errorf("file hash is empty")
	}

	details := s.makeInitialDetails(req.FileId, req.ObjectOrigin)

	payload, err := space.CreateTreePayload(ctx, payloadcreator.PayloadCreationParams{
		Time:           time.Now(),
		SmartblockType: coresb.SmartBlockTypeFileObject,
	})
	if err != nil {
		return "", nil, fmt.Errorf("create tree payload: %w", err)
	}

	createState := state.NewDoc(payload.RootRawChange.Id, nil).(*state.State)
	createState.SetDetails(details)
	createState.SetFileInfo(state.FileInfo{
		FileId:         req.FileId,
		EncryptionKeys: req.EncryptionKeys,
	})
	if !req.AsyncMetadataIndexing {
		s.InitEmptyFileState(createState)
		fullFileId := domain.FullFileId{SpaceId: space.Id(), FileId: req.FileId}
		fullObjectId := domain.FullID{SpaceID: space.Id(), ObjectID: payload.RootRawChange.Id}
		err := s.indexer.injectMetadataToState(ctx, createState, fullFileId, fullObjectId)
		if err != nil {
			return "", nil, fmt.Errorf("inject metadata to state: %w", err)
		}
	}

	if req.AdditionalDetails != nil {
		req.AdditionalDetails.Iterate(func(k domain.RelationKey, v domain.Value) bool {
			createState.SetDetailAndBundledRelation(k, v)
			return true
		})
	}

	// Type will be changed after indexing, just use general type File for now
	id, object, err = s.objectCreator.CreateSmartBlockFromStateInSpaceWithOptions(ctx, space, []domain.TypeKey{bundle.TypeKeyFile}, createState, objectcreator.WithPayload(&payload))
	if err != nil {
		return "", nil, fmt.Errorf("create object: %w", err)
	}

	if req.AsyncMetadataIndexing {
		err = s.indexer.addToQueue(ctx, domain.FullID{SpaceID: space.Id(), ObjectID: id}, domain.FullFileId{SpaceId: space.Id(), FileId: req.FileId})
		if err != nil {
			// Will be retried in background, so don't return error
			log.Errorf("add to index queue: %v", err)
		}
	}

	return id, object, nil
}

func (s *service) makeInitialDetails(fileId domain.FileId, origin objectorigin.ObjectOrigin) *domain.Details {
	details := domain.NewDetails()
	details.SetString(bundle.RelationKeyFileId, fileId.String())
	// Use general file layout. It will be changed for proper layout after indexing
	details.SetInt64(bundle.RelationKeyLayout, int64(model.ObjectType_file))
	details.SetInt64(bundle.RelationKeyFileIndexingStatus, int64(model.FileIndexingStatus_NotIndexed))
	details.SetInt64(bundle.RelationKeySyncStatus, int64(domain.ObjectSyncStatusQueued))
	details.SetInt64(bundle.RelationKeySyncError, int64(domain.SyncErrorNull))
	details.SetInt64(bundle.RelationKeyFileBackupStatus, int64(filesyncstatus.Queued))
	origin.AddToDetails(details)
	return details
}

// CreateFromImport creates file object from imported raw IPFS file. Encryption keys for this file should exist in file store.
func (s *service) CreateFromImport(fileId domain.FullFileId, origin objectorigin.ObjectOrigin) (string, error) {
	// Check that fileId is not a file object id
<<<<<<< HEAD
	recs, _, err := s.objectStore.QueryObjectIDs(database.Query{
		Filters: []database.FilterRequest{
=======
	recs, _, err := s.objectStore.SpaceIndex(fileId.SpaceId).QueryObjectIds(database.Query{
		Filters: []*model.BlockContentDataviewFilter{
>>>>>>> e6712037
			{
				RelationKey: bundle.RelationKeyId,
				Condition:   model.BlockContentDataviewFilter_Equal,
				Value:       domain.String(fileId.FileId.String()),
			},
			{
				RelationKey: bundle.RelationKeySpaceId,
				Condition:   model.BlockContentDataviewFilter_Equal,
				Value:       domain.String(fileId.SpaceId),
			},
		},
	})
	if err == nil && len(recs) > 0 {
		return recs[0], nil
	}

	fileObjectId, _, err := s.GetObjectDetailsByFileId(fileId)
	if err == nil {
		return fileObjectId, nil
	}
	keys, err := s.fileStore.GetFileKeys(fileId.FileId)
	if err != nil {
		return "", fmt.Errorf("get file keys: %w", err)
	}
	fileObjectId, _, err = s.Create(context.Background(), fileId.SpaceId, filemodels.CreateRequest{
		FileId:                fileId.FileId,
		EncryptionKeys:        keys,
		ObjectOrigin:          origin,
		AsyncMetadataIndexing: true,
	})
	if err != nil {
		return "", fmt.Errorf("create object: %w", err)
	}
	return fileObjectId, nil
}

func (s *service) addToSyncQueue(objectId string, fileId domain.FullFileId, uploadedByUser bool, imported bool) error {
	if err := s.fileSync.AddFile(objectId, fileId, uploadedByUser, imported); err != nil {
		return fmt.Errorf("add file to sync queue: %w", err)
	}
	return nil
}

<<<<<<< HEAD
func (s *service) GetObjectIdByFileId(fileId domain.FullFileId) (string, error) {
	records, err := s.objectStore.Query(database.Query{
		Filters: []database.FilterRequest{
			{
				RelationKey: bundle.RelationKeyFileId,
				Condition:   model.BlockContentDataviewFilter_Equal,
				Value:       domain.String(fileId.FileId.String()),
			},
			{
				RelationKey: bundle.RelationKeySpaceId,
				Condition:   model.BlockContentDataviewFilter_Equal,
				Value:       domain.String(fileId.SpaceId),
			},
		},
	})
	if err != nil {
		return "", fmt.Errorf("query objects by file hash: %w", err)
	}
	if len(records) == 0 {
		return "", ErrObjectNotFound
	}
	return records[0].Details.GetString(bundle.RelationKeyId), nil
}

func (s *service) GetObjectDetailsByFileId(fileId domain.FullFileId) (string, *domain.Details, error) {
	records, err := s.objectStore.Query(database.Query{
		Filters: []database.FilterRequest{
=======
func (s *service) GetObjectDetailsByFileId(fileId domain.FullFileId) (string, *types.Struct, error) {
	records, err := s.objectStore.SpaceIndex(fileId.SpaceId).Query(database.Query{
		Filters: []*model.BlockContentDataviewFilter{
>>>>>>> e6712037
			{
				RelationKey: bundle.RelationKeyFileId,
				Condition:   model.BlockContentDataviewFilter_Equal,
				Value:       domain.String(fileId.FileId.String()),
			},
			{
				RelationKey: bundle.RelationKeySpaceId,
				Condition:   model.BlockContentDataviewFilter_Equal,
				Value:       domain.String(fileId.SpaceId),
			},
		},
	})
	if err != nil {
		return "", nil, fmt.Errorf("query objects by file hash: %w", err)
	}
	if len(records) == 0 {
		return "", nil, filemodels.ErrObjectNotFound
	}
	details := records[0].Details
	return details.GetString(bundle.RelationKeyId), details, nil
}

func (s *service) GetFileIdFromObject(objectId string) (domain.FullFileId, error) {
	spaceId, err := s.spaceIdResolver.ResolveSpaceID(objectId)
	if err != nil {
		return domain.FullFileId{}, fmt.Errorf("resolve space id: %w", err)
	}
	details, err := s.objectStore.SpaceIndex(spaceId).GetDetails(objectId)
	if err != nil {
		return domain.FullFileId{}, fmt.Errorf("get object details: %w", err)
	}
<<<<<<< HEAD
	spaceId := details.GetString(bundle.RelationKeySpaceId)
	fileId := details.GetString(bundle.RelationKeyFileId)
=======
	fileId := pbtypes.GetString(details.Details, bundle.RelationKeyFileId.String())
>>>>>>> e6712037
	if fileId == "" {
		return domain.FullFileId{}, filemodels.ErrEmptyFileId
	}
	return domain.FullFileId{
		SpaceId: spaceId,
		FileId:  domain.FileId(fileId),
	}, nil
}

func (s *service) GetFileIdFromObjectWaitLoad(ctx context.Context, objectId string) (domain.FullFileId, error) {
	spaceId, err := s.resolveSpaceIdWithRetry(ctx, objectId)
	if err != nil {
		return domain.FullFileId{}, fmt.Errorf("resolve space id: %w", err)
	}
	spc, err := s.spaceService.Get(ctx, spaceId)
	if err != nil {
		return domain.FullFileId{}, fmt.Errorf("get space: %w", err)
	}
	id := domain.FullFileId{
		SpaceId: spaceId,
	}
	err = spc.Do(objectId, func(sb smartblock.SmartBlock) error {
		details := sb.Details()
		id.FileId = domain.FileId(details.GetString(bundle.RelationKeyFileId))
		if id.FileId == "" {
			return filemodels.ErrEmptyFileId
		}
		return nil
	})
	if err != nil {
		return domain.FullFileId{}, fmt.Errorf("get object details: %w", err)
	}
	return id, nil
}

func (s *service) resolveSpaceIdWithRetry(ctx context.Context, objectId string) (string, error) {
	_, err := cid.Decode(objectId)
	if err != nil {
		return "", fmt.Errorf("decode object id: %w", err)
	}
	if domain.IsFileId(objectId) {
		return "", fmt.Errorf("object id is file cid")
	}

	spaceId, err := retry.DoWithData(func() (string, error) {
		return s.spaceIdResolver.ResolveSpaceID(objectId)
	},
		retry.Context(ctx),
		retry.Attempts(0),
		retry.Delay(s.resolverRetryStartDelay),
		retry.MaxDelay(s.resolverRetryMaxDelay),
		retry.DelayType(retry.BackOffDelay),
		retry.LastErrorOnly(true),
	)
	return spaceId, err
}

func (s *service) DeleteFileData(spaceId string, objectId string) error {
	fullId, err := s.GetFileIdFromObject(objectId)
	if err != nil {
		return fmt.Errorf("get file id from object: %w", err)
	}
<<<<<<< HEAD
	records, err := s.objectStore.Query(database.Query{
		Filters: []database.FilterRequest{
=======
	records, err := s.objectStore.QueryCrossSpace(database.Query{
		Filters: []*model.BlockContentDataviewFilter{
>>>>>>> e6712037
			{
				RelationKey: bundle.RelationKeyId,
				Condition:   model.BlockContentDataviewFilter_NotEqual,
				Value:       domain.String(objectId),
			},
			{
				RelationKey: bundle.RelationKeyFileId,
				Condition:   model.BlockContentDataviewFilter_Equal,
				Value:       domain.String(fullId.FileId.String()),
			},
		},
	})
	if err != nil {
		return fmt.Errorf("list objects that use file id: %w", err)
	}
	if len(records) == 0 {
		if err := s.fileStore.DeleteFile(fullId.FileId); err != nil {
			return err
		}
		if err := s.fileSync.DeleteFile(objectId, fullId); err != nil {
			return fmt.Errorf("failed to remove file from sync: %w", err)
		}
		_, err = s.fileOffloader.FileOffloadFullId(context.Background(), domain.FullID{SpaceID: spaceId, ObjectID: objectId}, true)
		if err != nil {
			return err
		}
		return nil
	}
	return nil
}<|MERGE_RESOLUTION|>--- conflicted
+++ resolved
@@ -50,13 +50,8 @@
 	app.ComponentRunnable
 
 	InitEmptyFileState(st *state.State)
-<<<<<<< HEAD
-	DeleteFileData(objectId string) error
-	Create(ctx context.Context, spaceId string, req CreateRequest) (id string, object *domain.Details, err error)
-=======
 	DeleteFileData(spaceId string, objectId string) error
-	Create(ctx context.Context, spaceId string, req filemodels.CreateRequest) (id string, object *types.Struct, err error)
->>>>>>> e6712037
+	Create(ctx context.Context, spaceId string, req filemodels.CreateRequest) (id string, object *domain.Details, err error)
 	CreateFromImport(fileId domain.FullFileId, origin objectorigin.ObjectOrigin) (string, error)
 	GetFileIdFromObject(objectId string) (domain.FullFileId, error)
 	GetFileIdFromObjectWaitLoad(ctx context.Context, objectId string) (domain.FullFileId, error)
@@ -174,13 +169,8 @@
 		return err
 	}
 
-<<<<<<< HEAD
-	objectIds, _, err := s.objectStore.QueryObjectIDs(database.Query{
+	records, err := s.objectStore.QueryCrossSpace(database.Query{
 		Filters: []database.FilterRequest{
-=======
-	records, err := s.objectStore.QueryCrossSpace(database.Query{
-		Filters: []*model.BlockContentDataviewFilter{
->>>>>>> e6712037
 			{
 				RelationKey: bundle.RelationKeyFileId,
 				Condition:   model.BlockContentDataviewFilter_NotEmpty,
@@ -214,13 +204,8 @@
 
 // After migrating to new sync queue we need to ensure that all not synced files are added to the queue
 func (s *service) ensureNotSyncedFilesAddedToQueue() error {
-<<<<<<< HEAD
-	records, err := s.objectStore.Query(database.Query{
+	records, err := s.objectStore.QueryCrossSpace(database.Query{
 		Filters: []database.FilterRequest{
-=======
-	records, err := s.objectStore.QueryCrossSpace(database.Query{
-		Filters: []*model.BlockContentDataviewFilter{
->>>>>>> e6712037
 			{
 				RelationKey: bundle.RelationKeyFileId,
 				Condition:   model.BlockContentDataviewFilter_NotEmpty,
@@ -271,8 +256,8 @@
 
 func (s *service) Close(ctx context.Context) error {
 	s.closeWg.Wait()
-<<<<<<< HEAD
-	return s.indexer.close()
+	err := s.migrationQueue.Close()
+	return errors.Join(err, s.indexer.close())
 }
 
 type CreateRequest struct {
@@ -281,10 +266,6 @@
 	ObjectOrigin          objectorigin.ObjectOrigin
 	AdditionalDetails     *domain.Details
 	AsyncMetadataIndexing bool
-=======
-	err := s.migrationQueue.Close()
-	return errors.Join(err, s.indexer.close())
->>>>>>> e6712037
 }
 
 func (s *service) InitEmptyFileState(st *state.State) {
@@ -297,11 +278,7 @@
 	)
 }
 
-<<<<<<< HEAD
-func (s *service) Create(ctx context.Context, spaceId string, req CreateRequest) (id string, object *domain.Details, err error) {
-=======
-func (s *service) Create(ctx context.Context, spaceId string, req filemodels.CreateRequest) (id string, object *types.Struct, err error) {
->>>>>>> e6712037
+func (s *service) Create(ctx context.Context, spaceId string, req filemodels.CreateRequest) (id string, object *domain.Details, err error) {
 	space, err := s.spaceService.Get(ctx, spaceId)
 	if err != nil {
 		return "", nil, fmt.Errorf("get space: %w", err)
@@ -319,11 +296,7 @@
 	return id, object, nil
 }
 
-<<<<<<< HEAD
-func (s *service) createInSpace(ctx context.Context, space clientspace.Space, req CreateRequest) (id string, object *domain.Details, err error) {
-=======
-func (s *service) createInSpace(ctx context.Context, space clientspace.Space, req filemodels.CreateRequest) (id string, object *types.Struct, err error) {
->>>>>>> e6712037
+func (s *service) createInSpace(ctx context.Context, space clientspace.Space, req filemodels.CreateRequest) (id string, object *domain.Details, err error) {
 	if req.FileId == "" {
 		return "", nil, fmt.Errorf("file hash is empty")
 	}
@@ -394,13 +367,8 @@
 // CreateFromImport creates file object from imported raw IPFS file. Encryption keys for this file should exist in file store.
 func (s *service) CreateFromImport(fileId domain.FullFileId, origin objectorigin.ObjectOrigin) (string, error) {
 	// Check that fileId is not a file object id
-<<<<<<< HEAD
-	recs, _, err := s.objectStore.QueryObjectIDs(database.Query{
+	recs, _, err := s.objectStore.SpaceIndex(fileId.SpaceId).QueryObjectIds(database.Query{
 		Filters: []database.FilterRequest{
-=======
-	recs, _, err := s.objectStore.SpaceIndex(fileId.SpaceId).QueryObjectIds(database.Query{
-		Filters: []*model.BlockContentDataviewFilter{
->>>>>>> e6712037
 			{
 				RelationKey: bundle.RelationKeyId,
 				Condition:   model.BlockContentDataviewFilter_Equal,
@@ -444,10 +412,9 @@
 	return nil
 }
 
-<<<<<<< HEAD
-func (s *service) GetObjectIdByFileId(fileId domain.FullFileId) (string, error) {
-	records, err := s.objectStore.Query(database.Query{
-		Filters: []database.FilterRequest{
+func (s *service) GetObjectDetailsByFileId(fileId domain.FullFileId) (string, *types.Struct, error) {
+	records, err := s.objectStore.SpaceIndex(fileId.SpaceId).Query(database.Query{
+		Filters: []*model.BlockContentDataviewFilter{
 			{
 				RelationKey: bundle.RelationKeyFileId,
 				Condition:   model.BlockContentDataviewFilter_Equal,
@@ -461,35 +428,6 @@
 		},
 	})
 	if err != nil {
-		return "", fmt.Errorf("query objects by file hash: %w", err)
-	}
-	if len(records) == 0 {
-		return "", ErrObjectNotFound
-	}
-	return records[0].Details.GetString(bundle.RelationKeyId), nil
-}
-
-func (s *service) GetObjectDetailsByFileId(fileId domain.FullFileId) (string, *domain.Details, error) {
-	records, err := s.objectStore.Query(database.Query{
-		Filters: []database.FilterRequest{
-=======
-func (s *service) GetObjectDetailsByFileId(fileId domain.FullFileId) (string, *types.Struct, error) {
-	records, err := s.objectStore.SpaceIndex(fileId.SpaceId).Query(database.Query{
-		Filters: []*model.BlockContentDataviewFilter{
->>>>>>> e6712037
-			{
-				RelationKey: bundle.RelationKeyFileId,
-				Condition:   model.BlockContentDataviewFilter_Equal,
-				Value:       domain.String(fileId.FileId.String()),
-			},
-			{
-				RelationKey: bundle.RelationKeySpaceId,
-				Condition:   model.BlockContentDataviewFilter_Equal,
-				Value:       domain.String(fileId.SpaceId),
-			},
-		},
-	})
-	if err != nil {
 		return "", nil, fmt.Errorf("query objects by file hash: %w", err)
 	}
 	if len(records) == 0 {
@@ -508,12 +446,7 @@
 	if err != nil {
 		return domain.FullFileId{}, fmt.Errorf("get object details: %w", err)
 	}
-<<<<<<< HEAD
-	spaceId := details.GetString(bundle.RelationKeySpaceId)
-	fileId := details.GetString(bundle.RelationKeyFileId)
-=======
 	fileId := pbtypes.GetString(details.Details, bundle.RelationKeyFileId.String())
->>>>>>> e6712037
 	if fileId == "" {
 		return domain.FullFileId{}, filemodels.ErrEmptyFileId
 	}
@@ -576,13 +509,8 @@
 	if err != nil {
 		return fmt.Errorf("get file id from object: %w", err)
 	}
-<<<<<<< HEAD
-	records, err := s.objectStore.Query(database.Query{
+	records, err := s.objectStore.QueryCrossSpace(database.Query{
 		Filters: []database.FilterRequest{
-=======
-	records, err := s.objectStore.QueryCrossSpace(database.Query{
-		Filters: []*model.BlockContentDataviewFilter{
->>>>>>> e6712037
 			{
 				RelationKey: bundle.RelationKeyId,
 				Condition:   model.BlockContentDataviewFilter_NotEqual,
