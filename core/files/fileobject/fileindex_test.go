package fileobject

import (
	"context"
	"fmt"
	"testing"

	"github.com/stretchr/testify/assert"
	"github.com/stretchr/testify/require"

	"github.com/anyproto/anytype-heart/core/domain"
	"github.com/anyproto/anytype-heart/core/files/mock_files"
	"github.com/anyproto/anytype-heart/pkg/lib/bundle"
	"github.com/anyproto/anytype-heart/pkg/lib/localstore/objectstore"
	"github.com/anyproto/anytype-heart/pkg/lib/pb/model"
<<<<<<< HEAD
	"github.com/anyproto/anytype-heart/util/pbtypes"
=======
	"github.com/anyproto/anytype-heart/pkg/lib/pb/storage"
>>>>>>> 63509716
)

type indexerFixture struct {
	*indexer
	fileService        *mock_files.MockService
	objectStoreFixture *objectstore.StoreFixture
}

func newIndexerFixture(t *testing.T) *indexerFixture {
	objectStore := objectstore.NewStoreFixture(t)
	fileService := mock_files.NewMockService(t)

	svc := &service{
		objectStore: objectStore,
		fileService: fileService,
	}
	ind := svc.newIndexer()

	return &indexerFixture{
		objectStoreFixture: objectStore,
		fileService:        fileService,
		indexer:            ind,
	}
}

func TestIndexer_buildDetails(t *testing.T) {
	t.Run("with file", func(t *testing.T) {
		for _, typeKey := range []domain.TypeKey{
			bundle.TypeKeyFile,
			bundle.TypeKeyAudio,
			bundle.TypeKeyVideo,
		} {
			t.Run(fmt.Sprintf("with type %s", typeKey), func(t *testing.T) {
				fx := newIndexerFixture(t)
				id := domain.FullFileId{
					SpaceId: "space1",
					FileId:  testFileId,
				}
				ctx := context.Background()

<<<<<<< HEAD
				// TODO Infos
				details, gotTypeKey, err := fx.buildDetails(ctx, id, nil)
=======
				file := mock_files.NewMockFile(t)
				file.EXPECT().Info().Return(&storage.FileInfo{
					Mill:  mill.BlobId,
					Media: "text",
				})
				file.EXPECT().Details(ctx).Return(domain.NewDetailsFromMap(map[domain.RelationKey]domain.Value{
					bundle.RelationKeyName: domain.String("name"),
				},
				), typeKey, nil)
				fx.fileService.EXPECT().FileByHash(ctx, id).Return(file, nil)

				details, gotTypeKey, err := fx.buildDetails(ctx, id)
>>>>>>> 63509716
				require.NoError(t, err)
				assert.Equal(t, typeKey, gotTypeKey)
				assert.Equal(t, "name", details.GetString(bundle.RelationKeyName))
				assert.Equal(t, int64(model.FileIndexingStatus_Indexed), details.GetInt64(bundle.RelationKeyFileIndexingStatus))
			})
		}
	})
	t.Run("with image", func(t *testing.T) {
		fx := newIndexerFixture(t)
		id := domain.FullFileId{
			SpaceId: "space1",
			FileId:  testFileId,
		}
		ctx := context.Background()

<<<<<<< HEAD
		// TODO Infos
		details, gotTypeKey, err := fx.buildDetails(ctx, id, nil)
=======
		file := mock_files.NewMockFile(t)
		file.EXPECT().Info().Return(&storage.FileInfo{
			Mill:  mill.ImageResizeId,
			Media: "image/jpeg",
		})

		image := mock_files.NewMockImage(t)
		image.EXPECT().Details(ctx).Return(domain.NewDetailsFromMap(map[domain.RelationKey]domain.Value{
			bundle.RelationKeyName: domain.String("name"),
		},
		), nil)
		fx.fileService.EXPECT().FileByHash(ctx, id).Return(file, nil)
		fx.fileService.EXPECT().ImageByHash(ctx, id).Return(image, nil)

		details, gotTypeKey, err := fx.buildDetails(ctx, id)
>>>>>>> 63509716
		require.NoError(t, err)
		assert.Equal(t, bundle.TypeKeyImage, gotTypeKey)
		assert.Equal(t, "name", details.GetString(bundle.RelationKeyName))
		assert.Equal(t, int64(model.FileIndexingStatus_Indexed), details.GetInt64(bundle.RelationKeyFileIndexingStatus))
	})
	t.Run("with image fell back to file", func(t *testing.T) {
		for _, typeKey := range []domain.TypeKey{
			bundle.TypeKeyFile,
			bundle.TypeKeyAudio,
			bundle.TypeKeyVideo,
			bundle.TypeKeyImage,
		} {
			t.Run(fmt.Sprintf("with type %s", typeKey), func(t *testing.T) {
				fx := newIndexerFixture(t)
				id := domain.FullFileId{
					SpaceId: "space1",
					FileId:  testFileId,
				}
				ctx := context.Background()

<<<<<<< HEAD
				// TODO Infos
				details, gotTypeKey, err := fx.buildDetails(ctx, id, nil)
=======
				file := mock_files.NewMockFile(t)
				file.EXPECT().Info().Return(&storage.FileInfo{
					Mill:  mill.BlobId,
					Media: "image/jpeg",
				})
				file.EXPECT().Details(ctx).Return(domain.NewDetailsFromMap(map[domain.RelationKey]domain.Value{
					bundle.RelationKeyName: domain.String("name"),
				},
				), typeKey, nil)
				fx.fileService.EXPECT().FileByHash(ctx, id).Return(file, nil)

				details, gotTypeKey, err := fx.buildDetails(ctx, id)
>>>>>>> 63509716
				require.NoError(t, err)
				assert.Equal(t, bundle.TypeKeyImage, gotTypeKey)
				assert.Equal(t, "name", details.GetString(bundle.RelationKeyName))
				assert.Equal(t, int64(model.FileIndexingStatus_Indexed), details.GetInt64(bundle.RelationKeyFileIndexingStatus))
			})
		}
	})
}

func TestIndexer_addFromObjectStore(t *testing.T) {
	t.Run("no records in store", func(t *testing.T) {
		fx := newIndexerFixture(t)
		ctx := context.Background()

		err := fx.addToQueueFromObjectStore(ctx)
		require.NoError(t, err)

		got := fx.indexQueue.GetAll()
		assert.Empty(t, got)
	})

	t.Run("get records only with not indexed status", func(t *testing.T) {
		fx := newIndexerFixture(t)
		ctx := context.Background()

		//  Use same testFileId everywhere to pass domain.IsFileId check. It doesn't matter that files are same here
		fx.objectStoreFixture.AddObjects(t, "space1", []objectstore.TestObject{
			{
				bundle.RelationKeyId:                 domain.String("id1"),
				bundle.RelationKeyFileId:             domain.String(testFileId.String()),
				bundle.RelationKeySpaceId:            domain.String("space1"),
				bundle.RelationKeyFileIndexingStatus: domain.Int64(int64(model.FileIndexingStatus_NotIndexed)),
				bundle.RelationKeyLayout:             domain.Int64(int64(model.ObjectType_file)),
			},
		})
		fx.objectStoreFixture.AddObjects(t, "space2", []objectstore.TestObject{
			{
				bundle.RelationKeyId:                 domain.String("id2"),
				bundle.RelationKeyFileId:             domain.String(testFileId.String()),
				bundle.RelationKeySpaceId:            domain.String("space2"),
				bundle.RelationKeyFileIndexingStatus: domain.Int64(int64(model.FileIndexingStatus_Indexed)),
				bundle.RelationKeyLayout:             domain.Int64(int64(model.ObjectType_image)),
			},
		})
		fx.objectStoreFixture.AddObjects(t, "space3", []objectstore.TestObject{
			{
				bundle.RelationKeyId:                 domain.String("id3"),
				bundle.RelationKeyFileId:             domain.String(testFileId.String()),
				bundle.RelationKeySpaceId:            domain.String("space3"),
				bundle.RelationKeyFileIndexingStatus: domain.Int64(int64(model.FileIndexingStatus_NotFound)),
				bundle.RelationKeyLayout:             domain.Int64(int64(model.ObjectType_video)),
			},
		})
		fx.objectStoreFixture.AddObjects(t, "space4", []objectstore.TestObject{
			{
				bundle.RelationKeyId:      domain.String("id4"),
				bundle.RelationKeyFileId:  domain.String(testFileId.String()),
				bundle.RelationKeySpaceId: domain.String("space4"),
				bundle.RelationKeyLayout:  domain.Int64(int64(model.ObjectType_audio)),
			},
		})
		fx.objectStoreFixture.AddObjects(t, "space5", []objectstore.TestObject{
			{
				bundle.RelationKeyId:      domain.String("id5"),
				bundle.RelationKeySpaceId: domain.String("space5"),
				bundle.RelationKeyLayout:  domain.Int64(int64(model.ObjectType_basic)),
			},
		})

		err := fx.addToQueueFromObjectStore(ctx)
		require.NoError(t, err)

		got := fx.indexQueue.GetAll()

		want := []indexRequest{
			{id: domain.FullID{SpaceID: "space1", ObjectID: "id1"}, fileId: domain.FullFileId{SpaceId: "space1", FileId: testFileId}},
			{id: domain.FullID{SpaceID: "space3", ObjectID: "id3"}, fileId: domain.FullFileId{SpaceId: "space3", FileId: testFileId}},
			{id: domain.FullID{SpaceID: "space4", ObjectID: "id4"}, fileId: domain.FullFileId{SpaceId: "space4", FileId: testFileId}},
		}

		assert.ElementsMatch(t, want, got)
	})

	t.Run("don't add same records twice", func(t *testing.T) {
		fx := newIndexerFixture(t)
		ctx := context.Background()

		fx.objectStoreFixture.AddObjects(t, "space1", []objectstore.TestObject{
			{
				bundle.RelationKeyId:                 domain.String("id1"),
				bundle.RelationKeyFileId:             domain.String(testFileId.String()),
				bundle.RelationKeySpaceId:            domain.String("space1"),
				bundle.RelationKeyLayout:             domain.Int64(int64(model.ObjectType_audio)),
				bundle.RelationKeyFileIndexingStatus: domain.Int64(int64(model.FileIndexingStatus_NotIndexed)),
			},
		})

		err := fx.addToQueueFromObjectStore(ctx)
		require.NoError(t, err)
		err = fx.addToQueueFromObjectStore(ctx)
		require.NoError(t, err)

		got := fx.indexQueue.GetAll()

		want := []indexRequest{
			{id: domain.FullID{SpaceID: "space1", ObjectID: "id1"}, fileId: domain.FullFileId{SpaceId: "space1", FileId: testFileId}},
		}

		assert.ElementsMatch(t, want, got)
	})
}<|MERGE_RESOLUTION|>--- conflicted
+++ resolved
@@ -13,11 +13,7 @@
 	"github.com/anyproto/anytype-heart/pkg/lib/bundle"
 	"github.com/anyproto/anytype-heart/pkg/lib/localstore/objectstore"
 	"github.com/anyproto/anytype-heart/pkg/lib/pb/model"
-<<<<<<< HEAD
-	"github.com/anyproto/anytype-heart/util/pbtypes"
-=======
 	"github.com/anyproto/anytype-heart/pkg/lib/pb/storage"
->>>>>>> 63509716
 )
 
 type indexerFixture struct {
@@ -58,23 +54,8 @@
 				}
 				ctx := context.Background()
 
-<<<<<<< HEAD
 				// TODO Infos
 				details, gotTypeKey, err := fx.buildDetails(ctx, id, nil)
-=======
-				file := mock_files.NewMockFile(t)
-				file.EXPECT().Info().Return(&storage.FileInfo{
-					Mill:  mill.BlobId,
-					Media: "text",
-				})
-				file.EXPECT().Details(ctx).Return(domain.NewDetailsFromMap(map[domain.RelationKey]domain.Value{
-					bundle.RelationKeyName: domain.String("name"),
-				},
-				), typeKey, nil)
-				fx.fileService.EXPECT().FileByHash(ctx, id).Return(file, nil)
-
-				details, gotTypeKey, err := fx.buildDetails(ctx, id)
->>>>>>> 63509716
 				require.NoError(t, err)
 				assert.Equal(t, typeKey, gotTypeKey)
 				assert.Equal(t, "name", details.GetString(bundle.RelationKeyName))
@@ -90,26 +71,8 @@
 		}
 		ctx := context.Background()
 
-<<<<<<< HEAD
 		// TODO Infos
 		details, gotTypeKey, err := fx.buildDetails(ctx, id, nil)
-=======
-		file := mock_files.NewMockFile(t)
-		file.EXPECT().Info().Return(&storage.FileInfo{
-			Mill:  mill.ImageResizeId,
-			Media: "image/jpeg",
-		})
-
-		image := mock_files.NewMockImage(t)
-		image.EXPECT().Details(ctx).Return(domain.NewDetailsFromMap(map[domain.RelationKey]domain.Value{
-			bundle.RelationKeyName: domain.String("name"),
-		},
-		), nil)
-		fx.fileService.EXPECT().FileByHash(ctx, id).Return(file, nil)
-		fx.fileService.EXPECT().ImageByHash(ctx, id).Return(image, nil)
-
-		details, gotTypeKey, err := fx.buildDetails(ctx, id)
->>>>>>> 63509716
 		require.NoError(t, err)
 		assert.Equal(t, bundle.TypeKeyImage, gotTypeKey)
 		assert.Equal(t, "name", details.GetString(bundle.RelationKeyName))
@@ -130,23 +93,8 @@
 				}
 				ctx := context.Background()
 
-<<<<<<< HEAD
 				// TODO Infos
 				details, gotTypeKey, err := fx.buildDetails(ctx, id, nil)
-=======
-				file := mock_files.NewMockFile(t)
-				file.EXPECT().Info().Return(&storage.FileInfo{
-					Mill:  mill.BlobId,
-					Media: "image/jpeg",
-				})
-				file.EXPECT().Details(ctx).Return(domain.NewDetailsFromMap(map[domain.RelationKey]domain.Value{
-					bundle.RelationKeyName: domain.String("name"),
-				},
-				), typeKey, nil)
-				fx.fileService.EXPECT().FileByHash(ctx, id).Return(file, nil)
-
-				details, gotTypeKey, err := fx.buildDetails(ctx, id)
->>>>>>> 63509716
 				require.NoError(t, err)
 				assert.Equal(t, bundle.TypeKeyImage, gotTypeKey)
 				assert.Equal(t, "name", details.GetString(bundle.RelationKeyName))
