--- conflicted
+++ resolved
@@ -285,87 +285,4 @@
 
 	details.SetInt64(bundle.RelationKeyFileIndexingStatus, int64(model.FileIndexingStatus_Indexed))
 	return details, typeKey, nil
-<<<<<<< HEAD
-}
-
-func (ind *indexer) addBlocks(st *state.State, details *domain.Details, objectId string) error {
-	fname := details.GetString(bundle.RelationKeyName)
-	fileType := fileblock.DetectTypeByMIME(fname, details.GetString(bundle.RelationKeyFileMimeType))
-
-	ext := details.GetString(bundle.RelationKeyFileExt)
-
-	if ext != "" && !strings.HasSuffix(fname, "."+ext) {
-		fname = fname + "." + ext
-	}
-
-	var blocks []*model.Block
-	blocks = append(blocks, &model.Block{
-		Id: "file",
-		Content: &model.BlockContentOfFile{
-			File: &model.BlockContentFile{
-				Name:           fname,
-				Mime:           details.GetString(bundle.RelationKeyFileMimeType),
-				TargetObjectId: objectId,
-				Type:           fileType,
-				Size_:          int64(details.GetFloat64(bundle.RelationKeySizeInBytes)),
-				State:          model.BlockContentFile_Done,
-				AddedAt:        int64(details.GetFloat64(bundle.RelationKeyFileMimeType)),
-			},
-		}})
-
-	switch fileType {
-	case model.BlockContentFile_Image:
-		st.SetDetailAndBundledRelation(bundle.RelationKeyIconImage, domain.String(objectId))
-
-		if details.GetInt64(bundle.RelationKeyWidthInPixels) != 0 {
-			blocks = append(blocks, makeRelationBlock(bundle.RelationKeyWidthInPixels))
-		}
-
-		if details.GetInt64(bundle.RelationKeyHeightInPixels) != 0 {
-			blocks = append(blocks, makeRelationBlock(bundle.RelationKeyHeightInPixels))
-		}
-
-		if details.GetString(bundle.RelationKeyCamera) != "" {
-			blocks = append(blocks, makeRelationBlock(bundle.RelationKeyCamera))
-		}
-
-		if details.GetInt64(bundle.RelationKeySizeInBytes) != 0 {
-			blocks = append(blocks, makeRelationBlock(bundle.RelationKeySizeInBytes))
-		}
-		if details.GetString(bundle.RelationKeyMediaArtistName) != "" {
-			blocks = append(blocks, makeRelationBlock(bundle.RelationKeyMediaArtistName))
-		}
-		if details.GetString(bundle.RelationKeyMediaArtistURL) != "" {
-			blocks = append(blocks, makeRelationBlock(bundle.RelationKeyMediaArtistURL))
-		}
-	default:
-		blocks = append(blocks, makeRelationBlock(bundle.RelationKeySizeInBytes))
-	}
-
-	for _, b := range blocks {
-		if st.Exists(b.Id) {
-			st.Set(simple.New(b))
-		} else {
-			st.Add(simple.New(b))
-			err := st.InsertTo(st.RootId(), model.Block_Inner, b.Id)
-			if err != nil {
-				return fmt.Errorf("failed to insert file block: %w", err)
-			}
-		}
-	}
-	template.WithAllBlocksEditsRestricted(st)
-	return nil
-}
-
-func makeRelationBlock(relationKey domain.RelationKey) *model.Block {
-	return &model.Block{
-		Id: relationKey.String(),
-		Content: &model.BlockContentOfRelation{
-			Relation: &model.BlockContentRelation{
-				Key: relationKey.String(),
-			},
-		},
-	}
-=======
->>>>>>> a7035537
 }