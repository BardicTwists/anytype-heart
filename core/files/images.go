--- conflicted
+++ resolved
@@ -99,11 +99,8 @@
 		return "", nil, fmt.Errorf("failed to save file keys: %w", err)
 	}
 
-<<<<<<< HEAD
-	err = s.fileIndexData(ctx, node, domain.FullID{SpaceID: spaceID, ObjectID: nodeHash})
-=======
-	err = s.fileIndexData(ctx, node, nodeHash, opts.Imported)
->>>>>>> b2250de9
+	id := domain.FullID{SpaceID: spaceID, ObjectID: nodeHash}
+	err = s.fileIndexData(ctx, node, id, opts.Imported)
 	if err != nil {
 		return "", nil, err
 	}
