package converter_test

import (
	"github.com/anytypeio/go-anytype-library/pb/model"
	"github.com/anytypeio/go-anytype-middleware/core/converter"
	"github.com/stretchr/testify/assert"
	"testing"
)

func TestConverter_ProcessTree(t *testing.T) {
	t.Run("Tree: trivia", func(t *testing.T) {
		blocks := []*model.Block{
			{Id:"1", ChildrenIds:[]string{"2"}, Content:&model.BlockContentOfText{Text: &model.BlockContentText{Text:"111"}}},
			{Id:"2", Content:&model.BlockContentOfText{Text: &model.BlockContentText{Text:"222"}}},
		}

		conv := converter.New()

		newTree := conv.CreateTree(blocks)

<<<<<<< HEAD
		assert.NotEmpty(t, W.PrintNode(&newTree))
=======
		assert.NotEmpty(t, conv.PrintNode(&newTree))
>>>>>>> 7ce80874
	})


	t.Run("Tree: trivia 2", func(t *testing.T) {
		blocks := []*model.Block{
			{Id:"1", ChildrenIds:[]string{"2", "3"}, Content:&model.BlockContentOfText{Text: &model.BlockContentText{Text:"111"}}},
			{Id:"2",  ChildrenIds:[]string{"4", "5"}, Content:&model.BlockContentOfText{Text: &model.BlockContentText{Text:"222"}}},
			{Id:"3", Content:&model.BlockContentOfText{Text: &model.BlockContentText{Text:"333"}}},
			{Id:"4", Content:&model.BlockContentOfText{Text: &model.BlockContentText{Text:"444"}}},
			{Id:"5", Content:&model.BlockContentOfText{Text: &model.BlockContentText{Text:"555"}}},
		}

		conv := converter.New()

		newTree := conv.CreateTree(blocks)

		images := make(map[string][]byte)
<<<<<<< HEAD
		assert.NotEmpty(t, W.ProcessTree(&newTree, images))
=======
		assert.NotEmpty(t, conv.ProcessTree(&newTree, images))
>>>>>>> 7ce80874
	})

	t.Run("Tree: medium", func(t *testing.T) {
		blocks := []*model.Block{
			{Id:"1", ChildrenIds:[]string{"2", "3"}, Content:&model.BlockContentOfText{Text: &model.BlockContentText{Text:"111"}}},
			{Id:"2", ChildrenIds:[]string{"4", "5"}, Content:&model.BlockContentOfText{Text: &model.BlockContentText{Text:"222"}}},
			{Id:"3", Content:&model.BlockContentOfText{Text: &model.BlockContentText{Text:"333"}}},
			{Id:"4", Content:&model.BlockContentOfText{Text: &model.BlockContentText{Text:"444"}}},
			{Id:"5", Content:&model.BlockContentOfText{Text: &model.BlockContentText{Text:"555"}}},
			{Id:"6", Content:&model.BlockContentOfText{Text: &model.BlockContentText{Text:"666"}}},
			{Id:"7", Content:&model.BlockContentOfText{Text: &model.BlockContentText{Text:"777"}}},
			{Id:"8", Content:&model.BlockContentOfText{Text: &model.BlockContentText{Text:"888"}}},
		}

		conv := converter.New()

		newTree := conv.CreateTree(blocks)

		images := make(map[string][]byte)
<<<<<<< HEAD
		assert.NotEmpty(t, W.ProcessTree(&newTree, images))
=======
		assert.NotEmpty(t, conv.ProcessTree(&newTree, images))
>>>>>>> 7ce80874
	})
}

func TestConverter_Convert(t *testing.T) {
	t.Run("Trivia", func(t *testing.T) {
		blocks := []*model.Block{
			{Id: "1", ChildrenIds: []string{"2", "3"}, Content: &model.BlockContentOfText{Text: &model.BlockContentText{Text: "111"}}},
			{Id: "2", ChildrenIds: []string{"4", "5"}, Content: &model.BlockContentOfText{Text: &model.BlockContentText{Text: "222"}}},
			{Id: "3", Content: &model.BlockContentOfText{Text: &model.BlockContentText{Text: "333"}}},
			{Id: "4", Content: &model.BlockContentOfText{Text: &model.BlockContentText{Text: "444"}}},
			{Id: "5", Content: &model.BlockContentOfText{Text: &model.BlockContentText{Text: "555"}}},
		}


		conv := converter.New()
		images := make(map[string][]byte)
<<<<<<< HEAD
		assert.NotEmpty(t, W.Convert(blocks, images))
=======
		assert.NotEmpty(t, conv.Convert(blocks, images))
>>>>>>> 7ce80874
	})

	t.Run("No structure", func(t *testing.T) {
		blocks := []*model.Block{
			{Id: "1", Content: &model.BlockContentOfText{Text: &model.BlockContentText{Text: "111"}}},
			{Id: "2", Content: &model.BlockContentOfText{Text: &model.BlockContentText{Text: "222"}}},
		}


		conv := converter.New()
		images := make(map[string][]byte)

<<<<<<< HEAD
		assert.NotEmpty(t, W.Convert(blocks, images))
=======
		assert.NotEmpty(t, conv.Convert(blocks, images))
>>>>>>> 7ce80874
	})

	t.Run("Layout", func(t *testing.T) {
		blocks := []*model.Block{
			{
				Id:          "1",
				ChildrenIds: []string{"2", "3"},
				Content:     &model.BlockContentOfLayout{Layout: &model.BlockContentLayout{Style: model.BlockContentLayout_Column}},
			},

			{
				Id:          "3",
				ChildrenIds: []string{"4", "5"},
				Content:     &model.BlockContentOfLayout{Layout: &model.BlockContentLayout{Style: model.BlockContentLayout_Row}},
			},

			{
				Id:      "4",
				Content: &model.BlockContentOfText{Text: &model.BlockContentText{Text: "abcdef"}},
			},

			{
				Id: "5",
				Content: &model.BlockContentOfFile{File: &model.BlockContentFile{
					Hash:  "Qmcm5gdPCMDRAgmHdnduWB93Qk1X4RyUrsjFXjeAchnGcZ",
					Name:  "FileName.png",
					Type:  model.BlockContentFile_Image,
					State: model.BlockContentFile_Done,
				}},
			},
		}

<<<<<<< HEAD
		W := converter.New()
=======
		conv := converter.New()
>>>>>>> 7ce80874

		images := make(map[string][]byte)
		images["Qmcm5gdPCMDRAgmHdnduWB93Qk1X4RyUrsjFXjeAchnGcZ"] = []byte{0, 0, 0, 0, 0}

<<<<<<< HEAD
		assert.NotEmpty(t, W.Convert(blocks, images))
=======
		assert.NotEmpty(t, conv.Convert(blocks, images))
>>>>>>> 7ce80874
	})

}<|MERGE_RESOLUTION|>--- conflicted
+++ resolved
@@ -18,11 +18,7 @@
 
 		newTree := conv.CreateTree(blocks)
 
-<<<<<<< HEAD
-		assert.NotEmpty(t, W.PrintNode(&newTree))
-=======
 		assert.NotEmpty(t, conv.PrintNode(&newTree))
->>>>>>> 7ce80874
 	})
 
 
@@ -40,11 +36,7 @@
 		newTree := conv.CreateTree(blocks)
 
 		images := make(map[string][]byte)
-<<<<<<< HEAD
-		assert.NotEmpty(t, W.ProcessTree(&newTree, images))
-=======
 		assert.NotEmpty(t, conv.ProcessTree(&newTree, images))
->>>>>>> 7ce80874
 	})
 
 	t.Run("Tree: medium", func(t *testing.T) {
@@ -64,11 +56,7 @@
 		newTree := conv.CreateTree(blocks)
 
 		images := make(map[string][]byte)
-<<<<<<< HEAD
-		assert.NotEmpty(t, W.ProcessTree(&newTree, images))
-=======
 		assert.NotEmpty(t, conv.ProcessTree(&newTree, images))
->>>>>>> 7ce80874
 	})
 }
 
@@ -85,11 +73,7 @@
 
 		conv := converter.New()
 		images := make(map[string][]byte)
-<<<<<<< HEAD
-		assert.NotEmpty(t, W.Convert(blocks, images))
-=======
 		assert.NotEmpty(t, conv.Convert(blocks, images))
->>>>>>> 7ce80874
 	})
 
 	t.Run("No structure", func(t *testing.T) {
@@ -102,11 +86,7 @@
 		conv := converter.New()
 		images := make(map[string][]byte)
 
-<<<<<<< HEAD
-		assert.NotEmpty(t, W.Convert(blocks, images))
-=======
 		assert.NotEmpty(t, conv.Convert(blocks, images))
->>>>>>> 7ce80874
 	})
 
 	t.Run("Layout", func(t *testing.T) {
@@ -139,20 +119,12 @@
 			},
 		}
 
-<<<<<<< HEAD
-		W := converter.New()
-=======
 		conv := converter.New()
->>>>>>> 7ce80874
 
 		images := make(map[string][]byte)
 		images["Qmcm5gdPCMDRAgmHdnduWB93Qk1X4RyUrsjFXjeAchnGcZ"] = []byte{0, 0, 0, 0, 0}
 
-<<<<<<< HEAD
-		assert.NotEmpty(t, W.Convert(blocks, images))
-=======
 		assert.NotEmpty(t, conv.Convert(blocks, images))
->>>>>>> 7ce80874
 	})
 
 }