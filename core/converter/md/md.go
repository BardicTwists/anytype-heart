package md

import (
	"bytes"
	"fmt"
	"html"
	"io"
	"path/filepath"
	"sort"
	"strings"

	"github.com/JohannesKaufmann/html-to-markdown/escape"

	"github.com/anyproto/anytype-heart/core/block/editor/state"
	"github.com/anyproto/anytype-heart/core/block/editor/table"
	"github.com/anyproto/anytype-heart/core/block/simple"
	"github.com/anyproto/anytype-heart/core/converter"
	"github.com/anyproto/anytype-heart/core/domain"
	"github.com/anyproto/anytype-heart/pkg/lib/bundle"
	"github.com/anyproto/anytype-heart/pkg/lib/logging"
	"github.com/anyproto/anytype-heart/pkg/lib/pb/model"
	"github.com/anyproto/anytype-heart/util/uri"
)

var log = logging.Logger("md-export")

type FileNamer interface {
	Get(path, hash, title, ext string) (name string)
}

func NewMDConverter(s *state.State, fn FileNamer) converter.Converter {
	return &MD{s: s, fn: fn}
}

type MD struct {
	s *state.State

	fileHashes  []string
	imageHashes []string

	knownDocs map[string]*domain.Details

	mw *marksWriter
	fn FileNamer
}

func (h *MD) Convert(sbType model.SmartBlockType) (result []byte) {
	if h.s.Pick(h.s.RootId()) == nil {
		return
	}
	if len(h.s.Pick(h.s.RootId()).Model().ChildrenIds) == 0 {
		return
	}
	buf := bytes.NewBuffer(nil)
	in := new(renderState)
	h.renderChildren(buf, in, h.s.Pick(h.s.RootId()).Model())
	result = buf.Bytes()
	buf.Reset()
	return
}

func (h *MD) Export() (result string) {
	buf := bytes.NewBuffer(nil)
	in := new(renderState)
	h.renderChildren(buf, in, h.s.Pick(h.s.RootId()).Model())
	return buf.String()
}

func (h *MD) Ext() string {
	return ".md"
}

type renderState struct {
	indent     string
	listOpened bool
	listNumber int
}

func (in renderState) AddNBSpace() *renderState {
	return &renderState{indent: in.indent + "  "}
}

func (in renderState) AddSpace() *renderState {
	return &renderState{indent: in.indent + "    "}
}

type writer interface {
	io.Writer
	io.StringWriter
	WriteRune(r rune) (n int, err error)
}

func (h *MD) render(buf writer, in *renderState, b *model.Block) {
	switch b.Content.(type) {
	case *model.BlockContentOfSmartblock:
	case *model.BlockContentOfText:
		h.renderText(buf, in, b)
	case *model.BlockContentOfFile:
		h.renderFile(buf, in, b)
	case *model.BlockContentOfBookmark:
		h.renderBookmark(buf, in, b)
	case *model.BlockContentOfDiv:
		h.renderDiv(buf, in, b)
	case *model.BlockContentOfLayout:
		h.renderLayout(buf, in, b)
	case *model.BlockContentOfLink:
		h.renderLink(buf, in, b)
	case *model.BlockContentOfLatex:
		h.renderLatex(buf, in, b)
	case *model.BlockContentOfTable:
		h.renderTable(buf, in, b)
	default:
		h.renderLayout(buf, in, b)
	}
}

func (h *MD) renderChildren(buf writer, in *renderState, parent *model.Block) {
	for _, chId := range parent.ChildrenIds {
		b := h.s.Pick(chId)
		if b == nil {
			continue
		}
		h.render(buf, in, b.Model())
	}
}

func (h *MD) renderText(buf writer, in *renderState, b *model.Block) {
	text := b.GetText()
	renderText := func() {
		mw := h.marksWriter(text)
		var (
			i int
			r rune
		)

		for i, r = range []rune(text.Text) {
			mw.writeMarks(buf, i)
			buf.WriteString(escape.MarkdownCharacters(string(r)))
		}
		mw.writeMarks(buf, i+1)
		buf.WriteString("   \n")
	}
	if in.listOpened && text.Style != model.BlockContentText_Marked && text.Style != model.BlockContentText_Numbered {
		buf.WriteString("   \n")
		in.listOpened = false
		in.listNumber = 0
	}

	buf.WriteString(in.indent)

	switch text.Style {
	case model.BlockContentText_Header1, model.BlockContentText_Title:
		_, err := buf.WriteString(`# `)
		if err != nil {
			log.Warnf("failed to export header1 in markdown: %v", err)
		}
		renderText()
		h.renderChildren(buf, in.AddSpace(), b)
	case model.BlockContentText_Header2:
		_, err := buf.WriteString(`## `)
		if err != nil {
			log.Warnf("failed to export header2 in markdown: %v", err)
		}
		renderText()
		h.renderChildren(buf, in.AddSpace(), b)
	case model.BlockContentText_Header3:
		_, err := buf.WriteString(`### `)
		if err != nil {
			log.Warnf("failed to export header3 in markdown: %v", err)
		}
		renderText()
		h.renderChildren(buf, in.AddSpace(), b)
	case model.BlockContentText_Header4:
		_, err := buf.WriteString(`#### `)
		if err != nil {
			log.Warnf("failed to export header4 in markdown: %v", err)
		}
		renderText()
		h.renderChildren(buf, in.AddSpace(), b)
	case model.BlockContentText_Quote, model.BlockContentText_Toggle:
		buf.WriteString("> ")
		buf.WriteString(strings.ReplaceAll(text.Text, "\n", "   \n> "))
		buf.WriteString("   \n\n")
		h.renderChildren(buf, in, b)
	case model.BlockContentText_Code:
		buf.WriteString("```\n")
		buf.WriteString(strings.ReplaceAll(text.Text, "```", "\\`\\`\\`"))
		buf.WriteString("\n```\n")
		h.renderChildren(buf, in, b)
	case model.BlockContentText_Checkbox:
		if text.Checked {
			buf.WriteString("- [x] ")
		} else {
			buf.WriteString("- [ ] ")
		}
		renderText()
		h.renderChildren(buf, in.AddNBSpace(), b)
	case model.BlockContentText_Marked:
		buf.WriteString(`- `)
		renderText()
		h.renderChildren(buf, in.AddSpace(), b)
		in.listOpened = true
	case model.BlockContentText_Numbered:
		in.listNumber++
		buf.WriteString(fmt.Sprintf(`%d. `, in.listNumber))
		renderText()
		h.renderChildren(buf, in.AddSpace(), b)
		in.listOpened = true
	default:
		renderText()
		h.renderChildren(buf, in.AddNBSpace(), b)
	}
}

func (h *MD) renderFile(buf writer, in *renderState, b *model.Block) {
	file := b.GetFile()
	if file == nil || file.State != model.BlockContentFile_Done {
		return
	}
	title, filename, ok := h.getLinkInfo(file.TargetObjectId)
	if !ok {
		filename = h.fn.Get("files", file.TargetObjectId, filepath.Base(file.Name), filepath.Ext(file.Name))
		title = filepath.Base(file.Name)
	} else {
		filename = filepath.Base(filename)
	}
	buf.WriteString(in.indent)
	if file.Type != model.BlockContentFile_Image {
		fmt.Fprintf(buf, "[%s](%s)    \n", title, filename)
		h.fileHashes = append(h.fileHashes, file.TargetObjectId)
	} else {
		fmt.Fprintf(buf, "![%s](%s)    \n", title, filename)
		h.imageHashes = append(h.imageHashes, file.TargetObjectId)
	}
}

func (h *MD) renderBookmark(buf writer, in *renderState, b *model.Block) {
	bm := b.GetBookmark()
	if bm != nil && bm.Url != "" {
		buf.WriteString(in.indent)
		url, e := uri.ParseURI(bm.Url)
		if e == nil {
			fmt.Fprintf(buf, "[%s](%s)    \n", escape.MarkdownCharacters(html.EscapeString(bm.Title)), url.String())
		}
	}
}

func (h *MD) renderDiv(buf writer, in *renderState, b *model.Block) {
	switch b.GetDiv().Style {
	case model.BlockContentDiv_Dots, model.BlockContentDiv_Line:
		buf.WriteString(" --- \n")
	}
	h.renderChildren(buf, in, b)
}

func (h *MD) renderLayout(buf writer, in *renderState, b *model.Block) {
	style := model.BlockContentLayoutStyle(-1)
	layout := b.GetLayout()
	if layout != nil {
		style = layout.Style
	}

	switch style {
	default:
		h.renderChildren(buf, in, b)
	}
}

func (h *MD) renderLink(buf writer, in *renderState, b *model.Block) {
	l := b.GetLink()
	if l != nil && l.TargetBlockId != "" {
		title, filename, ok := h.getLinkInfo(l.TargetBlockId)
		if ok {
			buf.WriteString(in.indent)
			fmt.Fprintf(buf, "[%s](%s)    \n", escape.MarkdownCharacters(html.EscapeString(title)), filename)
		}
	}
}

func (h *MD) renderLatex(buf writer, in *renderState, b *model.Block) {
	l := b.GetLatex()
	if l != nil {
		buf.WriteString(in.indent)
		fmt.Fprintf(buf, "\n$$\n%s\n$$\n", l.Text)
	}
}

func (h *MD) renderTable(buf writer, in *renderState, b *model.Block) {
	if t := b.GetTable(); t == nil {
		return
	}

	err := func() error {
		tb, err := table.NewTable(h.s, b.Id)
		if err != nil {
			return err
		}

		rowsCount := len(tb.RowIDs())
		colsCount := len(tb.ColumnIDs())
		maxColWidth := make([]int, colsCount)
		cells := make([][]string, rowsCount)
		for rowIdx := range tb.RowIDs() {
			cells[rowIdx] = make([]string, colsCount)
		}

		err = tb.Iterate(func(b simple.Block, pos table.CellPosition) bool {
			cellBuf := &bytes.Buffer{}
			if b != nil {
				h.render(cellBuf, in, b.Model())
			}
			content := cellBuf.String()
			content = strings.ReplaceAll(content, "\r\n", " ")
			content = strings.ReplaceAll(content, "\n", " ")
			content = strings.TrimSpace(content)
			if content == "" {
				content = " "
			}
			content = " " + content + " "

			if len(content) > maxColWidth[pos.ColNumber] {
				maxColWidth[pos.ColNumber] = len(content)
			}
			cells[pos.RowNumber][pos.ColNumber] = content
			return true
		})
		if err != nil {
			return err
		}

		for i, w := range maxColWidth {
			// The minimum width of a column must be 3
			if w < 3 {
				maxColWidth[i] = 3
			}
		}

		for i, row := range cells {
			buf.WriteString(in.indent)
			rowStart := "|"
			for colNumber, cell := range row {
				tmpl := fmt.Sprintf("%%%ds|", maxColWidth[colNumber])
				fmt.Fprint(buf, rowStart)
				rowStart = ""
				fmt.Fprintf(buf, tmpl, cell)
			}
			fmt.Fprintln(buf)

			// Header rule
			if i == 0 {
				buf.WriteString(in.indent)
				rowStart := "|"
				for colNumber := range row {
					fmt.Fprint(buf, rowStart)
					rowStart = ""
					buf.WriteRune(':')
					for i := 0; i < maxColWidth[colNumber]-1; i++ {
						buf.WriteRune('-')
					}
					buf.WriteRune('|')
				}
				fmt.Fprintln(buf)
			}
		}

		return nil
	}()
	fmt.Fprintln(buf)

	if err != nil {
		fmt.Fprintf(buf, "error while rendering table: %s", err)
	}
}

func (h *MD) FileHashes() []string {
	return h.fileHashes
}

func (h *MD) ImageHashes() []string {
	return h.imageHashes
}

func (h *MD) marksWriter(text *model.BlockContentText) *marksWriter {
	if h.mw == nil {
		h.mw = &marksWriter{
			h: h,
		}
	}
	return h.mw.Init(text)
}

func (h *MD) SetKnownDocs(docs map[string]*domain.Details) converter.Converter {
	h.knownDocs = docs
	return h
}

func (h *MD) getLinkInfo(docId string) (title, filename string, ok bool) {
	info, ok := h.knownDocs[docId]
	if !ok {
		return
	}
<<<<<<< HEAD
	title = pbtypes.GetString(info, bundle.RelationKeyName.String())
	// if object is a file
	layout := model.ObjectTypeLayout(pbtypes.GetInt64(info, bundle.RelationKeyLayout.String()))
	if layout == model.ObjectType_file || layout == model.ObjectType_image || layout == model.ObjectType_audio || layout == model.ObjectType_video {
		title = pbtypes.GetString(info, bundle.RelationKeyName.String())
		ext := pbtypes.GetString(info, bundle.RelationKeyFileExt.String())
		if ext != "" {
			ext = "." + ext
		}
		title = strings.TrimSuffix(title, ext)
		if title == "" {
			title = docId
		}
		filename = h.fn.Get("files", docId, title, ext)
		return
	}

=======
	title = info.GetString(bundle.RelationKeyName)
>>>>>>> 4f4b0579
	if title == "" {
		title = info.GetString(bundle.RelationKeySnippet)
	}
	if title == "" {
		title = docId
	}

	filename = h.fn.Get("", docId, title, h.Ext())
	return
}

type marksWriter struct {
	h           *MD
	breakpoints map[int]struct {
		starts []*model.BlockContentTextMark
		ends   []*model.BlockContentTextMark
	}
	open []*model.BlockContentTextMark
}

func (mw *marksWriter) writeMarks(buf writer, pos int) {
	writeMark := func(m *model.BlockContentTextMark, start bool) {
		switch m.Type {
		case model.BlockContentTextMark_Strikethrough:
			buf.WriteString("~~")
		case model.BlockContentTextMark_Italic:
			buf.WriteString("*")
		case model.BlockContentTextMark_Bold:
			buf.WriteString("**")
		case model.BlockContentTextMark_Link:
			if start {
				buf.WriteString("[")
			} else {
				urlP, e := uri.ParseURI(m.Param)
				urlS := m.Param
				if e == nil {
					urlS = urlP.String()
				}
				fmt.Fprintf(buf, "](%s)", urlS)
			}
		case model.BlockContentTextMark_Mention, model.BlockContentTextMark_Object:
			_, filename, ok := mw.h.getLinkInfo(m.Param)
			if ok {
				if start {
					buf.WriteString("[")
				} else {
					fmt.Fprintf(buf, "](%s)", filename)
				}
			}
		case model.BlockContentTextMark_Keyboard:
			buf.WriteString("`")
		case model.BlockContentTextMark_Emoji:
			if start {
				_, err := buf.WriteString(m.Param)
				if err != nil {
					log.Errorf("failed to write emoji: %s, %v", m.Param, err)
				}
			}
		}
	}

	if mw.breakpoints == nil {
		return
	}
	if marks, ok := mw.breakpoints[pos]; ok {
		var (
			hasClosedLink bool
			hasStartLink  bool
		)
		for i := len(marks.ends) - 1; i >= 0; i-- {
			if len(mw.open) > 0 {
				if mw.open[len(mw.open)-1] != marks.ends[i] {
					marks.ends = append(marks.ends, mw.open[len(mw.open)-1])
					marks.starts = append(marks.starts, mw.open[len(mw.open)-1])
					mw.breakpoints[pos] = marks
					mw.writeMarks(buf, pos)
					return
				} else {
					mw.open = mw.open[:len(mw.open)-1]
				}
			}
			writeMark(marks.ends[i], false)
			if !hasClosedLink && marks.ends[i].Type == model.BlockContentTextMark_Link {
				hasClosedLink = true
			}
		}
		for _, m := range marks.starts {
			if m.Type == model.BlockContentTextMark_Link {
				hasStartLink = true
				break
			}
		}
		if hasStartLink && hasClosedLink {
			buf.WriteString(" ")
		}
		for _, m := range marks.starts {
			writeMark(m, true)
			mw.open = append(mw.open, m)
		}
	}
}

func (mw *marksWriter) Init(text *model.BlockContentText) *marksWriter {
	mw.open = mw.open[:0]
	if text.Marks != nil && len(text.Marks.Marks) > 0 {
		mw.breakpoints = make(map[int]struct {
			starts []*model.BlockContentTextMark
			ends   []*model.BlockContentTextMark
		})
		for _, mark := range text.Marks.Marks {
			if mark.Range != nil && mark.Range.From != mark.Range.To {
				from := mw.breakpoints[int(mark.Range.From)]
				from.starts = append(from.starts, mark)
				mw.breakpoints[int(mark.Range.From)] = from
				to := mw.breakpoints[int(mark.Range.To)]
				to.ends = append(to.ends, mark)
				mw.breakpoints[int(mark.Range.To)] = to
			}
		}
		for _, marks := range mw.breakpoints {
			sort.Sort(sortedMarks(marks.starts))
			sort.Sort(sortedMarks(marks.ends))
		}
	} else {
		mw.breakpoints = nil
	}
	return mw
}

type sortedMarks []*model.BlockContentTextMark

func (a sortedMarks) Len() int      { return len(a) }
func (a sortedMarks) Swap(i, j int) { a[i], a[j] = a[j], a[i] }
func (a sortedMarks) Less(i, j int) bool {
	li := a[i].Range.To - a[i].Range.From
	lj := a[j].Range.To - a[j].Range.From
	if li == lj {
		return a[i].Type < a[j].Type
	}
	return li > lj
}<|MERGE_RESOLUTION|>--- conflicted
+++ resolved
@@ -399,13 +399,12 @@
 	if !ok {
 		return
 	}
-<<<<<<< HEAD
-	title = pbtypes.GetString(info, bundle.RelationKeyName.String())
+	title = info.GetString(bundle.RelationKeyName)
 	// if object is a file
-	layout := model.ObjectTypeLayout(pbtypes.GetInt64(info, bundle.RelationKeyLayout.String()))
+	layout := model.ObjectTypeLayout(info.GetInt64(bundle.RelationKeyLayout))
 	if layout == model.ObjectType_file || layout == model.ObjectType_image || layout == model.ObjectType_audio || layout == model.ObjectType_video {
-		title = pbtypes.GetString(info, bundle.RelationKeyName.String())
-		ext := pbtypes.GetString(info, bundle.RelationKeyFileExt.String())
+		title = info.GetString(bundle.RelationKeyName)
+		ext := info.GetString(bundle.RelationKeyFileExt)
 		if ext != "" {
 			ext = "." + ext
 		}
@@ -417,9 +416,6 @@
 		return
 	}
 
-=======
-	title = info.GetString(bundle.RelationKeyName)
->>>>>>> 4f4b0579
 	if title == "" {
 		title = info.GetString(bundle.RelationKeySnippet)
 	}
