package notifications

import (
	"context"
	"errors"
	"fmt"
	"sync"
	"time"

	"github.com/anyproto/any-sync/app"
	"github.com/anyproto/any-sync/commonspace/object/tree/treestorage"

	"github.com/anyproto/anytype-heart/core/block/cache"
	"github.com/anyproto/anytype-heart/core/block/editor/smartblock"
	"github.com/anyproto/anytype-heart/core/block/editor/state"
	"github.com/anyproto/anytype-heart/core/block/object/objectcache"
	"github.com/anyproto/anytype-heart/core/domain"
	"github.com/anyproto/anytype-heart/core/event"
	"github.com/anyproto/anytype-heart/pb"
	sb "github.com/anyproto/anytype-heart/pkg/lib/core/smartblock"
	"github.com/anyproto/anytype-heart/pkg/lib/datastore"
	"github.com/anyproto/anytype-heart/pkg/lib/logging"
	"github.com/anyproto/anytype-heart/pkg/lib/pb/model"
	"github.com/anyproto/anytype-heart/space"
	"github.com/anyproto/anytype-heart/space/spacecore"
	"github.com/anyproto/anytype-heart/util/badgerhelper"
)

var log = logging.Logger("notifications")

const CName = "notificationService"

type Notifications interface {
	app.ComponentRunnable
	CreateAndSend(notification *model.Notification) error
	UpdateAndSend(notification *model.Notification) error
	Reply(notificationIds []string, notificationAction model.NotificationActionType) error
	List(limit int64, includeRead bool) ([]*model.Notification, error)
}

type notificationService struct {
	notificationId     string
	notificationCancel context.CancelFunc
	eventSender        event.Sender
	notificationStore  NotificationStore
	spaceService       space.Service
	picker             cache.ObjectGetter
	spaceCore          spacecore.SpaceCoreService
	mu                 sync.Mutex
	loadFinish         chan struct{}

	sync.RWMutex
	lastNotificationIdToAcl map[string]string
}

func New() Notifications {
	return &notificationService{
		lastNotificationIdToAcl: make(map[string]string, 0),
		loadFinish:              make(chan struct{}),
	}
}

func (n *notificationService) Init(a *app.App) (err error) {
	datastoreService := app.MustComponent[datastore.Datastore](a)
	db, err := datastoreService.LocalStorage()
	if err != nil {
		return fmt.Errorf("failed to initialize notification store %w", err)
	}
	n.notificationStore = NewNotificationStore(db)
	n.eventSender = app.MustComponent[event.Sender](a)
	n.spaceCore = app.MustComponent[spacecore.SpaceCoreService](a)
	n.spaceService = app.MustComponent[space.Service](a)
	n.picker = app.MustComponent[cache.ObjectGetter](a)
	return nil
}

func (n *notificationService) Name() (name string) {
	return CName
}

func (n *notificationService) Run(_ context.Context) (err error) {
	notificationContext, notificationCancel := context.WithCancel(context.Background())
	n.notificationCancel = notificationCancel
	go n.loadNotificationObject(notificationContext)
	return nil
}

func (n *notificationService) indexNotifications(ctx context.Context) {
	select {
	case <-ctx.Done():
		log.Errorf("failed to index notifications: %v", ctx.Err())
		return
	default:
		n.updateNotificationsInLocalStore()
	}
}

func (n *notificationService) updateNotificationsInLocalStore() {
	var notifications map[string]*model.Notification
	err := cache.Do(n.picker, n.notificationId, func(sb smartblock.SmartBlock) error {
		s := sb.NewState()
		notifications = s.ListNotifications()
		return nil
	})
	if err != nil {
		log.Errorf("failed to get notifications from object: %s", err)
	}
	lastNotificationTimestamp := make(map[string]int64, 0)
	for _, notification := range notifications {
		err := n.notificationStore.SaveNotification(notification)
		if err != nil {
			log.Errorf("failed to save notification %s: %s", notification.Id, err)
		}
		if notification.AclHeadId != "" && notification.GetCreateTime() > lastNotificationTimestamp[notification.AclHeadId] {
			n.Lock()
			n.lastNotificationIdToAcl[notification.AclHeadId] = notification.Id
			n.Unlock()
			lastNotificationTimestamp[notification.AclHeadId] = notification.GetCreateTime()

		}
	}
}

func (n *notificationService) Close(_ context.Context) (err error) {
	if n.notificationCancel != nil {
		n.notificationCancel()
	}
	return nil
}

func (n *notificationService) CreateAndSend(notification *model.Notification) error {
	notification.CreateTime = time.Now().Unix()
	if !notification.IsLocal {
		n.mu.Lock()
		defer n.mu.Unlock()
		storeNotification, err := n.notificationStore.GetNotificationById(notification.Id)
		if err != nil && !badgerhelper.IsNotFound(err) {
			return err
		}
		if storeNotification != nil {
			return nil
		}
		var exist bool
<<<<<<< HEAD
		err = block.DoState(n.picker, n.notificationId, func(s *state.State, sb smartblock.SmartBlock) error {
=======
		err = cache.DoState(n.picker, n.notificationId, func(s *state.State, sb smartblock.SmartBlock) error {
>>>>>>> a54f9f05
			stateNotification := s.GetNotificationById(notification.Id)
			if stateNotification != nil {
				exist = true
				return nil
			}
			s.AddNotification(notification)
			n.Lock()
			n.lastNotificationIdToAcl[notification.AclHeadId] = notification.Id
			n.Unlock()
			return nil
		})
		if err != nil {
			return fmt.Errorf("failed to update notification object: %w", err)
		}
		if exist {
			return nil
		}
	}
	n.eventSender.Broadcast(&pb.Event{
		Messages: []*pb.EventMessage{
			{
				Value: &pb.EventMessageValueOfNotificationSend{
					NotificationSend: &pb.EventNotificationSend{
						Notification: notification,
					},
				},
			},
		},
	})
	err := n.notificationStore.SaveNotification(notification)
	if err != nil {
		return fmt.Errorf("failed to add notification %s to cache: %w", notification.Id, err)
	}
	return nil
}

func (n *notificationService) UpdateAndSend(notification *model.Notification) error {
	n.eventSender.Broadcast(&pb.Event{
		Messages: []*pb.EventMessage{
			{
				Value: &pb.EventMessageValueOfNotificationUpdate{
					NotificationUpdate: &pb.EventNotificationUpdate{
						Notification: notification,
					},
				},
			},
		},
	})
	err := n.notificationStore.SaveNotification(notification)
	if err != nil {
		return fmt.Errorf("failed to update notification %s: %w", notification.Id, err)
	}
	return nil
}

func (n *notificationService) Reply(notificationIds []string, notificationAction model.NotificationActionType) error {
	for _, id := range notificationIds {
		status := model.Notification_Replied
		if notificationAction == model.Notification_CLOSE {
			status = model.Notification_Read
		}

		notification, err := n.notificationStore.GetNotificationById(id)
		if err != nil {
			return err
		}
		notification.Status = status
		err = n.UpdateAndSend(notification)
		if err != nil {
			return fmt.Errorf("failed to update notification: %w", err)
		}

		if !notification.IsLocal {
			err = cache.DoState(n.picker, n.notificationId, func(s *state.State, sb smartblock.SmartBlock) error {
				s.AddNotification(notification)
				return nil
			})
			if err != nil {
				return fmt.Errorf("failed to update notification object: %w", err)
			}
		}
	}
	return nil
}

func (n *notificationService) List(limit int64, includeRead bool) ([]*model.Notification, error) {
	ticker := time.NewTicker(time.Second * 10)
	select {
	case <-n.loadFinish:
	case <-ticker.C:
	}
	notifications, err := n.notificationStore.ListNotifications()
	if err != nil {
		return nil, fmt.Errorf("failed to list notifications: %w", err)
	}

	var (
		result   []*model.Notification
		addCount int64
	)
	for _, notification := range notifications {
		if addCount == limit {
			break
		}
		if !includeRead && n.isNotificationRead(notification) {
			continue
		}
		result = append(result, notification)
		addCount++
	}
	return result, nil
}

func (n *notificationService) GetLastNotificationId(acl string) string {
	n.RLock()
	defer n.RUnlock()
	return n.lastNotificationIdToAcl[acl]
}

func (n *notificationService) LoadFinish() chan struct{} {
	return n.loadFinish
}

func (n *notificationService) isNotificationRead(notification *model.Notification) bool {
	return notification.GetStatus() == model.Notification_Read || notification.GetStatus() == model.Notification_Replied
}

func (n *notificationService) loadNotificationObject(ctx context.Context) {
	defer close(n.loadFinish)
	uk, err := domain.NewUniqueKey(sb.SmartBlockTypeNotificationObject, "")
	if err != nil {
		log.Errorf("failed to get notification object unique key: %v", err)
		return
	}
	techSpace, err := n.spaceService.GetTechSpace(ctx)
	if err != nil {
		return
	}
	notificationObject, err := techSpace.DeriveTreeObject(ctx, objectcache.TreeDerivationParams{
		Key: uk,
		InitFunc: func(id string) *smartblock.InitContext {
			return &smartblock.InitContext{
				Ctx:     ctx,
				SpaceID: techSpace.Id(),
				State:   state.NewDoc(id, nil).(*state.State),
			}
		},
	})
	if err != nil && !errors.Is(err, treestorage.ErrTreeExists) {
		log.Errorf("failed to derive notification object: %v", err)
		return
	}
	if err == nil {
		n.notificationId = notificationObject.Id()
	}
	if errors.Is(err, treestorage.ErrTreeExists) {
		notificationID, err := techSpace.DeriveObjectID(ctx, uk)
		if err != nil {
			log.Errorf("failed to derive notification object id: %v", err)
			return
		}
		n.notificationId = notificationID
	}
	n.indexNotifications(ctx)
}<|MERGE_RESOLUTION|>--- conflicted
+++ resolved
@@ -141,11 +141,7 @@
 			return nil
 		}
 		var exist bool
-<<<<<<< HEAD
-		err = block.DoState(n.picker, n.notificationId, func(s *state.State, sb smartblock.SmartBlock) error {
-=======
 		err = cache.DoState(n.picker, n.notificationId, func(s *state.State, sb smartblock.SmartBlock) error {
->>>>>>> a54f9f05
 			stateNotification := s.GetNotificationById(notification.Id)
 			if stateNotification != nil {
 				exist = true
