package acl

import (
	"context"
	"fmt"

	"github.com/anyproto/any-sync/app"
	"github.com/anyproto/any-sync/commonspace/acl/aclclient"
	"github.com/anyproto/any-sync/commonspace/object/acl/aclrecordproto"
	"github.com/anyproto/any-sync/commonspace/object/acl/list"
	"github.com/anyproto/any-sync/util/crypto"
	"github.com/gogo/protobuf/proto"
	"github.com/ipfs/go-cid"

	"github.com/anyproto/anytype-heart/core/anytype/account"
	"github.com/anyproto/anytype-heart/core/block/editor/smartblock"
	"github.com/anyproto/anytype-heart/core/block/getblock"
<<<<<<< HEAD
=======
	"github.com/anyproto/anytype-heart/core/domain"
>>>>>>> e82c1261
	"github.com/anyproto/anytype-heart/core/files/fileacl"
	"github.com/anyproto/anytype-heart/core/invitestore"
	"github.com/anyproto/anytype-heart/pkg/lib/bundle"
	"github.com/anyproto/anytype-heart/pkg/lib/pb/model"
	"github.com/anyproto/anytype-heart/space"
	"github.com/anyproto/anytype-heart/space/clientspace"
	"github.com/anyproto/anytype-heart/util/pbtypes"
)

const CName = "common.acl.aclservice"

var (
	ErrInviteNotExist     = fmt.Errorf("invite doesn't exist")
	ErrPersonalSpace      = fmt.Errorf("sharing of personal space is forbidden")
	ErrInviteBadSignature = fmt.Errorf("invite has bad signature")
)

type AclService interface {
	app.Component
<<<<<<< HEAD
	Join(ctx context.Context, spaceId string, inviteCid cid.Cid, inviteFileKey crypto.SymKey) error
	Accept(ctx context.Context, spaceId string, identity crypto.PubKey) error
	GenerateInvite(ctx context.Context, spaceId string) (*GenerateInviteResult, error)
=======
	ViewInvite(ctx context.Context, inviteCid cid.Cid, inviteFileKey crypto.SymKey) (*InviteView, error)
	Join(ctx context.Context, spaceId string, inviteCid cid.Cid, inviteFileKey crypto.SymKey) error
	Accept(ctx context.Context, spaceId string, identity crypto.PubKey) error
	GetCurrentInvite(spaceId string) (*InviteInfo, error)
	GenerateInvite(ctx context.Context, spaceId string) (*InviteInfo, error)
>>>>>>> e82c1261
}

func New() AclService {
	return &aclService{}
}

type aclService struct {
	joiningClient  aclclient.AclJoiningClient
	spaceService   space.Service
	accountService account.Service
	inviteStore    invitestore.Service
	fileAcl        fileacl.Service
	objectGetter   getblock.ObjectGetter
}

func (a *aclService) Init(ap *app.App) (err error) {
	a.joiningClient = ap.MustComponent(aclclient.CName).(aclclient.AclJoiningClient)
	a.spaceService = ap.MustComponent(space.CName).(space.Service)
	a.accountService = app.MustComponent[account.Service](ap)
	a.inviteStore = app.MustComponent[invitestore.Service](ap)
	a.fileAcl = app.MustComponent[fileacl.Service](ap)
	a.objectGetter = app.MustComponent[getblock.ObjectGetter](ap)
	return nil
}

func (a *aclService) Name() (name string) {
	return CName
}

func (a *aclService) Join(ctx context.Context, spaceId string, inviteCid cid.Cid, inviteFileKey crypto.SymKey) error {
<<<<<<< HEAD
	metadata := a.spaceService.AccountMetadataPayload()

	invite, err := a.inviteStore.GetInvite(ctx, inviteCid, inviteFileKey)
	if err != nil {
		return fmt.Errorf("get invite: %w", err)
	}

	var invitePayload model.InvitePayload
	err = proto.Unmarshal(invite.Payload, &invitePayload)
	if err != nil {
		return fmt.Errorf("unmarshal invite payload: %w", err)
	}

	creatorIdentity, err := crypto.DecodeAccountAddress(invitePayload.CreatorIdentity)
	if err != nil {
		return fmt.Errorf("decode creator identity: %w", err)
	}

	ok, err := creatorIdentity.Verify(invite.Payload, invite.Signature)
	if err != nil {
		return fmt.Errorf("verify invite signature: %w", err)
	}
	if !ok {
		return fmt.Errorf("invite signature is invalid")
=======
	invitePayload, err := a.getInvitePayload(ctx, inviteCid, inviteFileKey)
	if err != nil {
		return fmt.Errorf("get invite payload: %w", err)
>>>>>>> e82c1261
	}

	// TODO Setup space name and info
	inviteKey, err := crypto.UnmarshalEd25519PrivateKeyProto(invitePayload.InviteKey)
	if err != nil {
		return fmt.Errorf("unmarshal invite key: %w", err)
	}
<<<<<<< HEAD
=======

>>>>>>> e82c1261
	err = a.joiningClient.RequestJoin(ctx, spaceId, list.RequestJoinPayload{
		InviteKey: inviteKey,
		Metadata:  a.spaceService.AccountMetadataPayload(),
	})
	if err != nil {
		return err
	}
	// TODO: check if we already have the space view
	return a.spaceService.Join(ctx, spaceId)
}

type InviteView struct {
	SpaceName    string
	SpaceIconCid string
	CreatorName  string
}

func (a *aclService) ViewInvite(ctx context.Context, inviteCid cid.Cid, inviteFileKey crypto.SymKey) (*InviteView, error) {
	invitePayload, err := a.getInvitePayload(ctx, inviteCid, inviteFileKey)
	if err != nil {
		return nil, fmt.Errorf("get invite payload: %w", err)
	}
	return &InviteView{
		SpaceName:    invitePayload.SpaceName,
		SpaceIconCid: invitePayload.SpaceIconCid,
		CreatorName:  invitePayload.CreatorName,
	}, nil
}

func (a *aclService) getInvitePayload(ctx context.Context, inviteCid cid.Cid, inviteFileKey crypto.SymKey) (*model.InvitePayload, error) {
	invite, err := a.inviteStore.GetInvite(ctx, inviteCid, inviteFileKey)
	if err != nil {
		return nil, fmt.Errorf("get invite: %w", err)
	}
	var invitePayload model.InvitePayload
	err = proto.Unmarshal(invite.Payload, &invitePayload)
	if err != nil {
		return nil, fmt.Errorf("unmarshal invite payload: %w", err)
	}
	creatorIdentity, err := crypto.DecodeAccountAddress(invitePayload.CreatorIdentity)
	if err != nil {
		return nil, fmt.Errorf("decode creator identity: %w", err)
	}

	ok, err := creatorIdentity.Verify(invite.Payload, invite.Signature)
	if err != nil {
		return nil, fmt.Errorf("verify invite signature: %w", err)
	}
	if !ok {
		return nil, ErrInviteBadSignature
	}

	err = a.fileAcl.StoreFileKeys(domain.FileId(invitePayload.SpaceIconCid), invitePayload.SpaceIconEncryptionKeys)
	if err != nil {
		return nil, fmt.Errorf("store icon keys: %w", err)
	}

	return &invitePayload, nil
}

func (a *aclService) Accept(ctx context.Context, spaceId string, identity crypto.PubKey) error {
	acceptSpace, err := a.spaceService.Get(ctx, spaceId)
	if err != nil {
		return err
	}
	acl := acceptSpace.CommonSpace().Acl()
	acl.RLock()
	recs, err := acl.AclState().JoinRecords(false)
	if err != nil {
		acl.RUnlock()
		return err
	}
	// TODO: change this logic to use RequestJoin objects
	var recId string
	for _, rec := range recs {
		if rec.RequestIdentity.Equals(identity) {
			recId = rec.RecordId
			break
		}
	}
	acl.RUnlock()
	if recId == "" {
		return fmt.Errorf("no record with requested identity: %s", identity.Account())
	}
	cl := acceptSpace.CommonSpace().AclClient()
	return cl.AcceptRequest(ctx, list.RequestAcceptPayload{
		RequestRecordId: recId,
		Permissions:     list.AclPermissions(aclrecordproto.AclUserPermissions_Writer),
	})
}

<<<<<<< HEAD
type GenerateInviteResult struct {
=======
type InviteInfo struct {
>>>>>>> e82c1261
	InviteFileCid string
	InviteFileKey string
}

func (a *aclService) buildInvite(ctx context.Context, space clientspace.Space, inviteKey crypto.PrivKey) (*model.Invite, error) {
	invitePayload, err := a.buildInvitePayload(ctx, space, inviteKey)
	if err != nil {
		return nil, fmt.Errorf("build invite payload: %w", err)
	}
	invitePayloadRaw, err := proto.Marshal(invitePayload)
	if err != nil {
		return nil, fmt.Errorf("marshal invite payload: %w", err)
	}
	invitePayloadSignature, err := a.accountService.SignData(invitePayloadRaw)
	if err != nil {
		return nil, fmt.Errorf("sign invite payload: %w", err)
	}
	return &model.Invite{
		Payload:   invitePayloadRaw,
		Signature: invitePayloadSignature,
	}, nil
}

func (a *aclService) buildInvitePayload(ctx context.Context, space clientspace.Space, inviteKey crypto.PrivKey) (*model.InvitePayload, error) {
<<<<<<< HEAD
=======
	profile, err := a.accountService.ProfileInfo()
	if err != nil {
		return nil, fmt.Errorf("get profile info: %w", err)
	}
>>>>>>> e82c1261
	rawInviteKey, err := inviteKey.Marshall()
	if err != nil {
		return nil, fmt.Errorf("marshal invite priv key: %w", err)
	}
	invitePayload := &model.InvitePayload{
		CreatorIdentity: a.accountService.AccountID(),
<<<<<<< HEAD
=======
		CreatorName:     profile.Name,
>>>>>>> e82c1261
		InviteKey:       rawInviteKey,
	}
	err = space.Do(space.DerivedIDs().Workspace, func(sb smartblock.SmartBlock) error {
		details := sb.Details()
		invitePayload.SpaceName = pbtypes.GetString(details, bundle.RelationKeyName.String())
		iconObjectId := pbtypes.GetString(details, bundle.RelationKeyIconImage.String())
		if iconObjectId != "" {
			iconCid, iconEncryptionKeys, err := a.fileAcl.GetInfoForFileSharing(ctx, iconObjectId)
			if err != nil {
				return fmt.Errorf("get icon info: %w", err)
			}
			invitePayload.SpaceIconCid = iconCid
			invitePayload.SpaceIconEncryptionKeys = iconEncryptionKeys
		}
		return nil
	})
	if err != nil {
		return nil, err
	}
	return invitePayload, nil
}

type spaceViewObject interface {
	SetInviteFileInfo(fileCid string, fileKey string) (err error)
}

func (a *aclService) getExistingInviteFileInfo(spaceViewId string) (fileCid string, fileKey string, err error) {
	err = getblock.Do(a.objectGetter, spaceViewId, func(sb smartblock.SmartBlock) error {
		details := sb.Details()
		fileCid = pbtypes.GetString(details, bundle.RelationKeySpaceInviteFileCid.String())
		fileKey = pbtypes.GetString(details, bundle.RelationKeySpaceInviteFileKey.String())
		return nil
	})
	return
}

<<<<<<< HEAD
func (a *aclService) GenerateInvite(ctx context.Context, spaceId string) (result *GenerateInviteResult, err error) {
=======
func (a *aclService) GetCurrentInvite(spaceId string) (*InviteInfo, error) {
	spaceViewId, err := a.spaceService.SpaceViewId(spaceId)
	if err != nil {
		return nil, fmt.Errorf("get space view id: %w", err)
	}
	fileCid, fileKey, err := a.getExistingInviteFileInfo(spaceViewId)
	if err != nil {
		return nil, fmt.Errorf("get existing invite file info: %w", err)
	}
	if fileCid == "" {
		return nil, ErrInviteNotExist
	}
	return &InviteInfo{
		InviteFileCid: fileCid,
		InviteFileKey: fileKey,
	}, nil
}

func (a *aclService) GenerateInvite(ctx context.Context, spaceId string) (result *InviteInfo, err error) {
	if spaceId == a.accountService.PersonalSpaceID() {
		return nil, ErrPersonalSpace
	}
>>>>>>> e82c1261
	spaceViewId, err := a.spaceService.SpaceViewId(spaceId)
	if err != nil {
		return nil, fmt.Errorf("get space view id: %w", err)
	}
	fileCid, fileKey, err := a.getExistingInviteFileInfo(spaceViewId)
	if err != nil {
		return nil, fmt.Errorf("get existing invite file info: %w", err)
	}
	if fileCid != "" {
<<<<<<< HEAD
		return &GenerateInviteResult{
=======
		return &InviteInfo{
>>>>>>> e82c1261
			InviteFileCid: fileCid,
			InviteFileKey: fileKey,
		}, nil
	}

	acceptSpace, err := a.spaceService.Get(ctx, spaceId)
	if err != nil {
		return nil, err
	}
	aclClient := acceptSpace.CommonSpace().AclClient()
	res, err := aclClient.GenerateInvite()
	if err != nil {
		return nil, err
	}
	err = aclClient.AddRecord(ctx, res.InviteRec)
	if err != nil {
		return nil, err
	}

	invite, err := a.buildInvite(ctx, acceptSpace, res.InviteKey)
	if err != nil {
		return nil, fmt.Errorf("build invite: %w", err)
	}
	inviteFileCid, inviteFileKey, err := a.inviteStore.StoreInvite(ctx, spaceId, invite)
	if err != nil {
		return nil, fmt.Errorf("store invite in ipfs: %w", err)
	}
	inviteFileKeyRaw, err := crypto.EncodeKeyToString(inviteFileKey)
	if err != nil {
		return nil, fmt.Errorf("encode invite file key: %w", err)
	}

	err = getblock.Do(a.objectGetter, spaceViewId, func(sb smartblock.SmartBlock) error {
		view, ok := sb.(spaceViewObject)
		if !ok {
			return fmt.Errorf("space view object is not implemented")
		}
		return view.SetInviteFileInfo(inviteFileCid.String(), inviteFileKeyRaw)
	})
	if err != nil {
		return nil, fmt.Errorf("set invite file info: %w", err)
	}

<<<<<<< HEAD
	return &GenerateInviteResult{
=======
	return &InviteInfo{
>>>>>>> e82c1261
		InviteFileCid: inviteFileCid.String(),
		InviteFileKey: inviteFileKeyRaw,
	}, err
}<|MERGE_RESOLUTION|>--- conflicted
+++ resolved
@@ -15,10 +15,7 @@
 	"github.com/anyproto/anytype-heart/core/anytype/account"
 	"github.com/anyproto/anytype-heart/core/block/editor/smartblock"
 	"github.com/anyproto/anytype-heart/core/block/getblock"
-<<<<<<< HEAD
-=======
 	"github.com/anyproto/anytype-heart/core/domain"
->>>>>>> e82c1261
 	"github.com/anyproto/anytype-heart/core/files/fileacl"
 	"github.com/anyproto/anytype-heart/core/invitestore"
 	"github.com/anyproto/anytype-heart/pkg/lib/bundle"
@@ -38,17 +35,11 @@
 
 type AclService interface {
 	app.Component
-<<<<<<< HEAD
-	Join(ctx context.Context, spaceId string, inviteCid cid.Cid, inviteFileKey crypto.SymKey) error
-	Accept(ctx context.Context, spaceId string, identity crypto.PubKey) error
-	GenerateInvite(ctx context.Context, spaceId string) (*GenerateInviteResult, error)
-=======
 	ViewInvite(ctx context.Context, inviteCid cid.Cid, inviteFileKey crypto.SymKey) (*InviteView, error)
 	Join(ctx context.Context, spaceId string, inviteCid cid.Cid, inviteFileKey crypto.SymKey) error
 	Accept(ctx context.Context, spaceId string, identity crypto.PubKey) error
 	GetCurrentInvite(spaceId string) (*InviteInfo, error)
 	GenerateInvite(ctx context.Context, spaceId string) (*InviteInfo, error)
->>>>>>> e82c1261
 }
 
 func New() AclService {
@@ -79,36 +70,9 @@
 }
 
 func (a *aclService) Join(ctx context.Context, spaceId string, inviteCid cid.Cid, inviteFileKey crypto.SymKey) error {
-<<<<<<< HEAD
-	metadata := a.spaceService.AccountMetadataPayload()
-
-	invite, err := a.inviteStore.GetInvite(ctx, inviteCid, inviteFileKey)
-	if err != nil {
-		return fmt.Errorf("get invite: %w", err)
-	}
-
-	var invitePayload model.InvitePayload
-	err = proto.Unmarshal(invite.Payload, &invitePayload)
-	if err != nil {
-		return fmt.Errorf("unmarshal invite payload: %w", err)
-	}
-
-	creatorIdentity, err := crypto.DecodeAccountAddress(invitePayload.CreatorIdentity)
-	if err != nil {
-		return fmt.Errorf("decode creator identity: %w", err)
-	}
-
-	ok, err := creatorIdentity.Verify(invite.Payload, invite.Signature)
-	if err != nil {
-		return fmt.Errorf("verify invite signature: %w", err)
-	}
-	if !ok {
-		return fmt.Errorf("invite signature is invalid")
-=======
 	invitePayload, err := a.getInvitePayload(ctx, inviteCid, inviteFileKey)
 	if err != nil {
 		return fmt.Errorf("get invite payload: %w", err)
->>>>>>> e82c1261
 	}
 
 	// TODO Setup space name and info
@@ -116,10 +80,7 @@
 	if err != nil {
 		return fmt.Errorf("unmarshal invite key: %w", err)
 	}
-<<<<<<< HEAD
-=======
-
->>>>>>> e82c1261
+
 	err = a.joiningClient.RequestJoin(ctx, spaceId, list.RequestJoinPayload{
 		InviteKey: inviteKey,
 		Metadata:  a.spaceService.AccountMetadataPayload(),
@@ -211,11 +172,7 @@
 	})
 }
 
-<<<<<<< HEAD
-type GenerateInviteResult struct {
-=======
 type InviteInfo struct {
->>>>>>> e82c1261
 	InviteFileCid string
 	InviteFileKey string
 }
@@ -240,23 +197,17 @@
 }
 
 func (a *aclService) buildInvitePayload(ctx context.Context, space clientspace.Space, inviteKey crypto.PrivKey) (*model.InvitePayload, error) {
-<<<<<<< HEAD
-=======
 	profile, err := a.accountService.ProfileInfo()
 	if err != nil {
 		return nil, fmt.Errorf("get profile info: %w", err)
 	}
->>>>>>> e82c1261
 	rawInviteKey, err := inviteKey.Marshall()
 	if err != nil {
 		return nil, fmt.Errorf("marshal invite priv key: %w", err)
 	}
 	invitePayload := &model.InvitePayload{
 		CreatorIdentity: a.accountService.AccountID(),
-<<<<<<< HEAD
-=======
 		CreatorName:     profile.Name,
->>>>>>> e82c1261
 		InviteKey:       rawInviteKey,
 	}
 	err = space.Do(space.DerivedIDs().Workspace, func(sb smartblock.SmartBlock) error {
@@ -293,9 +244,6 @@
 	return
 }
 
-<<<<<<< HEAD
-func (a *aclService) GenerateInvite(ctx context.Context, spaceId string) (result *GenerateInviteResult, err error) {
-=======
 func (a *aclService) GetCurrentInvite(spaceId string) (*InviteInfo, error) {
 	spaceViewId, err := a.spaceService.SpaceViewId(spaceId)
 	if err != nil {
@@ -318,7 +266,6 @@
 	if spaceId == a.accountService.PersonalSpaceID() {
 		return nil, ErrPersonalSpace
 	}
->>>>>>> e82c1261
 	spaceViewId, err := a.spaceService.SpaceViewId(spaceId)
 	if err != nil {
 		return nil, fmt.Errorf("get space view id: %w", err)
@@ -328,11 +275,7 @@
 		return nil, fmt.Errorf("get existing invite file info: %w", err)
 	}
 	if fileCid != "" {
-<<<<<<< HEAD
-		return &GenerateInviteResult{
-=======
 		return &InviteInfo{
->>>>>>> e82c1261
 			InviteFileCid: fileCid,
 			InviteFileKey: fileKey,
 		}, nil
@@ -376,11 +319,7 @@
 		return nil, fmt.Errorf("set invite file info: %w", err)
 	}
 
-<<<<<<< HEAD
-	return &GenerateInviteResult{
-=======
 	return &InviteInfo{
->>>>>>> e82c1261
 		InviteFileCid: inviteFileCid.String(),
 		InviteFileKey: inviteFileKeyRaw,
 	}, err
