package core

import (
	"context"
	"fmt"

	"github.com/anyproto/any-sync/app"

	"github.com/anyproto/anytype-heart/core/block"
	"github.com/anyproto/anytype-heart/core/domain"
	"github.com/anyproto/anytype-heart/core/files"
	"github.com/anyproto/anytype-heart/pb"
)

func (mw *Middleware) FileDownload(cctx context.Context, req *pb.RpcFileDownloadRequest) *pb.RpcFileDownloadResponse {
	response := func(path string, code pb.RpcFileDownloadResponseErrorCode, err error) *pb.RpcFileDownloadResponse {
		m := &pb.RpcFileDownloadResponse{Error: &pb.RpcFileDownloadResponseError{Code: code}, LocalPath: path}
		if err != nil {
			m.Error.Description = err.Error()
		}
		return m
	}
	var path string
	err := mw.doBlockService(func(bs *block.Service) (err error) {
		path, err = bs.DownloadFile(cctx, req)
		return
	})
	if err != nil {
		// TODO Maybe use the appropriate error code?
		return response("", pb.RpcFileDownloadResponseError_UNKNOWN_ERROR, err)
	}

	return response(path, pb.RpcFileDownloadResponseError_NULL, nil)
}

func (mw *Middleware) FileDrop(cctx context.Context, req *pb.RpcFileDropRequest) *pb.RpcFileDropResponse {
	ctx := mw.newContext(cctx)
	response := func(code pb.RpcFileDropResponseErrorCode, err error) *pb.RpcFileDropResponse {
		m := &pb.RpcFileDropResponse{Error: &pb.RpcFileDropResponseError{Code: code}}
		if err != nil {
			m.Error.Description = err.Error()
		} else {
			m.Event = mw.getResponseEvent(ctx)
		}
		return m
	}
	err := mw.doBlockService(func(bs *block.Service) (err error) {
		return bs.DropFiles(*req)
	})
	if err != nil {
		return response(pb.RpcFileDropResponseError_UNKNOWN_ERROR, err)
	}
	return response(pb.RpcFileDropResponseError_NULL, nil)
}

func (mw *Middleware) FileListOffload(cctx context.Context, req *pb.RpcFileListOffloadRequest) *pb.RpcFileListOffloadResponse {
	response := func(filesOffloaded uint64, bytesOffloaded uint64, code pb.RpcFileListOffloadResponseErrorCode, err error) *pb.RpcFileListOffloadResponse {
		m := &pb.RpcFileListOffloadResponse{Error: &pb.RpcFileListOffloadResponseError{Code: code}, BytesOffloaded: bytesOffloaded, FilesOffloaded: int32(filesOffloaded)}
		if err != nil {
			m.Error.Description = err.Error()
		}

		return m
	}

	if mw.applicationService.GetApp() == nil {
		return response(0, 0, pb.RpcFileListOffloadResponseError_NODE_NOT_STARTED, fmt.Errorf("anytype is nil"))
	}

	fileService := app.MustComponent[files.Service](mw.applicationService.GetApp())
	totalBytesOffloaded, totalFilesOffloaded, err := fileService.FileListOffload(cctx, req.OnlyIds, req.IncludeNotPinned)
	if err != nil {
		return response(0, 0, pb.RpcFileListOffloadResponseError_UNKNOWN_ERROR, err)
	}

	return response(totalFilesOffloaded, totalBytesOffloaded, pb.RpcFileListOffloadResponseError_NULL, nil)
}

func (mw *Middleware) FileOffload(cctx context.Context, req *pb.RpcFileOffloadRequest) *pb.RpcFileOffloadResponse {
	response := func(bytesOffloaded uint64, code pb.RpcFileOffloadResponseErrorCode, err error) *pb.RpcFileOffloadResponse {
		m := &pb.RpcFileOffloadResponse{BytesOffloaded: bytesOffloaded, Error: &pb.RpcFileOffloadResponseError{Code: code}}
		if err != nil {
			m.Error.Description = err.Error()
		}

		return m
	}

	if mw.applicationService.GetApp() == nil {
		return response(0, pb.RpcFileOffloadResponseError_NODE_NOT_STARTED, fmt.Errorf("anytype is nil"))
	}

	fileService := app.MustComponent[files.Service](mw.applicationService.GetApp())

	bytesRemoved, err := fileService.FileOffload(cctx, req.Id, req.IncludeNotPinned)
	if err != nil {
		log.Errorf("failed to offload file %s: %s", req.Id, err)
	}

	return response(bytesRemoved, pb.RpcFileOffloadResponseError_NULL, nil)
}

func (mw *Middleware) FileUpload(cctx context.Context, req *pb.RpcFileUploadRequest) *pb.RpcFileUploadResponse {
	response := func(hash string, code pb.RpcFileUploadResponseErrorCode, err error) *pb.RpcFileUploadResponse {
		m := &pb.RpcFileUploadResponse{Error: &pb.RpcFileUploadResponseError{Code: code}, Hash: hash}
		if err != nil {
			m.Error.Description = err.Error()
		}
		return m
	}
	var hash string
	err := mw.doBlockService(func(bs *block.Service) (err error) {
<<<<<<< HEAD
		dto := block.FileUploadRequest{RpcFileUploadRequest: *req, ObjectOrigin: domain.ObjectOriginNone()}
		hash, err = bs.UploadFile(cctx, req.SpaceId, dto)
=======
		dto := block.FileUploadRequest{RpcFileUploadRequest: *req}
		hash, err = bs.UploadFile(cctx, req.SpaceId, dto, nil)
>>>>>>> 69d8093f
		return
	})
	if err != nil {
		return response("", pb.RpcFileUploadResponseError_UNKNOWN_ERROR, err)
	}
	return response(hash, pb.RpcFileUploadResponseError_NULL, nil)
}

func (mw *Middleware) FileSpaceUsage(cctx context.Context, req *pb.RpcFileSpaceUsageRequest) *pb.RpcFileSpaceUsageResponse {
	response := func(code pb.RpcFileSpaceUsageResponseErrorCode, err error, usage *pb.RpcFileSpaceUsageResponseUsage) *pb.RpcFileSpaceUsageResponse {
		m := &pb.RpcFileSpaceUsageResponse{
			Error: &pb.RpcFileSpaceUsageResponseError{Code: code},
			Usage: usage,
		}

		if err != nil {
			m.Error.Description = err.Error()
		}
		return m
	}

	usage, err := getService[files.Service](mw).GetSpaceUsage(cctx, req.SpaceId)
	if err != nil {
		return response(pb.RpcFileSpaceUsageResponseError_UNKNOWN_ERROR, err, nil)
	}
	return response(pb.RpcFileSpaceUsageResponseError_NULL, nil, usage)
}

func (mw *Middleware) FileNodeUsage(ctx context.Context, req *pb.RpcFileNodeUsageRequest) *pb.RpcFileNodeUsageResponse {
	usage, err := getService[files.Service](mw).GetNodeUsage(ctx)
	code := mapErrorCode[pb.RpcFileNodeUsageResponseErrorCode](err)
	resp := &pb.RpcFileNodeUsageResponse{
		Error: &pb.RpcFileNodeUsageResponseError{
			Code:        code,
			Description: getErrorDescription(err),
		},
	}
	if usage != nil {
		resp.Usage = &pb.RpcFileNodeUsageResponseUsage{
			CidsCount:       uint64(usage.Usage.TotalCidsCount),
			BytesUsage:      uint64(usage.Usage.TotalBytesUsage),
			BytesLimit:      uint64(usage.Usage.AccountBytesLimit),
			BytesLeft:       usage.Usage.BytesLeft,
			LocalBytesUsage: usage.LocalUsageBytes,
		}

		resp.Spaces = make([]*pb.RpcFileNodeUsageResponseSpace, 0, len(usage.Usage.Spaces))
		for _, space := range usage.Usage.Spaces {
			resp.Spaces = append(resp.Spaces, &pb.RpcFileNodeUsageResponseSpace{
				SpaceId:    space.SpaceId,
				FilesCount: uint64(space.FileCount),
				CidsCount:  uint64(space.CidsCount),
				BytesUsage: uint64(space.SpaceBytesUsage),
			})
		}
	}

	return resp
}<|MERGE_RESOLUTION|>--- conflicted
+++ resolved
@@ -110,13 +110,8 @@
 	}
 	var hash string
 	err := mw.doBlockService(func(bs *block.Service) (err error) {
-<<<<<<< HEAD
 		dto := block.FileUploadRequest{RpcFileUploadRequest: *req, ObjectOrigin: domain.ObjectOriginNone()}
-		hash, err = bs.UploadFile(cctx, req.SpaceId, dto)
-=======
-		dto := block.FileUploadRequest{RpcFileUploadRequest: *req}
 		hash, err = bs.UploadFile(cctx, req.SpaceId, dto, nil)
->>>>>>> 69d8093f
 		return
 	})
 	if err != nil {
