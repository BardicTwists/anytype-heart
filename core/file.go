package core

import (
	"context"
	"fmt"

	"github.com/gogo/protobuf/types"

	"github.com/anyproto/anytype-heart/core/block"
	"github.com/anyproto/anytype-heart/core/domain"
	"github.com/anyproto/anytype-heart/core/files"
	"github.com/anyproto/anytype-heart/core/files/fileobject"
	"github.com/anyproto/anytype-heart/pb"
)

func (mw *Middleware) FileDownload(cctx context.Context, req *pb.RpcFileDownloadRequest) *pb.RpcFileDownloadResponse {
	response := func(path string, code pb.RpcFileDownloadResponseErrorCode, err error) *pb.RpcFileDownloadResponse {
		m := &pb.RpcFileDownloadResponse{Error: &pb.RpcFileDownloadResponseError{Code: code}, LocalPath: path}
		if err != nil {
			m.Error.Description = err.Error()
		}
		return m
	}
	var path string
	err := mw.doBlockService(func(bs *block.Service) (err error) {
		path, err = bs.DownloadFile(cctx, req)
		return
	})
	if err != nil {
		// TODO Maybe use the appropriate error code?
		return response("", pb.RpcFileDownloadResponseError_UNKNOWN_ERROR, err)
	}

	return response(path, pb.RpcFileDownloadResponseError_NULL, nil)
}

func (mw *Middleware) FileDrop(cctx context.Context, req *pb.RpcFileDropRequest) *pb.RpcFileDropResponse {
	ctx := mw.newContext(cctx)
	response := func(code pb.RpcFileDropResponseErrorCode, err error) *pb.RpcFileDropResponse {
		m := &pb.RpcFileDropResponse{Error: &pb.RpcFileDropResponseError{Code: code}}
		if err != nil {
			m.Error.Description = err.Error()
		} else {
			m.Event = mw.getResponseEvent(ctx)
		}
		return m
	}
	err := mw.doBlockService(func(bs *block.Service) (err error) {
		return bs.DropFiles(*req)
	})
	if err != nil {
		return response(pb.RpcFileDropResponseError_UNKNOWN_ERROR, err)
	}
	return response(pb.RpcFileDropResponseError_NULL, nil)
}

func (mw *Middleware) FileListOffload(cctx context.Context, req *pb.RpcFileListOffloadRequest) *pb.RpcFileListOffloadResponse {
	response := func(filesOffloaded int, bytesOffloaded uint64, code pb.RpcFileListOffloadResponseErrorCode, err error) *pb.RpcFileListOffloadResponse {
		m := &pb.RpcFileListOffloadResponse{
			Error:          &pb.RpcFileListOffloadResponseError{Code: code},
			BytesOffloaded: bytesOffloaded,
			FilesOffloaded: int32(filesOffloaded),
		}
		if err != nil {
			m.Error.Description = err.Error()
		}
		return m
	}
	fileObjectService := getService[fileobject.Service](mw)
	filesOffloaded, bytesRemoved, err := fileObjectService.FilesOffload(cctx, req.OnlyIds, req.IncludeNotPinned)
	if err != nil {
		return response(0, 0, pb.RpcFileListOffloadResponseError_UNKNOWN_ERROR, err)
	}
	return response(filesOffloaded, bytesRemoved, pb.RpcFileListOffloadResponseError_NULL, nil)
}

func (mw *Middleware) FileOffload(cctx context.Context, req *pb.RpcFileOffloadRequest) *pb.RpcFileOffloadResponse {
	response := func(bytesOffloaded uint64, code pb.RpcFileOffloadResponseErrorCode, err error) *pb.RpcFileOffloadResponse {
		m := &pb.RpcFileOffloadResponse{BytesOffloaded: bytesOffloaded, Error: &pb.RpcFileOffloadResponseError{Code: code}}
		if err != nil {
			m.Error.Description = err.Error()
		}

		return m
	}

	if mw.applicationService.GetApp() == nil {
		return response(0, pb.RpcFileOffloadResponseError_NODE_NOT_STARTED, fmt.Errorf("anytype is nil"))
	}

	fileObjectService := getService[fileobject.Service](mw)

	bytesRemoved, err := fileObjectService.FileOffload(cctx, req.Id, req.IncludeNotPinned)
	if err != nil {
		log.Errorf("failed to offload file %s: %s", req.Id, err)
	}

	return response(bytesRemoved, pb.RpcFileOffloadResponseError_NULL, nil)
}

func (mw *Middleware) FileSpaceOffload(cctx context.Context, req *pb.RpcFileSpaceOffloadRequest) *pb.RpcFileSpaceOffloadResponse {
	response := func(filesOffloaded int, bytesOffloaded uint64, code pb.RpcFileSpaceOffloadResponseErrorCode, err error) *pb.RpcFileSpaceOffloadResponse {
		m := &pb.RpcFileSpaceOffloadResponse{
			FilesOffloaded: int32(filesOffloaded),
			BytesOffloaded: bytesOffloaded,
			Error:          &pb.RpcFileSpaceOffloadResponseError{Code: code},
		}
		if err != nil {
			m.Error.Description = err.Error()
		}

		return m
	}

	fileObjectService := getService[fileobject.Service](mw)
	filesOffloaded, bytesRemoved, err := fileObjectService.FileSpaceOffload(cctx, req.SpaceId, false)
	if err != nil {
		return response(0, 0, pb.RpcFileSpaceOffloadResponseError_UNKNOWN_ERROR, err)
	}
	return response(filesOffloaded, bytesRemoved, pb.RpcFileSpaceOffloadResponseError_NULL, nil)
}

func (mw *Middleware) FileUpload(cctx context.Context, req *pb.RpcFileUploadRequest) *pb.RpcFileUploadResponse {
	response := func(objectId string, details *types.Struct, code pb.RpcFileUploadResponseErrorCode, err error) *pb.RpcFileUploadResponse {
		m := &pb.RpcFileUploadResponse{Error: &pb.RpcFileUploadResponseError{Code: code}, ObjectId: objectId, Details: details}
		if err != nil {
			m.Error.Description = err.Error()
		}
		return m
	}
	var (
		objectId string
		details  *types.Struct
	)
	err := mw.doBlockService(func(bs *block.Service) (err error) {
<<<<<<< HEAD
		dto := block.FileUploadRequest{RpcFileUploadRequest: *req}
		objectId, details, err = bs.UploadFile(cctx, req.SpaceId, dto)
=======
		dto := block.FileUploadRequest{RpcFileUploadRequest: *req, ObjectOrigin: domain.ObjectOriginNone()}
		hash, err = bs.UploadFile(cctx, req.SpaceId, dto, nil)
>>>>>>> 5a6defd3
		return
	})
	if err != nil {
		return response("", nil, pb.RpcFileUploadResponseError_UNKNOWN_ERROR, err)
	}
	return response(objectId, details, pb.RpcFileUploadResponseError_NULL, nil)
}

func (mw *Middleware) FileSpaceUsage(cctx context.Context, req *pb.RpcFileSpaceUsageRequest) *pb.RpcFileSpaceUsageResponse {
	response := func(code pb.RpcFileSpaceUsageResponseErrorCode, err error, usage *pb.RpcFileSpaceUsageResponseUsage) *pb.RpcFileSpaceUsageResponse {
		m := &pb.RpcFileSpaceUsageResponse{
			Error: &pb.RpcFileSpaceUsageResponseError{Code: code},
			Usage: usage,
		}

		if err != nil {
			m.Error.Description = err.Error()
		}
		return m
	}

	usage, err := getService[files.Service](mw).GetSpaceUsage(cctx, req.SpaceId)
	if err != nil {
		return response(pb.RpcFileSpaceUsageResponseError_UNKNOWN_ERROR, err, nil)
	}
	return response(pb.RpcFileSpaceUsageResponseError_NULL, nil, usage)
}

func (mw *Middleware) FileNodeUsage(ctx context.Context, req *pb.RpcFileNodeUsageRequest) *pb.RpcFileNodeUsageResponse {
	usage, err := getService[files.Service](mw).GetNodeUsage(ctx)
	code := mapErrorCode[pb.RpcFileNodeUsageResponseErrorCode](err)
	resp := &pb.RpcFileNodeUsageResponse{
		Error: &pb.RpcFileNodeUsageResponseError{
			Code:        code,
			Description: getErrorDescription(err),
		},
	}
	if usage != nil {
		resp.Usage = &pb.RpcFileNodeUsageResponseUsage{
			CidsCount:       uint64(usage.Usage.TotalCidsCount),
			BytesUsage:      uint64(usage.Usage.TotalBytesUsage),
			BytesLimit:      uint64(usage.Usage.AccountBytesLimit),
			BytesLeft:       usage.Usage.BytesLeft,
			LocalBytesUsage: usage.LocalUsageBytes,
		}

		resp.Spaces = make([]*pb.RpcFileNodeUsageResponseSpace, 0, len(usage.Usage.Spaces))
		for _, space := range usage.Usage.Spaces {
			resp.Spaces = append(resp.Spaces, &pb.RpcFileNodeUsageResponseSpace{
				SpaceId:    space.SpaceId,
				FilesCount: uint64(space.FileCount),
				CidsCount:  uint64(space.CidsCount),
				BytesUsage: uint64(space.SpaceBytesUsage),
			})
		}
	}

	return resp
}<|MERGE_RESOLUTION|>--- conflicted
+++ resolved
@@ -133,13 +133,8 @@
 		details  *types.Struct
 	)
 	err := mw.doBlockService(func(bs *block.Service) (err error) {
-<<<<<<< HEAD
-		dto := block.FileUploadRequest{RpcFileUploadRequest: *req}
-		objectId, details, err = bs.UploadFile(cctx, req.SpaceId, dto)
-=======
 		dto := block.FileUploadRequest{RpcFileUploadRequest: *req, ObjectOrigin: domain.ObjectOriginNone()}
-		hash, err = bs.UploadFile(cctx, req.SpaceId, dto, nil)
->>>>>>> 5a6defd3
+		objectId, details, err = bs.UploadFile(cctx, req.SpaceId, dto, nil)
 		return
 	})
 	if err != nil {
