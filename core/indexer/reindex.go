--- conflicted
+++ resolved
@@ -181,18 +181,7 @@
 		}()
 	}
 
-<<<<<<< HEAD
-	if flags.fulltext {
-=======
-	if flags.fileObjects {
-		err = i.reindexIDsForSmartblockTypes(ctx, space, metrics.ReindexTypeFiles, smartblock2.SmartBlockTypeFile)
-		if err != nil {
-			return err
-		}
-	}
-
 	if flags.fulltext || flags.fulltextErase {
->>>>>>> 5a6defd3
 		ids, err := i.getIdsForTypes(space.Id(),
 			smartblock2.SmartBlockTypePage,
 			smartblock2.SmartBlockTypeFileObject,
