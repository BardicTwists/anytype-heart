package indexer

import (
	"context"
	"errors"
	"fmt"
	"strings"
	"time"

	"github.com/anyproto/any-sync/util/slice"
	"github.com/dgraph-io/badger/v4"
	"github.com/globalsign/mgo/bson"
	"github.com/gogo/protobuf/types"
	"go.uber.org/zap"

	"github.com/anyproto/anytype-heart/core/block/editor/smartblock"
	"github.com/anyproto/anytype-heart/core/block/object/objectcache"
	"github.com/anyproto/anytype-heart/core/domain"
	"github.com/anyproto/anytype-heart/core/syncstatus/detailsupdater/helper"
	"github.com/anyproto/anytype-heart/metrics"
	"github.com/anyproto/anytype-heart/pkg/lib/bundle"
	smartblock2 "github.com/anyproto/anytype-heart/pkg/lib/core/smartblock"
	"github.com/anyproto/anytype-heart/pkg/lib/database"
	"github.com/anyproto/anytype-heart/pkg/lib/localstore/addr"
	"github.com/anyproto/anytype-heart/pkg/lib/pb/model"
	"github.com/anyproto/anytype-heart/space/clientspace"
	"github.com/anyproto/anytype-heart/util/pbtypes"
)

const (
	// ForceObjectsReindexCounter reindex thread-based objects
	ForceObjectsReindexCounter int32 = 16

	// ForceFilesReindexCounter reindex file objects
	ForceFilesReindexCounter int32 = 12 //

	// ForceBundledObjectsReindexCounter reindex objects like anytypeProfile
	ForceBundledObjectsReindexCounter int32 = 5 // reindex objects like anytypeProfile

	// ForceIdxRebuildCounter erases localstore indexes and reindex all type of objects
	// (no need to increase ForceObjectsReindexCounter & ForceFilesReindexCounter)
	ForceIdxRebuildCounter int32 = 62

	// ForceFilestoreKeysReindexCounter reindex filestore keys in all objects
	ForceFilestoreKeysReindexCounter int32 = 2

	// ForceLinksReindexCounter forces to erase links from store and reindex them
	ForceLinksReindexCounter int32 = 1
)

func (i *indexer) buildFlags(spaceID string) (reindexFlags, error) {
	checksums, err := i.store.GetChecksums(spaceID)
	if err != nil && !errors.Is(err, badger.ErrKeyNotFound) {
		return reindexFlags{}, err
	}
	if checksums == nil {
		checksums, err = i.store.GetGlobalChecksums()
		if err != nil && !errors.Is(err, badger.ErrKeyNotFound) {
			return reindexFlags{}, err
		}

		if checksums == nil {
			checksums = &model.ObjectStoreChecksums{
				// per space
				ObjectsForceReindexCounter: ForceObjectsReindexCounter,
				// ?
				FilesForceReindexCounter: ForceFilesReindexCounter,
				// global
				IdxRebuildCounter: ForceIdxRebuildCounter,
				// per space
				FilestoreKeysForceReindexCounter: ForceFilestoreKeysReindexCounter,
				LinksErase:                       ForceLinksReindexCounter,
				// global
				BundledObjects:             ForceBundledObjectsReindexCounter,
				AreOldFilesRemoved:         true,
				AreDeletedObjectsReindexed: true,
			}
		}
	}

	var flags reindexFlags
	if checksums.BundledRelations != bundle.RelationChecksum {
		flags.bundledRelations = true
	}
	if checksums.BundledObjectTypes != bundle.TypeChecksum {
		flags.bundledTypes = true
	}
	if checksums.ObjectsForceReindexCounter != ForceObjectsReindexCounter {
		flags.objects = true
	}
	if checksums.FilestoreKeysForceReindexCounter != ForceFilestoreKeysReindexCounter {
		flags.fileKeys = true
	}
	if checksums.FilesForceReindexCounter != ForceFilesReindexCounter {
		flags.fileObjects = true
	}
	if checksums.BundledTemplates != i.btHash.Hash() {
		flags.bundledTemplates = true
	}
	if checksums.BundledObjects != ForceBundledObjectsReindexCounter {
		flags.bundledObjects = true
	}
	if checksums.IdxRebuildCounter != ForceIdxRebuildCounter {
		flags.enableAll()
	}
	if !checksums.AreOldFilesRemoved {
		flags.removeOldFiles = true
	}
	if !checksums.AreDeletedObjectsReindexed {
		flags.deletedObjects = true
	}
	if checksums.LinksErase != ForceLinksReindexCounter {
		flags.eraseLinks = true
	}
	return flags, nil
}

func (i *indexer) ReindexSpace(space clientspace.Space) (err error) {
	flags, err := i.buildFlags(space.Id())
	if err != nil {
		return
	}
	err = i.removeCommonIndexes(space.Id(), flags)
	if err != nil {
		return fmt.Errorf("remove common indexes: %w", err)
	}

	err = i.removeOldFiles(space.Id(), flags)
	if err != nil {
		return fmt.Errorf("remove old files: %w", err)
	}

	ctx := objectcache.CacheOptsWithRemoteLoadDisabled(context.Background())
	// for all ids except home and archive setting cache timeout for reindexing
	// ctx = context.WithValue(ctx, ocache.CacheTimeout, cacheTimeout)
	if flags.objects {
		types := []smartblock2.SmartBlockType{
			// System types first
			smartblock2.SmartBlockTypeObjectType,
			smartblock2.SmartBlockTypeRelation,
			smartblock2.SmartBlockTypeRelationOption,
			smartblock2.SmartBlockTypeFileObject,

			smartblock2.SmartBlockTypePage,
			smartblock2.SmartBlockTypeTemplate,
			smartblock2.SmartBlockTypeArchive,
			smartblock2.SmartBlockTypeHome,
			smartblock2.SmartBlockTypeWorkspace,
			smartblock2.SmartBlockTypeSpaceView,
			smartblock2.SmartBlockTypeProfilePage,
		}
		ids, err := i.getIdsForTypes(
			space.Id(),
			types...,
		)
		if err != nil {
			return err
		}
		start := time.Now()
		successfullyReindexed := i.reindexIdsIgnoreErr(ctx, space, ids...)

		i.logFinishedReindexStat(metrics.ReindexTypeThreads, len(ids), successfullyReindexed, time.Since(start))
		l := log.With(zap.String("space", space.Id()), zap.Int("total", len(ids)), zap.Int("succeed", successfullyReindexed))
		if successfullyReindexed != len(ids) {
			l.Errorf("reindex partially failed")
		} else {
			l.Infof("reindex finished")
		}
	} else {

		if flags.fileObjects {
			err := i.reindexIDsForSmartblockTypes(ctx, space, metrics.ReindexTypeFiles, smartblock2.SmartBlockTypeFileObject)
			if err != nil {
				return fmt.Errorf("reindex file objects: %w", err)
			}
		}

		// Index objects that updated, but not indexed yet
		// we can have objects which actual state is newer than the indexed one
		// this may happen e.g. if the app got closed in the middle of object updates processing
		// So here we reindexOutdatedObjects which compare the last indexed heads hash with the actual one
		go func() {
			start := time.Now()
			total, success, err := i.reindexOutdatedObjects(ctx, space)
			if err != nil {
				log.Errorf("reindex outdated failed: %s", err)
			}
			l := log.With(zap.String("space", space.Id()), zap.Int("total", total), zap.Int("succeed", success), zap.Int("spentMs", int(time.Since(start).Milliseconds())))
			if success != total {
				l.Errorf("reindex outdated partially failed")
			} else {
				l.Debugf("reindex outdated finished")
			}
			if total > 0 {
				i.logFinishedReindexStat(metrics.ReindexTypeOutdatedHeads, total, success, time.Since(start))
			}
		}()
	}

	if flags.deletedObjects {
		err = i.reindexDeletedObjects(space)
		if err != nil {
			log.Error("reindex deleted objects", zap.Error(err))
		}
	}

	i.addSyncDetails(space)
	return i.saveLatestChecksums(space.Id())
}

func (i *indexer) addSyncDetails(space clientspace.Space) {
	typesForSyncRelations := helper.SyncRelationsSmartblockTypes()
<<<<<<< HEAD
	syncStatus := domain.Synced
	if i.config.IsLocalOnlyMode() {
		syncStatus = domain.Offline
=======
	syncStatus := domain.ObjectSynced
	syncError := domain.Null
	if i.config.IsLocalOnlyMode() {
		syncStatus = domain.ObjectError
		syncError = domain.NetworkError
>>>>>>> 18a22c60
	}
	ids, err := i.getIdsForTypes(space.Id(), typesForSyncRelations...)
	if err != nil {
		log.Error("failed to add sync status relations", zap.Error(err))
	}
	for _, id := range ids {
		err := space.DoLockedIfNotExists(id, func() error {
			return i.store.ModifyObjectDetails(id, func(details *types.Struct) (*types.Struct, error) {
<<<<<<< HEAD
				helper.InjectsSyncDetails(details, syncStatus)
=======
				helper.InjectsSyncDetails(details, syncStatus, syncError)
>>>>>>> 18a22c60
				return details, nil
			})
		})
		if err != nil {
			log.Error("failed to add sync status relations", zap.Error(err))
		}
	}
}

func (i *indexer) reindexDeletedObjects(space clientspace.Space) error {
	recs, err := i.store.Query(database.Query{
		Filters: []*model.BlockContentDataviewFilter{
			{
				RelationKey: bundle.RelationKeyIsDeleted.String(),
				Condition:   model.BlockContentDataviewFilter_Equal,
				Value:       pbtypes.Bool(true),
			},
			{
				RelationKey: bundle.RelationKeySpaceId.String(),
				Condition:   model.BlockContentDataviewFilter_Empty,
			},
		},
	})
	if err != nil {
		return fmt.Errorf("query deleted objects: %w", err)
	}
	for _, rec := range recs {
		objectId := pbtypes.GetString(rec.Details, bundle.RelationKeyId.String())
		status, err := space.Storage().TreeDeletedStatus(objectId)
		if err != nil {
			log.With("spaceId", space.Id(), "objectId", objectId).Warnf("failed to get tree deleted status: %s", err)
			continue
		}
		if status != "" {
			err = i.store.DeleteObject(domain.FullID{SpaceID: space.Id(), ObjectID: objectId})
			if err != nil {
				log.With("spaceId", space.Id(), "objectId", objectId).Errorf("failed to reindex deleted object: %s", err)
			}
		}
	}
	return nil
}

func (i *indexer) removeOldFiles(spaceId string, flags reindexFlags) error {
	if !flags.removeOldFiles {
		return nil
	}
	ids, _, err := i.store.QueryObjectIDs(database.Query{
		Filters: []*model.BlockContentDataviewFilter{
			{
				RelationKey: bundle.RelationKeySpaceId.String(),
				Condition:   model.BlockContentDataviewFilter_Equal,
				Value:       pbtypes.String(spaceId),
			},
			{
				RelationKey: bundle.RelationKeyLayout.String(),
				Condition:   model.BlockContentDataviewFilter_In,
				Value: pbtypes.IntList(
					int(model.ObjectType_file),
					int(model.ObjectType_image),
					int(model.ObjectType_video),
					int(model.ObjectType_audio),
				),
			},
			{
				RelationKey: bundle.RelationKeyFileId.String(),
				Condition:   model.BlockContentDataviewFilter_Empty,
			},
		},
	})
	if err != nil {
		return fmt.Errorf("query old files: %w", err)
	}
	for _, id := range ids {
		if domain.IsFileId(id) {
			err = i.store.DeleteDetails(id)
			if err != nil {
				log.Errorf("delete old file %s: %s", id, err)
			}
		}
	}
	return nil
}

func (i *indexer) ReindexMarketplaceSpace(space clientspace.Space) error {
	flags, err := i.buildFlags(space.Id())
	if err != nil {
		return err
	}

	if flags.removeAllIndexedObjects {
		_, err = i.removeDetails(space.Id())
		if err != nil {
			return fmt.Errorf("remove details for marketplace space: %w", err)
		}
	}

	ctx := context.Background()

	if flags.bundledRelations {
		err = i.reindexIDsForSmartblockTypes(ctx, space, metrics.ReindexTypeBundledRelations, smartblock2.SmartBlockTypeBundledRelation)
		if err != nil {
			return fmt.Errorf("reindex bundled relations: %w", err)
		}
	}
	if flags.bundledTypes {
		err = i.reindexIDsForSmartblockTypes(ctx, space, metrics.ReindexTypeBundledTypes, smartblock2.SmartBlockTypeBundledObjectType, smartblock2.SmartBlockTypeAnytypeProfile)
		if err != nil {
			return fmt.Errorf("reindex bundled types: %w", err)
		}
	}

	if flags.bundledTemplates {
		existing, _, err := i.store.QueryObjectIDs(database.Query{
			Filters: []*model.BlockContentDataviewFilter{
				{
					RelationKey: bundle.RelationKeyType.String(),
					Condition:   model.BlockContentDataviewFilter_Equal,
					Value:       pbtypes.String(bundle.TypeKeyTemplate.BundledURL()),
				},
			},
		})
		if err != nil {
			return fmt.Errorf("query bundled templates: %w", err)
		}
		for _, id := range existing {
			err = i.store.DeleteObject(domain.FullID{SpaceID: space.Id(), ObjectID: id})
			if err != nil {
				log.Errorf("delete old bundled template %s: %s", id, err)
			}
		}

		err = i.reindexIDsForSmartblockTypes(ctx, space, metrics.ReindexTypeBundledTemplates, smartblock2.SmartBlockTypeBundledTemplate)
		if err != nil {
			return fmt.Errorf("reindex bundled templates: %w", err)
		}
	}
	err = i.reindexIDs(ctx, space, metrics.ReindexTypeBundledObjects, []string{addr.AnytypeProfileId, addr.MissingObject})
	if err != nil {
		return fmt.Errorf("reindex profile and missing object: %w", err)
	}
	return i.saveLatestChecksums(space.Id())
}

func (i *indexer) removeDetails(spaceId string) (ids []string, err error) {
	err = i.removeOldObjects()
	if err != nil {
		err = nil
		log.Errorf("reindex failed to removeOldObjects: %v", err)
	}
	ids, err = i.store.ListIdsBySpace(spaceId)
	if err != nil {
		log.Errorf("reindex failed to get all ids(removeAllIndexedObjects): %v", err)
	}
	for _, id := range ids {
		if err = i.store.DeleteDetails(id); err != nil {
			log.Errorf("reindex failed to delete details(removeAllIndexedObjects): %v", err)
		}
	}
	return ids, err
}

// removeOldObjects removes all objects that are not supported anymore (e.g. old subobjects) and no longer returned by the underlying source
func (i *indexer) removeOldObjects() (err error) {
	ids, err := i.store.ListIds()
	if err != nil {
		return err
	}
	ids = slice.Filter(ids, func(id string) bool {
		if strings.HasPrefix(id, addr.RelationKeyToIdPrefix) {
			return true
		}
		if strings.HasPrefix(id, addr.ObjectTypeKeyToIdPrefix) {
			return true
		}
		if bson.IsObjectIdHex(id) {
			return true
		}
		return false
	})

	if len(ids) == 0 {
		return
	}

	err = i.store.DeleteDetails(ids...)
	log.With(zap.Int("count", len(ids)), zap.Error(err)).Warnf("removeOldObjects")
	return err
}

func (i *indexer) removeCommonIndexes(spaceId string, flags reindexFlags) (err error) {
	if flags.any() {
		log.Infof("start store reindex (%s)", flags.String())
	}

	if flags.fileKeys {
		err = i.fileStore.RemoveEmptyFileKeys()
		if err != nil {
			log.Errorf("reindex failed to RemoveEmptyFileKeys: %v", err)
		} else {
			log.Infof("RemoveEmptyFileKeys filekeys succeed")
		}
	}

	var ids []string
	if flags.removeAllIndexedObjects {
		flags.eraseLinks = true
		ids, err = i.removeDetails(spaceId)
	}

	if flags.eraseLinks {
		var virtualObjectIds []string
		if len(ids) == 0 {
			ids, err = i.store.ListIdsBySpace(spaceId)
		}
		if err != nil {
			log.Errorf("reindex failed to get all ids(eraseLinks): %v", err)
		}
		// we get ids of Home and Archive separately from other objects,
		// because we do not index its details, so it could not be fetched via store.Query
		virtualObjectIds, err = i.getIdsForTypes(spaceId, smartblock2.SmartBlockTypeHome, smartblock2.SmartBlockTypeArchive)
		if err != nil {
			log.Errorf("reindex: failed to get ids of virtual objects (eraseLinks): %v", err)
		}
		for _, id := range append(ids, virtualObjectIds...) {
			if err = i.store.DeleteLinks(id); err != nil {
				log.Errorf("reindex failed to delete links(eraseLinks): %v", err)
			}
		}
	}

	return
}

func (i *indexer) reindexIDsForSmartblockTypes(ctx context.Context, space smartblock.Space, reindexType metrics.ReindexType, sbTypes ...smartblock2.SmartBlockType) error {
	ids, err := i.getIdsForTypes(space.Id(), sbTypes...)
	if err != nil {
		return err
	}
	return i.reindexIDs(ctx, space, reindexType, ids)
}

func (i *indexer) reindexIDs(ctx context.Context, space smartblock.Space, reindexType metrics.ReindexType, ids []string) error {
	start := time.Now()
	successfullyReindexed := i.reindexIdsIgnoreErr(ctx, space, ids...)
	i.logFinishedReindexStat(reindexType, len(ids), successfullyReindexed, time.Since(start))
	return nil
}

func (i *indexer) reindexOutdatedObjects(ctx context.Context, space clientspace.Space) (toReindex, success int, err error) {
	tids := space.StoredIds()
	var idsToReindex []string
	for _, tid := range tids {
		logErr := func(err error) {
			log.With("tree", tid).Errorf("reindexOutdatedObjects failed to get tree to reindex: %s", err)
		}

		lastHash, err := i.store.GetLastIndexedHeadsHash(tid)
		if err != nil {
			logErr(err)
			continue
		}
		info, err := space.Storage().TreeStorage(tid)
		if err != nil {
			logErr(err)
			continue
		}
		heads, err := info.Heads()
		if err != nil {
			logErr(err)
			continue
		}

		hh := headsHash(heads)
		if lastHash != hh {
			if lastHash != "" {
				log.With("tree", tid).Warnf("not equal indexed heads hash: %s!=%s (%d logs)", lastHash, hh, len(heads))
			}
			idsToReindex = append(idsToReindex, tid)
		}
	}

	success = i.reindexIdsIgnoreErr(ctx, space, idsToReindex...)
	return len(idsToReindex), success, nil
}

func (i *indexer) reindexDoc(ctx context.Context, space smartblock.Space, id string) error {
	return space.Do(id, func(sb smartblock.SmartBlock) error {
		return i.Index(ctx, sb.GetDocInfo())
	})
}

func (i *indexer) reindexIdsIgnoreErr(ctx context.Context, space smartblock.Space, ids ...string) (successfullyReindexed int) {
	for _, id := range ids {
		err := i.reindexDoc(ctx, space, id)
		if err != nil {
			log.With("objectID", id).Errorf("failed to reindex: %v", err)
		} else {
			successfullyReindexed++
		}
	}
	return
}

func (i *indexer) getLatestChecksums() model.ObjectStoreChecksums {
	return model.ObjectStoreChecksums{
		BundledObjectTypes:               bundle.TypeChecksum,
		BundledRelations:                 bundle.RelationChecksum,
		BundledTemplates:                 i.btHash.Hash(),
		ObjectsForceReindexCounter:       ForceObjectsReindexCounter,
		FilesForceReindexCounter:         ForceFilesReindexCounter,
		IdxRebuildCounter:                ForceIdxRebuildCounter,
		BundledObjects:                   ForceBundledObjectsReindexCounter,
		FilestoreKeysForceReindexCounter: ForceFilestoreKeysReindexCounter,
		AreOldFilesRemoved:               true,
		AreDeletedObjectsReindexed:       true,
		LinksErase:                       ForceLinksReindexCounter,
	}
}

func (i *indexer) saveLatestChecksums(spaceID string) error {
	checksums := i.getLatestChecksums()
	return i.store.SaveChecksums(spaceID, &checksums)
}

func (i *indexer) getIdsForTypes(spaceID string, sbt ...smartblock2.SmartBlockType) ([]string, error) {
	var ids []string
	for _, t := range sbt {
		lister, err := i.source.IDsListerBySmartblockType(spaceID, t)
		if err != nil {
			return nil, err
		}
		idsT, err := lister.ListIds()
		if err != nil {
			return nil, err
		}
		ids = append(ids, idsT...)
	}
	return ids, nil
}

func (i *indexer) GetLogFields() []zap.Field {
	return i.reindexLogFields
}

func (i *indexer) logFinishedReindexStat(reindexType metrics.ReindexType, totalIds, succeedIds int, spent time.Duration) {
	i.reindexLogFields = append(i.reindexLogFields, zap.Int("r_"+reindexType.String(), totalIds))
	if succeedIds < totalIds {
		i.reindexLogFields = append(i.reindexLogFields, zap.Int("r_"+reindexType.String()+"_failed", totalIds-succeedIds))
	}
	i.reindexLogFields = append(i.reindexLogFields, zap.Int64("r_"+reindexType.String()+"_spent", spent.Milliseconds()))
	msg := fmt.Sprintf("%d/%d %s have been successfully reindexed", succeedIds, totalIds, reindexType)
	if totalIds-succeedIds != 0 {
		log.Error(msg)
	} else {
		log.Info(msg)
	}

	if metrics.Enabled {
		metrics.Service.Send(&metrics.ReindexEvent{
			ReindexType: reindexType,
			Total:       totalIds,
			Succeed:     succeedIds,
			SpentMs:     int(spent.Milliseconds()),
		})
	}
}

func (i *indexer) RemoveIndexes(spaceId string) error {
	var flags reindexFlags
	flags.enableAll()
	return i.removeCommonIndexes(spaceId, flags)
}<|MERGE_RESOLUTION|>--- conflicted
+++ resolved
@@ -210,17 +210,11 @@
 
 func (i *indexer) addSyncDetails(space clientspace.Space) {
 	typesForSyncRelations := helper.SyncRelationsSmartblockTypes()
-<<<<<<< HEAD
-	syncStatus := domain.Synced
-	if i.config.IsLocalOnlyMode() {
-		syncStatus = domain.Offline
-=======
 	syncStatus := domain.ObjectSynced
 	syncError := domain.Null
 	if i.config.IsLocalOnlyMode() {
 		syncStatus = domain.ObjectError
 		syncError = domain.NetworkError
->>>>>>> 18a22c60
 	}
 	ids, err := i.getIdsForTypes(space.Id(), typesForSyncRelations...)
 	if err != nil {
@@ -229,11 +223,7 @@
 	for _, id := range ids {
 		err := space.DoLockedIfNotExists(id, func() error {
 			return i.store.ModifyObjectDetails(id, func(details *types.Struct) (*types.Struct, error) {
-<<<<<<< HEAD
-				helper.InjectsSyncDetails(details, syncStatus)
-=======
 				helper.InjectsSyncDetails(details, syncStatus, syncError)
->>>>>>> 18a22c60
 				return details, nil
 			})
 		})
