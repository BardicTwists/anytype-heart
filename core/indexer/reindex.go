package indexer

import (
	"context"
	"errors"
	"fmt"
	"strings"
	"time"

	"github.com/anyproto/any-sync/util/slice"
	"github.com/dgraph-io/badger/v4"
	"github.com/globalsign/mgo/bson"
	"github.com/gogo/protobuf/types"
	"go.uber.org/zap"

	"github.com/anyproto/anytype-heart/core/block/editor/smartblock"
	"github.com/anyproto/anytype-heart/core/block/object/objectcache"
	"github.com/anyproto/anytype-heart/core/domain"
	"github.com/anyproto/anytype-heart/core/syncstatus/detailsupdater/helper"
	"github.com/anyproto/anytype-heart/metrics"
	"github.com/anyproto/anytype-heart/pkg/lib/bundle"
	smartblock2 "github.com/anyproto/anytype-heart/pkg/lib/core/smartblock"
	"github.com/anyproto/anytype-heart/pkg/lib/database"
	"github.com/anyproto/anytype-heart/pkg/lib/localstore/addr"
	"github.com/anyproto/anytype-heart/pkg/lib/pb/model"
	"github.com/anyproto/anytype-heart/space/clientspace"
	"github.com/anyproto/anytype-heart/util/pbtypes"
)

const (
	// ForceObjectsReindexCounter reindex thread-based objects
	ForceObjectsReindexCounter int32 = 16

	// ForceFilesReindexCounter reindex file objects
	ForceFilesReindexCounter int32 = 12 //

	// ForceBundledObjectsReindexCounter reindex objects like anytypeProfile
	ForceBundledObjectsReindexCounter int32 = 5 // reindex objects like anytypeProfile

	// ForceIdxRebuildCounter erases localstore indexes and reindex all type of objects
	// (no need to increase ForceObjectsReindexCounter & ForceFilesReindexCounter)
	ForceIdxRebuildCounter int32 = 62

	// ForceFilestoreKeysReindexCounter reindex filestore keys in all objects
	ForceFilestoreKeysReindexCounter int32 = 2

	// ForceLinksReindexCounter forces to erase links from store and reindex them
	ForceLinksReindexCounter int32 = 1
)

func (i *indexer) buildFlags(spaceID string) (reindexFlags, error) {
	checksums, err := i.store.GetChecksums(spaceID)
	if err != nil && !errors.Is(err, badger.ErrKeyNotFound) {
		return reindexFlags{}, err
	}
	if checksums == nil {
		checksums, err = i.store.GetGlobalChecksums()
		if err != nil && !errors.Is(err, badger.ErrKeyNotFound) {
			return reindexFlags{}, err
		}

		if checksums == nil {
			checksums = &model.ObjectStoreChecksums{
				// per space
				ObjectsForceReindexCounter: ForceObjectsReindexCounter,
				// ?
				FilesForceReindexCounter: ForceFilesReindexCounter,
				// global
				IdxRebuildCounter: ForceIdxRebuildCounter,
				// per space
				FilestoreKeysForceReindexCounter: ForceFilestoreKeysReindexCounter,
				LinksErase:                       ForceLinksReindexCounter,
				// global
				BundledObjects:             ForceBundledObjectsReindexCounter,
				AreOldFilesRemoved:         true,
				AreDeletedObjectsReindexed: true,
			}
		}
	}

	var flags reindexFlags
	if checksums.BundledRelations != bundle.RelationChecksum {
		flags.bundledRelations = true
	}
	if checksums.BundledObjectTypes != bundle.TypeChecksum {
		flags.bundledTypes = true
	}
	if checksums.ObjectsForceReindexCounter != ForceObjectsReindexCounter {
		flags.objects = true
	}
	if checksums.FilestoreKeysForceReindexCounter != ForceFilestoreKeysReindexCounter {
		flags.fileKeys = true
	}
	if checksums.FilesForceReindexCounter != ForceFilesReindexCounter {
		flags.fileObjects = true
	}
	if checksums.BundledTemplates != i.btHash.Hash() {
		flags.bundledTemplates = true
	}
	if checksums.BundledObjects != ForceBundledObjectsReindexCounter {
		flags.bundledObjects = true
	}
	if checksums.IdxRebuildCounter != ForceIdxRebuildCounter {
		flags.enableAll()
	}
	if !checksums.AreOldFilesRemoved {
		flags.removeOldFiles = true
	}
	if !checksums.AreDeletedObjectsReindexed {
		flags.deletedObjects = true
	}
	if checksums.LinksErase != ForceLinksReindexCounter {
		flags.eraseLinks = true
	}
	return flags, nil
}

func (i *indexer) ReindexSpace(space clientspace.Space) (err error) {
	flags, err := i.buildFlags(space.Id())
	if err != nil {
		return
	}
	err = i.removeCommonIndexes(space.Id(), flags)
	if err != nil {
		return fmt.Errorf("remove common indexes: %w", err)
	}

	err = i.removeOldFiles(space.Id(), flags)
	if err != nil {
		return fmt.Errorf("remove old files: %w", err)
	}

	ctx := objectcache.CacheOptsWithRemoteLoadDisabled(context.Background())
	// for all ids except home and archive setting cache timeout for reindexing
	// ctx = context.WithValue(ctx, ocache.CacheTimeout, cacheTimeout)
	if flags.objects {
		types := []smartblock2.SmartBlockType{
			// System types first
			smartblock2.SmartBlockTypeObjectType,
			smartblock2.SmartBlockTypeRelation,
			smartblock2.SmartBlockTypeRelationOption,
			smartblock2.SmartBlockTypeFileObject,

			smartblock2.SmartBlockTypePage,
			smartblock2.SmartBlockTypeTemplate,
			smartblock2.SmartBlockTypeArchive,
			smartblock2.SmartBlockTypeHome,
			smartblock2.SmartBlockTypeWorkspace,
			smartblock2.SmartBlockTypeSpaceView,
			smartblock2.SmartBlockTypeProfilePage,
		}
		ids, err := i.getIdsForTypes(
			space.Id(),
			types...,
		)
		if err != nil {
			return err
		}
		start := time.Now()
		successfullyReindexed := i.reindexIdsIgnoreErr(ctx, space, ids...)

		i.logFinishedReindexStat(metrics.ReindexTypeThreads, len(ids), successfullyReindexed, time.Since(start))
		l := log.With(zap.String("space", space.Id()), zap.Int("total", len(ids)), zap.Int("succeed", successfullyReindexed))
		if successfullyReindexed != len(ids) {
			l.Errorf("reindex partially failed")
		} else {
			l.Infof("reindex finished")
		}
	} else {

		if flags.fileObjects {
			err := i.reindexIDsForSmartblockTypes(ctx, space, metrics.ReindexTypeFiles, smartblock2.SmartBlockTypeFileObject)
			if err != nil {
				return fmt.Errorf("reindex file objects: %w", err)
			}
		}

		// Index objects that updated, but not indexed yet
		// we can have objects which actual state is newer than the indexed one
		// this may happen e.g. if the app got closed in the middle of object updates processing
		// So here we reindexOutdatedObjects which compare the last indexed heads hash with the actual one
		go func() {
			start := time.Now()
			total, success, err := i.reindexOutdatedObjects(ctx, space)
			if err != nil {
				log.Errorf("reindex outdated failed: %s", err)
			}
			l := log.With(zap.String("space", space.Id()), zap.Int("total", total), zap.Int("succeed", success), zap.Int("spentMs", int(time.Since(start).Milliseconds())))
			if success != total {
				l.Errorf("reindex outdated partially failed")
			} else {
				l.Debugf("reindex outdated finished")
			}
			if total > 0 {
				i.logFinishedReindexStat(metrics.ReindexTypeOutdatedHeads, total, success, time.Since(start))
			}
		}()
	}

	if flags.deletedObjects {
		err = i.reindexDeletedObjects(space)
		if err != nil {
			log.Error("reindex deleted objects", zap.Error(err))
		}
	}

	i.addSyncDetails(space)
	return i.saveLatestChecksums(space.Id())
}

func (i *indexer) addSyncDetails(space clientspace.Space) {
	typesForSyncRelations := helper.SyncRelationsSmartblockTypes()
	syncStatus := domain.ObjectSynced
	syncError := domain.Null
	if i.config.IsLocalOnlyMode() {
		syncStatus = domain.ObjectError
		syncError = domain.NetworkError
	}
	ids, err := i.getIdsForTypes(space.Id(), typesForSyncRelations...)
	if err != nil {
		log.Debug("failed to add sync status relations", zap.Error(err))
	}
	for _, id := range ids {
		err := space.DoLockedIfNotExists(id, func() error {
<<<<<<< HEAD
			return i.store.ModifyObjectDetails(id, func(details *types.Struct) (*types.Struct, bool, error) {
				details = helper.InjectsSyncDetails(details, syncStatus, syncError)
				return details, true, nil
=======
			return i.store.ModifyObjectDetails(id, func(details *types.Struct) (*types.Struct, error) {
				return helper.InjectsSyncDetails(details, syncStatus, syncError), nil
>>>>>>> c1640a77
			})
		})
		if err != nil {
			log.Debug("failed to add sync status relations", zap.Error(err))
		}
	}
}

func (i *indexer) reindexDeletedObjects(space clientspace.Space) error {
	recs, err := i.store.Query(database.Query{
		Filters: []*model.BlockContentDataviewFilter{
			{
				RelationKey: bundle.RelationKeyIsDeleted.String(),
				Condition:   model.BlockContentDataviewFilter_Equal,
				Value:       pbtypes.Bool(true),
			},
			{
				RelationKey: bundle.RelationKeySpaceId.String(),
				Condition:   model.BlockContentDataviewFilter_Empty,
			},
		},
	})
	if err != nil {
		return fmt.Errorf("query deleted objects: %w", err)
	}
	for _, rec := range recs {
		objectId := pbtypes.GetString(rec.Details, bundle.RelationKeyId.String())
		status, err := space.Storage().TreeDeletedStatus(objectId)
		if err != nil {
			log.With("spaceId", space.Id(), "objectId", objectId).Warnf("failed to get tree deleted status: %s", err)
			continue
		}
		if status != "" {
			err = i.store.DeleteObject(domain.FullID{SpaceID: space.Id(), ObjectID: objectId})
			if err != nil {
				log.With("spaceId", space.Id(), "objectId", objectId).Errorf("failed to reindex deleted object: %s", err)
			}
		}
	}
	return nil
}

func (i *indexer) removeOldFiles(spaceId string, flags reindexFlags) error {
	if !flags.removeOldFiles {
		return nil
	}
	ids, _, err := i.store.QueryObjectIDs(database.Query{
		Filters: []*model.BlockContentDataviewFilter{
			{
				RelationKey: bundle.RelationKeySpaceId.String(),
				Condition:   model.BlockContentDataviewFilter_Equal,
				Value:       pbtypes.String(spaceId),
			},
			{
				RelationKey: bundle.RelationKeyLayout.String(),
				Condition:   model.BlockContentDataviewFilter_In,
				Value: pbtypes.IntList(
					int(model.ObjectType_file),
					int(model.ObjectType_image),
					int(model.ObjectType_video),
					int(model.ObjectType_audio),
				),
			},
			{
				RelationKey: bundle.RelationKeyFileId.String(),
				Condition:   model.BlockContentDataviewFilter_Empty,
			},
		},
	})
	if err != nil {
		return fmt.Errorf("query old files: %w", err)
	}
	for _, id := range ids {
		if domain.IsFileId(id) {
			err = i.store.DeleteDetails(id)
			if err != nil {
				log.Errorf("delete old file %s: %s", id, err)
			}
		}
	}
	return nil
}

func (i *indexer) ReindexMarketplaceSpace(space clientspace.Space) error {
	flags, err := i.buildFlags(space.Id())
	if err != nil {
		return err
	}

	if flags.removeAllIndexedObjects {
		_, err = i.removeDetails(space.Id())
		if err != nil {
			return fmt.Errorf("remove details for marketplace space: %w", err)
		}
	}

	ctx := context.Background()

	if flags.bundledRelations {
		err = i.reindexIDsForSmartblockTypes(ctx, space, metrics.ReindexTypeBundledRelations, smartblock2.SmartBlockTypeBundledRelation)
		if err != nil {
			return fmt.Errorf("reindex bundled relations: %w", err)
		}
	}
	if flags.bundledTypes {
		err = i.reindexIDsForSmartblockTypes(ctx, space, metrics.ReindexTypeBundledTypes, smartblock2.SmartBlockTypeBundledObjectType, smartblock2.SmartBlockTypeAnytypeProfile)
		if err != nil {
			return fmt.Errorf("reindex bundled types: %w", err)
		}
	}

	if flags.bundledTemplates {
		existing, _, err := i.store.QueryObjectIDs(database.Query{
			Filters: []*model.BlockContentDataviewFilter{
				{
					RelationKey: bundle.RelationKeyType.String(),
					Condition:   model.BlockContentDataviewFilter_Equal,
					Value:       pbtypes.String(bundle.TypeKeyTemplate.BundledURL()),
				},
			},
		})
		if err != nil {
			return fmt.Errorf("query bundled templates: %w", err)
		}
		for _, id := range existing {
			err = i.store.DeleteObject(domain.FullID{SpaceID: space.Id(), ObjectID: id})
			if err != nil {
				log.Errorf("delete old bundled template %s: %s", id, err)
			}
		}

		err = i.reindexIDsForSmartblockTypes(ctx, space, metrics.ReindexTypeBundledTemplates, smartblock2.SmartBlockTypeBundledTemplate)
		if err != nil {
			return fmt.Errorf("reindex bundled templates: %w", err)
		}
	}
	err = i.reindexIDs(ctx, space, metrics.ReindexTypeBundledObjects, []string{addr.AnytypeProfileId, addr.MissingObject})
	if err != nil {
		return fmt.Errorf("reindex profile and missing object: %w", err)
	}
	return i.saveLatestChecksums(space.Id())
}

func (i *indexer) removeDetails(spaceId string) (ids []string, err error) {
	err = i.removeOldObjects()
	if err != nil {
		err = nil
		log.Errorf("reindex failed to removeOldObjects: %v", err)
	}
	ids, err = i.store.ListIdsBySpace(spaceId)
	if err != nil {
		log.Errorf("reindex failed to get all ids(removeAllIndexedObjects): %v", err)
	}
	for _, id := range ids {
		if err = i.store.DeleteDetails(id); err != nil {
			log.Errorf("reindex failed to delete details(removeAllIndexedObjects): %v", err)
		}
	}
	return ids, err
}

// removeOldObjects removes all objects that are not supported anymore (e.g. old subobjects) and no longer returned by the underlying source
func (i *indexer) removeOldObjects() (err error) {
	ids, err := i.store.ListIds()
	if err != nil {
		return err
	}
	ids = slice.Filter(ids, func(id string) bool {
		if strings.HasPrefix(id, addr.RelationKeyToIdPrefix) {
			return true
		}
		if strings.HasPrefix(id, addr.ObjectTypeKeyToIdPrefix) {
			return true
		}
		if bson.IsObjectIdHex(id) {
			return true
		}
		return false
	})

	if len(ids) == 0 {
		return
	}

	err = i.store.DeleteDetails(ids...)
	log.With(zap.Int("count", len(ids)), zap.Error(err)).Warnf("removeOldObjects")
	return err
}

func (i *indexer) removeCommonIndexes(spaceId string, flags reindexFlags) (err error) {
	if flags.any() {
		log.Infof("start store reindex (%s)", flags.String())
	}

	if flags.fileKeys {
		err = i.fileStore.RemoveEmptyFileKeys()
		if err != nil {
			log.Errorf("reindex failed to RemoveEmptyFileKeys: %v", err)
		} else {
			log.Infof("RemoveEmptyFileKeys filekeys succeed")
		}
	}

	var ids []string
	if flags.removeAllIndexedObjects {
		flags.eraseLinks = true
		ids, err = i.removeDetails(spaceId)
	}

	if flags.eraseLinks {
		var virtualObjectIds []string
		if len(ids) == 0 {
			ids, err = i.store.ListIdsBySpace(spaceId)
		}
		if err != nil {
			log.Errorf("reindex failed to get all ids(eraseLinks): %v", err)
		}
		// we get ids of Home and Archive separately from other objects,
		// because we do not index its details, so it could not be fetched via store.Query
		virtualObjectIds, err = i.getIdsForTypes(spaceId, smartblock2.SmartBlockTypeHome, smartblock2.SmartBlockTypeArchive)
		if err != nil {
			log.Errorf("reindex: failed to get ids of virtual objects (eraseLinks): %v", err)
		}
		for _, id := range append(ids, virtualObjectIds...) {
			if err = i.store.DeleteLinks(id); err != nil {
				log.Errorf("reindex failed to delete links(eraseLinks): %v", err)
			}
		}
	}

	return
}

func (i *indexer) reindexIDsForSmartblockTypes(ctx context.Context, space smartblock.Space, reindexType metrics.ReindexType, sbTypes ...smartblock2.SmartBlockType) error {
	ids, err := i.getIdsForTypes(space.Id(), sbTypes...)
	if err != nil {
		return err
	}
	return i.reindexIDs(ctx, space, reindexType, ids)
}

func (i *indexer) reindexIDs(ctx context.Context, space smartblock.Space, reindexType metrics.ReindexType, ids []string) error {
	start := time.Now()
	successfullyReindexed := i.reindexIdsIgnoreErr(ctx, space, ids...)
	i.logFinishedReindexStat(reindexType, len(ids), successfullyReindexed, time.Since(start))
	return nil
}

func (i *indexer) reindexOutdatedObjects(ctx context.Context, space clientspace.Space) (toReindex, success int, err error) {
	tids := space.StoredIds()
	var idsToReindex []string
	for _, tid := range tids {
		logErr := func(err error) {
			log.With("tree", tid).Errorf("reindexOutdatedObjects failed to get tree to reindex: %s", err)
		}

		lastHash, err := i.store.GetLastIndexedHeadsHash(tid)
		if err != nil {
			logErr(err)
			continue
		}
		info, err := space.Storage().TreeStorage(tid)
		if err != nil {
			logErr(err)
			continue
		}
		heads, err := info.Heads()
		if err != nil {
			logErr(err)
			continue
		}

		hh := headsHash(heads)
		if lastHash != hh {
			if lastHash != "" {
				log.With("tree", tid).Warnf("not equal indexed heads hash: %s!=%s (%d logs)", lastHash, hh, len(heads))
			}
			idsToReindex = append(idsToReindex, tid)
		}
	}

	success = i.reindexIdsIgnoreErr(ctx, space, idsToReindex...)
	return len(idsToReindex), success, nil
}

func (i *indexer) reindexDoc(ctx context.Context, space smartblock.Space, id string) error {
	return space.Do(id, func(sb smartblock.SmartBlock) error {
		return i.Index(ctx, sb.GetDocInfo())
	})
}

func (i *indexer) reindexIdsIgnoreErr(ctx context.Context, space smartblock.Space, ids ...string) (successfullyReindexed int) {
	for _, id := range ids {
		err := i.reindexDoc(ctx, space, id)
		if err != nil {
			log.With("objectID", id).Errorf("failed to reindex: %v", err)
		} else {
			successfullyReindexed++
		}
	}
	return
}

func (i *indexer) getLatestChecksums() model.ObjectStoreChecksums {
	return model.ObjectStoreChecksums{
		BundledObjectTypes:               bundle.TypeChecksum,
		BundledRelations:                 bundle.RelationChecksum,
		BundledTemplates:                 i.btHash.Hash(),
		ObjectsForceReindexCounter:       ForceObjectsReindexCounter,
		FilesForceReindexCounter:         ForceFilesReindexCounter,
		IdxRebuildCounter:                ForceIdxRebuildCounter,
		BundledObjects:                   ForceBundledObjectsReindexCounter,
		FilestoreKeysForceReindexCounter: ForceFilestoreKeysReindexCounter,
		AreOldFilesRemoved:               true,
		AreDeletedObjectsReindexed:       true,
		LinksErase:                       ForceLinksReindexCounter,
	}
}

func (i *indexer) saveLatestChecksums(spaceID string) error {
	checksums := i.getLatestChecksums()
	return i.store.SaveChecksums(spaceID, &checksums)
}

func (i *indexer) getIdsForTypes(spaceID string, sbt ...smartblock2.SmartBlockType) ([]string, error) {
	var ids []string
	for _, t := range sbt {
		lister, err := i.source.IDsListerBySmartblockType(spaceID, t)
		if err != nil {
			return nil, err
		}
		idsT, err := lister.ListIds()
		if err != nil {
			return nil, err
		}
		ids = append(ids, idsT...)
	}
	return ids, nil
}

func (i *indexer) GetLogFields() []zap.Field {
	return i.reindexLogFields
}

func (i *indexer) logFinishedReindexStat(reindexType metrics.ReindexType, totalIds, succeedIds int, spent time.Duration) {
	i.reindexLogFields = append(i.reindexLogFields, zap.Int("r_"+reindexType.String(), totalIds))
	if succeedIds < totalIds {
		i.reindexLogFields = append(i.reindexLogFields, zap.Int("r_"+reindexType.String()+"_failed", totalIds-succeedIds))
	}
	i.reindexLogFields = append(i.reindexLogFields, zap.Int64("r_"+reindexType.String()+"_spent", spent.Milliseconds()))
	msg := fmt.Sprintf("%d/%d %s have been successfully reindexed", succeedIds, totalIds, reindexType)
	if totalIds-succeedIds != 0 {
		log.Error(msg)
	} else {
		log.Info(msg)
	}

	if metrics.Enabled {
		metrics.Service.Send(&metrics.ReindexEvent{
			ReindexType: reindexType,
			Total:       totalIds,
			Succeed:     succeedIds,
			SpentMs:     int(spent.Milliseconds()),
		})
	}
}

func (i *indexer) RemoveIndexes(spaceId string) error {
	var flags reindexFlags
	flags.enableAll()
	return i.removeCommonIndexes(spaceId, flags)
}<|MERGE_RESOLUTION|>--- conflicted
+++ resolved
@@ -222,14 +222,9 @@
 	}
 	for _, id := range ids {
 		err := space.DoLockedIfNotExists(id, func() error {
-<<<<<<< HEAD
 			return i.store.ModifyObjectDetails(id, func(details *types.Struct) (*types.Struct, bool, error) {
 				details = helper.InjectsSyncDetails(details, syncStatus, syncError)
 				return details, true, nil
-=======
-			return i.store.ModifyObjectDetails(id, func(details *types.Struct) (*types.Struct, error) {
-				return helper.InjectsSyncDetails(details, syncStatus, syncError), nil
->>>>>>> c1640a77
 			})
 		})
 		if err != nil {
