--- conflicted
+++ resolved
@@ -561,13 +561,8 @@
 	detailsObjectScope := pbtypes.StructCutKeys(details, bundle.LocalRelationsKeys)
 	curDetailsObjectScope := pbtypes.StructCutKeys(curDetails, bundle.LocalRelationsKeys)
 	if indexesWereRemoved || curDetailsObjectScope == nil || !detailsObjectScope.Equal(curDetailsObjectScope) {
-<<<<<<< HEAD
-		if indexesWereRemoved || curDetails == nil {
+		if indexesWereRemoved || curDetails.GetFields() == nil {
 			if err := i.store.CreateObject(id, details, &model.Relations{d.State.ExtraRelations()}, d.Links, pbtypes.GetString(details, bundle.RelationKeyDescription.String())); err != nil {
-=======
-		if indexesWereRemoved || curDetails.GetFields() == nil {
-			if err := i.store.CreateObject(id, details, &model.Relations{d.State.ExtraRelations()}, nil, pbtypes.GetString(details, bundle.RelationKeyDescription.String())); err != nil {
->>>>>>> 115e5c48
 				return fmt.Errorf("can't create object in the store: %v", err)
 			}
 		} else {
