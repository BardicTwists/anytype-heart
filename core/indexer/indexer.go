package indexer

import (
	"context"
	"crypto/sha256"
	"errors"
	"fmt"
	"strings"
	"sync"
	"time"

	"github.com/anyproto/any-sync/app"
	"github.com/anyproto/any-sync/commonspace/spacestorage"
	"go.uber.org/zap"
	"golang.org/x/exp/slices"

	"github.com/anyproto/anytype-heart/core/anytype/config"
	"github.com/anyproto/anytype-heart/core/block"
	"github.com/anyproto/anytype-heart/core/block/editor/smartblock"
	"github.com/anyproto/anytype-heart/core/block/source"
	"github.com/anyproto/anytype-heart/core/domain"
	"github.com/anyproto/anytype-heart/core/files"
	"github.com/anyproto/anytype-heart/metrics"
	"github.com/anyproto/anytype-heart/pkg/lib/localstore/filestore"
	"github.com/anyproto/anytype-heart/pkg/lib/localstore/ftsearch"
	"github.com/anyproto/anytype-heart/pkg/lib/localstore/objectstore"
	"github.com/anyproto/anytype-heart/pkg/lib/logging"
	"github.com/anyproto/anytype-heart/space"
	"github.com/anyproto/anytype-heart/space/spacecore/storage"
	"github.com/anyproto/anytype-heart/util/slice"
)

const (
	CName = "indexer"
)

var log = logging.Logger("anytype-doc-indexer")

func New() Indexer {
	return &indexer{
		indexedFiles: &sync.Map{},
	}
}

type Indexer interface {
	ForceFTIndex()
	StartFullTextIndex() error
	ReindexMarketplaceSpace(space space.Space) error
	ReindexSpace(space space.Space) error
	Index(ctx context.Context, info smartblock.DocInfo, options ...smartblock.IndexOption) error
	app.ComponentRunnable
}

type Hasher interface {
	Hash() string
}

type indexer struct {
	store          objectstore.ObjectStore
	fileStore      filestore.FileStore
	source         source.Service
	picker         block.ObjectGetter
	ftsearch       ftsearch.FTSearch
	storageService storage.ClientStorage
	fileService    files.Service

	quit       chan struct{}
	btHash     Hasher
	newAccount bool
	forceFt    chan struct{}

	indexedFiles     *sync.Map
	reindexLogFields []zap.Field

	flags reindexFlags
}

func (i *indexer) Init(a *app.App) (err error) {
	i.newAccount = a.MustComponent(config.CName).(*config.Config).NewAccount
	i.store = a.MustComponent(objectstore.CName).(objectstore.ObjectStore)
	i.storageService = a.MustComponent(spacestorage.CName).(storage.ClientStorage)
	i.source = a.MustComponent(source.CName).(source.Service)
	i.btHash = a.MustComponent("builtintemplate").(Hasher)
	i.fileStore = app.MustComponent[filestore.FileStore](a)
	i.ftsearch = app.MustComponent[ftsearch.FTSearch](a)
	i.picker = app.MustComponent[block.ObjectGetter](a)
	i.fileService = app.MustComponent[files.Service](a)
	i.quit = make(chan struct{})
	i.forceFt = make(chan struct{})
	return
}

func (i *indexer) Name() (name string) {
	return CName
}

func (i *indexer) Run(context.Context) (err error) {
	return i.StartFullTextIndex()
}

func (i *indexer) StartFullTextIndex() (err error) {
	if ftErr := i.ftInit(); ftErr != nil {
		log.Errorf("can't init ft: %v", ftErr)
	}
	go i.ftLoop()
	return
}

func (i *indexer) Close(ctx context.Context) (err error) {
	close(i.quit)
	return nil
}

func (i *indexer) Index(ctx context.Context, info smartblock.DocInfo, options ...smartblock.IndexOption) error {
	// options are stored in smartblock pkg because of cyclic dependency :(
	startTime := time.Now()
	opts := &smartblock.IndexOptions{}
	for _, o := range options {
		o(opts)
	}
	err := i.storageService.BindSpaceID(info.Space.Id(), info.Id)
	if err != nil {
		log.Error("failed to bind space id", zap.Error(err), zap.String("id", info.Id))
		return err
	}
	headHashToIndex := headsHash(info.Heads)
	saveIndexedHash := func() {
		if headHashToIndex == "" {
			return
		}

		err = i.store.SaveLastIndexedHeadsHash(info.Id, headHashToIndex)
		if err != nil {
			log.With("objectID", info.Id).Errorf("failed to save indexed heads hash: %v", err)
		}
	}

	indexDetails, indexLinks := info.SmartblockType.Indexable()
	if !indexDetails && !indexLinks {
		return nil
	}

	lastIndexedHash, err := i.store.GetLastIndexedHeadsHash(info.Id)
	if err != nil {
		log.With("object", info.Id).Errorf("failed to get last indexed heads hash: %v", err)
	}

	if opts.SkipIfHeadsNotChanged {
		if headHashToIndex == "" {
			log.With("objectID", info.Id).Errorf("heads hash is empty")
		} else if lastIndexedHash == headHashToIndex {
			log.With("objectID", info.Id).Debugf("heads not changed, skipping indexing")

			// todo: the optimization temporarily disabled to see the metrics
			// return nil
		}
	}

	details := info.Details

	indexSetTime := time.Now()
	var hasError bool
	if indexLinks {
		if err = i.store.UpdateObjectLinks(info.Id, info.Links); err != nil {
			hasError = true
			log.With("objectID", info.Id).Errorf("failed to save object links: %v", err)
		}
	}

	indexLinksTime := time.Now()
	if indexDetails {
		if err := i.store.UpdateObjectDetails(info.Id, details); err != nil {
			if errors.Is(err, objectstore.ErrDetailsNotChanged) {
				metrics.ObjectDetailsHeadsNotChangedCounter.Add(1)
				log.With("objectID", info.Id).With("hashesAreEqual", lastIndexedHash == headHashToIndex).With("lastHashIsEmpty", lastIndexedHash == "").With("skipFlagSet", opts.SkipIfHeadsNotChanged).Debugf("details have not changed")
			} else {
				hasError = true
				log.With("objectID", info.Id).Errorf("can't update object store: %v", err)
			}
		} else {
			// todo: remove temp log
			if lastIndexedHash == headHashToIndex {
				l := log.With("objectID", info.Id).
					With("hashesAreEqual", lastIndexedHash == headHashToIndex).
					With("lastHashIsEmpty", lastIndexedHash == "").
					With("skipFlagSet", opts.SkipIfHeadsNotChanged)

				if opts.SkipIfHeadsNotChanged {
					l.Warnf("details have changed, but heads are equal")
				} else {
					l.Debugf("details have changed, but heads are equal")
				}
			}
		}

		// todo: the optimization temporarily disabled to see the metrics
		if true || !(opts.SkipFullTextIfHeadsNotChanged && lastIndexedHash == headHashToIndex) {
			if err := i.store.AddToIndexQueue(info.Id); err != nil {
				log.With("objectID", info.Id).Errorf("can't add id to index queue: %v", err)
			}
		}

<<<<<<< HEAD
		i.indexLinkedFiles(ctx, info)
=======
		i.indexLinkedFiles(ctx, info.Space, info.FileHashes)
>>>>>>> 5cd79a52
	} else {
		_ = i.store.DeleteDetails(info.Id)
	}
	indexDetailsTime := time.Now()
	detailsCount := 0
	if details.GetFields() != nil {
		detailsCount = len(details.GetFields())
	}

	if !hasError {
		saveIndexedHash()
	}

	metrics.SharedClient.RecordEvent(metrics.IndexEvent{
		ObjectId:                info.Id,
		IndexLinksTimeMs:        indexLinksTime.Sub(indexSetTime).Milliseconds(),
		IndexDetailsTimeMs:      indexDetailsTime.Sub(indexLinksTime).Milliseconds(),
		IndexSetRelationsTimeMs: indexSetTime.Sub(startTime).Milliseconds(),
		DetailsCount:            detailsCount,
	})

	return nil
}

<<<<<<< HEAD
func (i *indexer) indexLinkedFiles(ctx context.Context, info editorsb.DocInfo) {
	fileHashes := info.FileHashes
	spaceID := info.SpaceID
=======
func (i *indexer) indexLinkedFiles(ctx context.Context, space smartblock.Space, fileHashes []string) {
>>>>>>> 5cd79a52
	if len(fileHashes) == 0 {
		return
	}
	existingIDs, err := i.store.HasIDs(fileHashes...)
	if err != nil {
		log.Errorf("failed to get existing file ids : %s", err)
	}
	newIDs := slice.Difference(fileHashes, existingIDs)
	for _, id := range newIDs {
		go func(id string) {
			// Deduplicate
			_, ok := i.indexedFiles.LoadOrStore(id, struct{}{})
			if ok {
				return
			}
			err = i.storageService.BindSpaceID(space.Id(), id)
			if err != nil {
				log.Error("failed to bind space id", zap.Error(err), zap.String("id", id))
				return
			}
			// file's hash is id
			idxErr := i.reindexDoc(ctx, space, id)
			if idxErr != nil && !errors.Is(idxErr, domain.ErrFileNotFound) {
				log.With("id", id).Errorf("failed to reindex file: %s", idxErr)
			}
			idxErr = i.store.AddToIndexQueue(id)
			if idxErr != nil {
				log.With("id", id).Error(idxErr)
			}
		}(id)
	}
}

func headsHash(heads []string) string {
	if len(heads) == 0 {
		return ""
	}
	slices.Sort(heads)

	sum := sha256.Sum256([]byte(strings.Join(heads, ",")))
	return fmt.Sprintf("%x", sum)
}<|MERGE_RESOLUTION|>--- conflicted
+++ resolved
@@ -200,11 +200,7 @@
 			}
 		}
 
-<<<<<<< HEAD
-		i.indexLinkedFiles(ctx, info)
-=======
 		i.indexLinkedFiles(ctx, info.Space, info.FileHashes)
->>>>>>> 5cd79a52
 	} else {
 		_ = i.store.DeleteDetails(info.Id)
 	}
@@ -229,13 +225,7 @@
 	return nil
 }
 
-<<<<<<< HEAD
-func (i *indexer) indexLinkedFiles(ctx context.Context, info editorsb.DocInfo) {
-	fileHashes := info.FileHashes
-	spaceID := info.SpaceID
-=======
 func (i *indexer) indexLinkedFiles(ctx context.Context, space smartblock.Space, fileHashes []string) {
->>>>>>> 5cd79a52
 	if len(fileHashes) == 0 {
 		return
 	}
