--- conflicted
+++ resolved
@@ -40,13 +40,8 @@
 
 	// increasing counters below will trigger existing account to reindex their data
 	ForceThreadsObjectsReindexCounter int32 = 6  // reindex thread-based objects
-<<<<<<< HEAD
 	ForceFilesReindexCounter          int32 = 6  // reindex ipfs-file-based objects
 	ForceBundledObjectsReindexCounter int32 = 4  // reindex objects like anytypeProfile
-=======
-	ForceFilesReindexCounter          int32 = 5  // reindex ipfs-file-based objects
-	ForceBundledObjectsReindexCounter int32 = 3  // reindex objects like anytypeProfile
->>>>>>> 6ab50788
 	ForceIdxRebuildCounter            int32 = 12 // erases localstore indexes and reindex all type of objects (no need to increase ForceThreadsObjectsReindexCounter & ForceFilesReindexCounter)
 	ForceFulltextIndexCounter         int32 = 3  // performs fulltext indexing for all type of objects (useful when we change fulltext config)
 )
