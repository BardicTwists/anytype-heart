package indexer

import (
	"context"
	"sync"

	"github.com/anyproto/any-sync/app"
	"github.com/anyproto/any-sync/commonspace/spacestorage"
	"go.uber.org/zap"

	"github.com/anyproto/anytype-heart/core/anytype/config"
	"github.com/anyproto/anytype-heart/core/block/cache"
	"github.com/anyproto/anytype-heart/core/block/editor/smartblock"
	"github.com/anyproto/anytype-heart/core/block/source"
<<<<<<< HEAD
	"github.com/anyproto/anytype-heart/core/domain"
	"github.com/anyproto/anytype-heart/metrics"
=======
>>>>>>> e6712037
	"github.com/anyproto/anytype-heart/pkg/lib/bundle"
	"github.com/anyproto/anytype-heart/pkg/lib/database"
	"github.com/anyproto/anytype-heart/pkg/lib/localstore/filestore"
	"github.com/anyproto/anytype-heart/pkg/lib/localstore/ftsearch"
	"github.com/anyproto/anytype-heart/pkg/lib/localstore/objectstore"
	"github.com/anyproto/anytype-heart/pkg/lib/logging"
	"github.com/anyproto/anytype-heart/pkg/lib/pb/model"
	"github.com/anyproto/anytype-heart/space/clientspace"
	"github.com/anyproto/anytype-heart/space/spacecore/storage"
)

const (
	CName = "indexer"
)

var log = logging.Logger("anytype-doc-indexer")

func New() Indexer {
	return &indexer{}
}

type Indexer interface {
	ForceFTIndex()
	StartFullTextIndex() error
	ReindexMarketplaceSpace(space clientspace.Space) error
	ReindexSpace(space clientspace.Space) error
	RemoveIndexes(spaceId string) (err error)
	Index(ctx context.Context, info smartblock.DocInfo, options ...smartblock.IndexOption) error
	app.ComponentRunnable
}

type Hasher interface {
	Hash() string
}

type indexer struct {
	store          objectstore.ObjectStore
	fileStore      filestore.FileStore
	source         source.Service
	picker         cache.ObjectGetter
	ftsearch       ftsearch.FTSearch
	storageService storage.ClientStorage

	runCtx          context.Context
	runCtxCancel    context.CancelFunc
	ftQueueFinished chan struct{}
	config          *config.Config

	btHash  Hasher
	forceFt chan struct{}

	// state
	lock             sync.Mutex
	reindexLogFields []zap.Field
	spaceIndexers    map[string]*spaceIndexer
}

func (i *indexer) Init(a *app.App) (err error) {
	i.store = a.MustComponent(objectstore.CName).(objectstore.ObjectStore)
	i.storageService = a.MustComponent(spacestorage.CName).(storage.ClientStorage)
	i.source = a.MustComponent(source.CName).(source.Service)
	i.btHash = a.MustComponent("builtintemplate").(Hasher)
	i.fileStore = app.MustComponent[filestore.FileStore](a)
	i.ftsearch = app.MustComponent[ftsearch.FTSearch](a)
	i.picker = app.MustComponent[cache.ObjectGetter](a)
	i.runCtx, i.runCtxCancel = context.WithCancel(context.Background())
	i.forceFt = make(chan struct{})
	i.config = app.MustComponent[*config.Config](a)
	i.spaceIndexers = map[string]*spaceIndexer{}
	return
}

func (i *indexer) Name() (name string) {
	return CName
}

func (i *indexer) Run(context.Context) (err error) {
	return i.StartFullTextIndex()
}

func (i *indexer) StartFullTextIndex() (err error) {
	if ftErr := i.ftInit(); ftErr != nil {
		log.Errorf("can't init ft: %v", ftErr)
	}
	i.ftQueueFinished = make(chan struct{})
	go i.ftLoopRoutine()
	return
}

func (i *indexer) Close(ctx context.Context) (err error) {
	i.lock.Lock()
	for spaceId, si := range i.spaceIndexers {
		err = si.close()
		if err != nil {
			log.With("spaceId", spaceId, "error", err).Errorf("close spaceIndexer")
		}
		delete(i.spaceIndexers, spaceId)
	}
	i.lock.Unlock()
	if i.runCtxCancel != nil {
		i.runCtxCancel()
		// we need to wait for the ftQueue processing to be finished gracefully. Because we may be in the middle of badger transaction
		<-i.ftQueueFinished
	}
	return nil
}

func (i *indexer) RemoveAclIndexes(spaceId string) (err error) {
<<<<<<< HEAD
	ids, _, err := i.store.QueryObjectIDs(database.Query{
		Filters: []database.FilterRequest{
			{
				RelationKey: bundle.RelationKeySpaceId,
				Condition:   model.BlockContentDataviewFilter_Equal,
				Value:       domain.String(spaceId),
			},
			{
				RelationKey: bundle.RelationKeyLayout,
=======
	ids, _, err := i.store.SpaceIndex(spaceId).QueryObjectIds(database.Query{
		Filters: []*model.BlockContentDataviewFilter{
			{
				RelationKey: bundle.RelationKeyLayout.String(),
>>>>>>> e6712037
				Condition:   model.BlockContentDataviewFilter_Equal,
				Value:       domain.Int64(model.ObjectType_participant),
			},
		},
	})
	if err != nil {
		return
	}
	return i.store.SpaceIndex(spaceId).DeleteDetails(i.runCtx, ids)
}

func (i *indexer) Index(ctx context.Context, info smartblock.DocInfo, options ...smartblock.IndexOption) error {
<<<<<<< HEAD
	done := make(chan error)
	if err := i.batcher.Add(ctx, indexTask{
		info:    info,
		options: options,
		done:    done,
	}); err != nil {
		return err
	}
	err, _ := <-done
	return err
}

func (i *indexer) index(ctx context.Context, info smartblock.DocInfo, options ...smartblock.IndexOption) error {
	// options are stored in smartblock pkg because of cyclic dependency :(
	startTime := time.Now()
	opts := &smartblock.IndexOptions{}
	for _, o := range options {
		o(opts)
	}
	err := i.storageService.BindSpaceID(info.Space.Id(), info.Id)
	if err != nil {
		log.Error("failed to bind space id", zap.Error(err), zap.String("id", info.Id))
		return err
	}
	headHashToIndex := headsHash(info.Heads)
	saveIndexedHash := func() {
		if headHashToIndex == "" {
			return
		}

		err = i.store.SaveLastIndexedHeadsHash(ctx, info.Id, headHashToIndex)
		if err != nil {
			log.With("objectID", info.Id).Errorf("failed to save indexed heads hash: %v", err)
		}
	}

	indexDetails, indexLinks := info.SmartblockType.Indexable()
	if !indexDetails && !indexLinks {
		return nil
	}

	lastIndexedHash, err := i.store.GetLastIndexedHeadsHash(ctx, info.Id)
	if err != nil {
		log.With("object", info.Id).Errorf("failed to get last indexed heads hash: %v", err)
	}

	if opts.SkipIfHeadsNotChanged {
		if headHashToIndex == "" {
			log.With("objectID", info.Id).Errorf("heads hash is empty")
		} else if lastIndexedHash == headHashToIndex {
			log.With("objectID", info.Id).Debugf("heads not changed, skipping indexing")
			return nil
		}
	}

	details := info.Details

	indexSetTime := time.Now()
	var hasError bool
	if indexLinks {
		if err = i.store.UpdateObjectLinks(ctx, info.Id, info.Links); err != nil {
			hasError = true
			log.With("objectID", info.Id).Errorf("failed to save object links: %v", err)
		}
	}

	indexLinksTime := time.Now()
	if indexDetails {
		if err := i.store.UpdateObjectDetails(ctx, info.Id, details); err != nil {
			hasError = true
			log.With("objectID", info.Id).Errorf("can't update object store: %v", err)
		} else {
			// todo: remove temp log
			if lastIndexedHash == headHashToIndex {
				l := log.With("objectID", info.Id).
					With("hashesAreEqual", lastIndexedHash == headHashToIndex).
					With("lastHashIsEmpty", lastIndexedHash == "").
					With("skipFlagSet", opts.SkipIfHeadsNotChanged)

				if opts.SkipIfHeadsNotChanged {
					l.Warnf("details have changed, but heads are equal")
				} else {
					l.Debugf("details have changed, but heads are equal")
				}
			}
		}

		if !(opts.SkipFullTextIfHeadsNotChanged && lastIndexedHash == headHashToIndex) {
			if err := i.store.AddToIndexQueue(ctx, info.Id); err != nil {
				log.With("objectID", info.Id).Errorf("can't add id to index queue: %v", err)
			}
		}
	} else {
		_ = i.store.DeleteDetails(ctx, info.Id)
	}
	indexDetailsTime := time.Now()
	detailsCount := 0
	if details != nil {
		detailsCount = details.Len()
	}

	if !hasError {
		saveIndexedHash()
	}

	metrics.Service.Send(&metrics.IndexEvent{
		ObjectId:                info.Id,
		IndexLinksTimeMs:        indexLinksTime.Sub(indexSetTime).Milliseconds(),
		IndexDetailsTimeMs:      indexDetailsTime.Sub(indexLinksTime).Milliseconds(),
		IndexSetRelationsTimeMs: indexSetTime.Sub(startTime).Milliseconds(),
		DetailsCount:            detailsCount,
	})

	return nil
}

func headsHash(heads []string) string {
	if len(heads) == 0 {
		return ""
=======
	i.lock.Lock()
	spaceInd, ok := i.spaceIndexers[info.Space.Id()]
	if !ok {
		spaceInd = newSpaceIndexer(i.runCtx, i.store.SpaceIndex(info.Space.Id()), i.store, i.storageService)
		i.spaceIndexers[info.Space.Id()] = spaceInd
>>>>>>> e6712037
	}
	i.lock.Unlock()

	return spaceInd.Index(ctx, info, options...)
}<|MERGE_RESOLUTION|>--- conflicted
+++ resolved
@@ -12,11 +12,8 @@
 	"github.com/anyproto/anytype-heart/core/block/cache"
 	"github.com/anyproto/anytype-heart/core/block/editor/smartblock"
 	"github.com/anyproto/anytype-heart/core/block/source"
-<<<<<<< HEAD
 	"github.com/anyproto/anytype-heart/core/domain"
 	"github.com/anyproto/anytype-heart/metrics"
-=======
->>>>>>> e6712037
 	"github.com/anyproto/anytype-heart/pkg/lib/bundle"
 	"github.com/anyproto/anytype-heart/pkg/lib/database"
 	"github.com/anyproto/anytype-heart/pkg/lib/localstore/filestore"
@@ -125,22 +122,10 @@
 }
 
 func (i *indexer) RemoveAclIndexes(spaceId string) (err error) {
-<<<<<<< HEAD
-	ids, _, err := i.store.QueryObjectIDs(database.Query{
+	ids, _, err := i.store.SpaceIndex(spaceId).QueryObjectIds(database.Query{
 		Filters: []database.FilterRequest{
 			{
-				RelationKey: bundle.RelationKeySpaceId,
-				Condition:   model.BlockContentDataviewFilter_Equal,
-				Value:       domain.String(spaceId),
-			},
-			{
 				RelationKey: bundle.RelationKeyLayout,
-=======
-	ids, _, err := i.store.SpaceIndex(spaceId).QueryObjectIds(database.Query{
-		Filters: []*model.BlockContentDataviewFilter{
-			{
-				RelationKey: bundle.RelationKeyLayout.String(),
->>>>>>> e6712037
 				Condition:   model.BlockContentDataviewFilter_Equal,
 				Value:       domain.Int64(model.ObjectType_participant),
 			},
@@ -153,133 +138,11 @@
 }
 
 func (i *indexer) Index(ctx context.Context, info smartblock.DocInfo, options ...smartblock.IndexOption) error {
-<<<<<<< HEAD
-	done := make(chan error)
-	if err := i.batcher.Add(ctx, indexTask{
-		info:    info,
-		options: options,
-		done:    done,
-	}); err != nil {
-		return err
-	}
-	err, _ := <-done
-	return err
-}
-
-func (i *indexer) index(ctx context.Context, info smartblock.DocInfo, options ...smartblock.IndexOption) error {
-	// options are stored in smartblock pkg because of cyclic dependency :(
-	startTime := time.Now()
-	opts := &smartblock.IndexOptions{}
-	for _, o := range options {
-		o(opts)
-	}
-	err := i.storageService.BindSpaceID(info.Space.Id(), info.Id)
-	if err != nil {
-		log.Error("failed to bind space id", zap.Error(err), zap.String("id", info.Id))
-		return err
-	}
-	headHashToIndex := headsHash(info.Heads)
-	saveIndexedHash := func() {
-		if headHashToIndex == "" {
-			return
-		}
-
-		err = i.store.SaveLastIndexedHeadsHash(ctx, info.Id, headHashToIndex)
-		if err != nil {
-			log.With("objectID", info.Id).Errorf("failed to save indexed heads hash: %v", err)
-		}
-	}
-
-	indexDetails, indexLinks := info.SmartblockType.Indexable()
-	if !indexDetails && !indexLinks {
-		return nil
-	}
-
-	lastIndexedHash, err := i.store.GetLastIndexedHeadsHash(ctx, info.Id)
-	if err != nil {
-		log.With("object", info.Id).Errorf("failed to get last indexed heads hash: %v", err)
-	}
-
-	if opts.SkipIfHeadsNotChanged {
-		if headHashToIndex == "" {
-			log.With("objectID", info.Id).Errorf("heads hash is empty")
-		} else if lastIndexedHash == headHashToIndex {
-			log.With("objectID", info.Id).Debugf("heads not changed, skipping indexing")
-			return nil
-		}
-	}
-
-	details := info.Details
-
-	indexSetTime := time.Now()
-	var hasError bool
-	if indexLinks {
-		if err = i.store.UpdateObjectLinks(ctx, info.Id, info.Links); err != nil {
-			hasError = true
-			log.With("objectID", info.Id).Errorf("failed to save object links: %v", err)
-		}
-	}
-
-	indexLinksTime := time.Now()
-	if indexDetails {
-		if err := i.store.UpdateObjectDetails(ctx, info.Id, details); err != nil {
-			hasError = true
-			log.With("objectID", info.Id).Errorf("can't update object store: %v", err)
-		} else {
-			// todo: remove temp log
-			if lastIndexedHash == headHashToIndex {
-				l := log.With("objectID", info.Id).
-					With("hashesAreEqual", lastIndexedHash == headHashToIndex).
-					With("lastHashIsEmpty", lastIndexedHash == "").
-					With("skipFlagSet", opts.SkipIfHeadsNotChanged)
-
-				if opts.SkipIfHeadsNotChanged {
-					l.Warnf("details have changed, but heads are equal")
-				} else {
-					l.Debugf("details have changed, but heads are equal")
-				}
-			}
-		}
-
-		if !(opts.SkipFullTextIfHeadsNotChanged && lastIndexedHash == headHashToIndex) {
-			if err := i.store.AddToIndexQueue(ctx, info.Id); err != nil {
-				log.With("objectID", info.Id).Errorf("can't add id to index queue: %v", err)
-			}
-		}
-	} else {
-		_ = i.store.DeleteDetails(ctx, info.Id)
-	}
-	indexDetailsTime := time.Now()
-	detailsCount := 0
-	if details != nil {
-		detailsCount = details.Len()
-	}
-
-	if !hasError {
-		saveIndexedHash()
-	}
-
-	metrics.Service.Send(&metrics.IndexEvent{
-		ObjectId:                info.Id,
-		IndexLinksTimeMs:        indexLinksTime.Sub(indexSetTime).Milliseconds(),
-		IndexDetailsTimeMs:      indexDetailsTime.Sub(indexLinksTime).Milliseconds(),
-		IndexSetRelationsTimeMs: indexSetTime.Sub(startTime).Milliseconds(),
-		DetailsCount:            detailsCount,
-	})
-
-	return nil
-}
-
-func headsHash(heads []string) string {
-	if len(heads) == 0 {
-		return ""
-=======
 	i.lock.Lock()
 	spaceInd, ok := i.spaceIndexers[info.Space.Id()]
 	if !ok {
 		spaceInd = newSpaceIndexer(i.runCtx, i.store.SpaceIndex(info.Space.Id()), i.store, i.storageService)
 		i.spaceIndexers[info.Space.Id()] = spaceInd
->>>>>>> e6712037
 	}
 	i.lock.Unlock()
 
