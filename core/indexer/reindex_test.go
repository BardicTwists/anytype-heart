--- conflicted
+++ resolved
@@ -4,12 +4,8 @@
 	"context"
 	"testing"
 
-<<<<<<< HEAD
 	"github.com/anyproto/any-sync/commonspace/spacestorage"
 	"github.com/anyproto/any-sync/commonspace/spacestorage/mock_spacestorage"
-=======
-	"github.com/gogo/protobuf/types"
->>>>>>> ffeaba51
 	"github.com/stretchr/testify/assert"
 	"github.com/stretchr/testify/mock"
 	"github.com/stretchr/testify/require"
@@ -150,94 +146,6 @@
 	})
 }
 
-<<<<<<< HEAD
-func TestReindexDeletedObjects(t *testing.T) {
-	const (
-		spaceId1 = "spaceId1"
-		spaceId2 = "spaceId2"
-		spaceId3 = "spaceId3"
-	)
-	fx := NewIndexerFixture(t)
-	fx.sourceFx.EXPECT().IDsListerBySmartblockType(mock.Anything, mock.Anything).Return(idsLister{Ids: []string{}}, nil).Maybe()
-
-	fx.objectStore.AddObjects(t, spaceId1, []objectstore.TestObject{
-		{
-			bundle.RelationKeyId:        domain.String("1"),
-			bundle.RelationKeyIsDeleted: domain.Bool(true),
-		},
-	})
-	fx.objectStore.AddObjects(t, spaceId2, []objectstore.TestObject{
-		{
-			bundle.RelationKeyId:        domain.String("2"),
-			bundle.RelationKeyIsDeleted: domain.Bool(true),
-		},
-	})
-	fx.objectStore.AddObjects(t, spaceId3, []objectstore.TestObject{
-		{
-			bundle.RelationKeyId:        domain.String("3"),
-			bundle.RelationKeyIsDeleted: domain.Bool(true),
-			bundle.RelationKeySpaceId:   domain.String(spaceId3),
-		},
-		{
-			bundle.RelationKeyId:   domain.String("4"),
-			bundle.RelationKeyName: domain.String("4"),
-		},
-	})
-
-	checksums := fx.getLatestChecksums(false)
-	checksums.AreDeletedObjectsReindexed = false
-
-	err := fx.objectStore.SaveChecksums(spaceId1, &checksums)
-	require.NoError(t, err)
-	err = fx.objectStore.SaveChecksums(spaceId2, &checksums)
-	require.NoError(t, err)
-
-	t.Run("reindex first space", func(t *testing.T) {
-		storage1 := mock_spacestorage.NewMockSpaceStorage(gomock.NewController(t))
-		storage1.EXPECT().TreeDeletedStatus("1").Return(spacestorage.TreeDeletedStatusDeleted, nil)
-		space1 := mock_space.NewMockSpace(t)
-		space1.EXPECT().Id().Return(spaceId1)
-		space1.EXPECT().Storage().Return(storage1)
-		space1.EXPECT().StoredIds().Return([]string{}).Maybe()
-
-		err = fx.ReindexSpace(space1)
-		require.NoError(t, err)
-
-		sums, err := fx.objectStore.GetChecksums(spaceId1)
-		require.NoError(t, err)
-
-		assert.True(t, sums.AreDeletedObjectsReindexed)
-	})
-
-	t.Run("reindex second space", func(t *testing.T) {
-		storage2 := mock_spacestorage.NewMockSpaceStorage(gomock.NewController(t))
-		storage2.EXPECT().TreeDeletedStatus("2").Return(spacestorage.TreeDeletedStatusDeleted, nil)
-		space2 := mock_space.NewMockSpace(t)
-		space2.EXPECT().Id().Return(spaceId2)
-		space2.EXPECT().Storage().Return(storage2)
-		space2.EXPECT().StoredIds().Return([]string{}).Maybe()
-
-		err = fx.ReindexSpace(space2)
-		require.NoError(t, err)
-
-		sums, err := fx.objectStore.GetChecksums(spaceId2)
-		require.NoError(t, err)
-
-		assert.True(t, sums.AreDeletedObjectsReindexed)
-	})
-
-	got := fx.queryDeletedObjectIds(t, spaceId1)
-	assert.Equal(t, []string{"1"}, got)
-
-	got = fx.queryDeletedObjectIds(t, spaceId2)
-	assert.Equal(t, []string{"2"}, got)
-
-	got = fx.queryDeletedObjectIds(t, spaceId3)
-	assert.Equal(t, []string{"3"}, got)
-}
-
-=======
->>>>>>> ffeaba51
 func TestIndexer_ReindexSpace_EraseLinks(t *testing.T) {
 	const (
 		spaceId1 = "space1"
