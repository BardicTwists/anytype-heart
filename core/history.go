package core

import (
<<<<<<< HEAD
	"github.com/anytypeio/go-anytype-middleware/core/block/editor/state"
=======
	"github.com/anytypeio/go-anytype-middleware/core/block"
>>>>>>> 1f8afc56
	"github.com/anytypeio/go-anytype-middleware/core/block/history"
	"github.com/anytypeio/go-anytype-middleware/pb"
)

func (mw *Middleware) BlockUndo(req *pb.RpcBlockUndoRequest) *pb.RpcBlockUndoResponse {
	ctx := state.NewContext(nil)
	response := func(code pb.RpcBlockUndoResponseErrorCode, err error) *pb.RpcBlockUndoResponse {
		m := &pb.RpcBlockUndoResponse{Error: &pb.RpcBlockUndoResponseError{Code: code}}
		if err != nil {
			m.Error.Description = err.Error()
		} else {
			m.Event = ctx.GetResponseEvent()
		}
		return m
	}

<<<<<<< HEAD
	err := mw.blockService.Undo(ctx, *req)
=======
	err := mw.doBlockService(func(bs block.Service) error {
		return bs.Undo(*req)
	})
>>>>>>> 1f8afc56
	if err != nil {
		if err == history.ErrNoHistory {
			return response(pb.RpcBlockUndoResponseError_CAN_NOT_MOVE, err)
		}
		return response(pb.RpcBlockUndoResponseError_UNKNOWN_ERROR, err)
	}
	return response(pb.RpcBlockUndoResponseError_NULL, nil)
}

func (mw *Middleware) BlockRedo(req *pb.RpcBlockRedoRequest) *pb.RpcBlockRedoResponse {
	ctx := state.NewContext(nil)
	response := func(code pb.RpcBlockRedoResponseErrorCode, err error) *pb.RpcBlockRedoResponse {
		m := &pb.RpcBlockRedoResponse{Error: &pb.RpcBlockRedoResponseError{Code: code}}
		if err != nil {
			m.Error.Description = err.Error()
		} else {
			m.Event = ctx.GetResponseEvent()
		}
		return m
	}

<<<<<<< HEAD
	err := mw.blockService.Redo(ctx, *req)
=======
	err := mw.doBlockService(func(bs block.Service) error {
		return bs.Redo(*req)
	})
>>>>>>> 1f8afc56
	if err != nil {
		if err == history.ErrNoHistory {
			return response(pb.RpcBlockRedoResponseError_CAN_NOT_MOVE, err)
		}
		return response(pb.RpcBlockRedoResponseError_UNKNOWN_ERROR, err)
	}
	return response(pb.RpcBlockRedoResponseError_NULL, nil)
}<|MERGE_RESOLUTION|>--- conflicted
+++ resolved
@@ -1,11 +1,8 @@
 package core
 
 import (
-<<<<<<< HEAD
+	"github.com/anytypeio/go-anytype-middleware/core/block"
 	"github.com/anytypeio/go-anytype-middleware/core/block/editor/state"
-=======
-	"github.com/anytypeio/go-anytype-middleware/core/block"
->>>>>>> 1f8afc56
 	"github.com/anytypeio/go-anytype-middleware/core/block/history"
 	"github.com/anytypeio/go-anytype-middleware/pb"
 )
@@ -22,13 +19,9 @@
 		return m
 	}
 
-<<<<<<< HEAD
-	err := mw.blockService.Undo(ctx, *req)
-=======
 	err := mw.doBlockService(func(bs block.Service) error {
-		return bs.Undo(*req)
+		return bs.Undo(ctx, *req)
 	})
->>>>>>> 1f8afc56
 	if err != nil {
 		if err == history.ErrNoHistory {
 			return response(pb.RpcBlockUndoResponseError_CAN_NOT_MOVE, err)
@@ -50,13 +43,9 @@
 		return m
 	}
 
-<<<<<<< HEAD
-	err := mw.blockService.Redo(ctx, *req)
-=======
 	err := mw.doBlockService(func(bs block.Service) error {
-		return bs.Redo(*req)
+		return bs.Redo(ctx, *req)
 	})
->>>>>>> 1f8afc56
 	if err != nil {
 		if err == history.ErrNoHistory {
 			return response(pb.RpcBlockRedoResponseError_CAN_NOT_MOVE, err)
