--- conflicted
+++ resolved
@@ -102,8 +102,6 @@
 	}
 }
 
-<<<<<<< HEAD
-=======
 func WithCreateBuiltinObjects(createBuiltinObjects bool) func(*Config) {
 	return func(c *Config) {
 		c.CreateBuiltinObjects = createBuiltinObjects
@@ -112,7 +110,6 @@
 
 // WithCreateBuiltinTemplates flag had wrong meaning and is no longer used
 // deprecated
->>>>>>> ea1521ba
 func WithCreateBuiltinTemplates(createBuiltinTemplates bool) func(*Config) {
 	return func(c *Config) {
 		c.CreateBuiltinTemplates = createBuiltinTemplates
