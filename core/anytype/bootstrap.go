--- conflicted
+++ resolved
@@ -307,13 +307,8 @@
 		Register(nameserviceclient.New()).
 		Register(payments.New()).
 		Register(paymentscache.New()).
-<<<<<<< HEAD
-		Register(peerstatus.New())
-
-=======
 		Register(peerstatus.New()).
 		Register(lastused.New())
->>>>>>> dcb9b6dc
 }
 
 func MiddlewareVersion() string {
