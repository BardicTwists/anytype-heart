--- conflicted
+++ resolved
@@ -224,20 +224,13 @@
 		Register(fileservice.New()).
 		Register(filestorage.New()).
 		Register(files.New()).
-<<<<<<< HEAD
-		Register(fileobject.New()).
 		Register(fileacl.New()).
 		Register(invitestore.New()).
 		Register(source.New()).
 		Register(spacefactory.New()).
 		Register(space.New()).
+		Register(fileobject.New()).
 		Register(acl.New()).
-=======
-		Register(source.New()).
-		Register(spacefactory.New()).
-		Register(space.New()).
-		Register(fileobject.New()).
->>>>>>> 1e556c80
 		Register(filesync.New()).
 		Register(builtintemplate.New()).
 		Register(converter.NewLayoutConverter()).
