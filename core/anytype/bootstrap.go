--- conflicted
+++ resolved
@@ -208,10 +208,7 @@
 		Register(debugstat.New()).
 		// Register(ftsearch.BleveNew()).
 		Register(ftsearch.TantivyNew()).
-<<<<<<< HEAD
-=======
 		Register(oldstore.New()).
->>>>>>> 46c274d0
 		Register(objectstore.New()).
 		Register(backlinks.New()).
 		Register(filestore.New()).
