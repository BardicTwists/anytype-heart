package anytype

import (
	"context"
	"os"
	"regexp"
	"time"

	"github.com/anyproto/any-sync/app"
	"github.com/anyproto/any-sync/commonfile/fileservice"
	"github.com/anyproto/any-sync/commonspace"
	"github.com/anyproto/any-sync/coordinator/coordinatorclient"
	"github.com/anyproto/any-sync/coordinator/nodeconfsource"
	"github.com/anyproto/any-sync/metric"
	"github.com/anyproto/any-sync/net/peerservice"
	"github.com/anyproto/any-sync/net/pool"
	"github.com/anyproto/any-sync/net/rpc/debugserver"
	"github.com/anyproto/any-sync/net/rpc/server"
	"github.com/anyproto/any-sync/net/secureservice"
	"github.com/anyproto/any-sync/net/streampool"
	"github.com/anyproto/any-sync/net/transport/yamux"
	"github.com/anyproto/any-sync/nodeconf"
	"github.com/anyproto/any-sync/nodeconf/nodeconfstore"
	"github.com/anyproto/any-sync/util/crypto"
	"go.uber.org/zap"

	"github.com/anyproto/anytype-heart/core/anytype/account"
	"github.com/anyproto/anytype-heart/core/anytype/config"
	"github.com/anyproto/anytype-heart/core/block"
	"github.com/anyproto/anytype-heart/core/block/bookmark"
	decorator "github.com/anyproto/anytype-heart/core/block/bookmark/bookmarkimporter"
	"github.com/anyproto/anytype-heart/core/block/collection"
	"github.com/anyproto/anytype-heart/core/block/editor"
	"github.com/anyproto/anytype-heart/core/block/editor/converter"
	"github.com/anyproto/anytype-heart/core/block/export"
	importer "github.com/anyproto/anytype-heart/core/block/import"
	"github.com/anyproto/anytype-heart/core/block/object/objectcreator"
	"github.com/anyproto/anytype-heart/core/block/object/objectgraph"
	"github.com/anyproto/anytype-heart/core/block/process"
	"github.com/anyproto/anytype-heart/core/block/restriction"
	"github.com/anyproto/anytype-heart/core/block/source"
	"github.com/anyproto/anytype-heart/core/configfetcher"
	"github.com/anyproto/anytype-heart/core/debug"
	"github.com/anyproto/anytype-heart/core/files"
	"github.com/anyproto/anytype-heart/core/filestorage"
	"github.com/anyproto/anytype-heart/core/filestorage/filesync"
	"github.com/anyproto/anytype-heart/core/filestorage/rpcstore"
	"github.com/anyproto/anytype-heart/core/history"
	"github.com/anyproto/anytype-heart/core/indexer"
	"github.com/anyproto/anytype-heart/core/kanban"
	"github.com/anyproto/anytype-heart/core/recordsbatcher"
	"github.com/anyproto/anytype-heart/core/relation"
	"github.com/anyproto/anytype-heart/core/session"
	"github.com/anyproto/anytype-heart/core/subscription"
	"github.com/anyproto/anytype-heart/core/syncstatus"
	"github.com/anyproto/anytype-heart/core/wallet"
	"github.com/anyproto/anytype-heart/metrics"
	"github.com/anyproto/anytype-heart/pkg/lib/core"
	"github.com/anyproto/anytype-heart/pkg/lib/datastore/clientds"
	"github.com/anyproto/anytype-heart/pkg/lib/gateway"
	"github.com/anyproto/anytype-heart/pkg/lib/localstore/filestore"
	"github.com/anyproto/anytype-heart/pkg/lib/localstore/ftsearch"
	"github.com/anyproto/anytype-heart/pkg/lib/localstore/objectstore"
	"github.com/anyproto/anytype-heart/pkg/lib/logging"
	"github.com/anyproto/anytype-heart/space"
	"github.com/anyproto/anytype-heart/space/clientserver"
	"github.com/anyproto/anytype-heart/space/credentialprovider"
	"github.com/anyproto/anytype-heart/space/localdiscovery"
	"github.com/anyproto/anytype-heart/space/peermanager"
	"github.com/anyproto/anytype-heart/space/peerstore"
	"github.com/anyproto/anytype-heart/space/storage"
	"github.com/anyproto/anytype-heart/space/syncstatusprovider"
	"github.com/anyproto/anytype-heart/space/typeprovider"
	"github.com/anyproto/anytype-heart/util/builtinobjects"
	"github.com/anyproto/anytype-heart/util/builtintemplate"
	"github.com/anyproto/anytype-heart/util/linkpreview"
	"github.com/anyproto/anytype-heart/util/unsplash"
	"github.com/anyproto/anytype-heart/util/vcs"
)

var (
	log          = logging.LoggerNotSugared("anytype-app")
	WarningAfter = time.Second * 1
)

func BootstrapConfig(newAccount bool, isStaging bool) *config.Config {
	return config.New(
		config.WithDebugAddr(os.Getenv("ANYTYPE_DEBUG_ADDR")),
		config.WithNewAccount(newAccount),
	)
}

func BootstrapWallet(rootPath string, derivationResult crypto.DerivationResult) wallet.Wallet {
	return wallet.NewWithAccountRepo(rootPath, derivationResult)
}

func StartNewApp(ctx context.Context, clientWithVersion string, components ...app.Component) (a *app.App, err error) {
	a = new(app.App)
	complexAppVersion := appVersion(a, clientWithVersion)
	a.SetVersionName(complexAppVersion)
	logging.SetVersion(complexAppVersion)
	Bootstrap(a, components...)
	metrics.SharedClient.SetAppVersion(a.Version())
	metrics.SharedClient.Run()
	startTime := time.Now()
	if err = a.Start(ctx); err != nil {
		metrics.SharedClient.Close()
		a = nil
		return
	}
	totalSpent := time.Since(startTime)
	l := log.With(zap.Int64("total", totalSpent.Milliseconds()))
	stat := a.StartStat()
	event := metrics.AppStart{
		TotalMs:   stat.SpentMsTotal,
		PerCompMs: stat.SpentMsPerComp,
		Extra:     map[string]interface{}{},
	}

	if v, ok := ctx.Value(metrics.CtxKeyRPC).(string); ok {
		event.Request = v
		l = l.With(zap.String("rpc", v))
	}

	for comp, spent := range stat.SpentMsPerComp {
		if spent == 0 {
			continue
		}
		l = l.With(zap.Int64(comp, spent))
	}

	l.With(zap.Int64("totalRun", stat.SpentMsTotal))
	a.IterateComponents(func(comp app.Component) {
		if c, ok := comp.(ComponentLogFieldsGetter); ok {
			for _, field := range c.GetLogFields() {
				field.Key = comp.Name() + "_" + field.Key
				l = l.With(field)
				if field.String != "" {
					event.Extra[field.Key] = field.String
				} else {
					event.Extra[field.Key] = field.Integer
				}

			}
		}
	})

	if metrics.Enabled {
		metrics.SharedClient.RecordEvent(event)
	}
	if totalSpent > WarningAfter {
		l.Warn("app started")
	} else {
		l.Debug("app started")
	}
	return
}

func appVersion(a *app.App, clientWithVersion string) string {
	clientWithVersion = regexp.MustCompile(`(@|\/)+`).ReplaceAllString(clientWithVersion, "_")
	middleVersion := MiddlewareVersion()
	anySyncVersion := a.AnySyncVersion()
	return clientWithVersion + "/middle:" + middleVersion + "/any-sync:" + anySyncVersion
}

func Bootstrap(a *app.App, components ...app.Component) {
	for _, c := range components {
		a.Register(c)
	}
<<<<<<< HEAD
	walletService := a.Component(wallet.CName).(wallet.Wallet)
	eventService := a.Component(event.CName).(event.Sender)
	cfg := a.Component(config.CName).(*config.Config)

	tempDirService := core.NewTempDirService(walletService)
	spaceService := space.New()
	sbtProvider := typeprovider.New(spaceService)
	objectStore := objectstore.New(sbtProvider)
	objectCreator := objectcreator.NewCreator(sbtProvider)
	layoutConverter := converter.NewLayoutConverter(objectStore, sbtProvider)
	blockService := block.New(tempDirService, sbtProvider, layoutConverter)
	collectionService := collection.New(blockService, objectStore)
	relationService := relation.New()
	coreService := core.New()
	graphRenderer := objectgraph.NewBuilder(sbtProvider, relationService, objectStore, coreService)
	fileSyncService := filesync.New(eventService)
	fileStore := filestore.New()

	datastoreProvider := clientds.New()
	nodeConf := nodeconf.New()

	const fileWatcherUpdateInterval = 5 * time.Second
	syncStatusService := syncstatus.New(
		sbtProvider,
		datastoreProvider,
		spaceService,
		coreService,
		fileSyncService,
		nodeConf,
		fileStore,
		blockService,
		cfg,
		eventService,
		fileWatcherUpdateInterval,
	)
	fileSyncService.OnUpload(syncStatusService.OnFileUpload)
	fileService := files.New(syncStatusService, objectStore)
	indexerService := indexer.New(blockService, spaceService, fileService)
=======

	const fileWatcherUpdateInterval = 5 * time.Second
>>>>>>> 94eb63a1

	a.
		// Data storages
		Register(clientds.New()).
		Register(ftsearch.New()).
		Register(objectstore.New()).
		// Services
		Register(nodeconfsource.New()).
		Register(nodeconfstore.New()).
		Register(nodeconf.New()).
		Register(peerstore.New()).
		Register(syncstatusprovider.New()).
		Register(storage.New()).
		Register(secureservice.New()).
		Register(metric.New()).
		Register(server.New()).
		Register(debugserver.New()).
		Register(pool.New()).
		Register(peerservice.New()).
		Register(yamux.New()).
		Register(clientserver.New()).
		Register(streampool.New()).
		Register(coordinatorclient.New()).
		Register(credentialprovider.New()).
		Register(commonspace.New()).
		Register(rpcstore.New()).
		Register(space.New()).
		Register(filestore.New()).
		Register(fileservice.New()).
<<<<<<< HEAD
		Register(filestorage.New(eventService)).
		Register(fileSyncService).
=======
		Register(filestorage.New()).
		Register(filesync.New()).
>>>>>>> 94eb63a1
		Register(localdiscovery.New()).
		Register(peermanager.New()).
		Register(typeprovider.New()).
		Register(relation.New()).
		Register(converter.NewLayoutConverter()).
		Register(recordsbatcher.New()).
		Register(files.New()).
		Register(configfetcher.New()).
		Register(process.New()).
		Register(source.New()).
		Register(core.New()).
		Register(core.NewTempDirService()).
		Register(builtintemplate.New()).
		Register(block.New()).
		Register(indexer.New()).
		Register(syncstatus.New(fileWatcherUpdateInterval)).
		Register(history.New()).
		Register(gateway.New()).
		Register(export.New()).
		Register(linkpreview.New()).
		Register(unsplash.New()).
		Register(restriction.New()).
		Register(debug.New()).
		Register(collection.New()).
		Register(subscription.New()).
		Register(builtinobjects.New()).
		Register(bookmark.New()).
		Register(session.New()).
		Register(importer.New()).
		Register(decorator.New()).
		Register(objectcreator.NewCreator()).
		Register(kanban.New()).
<<<<<<< HEAD
		Register(editor.NewObjectFactory(tempDirService, sbtProvider, layoutConverter)).
		Register(graphRenderer).
		Register(account.New())
=======
		Register(editor.NewObjectFactory()).
		Register(objectgraph.NewBuilder())
>>>>>>> 94eb63a1
}

func MiddlewareVersion() string {
	return vcs.GetVCSInfo().Version()
}

type ComponentLogFieldsGetter interface {
	// GetLogFields returns additional useful fields for logs to debug long app start/stop duration or something else in the future
	// You don't need to provide the component name in the field's Key, because it will be added automatically
	GetLogFields() []zap.Field
}<|MERGE_RESOLUTION|>--- conflicted
+++ resolved
@@ -167,49 +167,8 @@
 	for _, c := range components {
 		a.Register(c)
 	}
-<<<<<<< HEAD
-	walletService := a.Component(wallet.CName).(wallet.Wallet)
-	eventService := a.Component(event.CName).(event.Sender)
-	cfg := a.Component(config.CName).(*config.Config)
-
-	tempDirService := core.NewTempDirService(walletService)
-	spaceService := space.New()
-	sbtProvider := typeprovider.New(spaceService)
-	objectStore := objectstore.New(sbtProvider)
-	objectCreator := objectcreator.NewCreator(sbtProvider)
-	layoutConverter := converter.NewLayoutConverter(objectStore, sbtProvider)
-	blockService := block.New(tempDirService, sbtProvider, layoutConverter)
-	collectionService := collection.New(blockService, objectStore)
-	relationService := relation.New()
-	coreService := core.New()
-	graphRenderer := objectgraph.NewBuilder(sbtProvider, relationService, objectStore, coreService)
-	fileSyncService := filesync.New(eventService)
-	fileStore := filestore.New()
-
-	datastoreProvider := clientds.New()
-	nodeConf := nodeconf.New()
 
 	const fileWatcherUpdateInterval = 5 * time.Second
-	syncStatusService := syncstatus.New(
-		sbtProvider,
-		datastoreProvider,
-		spaceService,
-		coreService,
-		fileSyncService,
-		nodeConf,
-		fileStore,
-		blockService,
-		cfg,
-		eventService,
-		fileWatcherUpdateInterval,
-	)
-	fileSyncService.OnUpload(syncStatusService.OnFileUpload)
-	fileService := files.New(syncStatusService, objectStore)
-	indexerService := indexer.New(blockService, spaceService, fileService)
-=======
-
-	const fileWatcherUpdateInterval = 5 * time.Second
->>>>>>> 94eb63a1
 
 	a.
 		// Data storages
@@ -239,13 +198,8 @@
 		Register(space.New()).
 		Register(filestore.New()).
 		Register(fileservice.New()).
-<<<<<<< HEAD
-		Register(filestorage.New(eventService)).
-		Register(fileSyncService).
-=======
 		Register(filestorage.New()).
 		Register(filesync.New()).
->>>>>>> 94eb63a1
 		Register(localdiscovery.New()).
 		Register(peermanager.New()).
 		Register(typeprovider.New()).
@@ -278,14 +232,9 @@
 		Register(decorator.New()).
 		Register(objectcreator.NewCreator()).
 		Register(kanban.New()).
-<<<<<<< HEAD
-		Register(editor.NewObjectFactory(tempDirService, sbtProvider, layoutConverter)).
-		Register(graphRenderer).
+		Register(editor.NewObjectFactory()).
+		Register(objectgraph.NewBuilder()).
 		Register(account.New())
-=======
-		Register(editor.NewObjectFactory()).
-		Register(objectgraph.NewBuilder())
->>>>>>> 94eb63a1
 }
 
 func MiddlewareVersion() string {
