package kanban

import (
	"context"
	"io/ioutil"
	"os"
	"testing"

	"github.com/anyproto/any-sync/app"
	"github.com/globalsign/mgo/bson"
	"github.com/stretchr/testify/require"

	"github.com/anyproto/anytype-heart/core/domain"
	"github.com/anyproto/anytype-heart/pkg/lib/bundle"
	"github.com/anyproto/anytype-heart/pkg/lib/database"
	"github.com/anyproto/anytype-heart/pkg/lib/localstore/objectstore"
	"github.com/anyproto/anytype-heart/pkg/lib/pb/model"
	"github.com/anyproto/anytype-heart/space/spacecore/typeprovider/mock_typeprovider"
)

func Test_GrouperTags(t *testing.T) {
	const spaceId = "space1"
	tmpDir, _ := ioutil.TempDir("", "")
	defer os.RemoveAll(tmpDir)

	a := new(app.App)
	tp := mock_typeprovider.NewMockSmartBlockTypeProvider(t)
	tp.EXPECT().Name().Return("typeprovider")
	tp.EXPECT().Init(a).Return(nil)

	objectStore := objectstore.NewStoreFixture(t)

	objectStore.AddObjects(t, spaceId, []objectstore.TestObject{
		{
<<<<<<< HEAD
			bundle.RelationKeyId:             domain.String("tag1"),
			bundle.RelationKeyUniqueKey:      domain.String("rel-tag"),
			bundle.RelationKeyRelationFormat: domain.Int64(int64(model.RelationFormat_tag)),
			bundle.RelationKeySpaceId:        domain.String(""),
=======
			bundle.RelationKeyId:             pbtypes.String("tag1"),
			bundle.RelationKeyUniqueKey:      pbtypes.String("rel-tag"),
			bundle.RelationKeyRelationFormat: pbtypes.Int64(int64(model.RelationFormat_tag)),
			bundle.RelationKeySpaceId:        pbtypes.String(spaceId),
>>>>>>> e6712037
		},
	})

	kanbanSrv := New()
	err := a.Register(objectStore).
		Register(kanbanSrv).
		Register(tp).
		Start(context.Background())
	require.NoError(t, err)

<<<<<<< HEAD
	require.NoError(t, objectStore.UpdateObjectDetails(context.Background(), "rel-tag", domain.NewDetailsFromMap(map[domain.RelationKey]domain.Value{
		"id":             domain.String("rel-tag"),
		"relationKey":    domain.String("tag"),
		"relationFormat": domain.Int64(int64(model.RelationFormat_tag)),
		"type":           domain.String(bundle.TypeKeyRelation.URL()),
		"layout":         domain.Int64(int64(model.ObjectType_relation)),
	})))
=======
	store := objectStore.SpaceIndex(spaceId)

	require.NoError(t, store.UpdateObjectDetails(context.Background(), "rel-tag", &types.Struct{
		Fields: map[string]*types.Value{
			"id":             pbtypes.String("rel-tag"),
			"relationKey":    pbtypes.String("tag"),
			"relationFormat": pbtypes.Int64(int64(model.RelationFormat_tag)),
			"type":           pbtypes.String(bundle.TypeKeyRelation.URL()),
			"layout":         pbtypes.Int64(int64(model.ObjectType_relation)),
		},
	}))
>>>>>>> e6712037

	idTag1 := bson.NewObjectId().Hex()
	idTag2 := bson.NewObjectId().Hex()
	idTag3 := bson.NewObjectId().Hex()

<<<<<<< HEAD
	require.NoError(t, objectStore.UpdateObjectDetails(context.Background(), idTag1, domain.NewDetailsFromMap(map[domain.RelationKey]domain.Value{
		"id":          domain.String(idTag1),
		"relationKey": domain.String("tag"),
		"type":        domain.String(bundle.TypeKeyRelationOption.URL()),
		"layout":      domain.Int64(int64(model.ObjectType_relationOption)),
	})))

	require.NoError(t, objectStore.UpdateObjectDetails(context.Background(), idTag2, domain.NewDetailsFromMap(map[domain.RelationKey]domain.Value{
		"id":          domain.String(idTag2),
		"relationKey": domain.String("tag"),
		"type":        domain.String(bundle.TypeKeyRelationOption.URL()),
		"layout":      domain.Int64(int64(model.ObjectType_relationOption)),
	})))
	require.NoError(t, objectStore.UpdateObjectDetails(context.Background(), idTag3, domain.NewDetailsFromMap(map[domain.RelationKey]domain.Value{
		"id":          domain.String(idTag3),
		"relationKey": domain.String("tag"),
		"type":        domain.String(bundle.TypeKeyRelationOption.URL()),
		"layout":      domain.Int64(int64(model.ObjectType_relationOption)),
	})))
=======
	require.NoError(t, store.UpdateObjectDetails(context.Background(), idTag1, &types.Struct{
		Fields: map[string]*types.Value{
			"id":          pbtypes.String(idTag1),
			"relationKey": pbtypes.String("tag"),
			"type":        pbtypes.String(bundle.TypeKeyRelationOption.URL()),
			"layout":      pbtypes.Int64(int64(model.ObjectType_relationOption)),
		},
	}))

	require.NoError(t, store.UpdateObjectDetails(context.Background(), idTag2, &types.Struct{
		Fields: map[string]*types.Value{
			"id":          pbtypes.String(idTag2),
			"relationKey": pbtypes.String("tag"),
			"type":        pbtypes.String(bundle.TypeKeyRelationOption.URL()),
			"layout":      pbtypes.Int64(int64(model.ObjectType_relationOption)),
		},
	}))
	require.NoError(t, store.UpdateObjectDetails(context.Background(), idTag3, &types.Struct{
		Fields: map[string]*types.Value{
			"id":          pbtypes.String(idTag3),
			"relationKey": pbtypes.String("tag"),
			"type":        pbtypes.String(bundle.TypeKeyRelationOption.URL()),
			"layout":      pbtypes.Int64(int64(model.ObjectType_relationOption)),
		},
	}))
>>>>>>> e6712037

	id1 := bson.NewObjectId().Hex()
	id2 := bson.NewObjectId().Hex()
	id3 := bson.NewObjectId().Hex()
	id4 := bson.NewObjectId().Hex()

<<<<<<< HEAD
	require.NoError(t, objectStore.UpdateObjectDetails(context.Background(), id1, domain.NewDetailsFromMap(map[domain.RelationKey]domain.Value{"name": domain.String("one")})))

	require.NoError(t, objectStore.UpdateObjectDetails(context.Background(), id2, domain.NewDetailsFromMap(map[domain.RelationKey]domain.Value{
		"name": domain.String("two"),
		"tag":  domain.StringList([]string{idTag1}),
	})))

	require.NoError(t, objectStore.UpdateObjectDetails(context.Background(), id3, domain.NewDetailsFromMap(map[domain.RelationKey]domain.Value{
		"name": domain.String("three"),
		"tag":  domain.StringList([]string{idTag1, idTag2, idTag3}),
	})))

	require.NoError(t, objectStore.UpdateObjectDetails(context.Background(), id4, domain.NewDetailsFromMap(map[domain.RelationKey]domain.Value{
		"name": domain.String("four"),
		"tag":  domain.StringList([]string{idTag1, idTag3}),
	})))
=======
	require.NoError(t, store.UpdateObjectDetails(context.Background(), id1, &types.Struct{
		Fields: map[string]*types.Value{"name": pbtypes.String("one")},
	}))

	require.NoError(t, store.UpdateObjectDetails(context.Background(), id2, &types.Struct{Fields: map[string]*types.Value{
		"name": pbtypes.String("two"),
		"tag":  pbtypes.StringList([]string{idTag1}),
	}}))

	require.NoError(t, store.UpdateObjectDetails(context.Background(), id3, &types.Struct{Fields: map[string]*types.Value{
		"name": pbtypes.String("three"),
		"tag":  pbtypes.StringList([]string{idTag1, idTag2, idTag3}),
	}}))

	require.NoError(t, store.UpdateObjectDetails(context.Background(), id4, &types.Struct{Fields: map[string]*types.Value{
		"name": pbtypes.String("four"),
		"tag":  pbtypes.StringList([]string{idTag1, idTag3}),
	}}))
>>>>>>> e6712037

	grouper, err := kanbanSrv.Grouper(spaceId, "tag")
	require.NoError(t, err)
	err = grouper.InitGroups(spaceId, nil)
	require.NoError(t, err)
	groups, err := grouper.MakeDataViewGroups()
	require.NoError(t, err)
	require.Len(t, groups, 6)

<<<<<<< HEAD
	f := &database.Filters{FilterObj: database.FilterEq{Key: "name", Cond: 1, Value: domain.String("three")}}
	err = grouper.InitGroups("", f)
=======
	f := &database.Filters{FilterObj: database.FilterEq{Key: "name", Cond: 1, Value: pbtypes.String("three")}}
	err = grouper.InitGroups(spaceId, f)
>>>>>>> e6712037
	require.NoError(t, err)
	groups, err = grouper.MakeDataViewGroups()
	require.NoError(t, err)
	require.Len(t, groups, 5)
}<|MERGE_RESOLUTION|>--- conflicted
+++ resolved
@@ -32,17 +32,10 @@
 
 	objectStore.AddObjects(t, spaceId, []objectstore.TestObject{
 		{
-<<<<<<< HEAD
 			bundle.RelationKeyId:             domain.String("tag1"),
 			bundle.RelationKeyUniqueKey:      domain.String("rel-tag"),
 			bundle.RelationKeyRelationFormat: domain.Int64(int64(model.RelationFormat_tag)),
-			bundle.RelationKeySpaceId:        domain.String(""),
-=======
-			bundle.RelationKeyId:             pbtypes.String("tag1"),
-			bundle.RelationKeyUniqueKey:      pbtypes.String("rel-tag"),
-			bundle.RelationKeyRelationFormat: pbtypes.Int64(int64(model.RelationFormat_tag)),
-			bundle.RelationKeySpaceId:        pbtypes.String(spaceId),
->>>>>>> e6712037
+			bundle.RelationKeySpaceId:        domain.String(spaceId),
 		},
 	})
 
@@ -53,122 +46,61 @@
 		Start(context.Background())
 	require.NoError(t, err)
 
-<<<<<<< HEAD
-	require.NoError(t, objectStore.UpdateObjectDetails(context.Background(), "rel-tag", domain.NewDetailsFromMap(map[domain.RelationKey]domain.Value{
+	store := objectStore.SpaceIndex(spaceId)
+
+	require.NoError(t, store.UpdateObjectDetails(context.Background(), "rel-tag", domain.NewDetailsFromMap(map[domain.RelationKey]domain.Value{
 		"id":             domain.String("rel-tag"),
 		"relationKey":    domain.String("tag"),
 		"relationFormat": domain.Int64(int64(model.RelationFormat_tag)),
 		"type":           domain.String(bundle.TypeKeyRelation.URL()),
 		"layout":         domain.Int64(int64(model.ObjectType_relation)),
 	})))
-=======
-	store := objectStore.SpaceIndex(spaceId)
-
-	require.NoError(t, store.UpdateObjectDetails(context.Background(), "rel-tag", &types.Struct{
-		Fields: map[string]*types.Value{
-			"id":             pbtypes.String("rel-tag"),
-			"relationKey":    pbtypes.String("tag"),
-			"relationFormat": pbtypes.Int64(int64(model.RelationFormat_tag)),
-			"type":           pbtypes.String(bundle.TypeKeyRelation.URL()),
-			"layout":         pbtypes.Int64(int64(model.ObjectType_relation)),
-		},
-	}))
->>>>>>> e6712037
 
 	idTag1 := bson.NewObjectId().Hex()
 	idTag2 := bson.NewObjectId().Hex()
 	idTag3 := bson.NewObjectId().Hex()
 
-<<<<<<< HEAD
-	require.NoError(t, objectStore.UpdateObjectDetails(context.Background(), idTag1, domain.NewDetailsFromMap(map[domain.RelationKey]domain.Value{
+	require.NoError(t, store.UpdateObjectDetails(context.Background(), idTag1, domain.NewDetailsFromMap(map[domain.RelationKey]domain.Value{
 		"id":          domain.String(idTag1),
 		"relationKey": domain.String("tag"),
 		"type":        domain.String(bundle.TypeKeyRelationOption.URL()),
 		"layout":      domain.Int64(int64(model.ObjectType_relationOption)),
 	})))
 
-	require.NoError(t, objectStore.UpdateObjectDetails(context.Background(), idTag2, domain.NewDetailsFromMap(map[domain.RelationKey]domain.Value{
+	require.NoError(t, store.UpdateObjectDetails(context.Background(), idTag2, domain.NewDetailsFromMap(map[domain.RelationKey]domain.Value{
 		"id":          domain.String(idTag2),
 		"relationKey": domain.String("tag"),
 		"type":        domain.String(bundle.TypeKeyRelationOption.URL()),
 		"layout":      domain.Int64(int64(model.ObjectType_relationOption)),
 	})))
-	require.NoError(t, objectStore.UpdateObjectDetails(context.Background(), idTag3, domain.NewDetailsFromMap(map[domain.RelationKey]domain.Value{
+	require.NoError(t, store.UpdateObjectDetails(context.Background(), idTag3, domain.NewDetailsFromMap(map[domain.RelationKey]domain.Value{
 		"id":          domain.String(idTag3),
 		"relationKey": domain.String("tag"),
 		"type":        domain.String(bundle.TypeKeyRelationOption.URL()),
 		"layout":      domain.Int64(int64(model.ObjectType_relationOption)),
 	})))
-=======
-	require.NoError(t, store.UpdateObjectDetails(context.Background(), idTag1, &types.Struct{
-		Fields: map[string]*types.Value{
-			"id":          pbtypes.String(idTag1),
-			"relationKey": pbtypes.String("tag"),
-			"type":        pbtypes.String(bundle.TypeKeyRelationOption.URL()),
-			"layout":      pbtypes.Int64(int64(model.ObjectType_relationOption)),
-		},
-	}))
-
-	require.NoError(t, store.UpdateObjectDetails(context.Background(), idTag2, &types.Struct{
-		Fields: map[string]*types.Value{
-			"id":          pbtypes.String(idTag2),
-			"relationKey": pbtypes.String("tag"),
-			"type":        pbtypes.String(bundle.TypeKeyRelationOption.URL()),
-			"layout":      pbtypes.Int64(int64(model.ObjectType_relationOption)),
-		},
-	}))
-	require.NoError(t, store.UpdateObjectDetails(context.Background(), idTag3, &types.Struct{
-		Fields: map[string]*types.Value{
-			"id":          pbtypes.String(idTag3),
-			"relationKey": pbtypes.String("tag"),
-			"type":        pbtypes.String(bundle.TypeKeyRelationOption.URL()),
-			"layout":      pbtypes.Int64(int64(model.ObjectType_relationOption)),
-		},
-	}))
->>>>>>> e6712037
 
 	id1 := bson.NewObjectId().Hex()
 	id2 := bson.NewObjectId().Hex()
 	id3 := bson.NewObjectId().Hex()
 	id4 := bson.NewObjectId().Hex()
 
-<<<<<<< HEAD
-	require.NoError(t, objectStore.UpdateObjectDetails(context.Background(), id1, domain.NewDetailsFromMap(map[domain.RelationKey]domain.Value{"name": domain.String("one")})))
+	require.NoError(t, store.UpdateObjectDetails(context.Background(), id1, domain.NewDetailsFromMap(map[domain.RelationKey]domain.Value{"name": domain.String("one")})))
 
-	require.NoError(t, objectStore.UpdateObjectDetails(context.Background(), id2, domain.NewDetailsFromMap(map[domain.RelationKey]domain.Value{
+	require.NoError(t, store.UpdateObjectDetails(context.Background(), id2, domain.NewDetailsFromMap(map[domain.RelationKey]domain.Value{
 		"name": domain.String("two"),
 		"tag":  domain.StringList([]string{idTag1}),
 	})))
 
-	require.NoError(t, objectStore.UpdateObjectDetails(context.Background(), id3, domain.NewDetailsFromMap(map[domain.RelationKey]domain.Value{
+	require.NoError(t, store.UpdateObjectDetails(context.Background(), id3, domain.NewDetailsFromMap(map[domain.RelationKey]domain.Value{
 		"name": domain.String("three"),
 		"tag":  domain.StringList([]string{idTag1, idTag2, idTag3}),
 	})))
 
-	require.NoError(t, objectStore.UpdateObjectDetails(context.Background(), id4, domain.NewDetailsFromMap(map[domain.RelationKey]domain.Value{
+	require.NoError(t, store.UpdateObjectDetails(context.Background(), id4, domain.NewDetailsFromMap(map[domain.RelationKey]domain.Value{
 		"name": domain.String("four"),
 		"tag":  domain.StringList([]string{idTag1, idTag3}),
 	})))
-=======
-	require.NoError(t, store.UpdateObjectDetails(context.Background(), id1, &types.Struct{
-		Fields: map[string]*types.Value{"name": pbtypes.String("one")},
-	}))
-
-	require.NoError(t, store.UpdateObjectDetails(context.Background(), id2, &types.Struct{Fields: map[string]*types.Value{
-		"name": pbtypes.String("two"),
-		"tag":  pbtypes.StringList([]string{idTag1}),
-	}}))
-
-	require.NoError(t, store.UpdateObjectDetails(context.Background(), id3, &types.Struct{Fields: map[string]*types.Value{
-		"name": pbtypes.String("three"),
-		"tag":  pbtypes.StringList([]string{idTag1, idTag2, idTag3}),
-	}}))
-
-	require.NoError(t, store.UpdateObjectDetails(context.Background(), id4, &types.Struct{Fields: map[string]*types.Value{
-		"name": pbtypes.String("four"),
-		"tag":  pbtypes.StringList([]string{idTag1, idTag3}),
-	}}))
->>>>>>> e6712037
 
 	grouper, err := kanbanSrv.Grouper(spaceId, "tag")
 	require.NoError(t, err)
@@ -178,13 +110,8 @@
 	require.NoError(t, err)
 	require.Len(t, groups, 6)
 
-<<<<<<< HEAD
 	f := &database.Filters{FilterObj: database.FilterEq{Key: "name", Cond: 1, Value: domain.String("three")}}
-	err = grouper.InitGroups("", f)
-=======
-	f := &database.Filters{FilterObj: database.FilterEq{Key: "name", Cond: 1, Value: pbtypes.String("three")}}
 	err = grouper.InitGroups(spaceId, f)
->>>>>>> e6712037
 	require.NoError(t, err)
 	groups, err = grouper.MakeDataViewGroups()
 	require.NoError(t, err)
