--- conflicted
+++ resolved
@@ -30,7 +30,6 @@
 	tmpDir, _ := ioutil.TempDir("", "")
 	defer os.RemoveAll(tmpDir)
 
-<<<<<<< HEAD
 	a := new(app.App)
 	defer a.Close(context.Background())
 	tp := mock_typeprovider.NewMockSmartBlockTypeProvider(t)
@@ -42,23 +41,6 @@
 		Register(ftsearch.New()).
 		Register(ds).
 		Register(kanbanSrv).
-=======
-	app := testapp.New()
-	defer app.Close(context.Background())
-	tp := mock_typeprovider.NewMockSmartBlockTypeProvider(t)
-	tp.EXPECT().Name().Return("mock_typeprovider")
-	tp.EXPECT().Init(mock.Anything).Return(nil)
-	tp.EXPECT().Type("rel-tag").Return(smartblock2.SmartBlockTypeSubObject, nil)
-	ds := objectstore.New()
-	kanbanSrv := New()
-	err := app.With(&config.DefaultConfig).
-		With(tp).
-		With(wallet.NewWithRepoDirAndRandomKeys(tmpDir)).
-		With(clientds.New()).
-		With(ftsearch.New()).
-		With(ds).
-		With(kanbanSrv).
->>>>>>> 94eb63a1
 		Start(context.Background())
 	require.NoError(t, err)
 
