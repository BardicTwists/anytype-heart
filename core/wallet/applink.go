--- conflicted
+++ resolved
@@ -29,10 +29,7 @@
 
 type AppLinkInfo struct {
 	AppHash   string `json:"-"` // filled at read time
-<<<<<<< HEAD
-=======
 	AppKey    string `json:"app_key"`
->>>>>>> 770b0888
 	AppName   string `json:"app_name"`
 	CreatedAt int64  `json:"created_at"`
 	ExpireAt  int64  `json:"expire_at"`
@@ -84,11 +81,7 @@
 		return "", err
 	}
 	appKey = base64.StdEncoding.EncodeToString(key.Bytes())
-<<<<<<< HEAD
-
-=======
 	info.AppKey = appKey
->>>>>>> 770b0888
 	file, err := buildV1(key.Bytes(), accountPriv, info)
 	if err != nil {
 		return "", err
@@ -249,7 +242,6 @@
 	}
 
 	return &info, nil
-<<<<<<< HEAD
 }
 
 // fileV1 is the JSON-encoded on-disk structure introduced in format-version 1.
@@ -277,42 +269,13 @@
 	Signature []byte `json:"sig"`
 }
 
-=======
-}
-
-// fileV1 is the JSON-encoded on-disk structure introduced in format-version 1.
-type fileV1 struct {
-	// Version is the *file-format* version tag and **must be 1** for this layout.
-	// (Future formats should bump this value and add a new struct.)
-	Version int `json:"ver"`
-
-	// Info contains the envelope-encrypted AppLinkInfo:
-	//   X25519-SealedBox (accountPub, plaintextJSON(AppLinkInfo)).
-	// Only the user's account private key can open it, so the payload stays
-	// confidential even if the file is copied.
-	Info []byte `json:"info"`
-
-	// Auth is an integrity MAC:
-	//   HMAC-SHA-256(appKey,  ver || info)
-	// It proves that the same per-app symmetric key that named the file
-	// was also present when the record was created (prevents file swapping).
-	Auth []byte `json:"auth"`
-
-	// Signature is the wallet owner's attestation:
-	//   Ed25519(accountPriv, ver || info || auth)
-	// It cryptographically binds the record to the specific wallet account
-	// and prevents any on-disk modification or replay from another account.
-	Signature []byte `json:"sig"`
-}
-
->>>>>>> 770b0888
 // buildV1 writes the json-ready struct.
 func buildV1(appKey []byte, accountPriv crypto.PrivKey, info *AppLinkInfo) (fileV1, error) {
 	msg, err := json.Marshal(info)
 	if err != nil {
 		return fileV1{}, err
-<<<<<<< HEAD
-	}
+	}
+
 	// 1. encrypt Info with X25519 sealed-box
 	sealed, err := accountPriv.GetPublic().Encrypt(msg)
 	if err != nil {
@@ -322,19 +285,6 @@
 	// 2. auth = HMAC(appKey, ver||info)
 	auth := hmacAuth(appKey, ver1, sealed)
 
-=======
-	}
-
-	// 1. encrypt Info with X25519 sealed-box
-	sealed, err := accountPriv.GetPublic().Encrypt(msg)
-	if err != nil {
-		return fileV1{}, err
-	}
-
-	// 2. auth = HMAC(appKey, ver||info)
-	auth := hmacAuth(appKey, ver1, sealed)
-
->>>>>>> 770b0888
 	// 3. signature = Ed25519(priv, ver||info||auth)
 	sig, err := accountPriv.Sign(bytesForSig(ver1, sealed, auth))
 	if err != nil {
