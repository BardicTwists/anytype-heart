--- conflicted
+++ resolved
@@ -203,75 +203,19 @@
 	return response(pb.RpcBlockSetTextStyleResponseError_NULL, nil)
 }
 
-<<<<<<< HEAD
-func (mw *Middleware) BlockSetTextToggleable(req *pb.RpcBlockSetTextToggleableRequest) *pb.RpcBlockSetTextToggleableResponse {
-	response := func(code pb.RpcBlockSetTextToggleableResponseErrorCode, err error) *pb.RpcBlockSetTextToggleableResponse {
-		m := &pb.RpcBlockSetTextToggleableResponse{Error: &pb.RpcBlockSetTextToggleableResponseError{Code: code}}
-		if err != nil {
-			m.Error.Description = err.Error()
-		}
-
-		return m
-	}
-	if err := mw.blockService.SetTextToggleable(*req); err != nil {
-		return response(pb.RpcBlockSetTextToggleableResponseError_UNKNOWN_ERROR, err)
-	}
-	return response(pb.RpcBlockSetTextToggleableResponseError_NULL, nil)
-}
-
-func (mw *Middleware) BlockSetTextMarker(req *pb.RpcBlockSetTextMarkerRequest) *pb.RpcBlockSetTextMarkerResponse {
-	response := func(code pb.RpcBlockSetTextMarkerResponseErrorCode, err error) *pb.RpcBlockSetTextMarkerResponse {
-		m := &pb.RpcBlockSetTextMarkerResponse{Error: &pb.RpcBlockSetTextMarkerResponseError{Code: code}}
-		if err != nil {
-			m.Error.Description = err.Error()
-		}
-
-		return m
-	}
-	if err := mw.blockService.SetTextMarker(*req); err != nil {
-		return response(pb.RpcBlockSetTextMarkerResponseError_UNKNOWN_ERROR, err)
-	}
-	return response(pb.RpcBlockSetTextMarkerResponseError_NULL, nil)
-}
-
-func (mw *Middleware) BlockSetTextCheckable(req *pb.RpcBlockSetTextCheckableRequest) *pb.RpcBlockSetTextCheckableResponse {
-	response := func(code pb.RpcBlockSetTextCheckableResponseErrorCode, err error) *pb.RpcBlockSetTextCheckableResponse {
-		m := &pb.RpcBlockSetTextCheckableResponse{Error: &pb.RpcBlockSetTextCheckableResponseError{Code: code}}
-		if err != nil {
-			m.Error.Description = err.Error()
-		}
-
-		return m
-	}
-	if err := mw.blockService.SetTextCheckable(*req); err != nil {
-		return response(pb.RpcBlockSetTextCheckableResponseError_UNKNOWN_ERROR, err)
-	}
-	return response(pb.RpcBlockSetTextCheckableResponseError_NULL, nil)
-}
-
-func (mw *Middleware) BlockSetTextCheck(req *pb.RpcBlockSetTextCheckRequest) *pb.RpcBlockSetTextCheckResponse {
-	response := func(code pb.RpcBlockSetTextCheckResponseErrorCode, err error) *pb.RpcBlockSetTextCheckResponse {
-		m := &pb.RpcBlockSetTextCheckResponse{Error: &pb.RpcBlockSetTextCheckResponseError{Code: code}}
-=======
 func (mw *Middleware) BlockSetTextChecked(req *pb.RpcBlockSetTextCheckedRequest) *pb.RpcBlockSetTextCheckedResponse {
 	response := func(code pb.RpcBlockSetTextCheckedResponseErrorCode, err error) *pb.RpcBlockSetTextCheckedResponse {
 		m := &pb.RpcBlockSetTextCheckedResponse{Error: &pb.RpcBlockSetTextCheckedResponseError{Code: code}}
->>>>>>> 85a4308c
-		if err != nil {
-			m.Error.Description = err.Error()
-		}
-
-		return m
-	}
-<<<<<<< HEAD
-	if err := mw.blockService.SetTextCheck(*req); err != nil {
-		return response(pb.RpcBlockSetTextCheckResponseError_UNKNOWN_ERROR, err)
-	}
-	return response(pb.RpcBlockSetTextCheckResponseError_NULL, nil)
-=======
-	// TODO
+		if err != nil {
+			m.Error.Description = err.Error()
+		}
+
+		return m
+	}
+	if err := mw.blockService.SetTextChecked(*req); err != nil {
+		return response(pb.RpcBlockSetTextCheckedResponseError_UNKNOWN_ERROR, err)
+	}
 	return response(pb.RpcBlockSetTextCheckedResponseError_NULL, nil)
->>>>>>> 85a4308c
 }
 
 func (mw *Middleware) BlockSetFileName(req *pb.RpcBlockSetFileNameRequest) *pb.RpcBlockSetFileNameResponse {
@@ -356,5 +300,6 @@
 	if mw.blockService != nil {
 		mw.blockService.Close()
 	}
+
 	mw.blockService = block.NewService(accountId, mw.Anytype, mw.SendEvent)
 }