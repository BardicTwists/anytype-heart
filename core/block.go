package core

import (
	"context"

	"github.com/globalsign/mgo/bson"
	"google.golang.org/grpc/metadata"

	"github.com/anyproto/anytype-heart/core/block"
	"github.com/anyproto/anytype-heart/core/block/editor/bookmark"
	"github.com/anyproto/anytype-heart/core/block/editor/smartblock"
	"github.com/anyproto/anytype-heart/core/block/import/markdown/anymark"
	"github.com/anyproto/anytype-heart/core/block/source"
	"github.com/anyproto/anytype-heart/core/block/undo"
	"github.com/anyproto/anytype-heart/core/domain"
	"github.com/anyproto/anytype-heart/core/domain/objectorigin"
	"github.com/anyproto/anytype-heart/core/session"
	"github.com/anyproto/anytype-heart/pb"
	"github.com/anyproto/anytype-heart/pkg/lib/pb/model"
)

func (mw *Middleware) BlockCreate(cctx context.Context, req *pb.RpcBlockCreateRequest) *pb.RpcBlockCreateResponse {
	ctx := mw.newContext(cctx)
	response := func(code pb.RpcBlockCreateResponseErrorCode, id string, err error) *pb.RpcBlockCreateResponse {
		m := &pb.RpcBlockCreateResponse{Error: &pb.RpcBlockCreateResponseError{Code: code}, BlockId: id}
		if err != nil {
			m.Error.Description = err.Error()
		} else {
			m.Event = mw.getResponseEvent(ctx)
		}
		return m
	}
	var id string
	err := mw.doBlockService(func(bs *block.Service) (err error) {
		id, err = bs.CreateBlock(ctx, *req)
		return
	})
	if err != nil {
		return response(pb.RpcBlockCreateResponseError_UNKNOWN_ERROR, "", err)
	}
	return response(pb.RpcBlockCreateResponseError_NULL, id, nil)
}

func (mw *Middleware) BlockLinkCreateWithObject(cctx context.Context, req *pb.RpcBlockLinkCreateWithObjectRequest) *pb.RpcBlockLinkCreateWithObjectResponse {
	ctx := mw.newContext(cctx)
	response := func(code pb.RpcBlockLinkCreateWithObjectResponseErrorCode, id, targetId string, err error) *pb.RpcBlockLinkCreateWithObjectResponse {
		m := &pb.RpcBlockLinkCreateWithObjectResponse{Error: &pb.RpcBlockLinkCreateWithObjectResponseError{Code: code}, BlockId: id, TargetId: targetId}
		if err != nil {
			m.Error.Description = err.Error()
		} else {
			m.Event = mw.getResponseEvent(ctx)
		}
		return m
	}
	var id, targetId string
	err := mw.doBlockService(func(bs *block.Service) (err error) {
		id, targetId, err = bs.CreateLinkToTheNewObject(cctx, ctx, req)
		return
	})
	if err != nil {
		return response(pb.RpcBlockLinkCreateWithObjectResponseError_UNKNOWN_ERROR, "", "", err)
	}
	return response(pb.RpcBlockLinkCreateWithObjectResponseError_NULL, id, targetId, nil)
}

func (mw *Middleware) ObjectOpen(cctx context.Context, req *pb.RpcObjectOpenRequest) *pb.RpcObjectOpenResponse {
	ctx := mw.newContext(cctx)
	var obj *model.ObjectView
	response := func(code pb.RpcObjectOpenResponseErrorCode, err error) *pb.RpcObjectOpenResponse {
		m := &pb.RpcObjectOpenResponse{Error: &pb.RpcObjectOpenResponseError{Code: code}}
		if err != nil {
			m.Error.Description = err.Error()
		} else {
			m.ObjectView = obj
		}
		return m
	}

	err := mw.doBlockService(func(bs *block.Service) (err error) {
		id := domain.FullID{
			SpaceID:  req.SpaceId,
			ObjectID: req.ObjectId,
		}
		obj, err = bs.OpenBlock(ctx, id, req.IncludeRelationsAsDependentObjects)
		return err
	})
	if err != nil {
		if err == source.ErrUnknownDataFormat {
			return response(pb.RpcObjectOpenResponseError_ANYTYPE_NEEDS_UPGRADE, err)
		} else if err == source.ErrObjectNotFound {
			return response(pb.RpcObjectOpenResponseError_NOT_FOUND, err)
		}
		return response(pb.RpcObjectOpenResponseError_UNKNOWN_ERROR, err)
	}

	return response(pb.RpcObjectOpenResponseError_NULL, nil)
}

func (mw *Middleware) ObjectShow(cctx context.Context, req *pb.RpcObjectShowRequest) *pb.RpcObjectShowResponse {
	var obj *model.ObjectView
	response := func(code pb.RpcObjectShowResponseErrorCode, err error) *pb.RpcObjectShowResponse {
		m := &pb.RpcObjectShowResponse{Error: &pb.RpcObjectShowResponseError{Code: code}}
		if err != nil {
			m.Error.Description = err.Error()
		} else {
			m.ObjectView = obj
		}
		return m
	}

	err := mw.doBlockService(func(bs *block.Service) (err error) {
		id := domain.FullID{
			SpaceID:  req.SpaceId,
			ObjectID: req.ObjectId,
		}
		obj, err = bs.ShowBlock(id, req.IncludeRelationsAsDependentObjects)
		return err
	})
	if err != nil {
		if err == source.ErrUnknownDataFormat {
			return response(pb.RpcObjectShowResponseError_ANYTYPE_NEEDS_UPGRADE, err)
		} else if err == source.ErrObjectNotFound {
			return response(pb.RpcObjectShowResponseError_NOT_FOUND, err)
		}
		return response(pb.RpcObjectShowResponseError_UNKNOWN_ERROR, err)
	}

	return response(pb.RpcObjectShowResponseError_NULL, nil)
}

func (mw *Middleware) ObjectClose(cctx context.Context, req *pb.RpcObjectCloseRequest) *pb.RpcObjectCloseResponse {
	ctx := mw.newContext(cctx)
	response := func(code pb.RpcObjectCloseResponseErrorCode, err error) *pb.RpcObjectCloseResponse {
		m := &pb.RpcObjectCloseResponse{Error: &pb.RpcObjectCloseResponseError{Code: code}}
		if err != nil {
			m.Error.Description = err.Error()
		}
		return m
	}
	err := mw.doBlockService(func(bs *block.Service) (err error) {
		id := domain.FullID{
			SpaceID:  req.SpaceId,
			ObjectID: req.ObjectId,
		}
		return bs.CloseBlock(ctx, id)
	})
	if err != nil {
		return response(pb.RpcObjectCloseResponseError_UNKNOWN_ERROR, err)
	}
	return response(pb.RpcObjectCloseResponseError_NULL, nil)
}
func (mw *Middleware) BlockCopy(cctx context.Context, req *pb.RpcBlockCopyRequest) *pb.RpcBlockCopyResponse {
	ctx := mw.newContext(cctx)
	response := func(code pb.RpcBlockCopyResponseErrorCode, textSlot string, htmlSlot string, anySlot []*model.Block, err error) *pb.RpcBlockCopyResponse {
		m := &pb.RpcBlockCopyResponse{
			Error:    &pb.RpcBlockCopyResponseError{Code: code},
			TextSlot: textSlot,
			HtmlSlot: htmlSlot,
			AnySlot:  anySlot,
		}
		if err != nil {
			m.Error.Description = err.Error()
		}
		return m
	}
	var textSlot, htmlSlot string
	var anySlot []*model.Block
	err := mw.doBlockService(func(bs *block.Service) (err error) {
		textSlot, htmlSlot, anySlot, err = bs.Copy(ctx, *req)
		return
	})
	if err != nil {
		return response(pb.RpcBlockCopyResponseError_UNKNOWN_ERROR, textSlot, htmlSlot, anySlot, err)
	}

	return response(pb.RpcBlockCopyResponseError_NULL, textSlot, htmlSlot, anySlot, nil)
}

func (mw *Middleware) BlockPaste(cctx context.Context, req *pb.RpcBlockPasteRequest) *pb.RpcBlockPasteResponse {
	ctx := mw.newContext(cctx)
	response := func(code pb.RpcBlockPasteResponseErrorCode, blockIds []string, caretPosition int32, isSameBlockCaret bool, err error) *pb.RpcBlockPasteResponse {
		m := &pb.RpcBlockPasteResponse{Error: &pb.RpcBlockPasteResponseError{Code: 2}, BlockIds: blockIds, CaretPosition: caretPosition, IsSameBlockCaret: isSameBlockCaret}
		if err != nil {
			m.Error.Description = err.Error()
		} else {
			m.Event = mw.getResponseEvent(ctx)
		}
		return m
	}
	var (
		blockIds         []string
		caretPosition    int32
		isSameBlockCaret bool
		groupId          = bson.NewObjectId().Hex()
	)
	err := mw.doBlockService(func(bs *block.Service) (err error) {
		var uploadArr []pb.RpcBlockUploadRequest
		blockIds, uploadArr, caretPosition, isSameBlockCaret, err = bs.Paste(ctx, *req, groupId)
		if err != nil {
			return
		}
		log.Debug("Image requests to upload after paste:", uploadArr)
		for _, r := range uploadArr {
			r.ContextId = req.ContextId
<<<<<<< HEAD
			req := block.UploadRequest{ObjectOrigin: objectorigin.ObjectOriginClipboard(), RpcBlockUploadRequest: r}
=======
			req := block.UploadRequest{ObjectOrigin: objectorigin.Clipboard(), RpcBlockUploadRequest: r}
>>>>>>> ed3ff491
			if err = bs.UploadBlockFile(nil, req, groupId); err != nil {
				return err
			}
		}
		return
	})
	if err != nil {
		return response(pb.RpcBlockPasteResponseError_UNKNOWN_ERROR, nil, -1, isSameBlockCaret, err)
	}

	return response(pb.RpcBlockPasteResponseError_NULL, blockIds, caretPosition, isSameBlockCaret, nil)
}

func (mw *Middleware) BlockCut(cctx context.Context, req *pb.RpcBlockCutRequest) *pb.RpcBlockCutResponse {
	ctx := mw.newContext(cctx)
	response := func(code pb.RpcBlockCutResponseErrorCode, textSlot string, htmlSlot string, anySlot []*model.Block, err error) *pb.RpcBlockCutResponse {
		m := &pb.RpcBlockCutResponse{
			Error:    &pb.RpcBlockCutResponseError{Code: code},
			TextSlot: textSlot,
			HtmlSlot: htmlSlot,
			AnySlot:  anySlot,
		}
		if err != nil {
			m.Error.Description = err.Error()
		} else {
			m.Event = mw.getResponseEvent(ctx)
		}
		return m
	}
	var (
		textSlot, htmlSlot string
		anySlot            []*model.Block
	)
	err := mw.doBlockService(func(bs *block.Service) (err error) {
		textSlot, htmlSlot, anySlot, err = bs.Cut(ctx, *req)
		return
	})
	if err != nil {
		var emptyAnySlot []*model.Block
		return response(pb.RpcBlockCutResponseError_UNKNOWN_ERROR, "", "", emptyAnySlot, err)
	}

	return response(pb.RpcBlockCutResponseError_NULL, textSlot, htmlSlot, anySlot, nil)
}

func (mw *Middleware) BlockExport(cctx context.Context, req *pb.RpcBlockExportRequest) *pb.RpcBlockExportResponse {
	ctx := mw.newContext(cctx)
	response := func(code pb.RpcBlockExportResponseErrorCode, path string, err error) *pb.RpcBlockExportResponse {
		m := &pb.RpcBlockExportResponse{
			Error: &pb.RpcBlockExportResponseError{Code: code},
			Path:  path,
		}
		if err != nil {
			m.Error.Description = err.Error()
		} else {
			m.Event = mw.getResponseEvent(ctx)
		}
		return m
	}
	var path string
	err := mw.doBlockService(func(bs *block.Service) (err error) {
		path, err = bs.Export(*req)
		return
	})
	if err != nil {
		return response(pb.RpcBlockExportResponseError_UNKNOWN_ERROR, path, err)
	}

	return response(pb.RpcBlockExportResponseError_NULL, path, nil)
}

func (mw *Middleware) BlockSetCarriage(_ context.Context, req *pb.RpcBlockSetCarriageRequest) *pb.RpcBlockSetCarriageResponse {
	response := func(code pb.RpcBlockSetCarriageResponseErrorCode, err error) *pb.RpcBlockSetCarriageResponse {
		m := &pb.RpcBlockSetCarriageResponse{Error: &pb.RpcBlockSetCarriageResponseError{Code: code}}
		if err != nil {
			m.Error.Description = err.Error()
		}
		return m
	}
	err := mw.doBlockService(func(bs *block.Service) error {
		return block.Do(bs, req.ContextId, func(sb smartblock.SmartBlock) error {
			sb.History().SetCarriageState(undo.CarriageState{
				BlockID:   req.BlockId,
				RangeFrom: req.Range.From,
				RangeTo:   req.Range.To,
			})
			return nil
		})
	})
	if err != nil {
		return response(pb.RpcBlockSetCarriageResponseError_UNKNOWN_ERROR, err)
	}
	return response(pb.RpcBlockSetCarriageResponseError_NULL, err)
}

func (mw *Middleware) BlockUpload(cctx context.Context, req *pb.RpcBlockUploadRequest) *pb.RpcBlockUploadResponse {
	ctx := mw.newContext(cctx)
	response := func(code pb.RpcBlockUploadResponseErrorCode, err error) *pb.RpcBlockUploadResponse {
		m := &pb.RpcBlockUploadResponse{Error: &pb.RpcBlockUploadResponseError{Code: code}}
		if err != nil {
			m.Error.Description = err.Error()
		} else {
			m.Event = mw.getResponseEvent(ctx)
		}
		return m
	}
	err := mw.doBlockService(func(bs *block.Service) (err error) {
<<<<<<< HEAD
		req := block.UploadRequest{RpcBlockUploadRequest: *req, ObjectOrigin: objectorigin.ObjectOriginNone()}
=======
		req := block.UploadRequest{RpcBlockUploadRequest: *req, ObjectOrigin: objectorigin.None()}
>>>>>>> ed3ff491
		return bs.UploadBlockFile(nil, req, "")
	})
	if err != nil {
		return response(pb.RpcBlockUploadResponseError_UNKNOWN_ERROR, err)
	}
	return response(pb.RpcBlockUploadResponseError_NULL, nil)
}

func (mw *Middleware) BlockListDelete(cctx context.Context, req *pb.RpcBlockListDeleteRequest) *pb.RpcBlockListDeleteResponse {
	ctx := mw.newContext(cctx)
	response := func(code pb.RpcBlockListDeleteResponseErrorCode, err error) *pb.RpcBlockListDeleteResponse {
		m := &pb.RpcBlockListDeleteResponse{Error: &pb.RpcBlockListDeleteResponseError{Code: code}}
		if err != nil {
			m.Error.Description = err.Error()
		} else {
			m.Event = mw.getResponseEvent(ctx)
		}
		return m
	}
	err := mw.doBlockService(func(bs *block.Service) (err error) {
		return bs.UnlinkBlock(ctx, *req)
	})
	if err != nil {
		return response(pb.RpcBlockListDeleteResponseError_UNKNOWN_ERROR, err)
	}
	return response(pb.RpcBlockListDeleteResponseError_NULL, nil)
}

func (mw *Middleware) BlockListDuplicate(cctx context.Context, req *pb.RpcBlockListDuplicateRequest) *pb.RpcBlockListDuplicateResponse {
	ctx := mw.newContext(cctx)
	response := func(ids []string, code pb.RpcBlockListDuplicateResponseErrorCode, err error) *pb.RpcBlockListDuplicateResponse {
		m := &pb.RpcBlockListDuplicateResponse{BlockIds: ids, Error: &pb.RpcBlockListDuplicateResponseError{Code: code}}
		if err != nil {
			m.Error.Description = err.Error()
		} else {
			m.Event = mw.getResponseEvent(ctx)
		}
		return m
	}
	var ids []string
	err := mw.doBlockService(func(bs *block.Service) (err error) {
		ids, err = bs.DuplicateBlocks(ctx, *req)
		return
	})
	if err != nil {
		return response(nil, pb.RpcBlockListDuplicateResponseError_UNKNOWN_ERROR, err)
	}
	return response(ids, pb.RpcBlockListDuplicateResponseError_NULL, nil)
}

func (mw *Middleware) BlockSetFields(cctx context.Context, req *pb.RpcBlockSetFieldsRequest) *pb.RpcBlockSetFieldsResponse {
	ctx := mw.newContext(cctx)
	response := func(code pb.RpcBlockSetFieldsResponseErrorCode, err error) *pb.RpcBlockSetFieldsResponse {
		m := &pb.RpcBlockSetFieldsResponse{Error: &pb.RpcBlockSetFieldsResponseError{Code: code}}
		if err != nil {
			m.Error.Description = err.Error()
		} else {
			m.Event = mw.getResponseEvent(ctx)
		}
		return m
	}
	err := mw.doBlockService(func(bs *block.Service) (err error) {
		return bs.SetFields(ctx, *req)
	})
	if err != nil {
		return response(pb.RpcBlockSetFieldsResponseError_UNKNOWN_ERROR, err)
	}
	return response(pb.RpcBlockSetFieldsResponseError_NULL, nil)
}

func (mw *Middleware) BlockListSetFields(cctx context.Context, req *pb.RpcBlockListSetFieldsRequest) *pb.RpcBlockListSetFieldsResponse {
	ctx := mw.newContext(cctx)
	response := func(code pb.RpcBlockListSetFieldsResponseErrorCode, err error) *pb.RpcBlockListSetFieldsResponse {
		m := &pb.RpcBlockListSetFieldsResponse{Error: &pb.RpcBlockListSetFieldsResponseError{Code: code}}
		if err != nil {
			m.Error.Description = err.Error()
		} else {
			m.Event = mw.getResponseEvent(ctx)
		}
		return m
	}
	err := mw.doBlockService(func(bs *block.Service) (err error) {
		return bs.SetFieldsList(ctx, *req)
	})
	if err != nil {
		return response(pb.RpcBlockListSetFieldsResponseError_UNKNOWN_ERROR, err)
	}
	return response(pb.RpcBlockListSetFieldsResponseError_NULL, nil)
}

func (mw *Middleware) ObjectListDelete(cctx context.Context, req *pb.RpcObjectListDeleteRequest) *pb.RpcObjectListDeleteResponse {
	response := func(code pb.RpcObjectListDeleteResponseErrorCode, err error) *pb.RpcObjectListDeleteResponse {
		m := &pb.RpcObjectListDeleteResponse{Error: &pb.RpcObjectListDeleteResponseError{Code: code}}
		if err != nil {
			m.Error.Description = err.Error()
		}
		return m
	}
	err := mw.doBlockService(func(bs *block.Service) (err error) {
		return bs.DeleteArchivedObjects(req.ObjectIds)
	})
	if err != nil {
		return response(pb.RpcObjectListDeleteResponseError_UNKNOWN_ERROR, err)
	}
	return response(pb.RpcObjectListDeleteResponseError_NULL, nil)
}

func (mw *Middleware) ObjectListSetIsArchived(cctx context.Context, req *pb.RpcObjectListSetIsArchivedRequest) *pb.RpcObjectListSetIsArchivedResponse {
	ctx := mw.newContext(cctx)
	response := func(code pb.RpcObjectListSetIsArchivedResponseErrorCode, err error) *pb.RpcObjectListSetIsArchivedResponse {
		m := &pb.RpcObjectListSetIsArchivedResponse{Error: &pb.RpcObjectListSetIsArchivedResponseError{Code: code}}
		if err != nil {
			m.Error.Description = err.Error()
		}
		return m
	}
	err := mw.doBlockService(func(bs *block.Service) (err error) {
		return bs.SetPagesIsArchived(ctx, *req)
	})
	if err != nil {
		return response(pb.RpcObjectListSetIsArchivedResponseError_UNKNOWN_ERROR, err)
	}
	return response(pb.RpcObjectListSetIsArchivedResponseError_NULL, nil)
}
func (mw *Middleware) ObjectListSetIsFavorite(cctx context.Context, req *pb.RpcObjectListSetIsFavoriteRequest) *pb.RpcObjectListSetIsFavoriteResponse {
	response := func(code pb.RpcObjectListSetIsFavoriteResponseErrorCode, err error) *pb.RpcObjectListSetIsFavoriteResponse {
		m := &pb.RpcObjectListSetIsFavoriteResponse{Error: &pb.RpcObjectListSetIsFavoriteResponseError{Code: code}}
		if err != nil {
			m.Error.Description = err.Error()
		}
		return m
	}
	err := mw.doBlockService(func(bs *block.Service) (err error) {
		return bs.SetPagesIsFavorite(*req)
	})
	if err != nil {
		return response(pb.RpcObjectListSetIsFavoriteResponseError_UNKNOWN_ERROR, err)
	}
	return response(pb.RpcObjectListSetIsFavoriteResponseError_NULL, nil)
}

func (mw *Middleware) BlockReplace(cctx context.Context, req *pb.RpcBlockReplaceRequest) *pb.RpcBlockReplaceResponse {
	ctx := mw.newContext(cctx)
	response := func(code pb.RpcBlockReplaceResponseErrorCode, blockId string, err error) *pb.RpcBlockReplaceResponse {
		m := &pb.RpcBlockReplaceResponse{Error: &pb.RpcBlockReplaceResponseError{Code: code}, BlockId: blockId}
		if err != nil {
			m.Error.Description = err.Error()
		} else {
			m.Event = mw.getResponseEvent(ctx)
		}
		return m
	}
	var blockId string
	err := mw.doBlockService(func(bs *block.Service) (err error) {
		blockId, err = bs.ReplaceBlock(ctx, *req)
		return
	})
	if err != nil {
		return response(pb.RpcBlockReplaceResponseError_UNKNOWN_ERROR, "", err)
	}
	return response(pb.RpcBlockReplaceResponseError_NULL, blockId, nil)
}

func (mw *Middleware) BlockTextSetColor(cctx context.Context, req *pb.RpcBlockTextSetColorRequest) *pb.RpcBlockTextSetColorResponse {
	ctx := mw.newContext(cctx)
	response := func(code pb.RpcBlockTextSetColorResponseErrorCode, err error) *pb.RpcBlockTextSetColorResponse {
		m := &pb.RpcBlockTextSetColorResponse{Error: &pb.RpcBlockTextSetColorResponseError{Code: code}}
		if err != nil {
			m.Error.Description = err.Error()
		} else {
			m.Event = mw.getResponseEvent(ctx)
		}
		return m
	}
	err := mw.doBlockService(func(bs *block.Service) (err error) {
		return bs.SetTextColor(nil, req.ContextId, req.Color, req.BlockId)
	})
	if err != nil {
		return response(pb.RpcBlockTextSetColorResponseError_UNKNOWN_ERROR, err)
	}
	return response(pb.RpcBlockTextSetColorResponseError_NULL, nil)
}

func (mw *Middleware) BlockListSetBackgroundColor(cctx context.Context, req *pb.RpcBlockListSetBackgroundColorRequest) *pb.RpcBlockListSetBackgroundColorResponse {
	ctx := mw.newContext(cctx)
	response := func(code pb.RpcBlockListSetBackgroundColorResponseErrorCode, err error) *pb.RpcBlockListSetBackgroundColorResponse {
		m := &pb.RpcBlockListSetBackgroundColorResponse{Error: &pb.RpcBlockListSetBackgroundColorResponseError{Code: code}}
		if err != nil {
			m.Error.Description = err.Error()
		} else {
			m.Event = mw.getResponseEvent(ctx)
		}
		return m
	}
	err := mw.doBlockService(func(bs *block.Service) (err error) {
		return bs.SetBackgroundColor(ctx, req.ContextId, req.Color, req.BlockIds...)
	})
	if err != nil {
		return response(pb.RpcBlockListSetBackgroundColorResponseError_UNKNOWN_ERROR, err)
	}
	return response(pb.RpcBlockListSetBackgroundColorResponseError_NULL, nil)
}

func (mw *Middleware) BlockLinkListSetAppearance(cctx context.Context, req *pb.RpcBlockLinkListSetAppearanceRequest) *pb.RpcBlockLinkListSetAppearanceResponse {
	ctx := mw.newContext(cctx)
	response := func(code pb.RpcBlockLinkListSetAppearanceResponseErrorCode, err error) *pb.RpcBlockLinkListSetAppearanceResponse {
		m := &pb.RpcBlockLinkListSetAppearanceResponse{Error: &pb.RpcBlockLinkListSetAppearanceResponseError{Code: code}}
		if err != nil {
			m.Error.Description = err.Error()
		} else {
			m.Event = mw.getResponseEvent(ctx)
		}
		return m
	}
	err := mw.doBlockService(func(bs *block.Service) (err error) {
		return bs.SetLinkAppearance(ctx, *req)
	})
	if err != nil {
		return response(pb.RpcBlockLinkListSetAppearanceResponseError_UNKNOWN_ERROR, err)
	}
	return response(pb.RpcBlockLinkListSetAppearanceResponseError_NULL, nil)
}

func (mw *Middleware) BlockListSetAlign(cctx context.Context, req *pb.RpcBlockListSetAlignRequest) *pb.RpcBlockListSetAlignResponse {
	ctx := mw.newContext(cctx)
	response := func(code pb.RpcBlockListSetAlignResponseErrorCode, err error) *pb.RpcBlockListSetAlignResponse {
		m := &pb.RpcBlockListSetAlignResponse{Error: &pb.RpcBlockListSetAlignResponseError{Code: code}}
		if err != nil {
			m.Error.Description = err.Error()
		} else {
			m.Event = mw.getResponseEvent(ctx)
		}
		return m
	}
	err := mw.doBlockService(func(bs *block.Service) (err error) {
		return bs.SetAlign(ctx, req.ContextId, req.Align, req.BlockIds...)
	})
	if err != nil {
		return response(pb.RpcBlockListSetAlignResponseError_UNKNOWN_ERROR, err)
	}
	return response(pb.RpcBlockListSetAlignResponseError_NULL, nil)
}

func (mw *Middleware) BlockListSetVerticalAlign(cctx context.Context, req *pb.RpcBlockListSetVerticalAlignRequest) *pb.RpcBlockListSetVerticalAlignResponse {
	ctx := mw.newContext(cctx)
	response := func(code pb.RpcBlockListSetVerticalAlignResponseErrorCode, err error) *pb.RpcBlockListSetVerticalAlignResponse {
		m := &pb.RpcBlockListSetVerticalAlignResponse{Error: &pb.RpcBlockListSetVerticalAlignResponseError{Code: code}}
		if err != nil {
			m.Error.Description = err.Error()
		} else {
			m.Event = mw.getResponseEvent(ctx)
		}
		return m
	}
	err := mw.doBlockService(func(bs *block.Service) (err error) {
		return bs.SetVerticalAlign(ctx, req.ContextId, req.VerticalAlign, req.BlockIds...)
	})
	if err != nil {
		return response(pb.RpcBlockListSetVerticalAlignResponseError_UNKNOWN_ERROR, err)
	}
	return response(pb.RpcBlockListSetVerticalAlignResponseError_NULL, nil)
}

func (mw *Middleware) BlockListMoveToExistingObject(cctx context.Context, req *pb.RpcBlockListMoveToExistingObjectRequest) *pb.RpcBlockListMoveToExistingObjectResponse {
	ctx := mw.newContext(cctx)
	response := func(code pb.RpcBlockListMoveToExistingObjectResponseErrorCode, err error) *pb.RpcBlockListMoveToExistingObjectResponse {
		m := &pb.RpcBlockListMoveToExistingObjectResponse{Error: &pb.RpcBlockListMoveToExistingObjectResponseError{Code: code}}
		if err != nil {
			m.Error.Description = err.Error()
		} else {
			m.Event = mw.getResponseEvent(ctx)
		}
		return m
	}
	err := mw.doBlockService(func(bs *block.Service) (err error) {
		return bs.MoveBlocks(*req)
	})
	if err != nil {
		return response(pb.RpcBlockListMoveToExistingObjectResponseError_UNKNOWN_ERROR, err)
	}
	return response(pb.RpcBlockListMoveToExistingObjectResponseError_NULL, nil)
}

func (mw *Middleware) BlockListMoveToNewObject(cctx context.Context, req *pb.RpcBlockListMoveToNewObjectRequest) *pb.RpcBlockListMoveToNewObjectResponse {
	ctx := mw.newContext(cctx)
	response := func(code pb.RpcBlockListMoveToNewObjectResponseErrorCode, linkId string, err error) *pb.RpcBlockListMoveToNewObjectResponse {
		m := &pb.RpcBlockListMoveToNewObjectResponse{Error: &pb.RpcBlockListMoveToNewObjectResponseError{Code: code}, LinkId: linkId}
		if err != nil {
			m.Error.Description = err.Error()
		} else {
			m.Event = mw.getResponseEvent(ctx)
		}
		return m
	}

	var linkId string
	err := mw.doBlockService(func(bs *block.Service) (err error) {
		linkId, err = bs.MoveBlocksToNewPage(cctx, ctx, *req)
		return
	})

	if err != nil {
		return response(pb.RpcBlockListMoveToNewObjectResponseError_UNKNOWN_ERROR, "", err)
	}
	return response(pb.RpcBlockListMoveToNewObjectResponseError_NULL, linkId, nil)
}

func (mw *Middleware) BlockListConvertToObjects(cctx context.Context, req *pb.RpcBlockListConvertToObjectsRequest) *pb.RpcBlockListConvertToObjectsResponse {
	ctx := mw.newContext(cctx)
	response := func(code pb.RpcBlockListConvertToObjectsResponseErrorCode, linkIds []string, err error) *pb.RpcBlockListConvertToObjectsResponse {
		m := &pb.RpcBlockListConvertToObjectsResponse{Error: &pb.RpcBlockListConvertToObjectsResponseError{Code: code}, LinkIds: linkIds}
		if err != nil {
			m.Error.Description = err.Error()
		} else {
			m.Event = mw.getResponseEvent(ctx)
		}
		return m
	}
	var linkIds []string
	err := mw.doBlockService(func(bs *block.Service) (err error) {
		linkIds, err = bs.ListConvertToObjects(ctx, *req)
		return
	})
	if err != nil {
		return response(pb.RpcBlockListConvertToObjectsResponseError_UNKNOWN_ERROR, []string{}, err)
	}
	return response(pb.RpcBlockListConvertToObjectsResponseError_NULL, linkIds, nil)
}

func (mw *Middleware) BlockTextListSetStyle(cctx context.Context, req *pb.RpcBlockTextListSetStyleRequest) *pb.RpcBlockTextListSetStyleResponse {
	ctx := mw.newContext(cctx)
	response := func(code pb.RpcBlockTextListSetStyleResponseErrorCode, err error) *pb.RpcBlockTextListSetStyleResponse {
		m := &pb.RpcBlockTextListSetStyleResponse{Error: &pb.RpcBlockTextListSetStyleResponseError{Code: code}}
		if err != nil {
			m.Error.Description = err.Error()
		} else {
			m.Event = mw.getResponseEvent(ctx)
		}
		return m
	}
	err := mw.doBlockService(func(bs *block.Service) (err error) {
		return bs.SetTextStyle(ctx, req.ContextId, req.Style, req.BlockIds...)
	})
	if err != nil {
		return response(pb.RpcBlockTextListSetStyleResponseError_UNKNOWN_ERROR, err)
	}
	return response(pb.RpcBlockTextListSetStyleResponseError_NULL, nil)
}

func (mw *Middleware) BlockDivListSetStyle(cctx context.Context, req *pb.RpcBlockDivListSetStyleRequest) *pb.RpcBlockDivListSetStyleResponse {
	ctx := mw.newContext(cctx)
	response := func(code pb.RpcBlockDivListSetStyleResponseErrorCode, err error) *pb.RpcBlockDivListSetStyleResponse {
		m := &pb.RpcBlockDivListSetStyleResponse{Error: &pb.RpcBlockDivListSetStyleResponseError{Code: code}}
		if err != nil {
			m.Error.Description = err.Error()
		} else {
			m.Event = mw.getResponseEvent(ctx)
		}
		return m
	}
	err := mw.doBlockService(func(bs *block.Service) (err error) {
		return bs.SetDivStyle(ctx, req.ContextId, req.Style, req.BlockIds...)
	})
	if err != nil {
		return response(pb.RpcBlockDivListSetStyleResponseError_UNKNOWN_ERROR, err)
	}
	return response(pb.RpcBlockDivListSetStyleResponseError_NULL, nil)
}

func (mw *Middleware) BlockTextListSetColor(cctx context.Context, req *pb.RpcBlockTextListSetColorRequest) *pb.RpcBlockTextListSetColorResponse {
	ctx := mw.newContext(cctx)
	response := func(code pb.RpcBlockTextListSetColorResponseErrorCode, err error) *pb.RpcBlockTextListSetColorResponse {
		m := &pb.RpcBlockTextListSetColorResponse{Error: &pb.RpcBlockTextListSetColorResponseError{Code: code}}
		if err != nil {
			m.Error.Description = err.Error()
		} else {
			m.Event = mw.getResponseEvent(ctx)
		}
		return m
	}
	err := mw.doBlockService(func(bs *block.Service) (err error) {
		return bs.SetTextColor(ctx, req.ContextId, req.Color, req.BlockIds...)
	})
	if err != nil {
		return response(pb.RpcBlockTextListSetColorResponseError_UNKNOWN_ERROR, err)
	}
	return response(pb.RpcBlockTextListSetColorResponseError_NULL, nil)
}

func (mw *Middleware) BlockTextListSetMark(cctx context.Context, req *pb.RpcBlockTextListSetMarkRequest) *pb.RpcBlockTextListSetMarkResponse {
	ctx := mw.newContext(cctx)
	response := func(code pb.RpcBlockTextListSetMarkResponseErrorCode, err error) *pb.RpcBlockTextListSetMarkResponse {
		m := &pb.RpcBlockTextListSetMarkResponse{Error: &pb.RpcBlockTextListSetMarkResponseError{Code: code}}
		if err != nil {
			m.Error.Description = err.Error()
		} else {
			m.Event = mw.getResponseEvent(ctx)
		}
		return m
	}
	err := mw.doBlockService(func(bs *block.Service) (err error) {
		return bs.SetTextMark(ctx, req.ContextId, req.Mark, req.BlockIds...)
	})
	if err != nil {
		return response(pb.RpcBlockTextListSetMarkResponseError_UNKNOWN_ERROR, err)
	}
	return response(pb.RpcBlockTextListSetMarkResponseError_NULL, nil)
}

func getSessionToken(cctx context.Context) (string, bool) {
	md, ok := metadata.FromIncomingContext(cctx)
	if !ok {
		return "", false
	}
	v := md.Get("token")
	if len(v) != 1 {
		return "", false
	}

	tok := v[0]
	if tok == "" {
		return "", false
	}
	return tok, true
}

func (mw *Middleware) newContext(cctx context.Context, opts ...session.ContextOption) session.Context {
	tok, ok := getSessionToken(cctx)
	if ok {
		return session.NewContext(append(opts, session.WithSession(tok))...)
	}
	return session.NewContext(opts...)
}

func (mw *Middleware) BlockTextListClearStyle(cctx context.Context, req *pb.RpcBlockTextListClearStyleRequest) *pb.RpcBlockTextListClearStyleResponse {
	ctx := mw.newContext(cctx)
	response := func(code pb.RpcBlockTextListClearStyleResponseErrorCode, err error) *pb.RpcBlockTextListClearStyleResponse {
		m := &pb.RpcBlockTextListClearStyleResponse{Error: &pb.RpcBlockTextListClearStyleResponseError{Code: code}}
		if err != nil {
			m.Error.Description = err.Error()
		} else {
			m.Event = mw.getResponseEvent(ctx)
		}
		return m
	}
	err := mw.doBlockService(func(bs *block.Service) (err error) {
		return bs.ClearTextStyle(ctx, req.ContextId, req.BlockIds...)
	})
	if err != nil {
		return response(pb.RpcBlockTextListClearStyleResponseError_UNKNOWN_ERROR, err)
	}
	return response(pb.RpcBlockTextListClearStyleResponseError_NULL, nil)
}

func (mw *Middleware) BlockTextListClearContent(cctx context.Context, req *pb.RpcBlockTextListClearContentRequest) *pb.RpcBlockTextListClearContentResponse {
	ctx := mw.newContext(cctx)
	response := func(code pb.RpcBlockTextListClearContentResponseErrorCode, err error) *pb.RpcBlockTextListClearContentResponse {
		m := &pb.RpcBlockTextListClearContentResponse{Error: &pb.RpcBlockTextListClearContentResponseError{Code: code}}
		if err != nil {
			m.Error.Description = err.Error()
		} else {
			m.Event = mw.getResponseEvent(ctx)
		}
		return m
	}
	err := mw.doBlockService(func(bs *block.Service) (err error) {
		return bs.ClearTextContent(ctx, req.ContextId, req.BlockIds...)
	})
	if err != nil {
		return response(pb.RpcBlockTextListClearContentResponseError_UNKNOWN_ERROR, err)
	}
	return response(pb.RpcBlockTextListClearContentResponseError_NULL, nil)
}

func (mw *Middleware) BlockTextSetText(cctx context.Context, req *pb.RpcBlockTextSetTextRequest) *pb.RpcBlockTextSetTextResponse {
	ctx := mw.newContext(cctx)

	response := func(code pb.RpcBlockTextSetTextResponseErrorCode, err error) *pb.RpcBlockTextSetTextResponse {
		m := &pb.RpcBlockTextSetTextResponse{Error: &pb.RpcBlockTextSetTextResponseError{Code: code}}
		if err != nil {
			m.Error.Description = err.Error()
		} else {
			m.Event = mw.getResponseEvent(ctx)
		}
		return m
	}
	err := mw.doBlockService(func(bs *block.Service) (err error) {
		return bs.SetTextText(ctx, *req)
	})
	if err != nil {
		return response(pb.RpcBlockTextSetTextResponseError_UNKNOWN_ERROR, err)
	}
	return response(pb.RpcBlockTextSetTextResponseError_NULL, nil)
}

func (mw *Middleware) BlockLatexSetText(cctx context.Context, req *pb.RpcBlockLatexSetTextRequest) *pb.RpcBlockLatexSetTextResponse {
	ctx := mw.newContext(cctx)
	response := func(code pb.RpcBlockLatexSetTextResponseErrorCode, err error) *pb.RpcBlockLatexSetTextResponse {
		m := &pb.RpcBlockLatexSetTextResponse{Error: &pb.RpcBlockLatexSetTextResponseError{Code: code}}
		if err != nil {
			m.Error.Description = err.Error()
		} else {
			m.Event = mw.getResponseEvent(ctx)
		}
		return m
	}
	err := mw.doBlockService(func(bs *block.Service) (err error) {
		return bs.SetLatexText(ctx, *req)
	})
	if err != nil {
		return response(pb.RpcBlockLatexSetTextResponseError_UNKNOWN_ERROR, err)
	}
	return response(pb.RpcBlockLatexSetTextResponseError_NULL, nil)
}

func (mw *Middleware) BlockTextSetStyle(cctx context.Context, req *pb.RpcBlockTextSetStyleRequest) *pb.RpcBlockTextSetStyleResponse {
	ctx := mw.newContext(cctx)
	response := func(code pb.RpcBlockTextSetStyleResponseErrorCode, err error) *pb.RpcBlockTextSetStyleResponse {
		m := &pb.RpcBlockTextSetStyleResponse{Error: &pb.RpcBlockTextSetStyleResponseError{Code: code}}
		if err != nil {
			m.Error.Description = err.Error()
		} else {
			m.Event = mw.getResponseEvent(ctx)
		}
		return m
	}
	err := mw.doBlockService(func(bs *block.Service) (err error) {
		return bs.SetTextStyle(ctx, req.ContextId, req.Style, req.BlockId)
	})
	if err != nil {
		return response(pb.RpcBlockTextSetStyleResponseError_UNKNOWN_ERROR, err)
	}
	return response(pb.RpcBlockTextSetStyleResponseError_NULL, nil)
}

func (mw *Middleware) BlockTextSetIcon(cctx context.Context, req *pb.RpcBlockTextSetIconRequest) *pb.RpcBlockTextSetIconResponse {
	ctx := mw.newContext(cctx)
	response := func(code pb.RpcBlockTextSetIconResponseErrorCode, err error) *pb.RpcBlockTextSetIconResponse {
		m := &pb.RpcBlockTextSetIconResponse{Error: &pb.RpcBlockTextSetIconResponseError{Code: code}}
		if err != nil {
			m.Error.Description = err.Error()
		} else {
			m.Event = mw.getResponseEvent(ctx)
		}
		return m
	}
	err := mw.doBlockService(func(bs *block.Service) (err error) {
		return bs.SetTextIcon(ctx, req.ContextId, req.IconImage, req.IconEmoji, req.BlockId)
	})
	if err != nil {
		return response(pb.RpcBlockTextSetIconResponseError_UNKNOWN_ERROR, err)
	}
	return response(pb.RpcBlockTextSetIconResponseError_NULL, nil)
}

func (mw *Middleware) BlockTextSetChecked(cctx context.Context, req *pb.RpcBlockTextSetCheckedRequest) *pb.RpcBlockTextSetCheckedResponse {
	ctx := mw.newContext(cctx)
	response := func(code pb.RpcBlockTextSetCheckedResponseErrorCode, err error) *pb.RpcBlockTextSetCheckedResponse {
		m := &pb.RpcBlockTextSetCheckedResponse{Error: &pb.RpcBlockTextSetCheckedResponseError{Code: code}}
		if err != nil {
			m.Error.Description = err.Error()
		} else {
			m.Event = mw.getResponseEvent(ctx)
		}
		return m
	}
	err := mw.doBlockService(func(bs *block.Service) (err error) {
		return bs.SetTextChecked(ctx, *req)
	})
	if err != nil {
		return response(pb.RpcBlockTextSetCheckedResponseError_UNKNOWN_ERROR, err)
	}
	return response(pb.RpcBlockTextSetCheckedResponseError_NULL, nil)
}

func (mw *Middleware) BlockFileSetName(cctx context.Context, req *pb.RpcBlockFileSetNameRequest) *pb.RpcBlockFileSetNameResponse {
	response := func(code pb.RpcBlockFileSetNameResponseErrorCode, err error) *pb.RpcBlockFileSetNameResponse {
		m := &pb.RpcBlockFileSetNameResponse{Error: &pb.RpcBlockFileSetNameResponseError{Code: code}}
		if err != nil {
			m.Error.Description = err.Error()
		}

		return m
	}
	// TODO
	return response(pb.RpcBlockFileSetNameResponseError_NULL, nil)
}

func (mw *Middleware) BlockFileListSetStyle(cctx context.Context, req *pb.RpcBlockFileListSetStyleRequest) *pb.RpcBlockFileListSetStyleResponse {
	ctx := mw.newContext(cctx)
	response := func(code pb.RpcBlockFileListSetStyleResponseErrorCode, err error) *pb.RpcBlockFileListSetStyleResponse {
		m := &pb.RpcBlockFileListSetStyleResponse{Error: &pb.RpcBlockFileListSetStyleResponseError{Code: code}}
		if err != nil {
			m.Error.Description = err.Error()
		} else {
			m.Event = mw.getResponseEvent(ctx)
		}

		return m
	}
	err := mw.doBlockService(func(bs *block.Service) (err error) {
		return bs.SetFileStyle(ctx, req.ContextId, req.Style, req.BlockIds...)
	})
	if err != nil {
		return response(pb.RpcBlockFileListSetStyleResponseError_UNKNOWN_ERROR, err)
	}

	return response(pb.RpcBlockFileListSetStyleResponseError_NULL, nil)
}

func (mw *Middleware) BlockImageSetName(cctx context.Context, req *pb.RpcBlockImageSetNameRequest) *pb.RpcBlockImageSetNameResponse {
	response := func(code pb.RpcBlockImageSetNameResponseErrorCode, err error) *pb.RpcBlockImageSetNameResponse {
		m := &pb.RpcBlockImageSetNameResponse{Error: &pb.RpcBlockImageSetNameResponseError{Code: code}}
		if err != nil {
			m.Error.Description = err.Error()
		}

		return m
	}
	// TODO
	return response(pb.RpcBlockImageSetNameResponseError_NULL, nil)
}

func (mw *Middleware) BlockVideoSetName(cctx context.Context, req *pb.RpcBlockVideoSetNameRequest) *pb.RpcBlockVideoSetNameResponse {
	response := func(code pb.RpcBlockVideoSetNameResponseErrorCode, err error) *pb.RpcBlockVideoSetNameResponse {
		m := &pb.RpcBlockVideoSetNameResponse{Error: &pb.RpcBlockVideoSetNameResponseError{Code: code}}
		if err != nil {
			m.Error.Description = err.Error()
		}

		return m
	}
	// TODO
	return response(pb.RpcBlockVideoSetNameResponseError_NULL, nil)
}

func (mw *Middleware) BlockSplit(cctx context.Context, req *pb.RpcBlockSplitRequest) *pb.RpcBlockSplitResponse {
	ctx := mw.newContext(cctx)
	response := func(blockId string, code pb.RpcBlockSplitResponseErrorCode, err error) *pb.RpcBlockSplitResponse {
		m := &pb.RpcBlockSplitResponse{BlockId: blockId, Error: &pb.RpcBlockSplitResponseError{Code: code}}
		if err != nil {
			m.Error.Description = err.Error()
		} else {
			m.Event = mw.getResponseEvent(ctx)
		}
		return m
	}
	var id string
	err := mw.doBlockService(func(bs *block.Service) (err error) {
		id, err = bs.SplitBlock(ctx, *req)
		return
	})
	if err != nil {
		return response("", pb.RpcBlockSplitResponseError_UNKNOWN_ERROR, err)
	}
	return response(id, pb.RpcBlockSplitResponseError_NULL, nil)
}

func (mw *Middleware) BlockMerge(cctx context.Context, req *pb.RpcBlockMergeRequest) *pb.RpcBlockMergeResponse {
	ctx := mw.newContext(cctx)
	response := func(code pb.RpcBlockMergeResponseErrorCode, err error) *pb.RpcBlockMergeResponse {
		m := &pb.RpcBlockMergeResponse{Error: &pb.RpcBlockMergeResponseError{Code: code}}
		if err != nil {
			m.Error.Description = err.Error()
		} else {
			m.Event = mw.getResponseEvent(ctx)
		}
		return m
	}
	err := mw.doBlockService(func(bs *block.Service) (err error) {
		return bs.MergeBlock(ctx, *req)
	})
	if err != nil {
		return response(pb.RpcBlockMergeResponseError_UNKNOWN_ERROR, err)
	}
	return response(pb.RpcBlockMergeResponseError_NULL, nil)
}

func (mw *Middleware) BlockBookmarkFetch(cctx context.Context, req *pb.RpcBlockBookmarkFetchRequest) *pb.RpcBlockBookmarkFetchResponse {
	ctx := mw.newContext(cctx)
	response := func(code pb.RpcBlockBookmarkFetchResponseErrorCode, err error) *pb.RpcBlockBookmarkFetchResponse {
		m := &pb.RpcBlockBookmarkFetchResponse{Error: &pb.RpcBlockBookmarkFetchResponseError{Code: code}}
		if err != nil {
			m.Error.Description = err.Error()
		} else {
			m.Event = mw.getResponseEvent(ctx)
		}
		return m
	}
	err := mw.doBlockService(func(bs *block.Service) (err error) {
<<<<<<< HEAD
		req := block.BookmarkFetchRequest{ObjectOrigin: objectorigin.ObjectOriginBookmark(), RpcBlockBookmarkFetchRequest: *req}
=======
		req := block.BookmarkFetchRequest{ObjectOrigin: objectorigin.Bookmark(), RpcBlockBookmarkFetchRequest: *req}
>>>>>>> ed3ff491
		return bs.BookmarkFetch(ctx, req)
	})
	if err != nil {
		return response(pb.RpcBlockBookmarkFetchResponseError_UNKNOWN_ERROR, err)
	}
	return response(pb.RpcBlockBookmarkFetchResponseError_NULL, nil)
}

func (mw *Middleware) BlockBookmarkCreateAndFetch(cctx context.Context, req *pb.RpcBlockBookmarkCreateAndFetchRequest) *pb.RpcBlockBookmarkCreateAndFetchResponse {
	ctx := mw.newContext(cctx)
	response := func(code pb.RpcBlockBookmarkCreateAndFetchResponseErrorCode, id string, err error) *pb.RpcBlockBookmarkCreateAndFetchResponse {
		m := &pb.RpcBlockBookmarkCreateAndFetchResponse{Error: &pb.RpcBlockBookmarkCreateAndFetchResponseError{Code: code}, BlockId: id}
		if err != nil {
			m.Error.Description = err.Error()
		} else {
			m.Event = mw.getResponseEvent(ctx)
		}
		return m
	}
	var id string
	err := mw.doBlockService(func(bs *block.Service) (err error) {
<<<<<<< HEAD
		req := bookmark.CreateAndFetchRequest{Origin: objectorigin.ObjectOriginBookmark(), RpcBlockBookmarkCreateAndFetchRequest: *req}
=======
		req := bookmark.CreateAndFetchRequest{Origin: objectorigin.Bookmark(), RpcBlockBookmarkCreateAndFetchRequest: *req}
>>>>>>> ed3ff491
		id, err = bs.BookmarkCreateAndFetch(ctx, req)
		return
	})
	if err != nil {
		return response(pb.RpcBlockBookmarkCreateAndFetchResponseError_UNKNOWN_ERROR, "", err)
	}
	return response(pb.RpcBlockBookmarkCreateAndFetchResponseError_NULL, id, nil)
}

func (mw *Middleware) BlockFileCreateAndUpload(cctx context.Context, req *pb.RpcBlockFileCreateAndUploadRequest) *pb.RpcBlockFileCreateAndUploadResponse {
	ctx := mw.newContext(cctx)
	response := func(code pb.RpcBlockFileCreateAndUploadResponseErrorCode, id string, err error) *pb.RpcBlockFileCreateAndUploadResponse {
		m := &pb.RpcBlockFileCreateAndUploadResponse{Error: &pb.RpcBlockFileCreateAndUploadResponseError{Code: code}, BlockId: id}
		if err != nil {
			m.Error.Description = err.Error()
		} else {
			m.Event = mw.getResponseEvent(ctx)
		}
		return m
	}
	var id string
	err := mw.doBlockService(func(bs *block.Service) (err error) {
		id, err = bs.CreateAndUploadFile(ctx, *req)
		return
	})
	if err != nil {
		return response(pb.RpcBlockFileCreateAndUploadResponseError_UNKNOWN_ERROR, "", err)
	}
	return response(pb.RpcBlockFileCreateAndUploadResponseError_NULL, id, nil)
}

func (mw *Middleware) BlockRelationSetKey(cctx context.Context, req *pb.RpcBlockRelationSetKeyRequest) *pb.RpcBlockRelationSetKeyResponse {
	ctx := mw.newContext(cctx)
	response := func(code pb.RpcBlockRelationSetKeyResponseErrorCode, err error) *pb.RpcBlockRelationSetKeyResponse {
		m := &pb.RpcBlockRelationSetKeyResponse{Error: &pb.RpcBlockRelationSetKeyResponseError{Code: code}}
		if err != nil {
			m.Error.Description = err.Error()
		} else {
			m.Event = mw.getResponseEvent(ctx)
		}
		return m
	}

	if err := mw.doBlockService(func(bs *block.Service) (err error) {
		return bs.SetRelationKey(ctx, *req)
	}); err != nil {
		return response(pb.RpcBlockRelationSetKeyResponseError_UNKNOWN_ERROR, err)
	}

	return response(pb.RpcBlockRelationSetKeyResponseError_NULL, nil)
}

func (mw *Middleware) BlockRelationAdd(cctx context.Context, req *pb.RpcBlockRelationAddRequest) *pb.RpcBlockRelationAddResponse {
	ctx := mw.newContext(cctx)
	response := func(code pb.RpcBlockRelationAddResponseErrorCode, err error) *pb.RpcBlockRelationAddResponse {
		m := &pb.RpcBlockRelationAddResponse{Error: &pb.RpcBlockRelationAddResponseError{Code: code}}
		if err != nil {
			m.Error.Description = err.Error()
		} else {
			m.Event = mw.getResponseEvent(ctx)
		}
		return m
	}

	if err := mw.doBlockService(func(bs *block.Service) (err error) {
		return bs.AddRelationBlock(ctx, *req)
	}); err != nil {
		return response(pb.RpcBlockRelationAddResponseError_UNKNOWN_ERROR, err)
	}

	return response(pb.RpcBlockRelationAddResponseError_NULL, nil)
}

func (mw *Middleware) BlockListTurnInto(cctx context.Context, req *pb.RpcBlockListTurnIntoRequest) *pb.RpcBlockListTurnIntoResponse {
	ctx := mw.newContext(cctx)
	response := func(code pb.RpcBlockListTurnIntoResponseErrorCode, err error) *pb.RpcBlockListTurnIntoResponse {
		m := &pb.RpcBlockListTurnIntoResponse{Error: &pb.RpcBlockListTurnIntoResponseError{Code: code}}
		if err != nil {
			m.Error.Description = err.Error()
		} else {
			m.Event = mw.getResponseEvent(ctx)
		}
		return m
	}
	err := mw.doBlockService(func(bs *block.Service) (err error) {
		return bs.TurnInto(ctx, req.ContextId, req.Style, req.BlockIds...)
	})
	if err != nil {
		return response(pb.RpcBlockListTurnIntoResponseError_UNKNOWN_ERROR, err)
	}
	return response(pb.RpcBlockListTurnIntoResponseError_NULL, nil)
}

func (mw *Middleware) BlockPreview(cctx context.Context, req *pb.RpcBlockPreviewRequest) *pb.RpcBlockPreviewResponse {
	response := func(code pb.RpcBlockPreviewResponseErrorCode, blocks []*model.Block, err error) *pb.RpcBlockPreviewResponse {
		m := &pb.RpcBlockPreviewResponse{Error: &pb.RpcBlockPreviewResponseError{Code: code}, Blocks: blocks}
		if err != nil {
			m.Error.Description = err.Error()
		}
		return m
	}
	blocks, _, err := anymark.HTMLToBlocks([]byte(req.Html), "")
	if err != nil {
		return response(pb.RpcBlockPreviewResponseError_UNKNOWN_ERROR, nil, err)
	}
	blocks = anymark.AddRootBlock(blocks, "preview")
	return response(pb.RpcBlockPreviewResponseError_NULL, blocks, nil)
}<|MERGE_RESOLUTION|>--- conflicted
+++ resolved
@@ -202,11 +202,7 @@
 		log.Debug("Image requests to upload after paste:", uploadArr)
 		for _, r := range uploadArr {
 			r.ContextId = req.ContextId
-<<<<<<< HEAD
-			req := block.UploadRequest{ObjectOrigin: objectorigin.ObjectOriginClipboard(), RpcBlockUploadRequest: r}
-=======
 			req := block.UploadRequest{ObjectOrigin: objectorigin.Clipboard(), RpcBlockUploadRequest: r}
->>>>>>> ed3ff491
 			if err = bs.UploadBlockFile(nil, req, groupId); err != nil {
 				return err
 			}
@@ -314,11 +310,7 @@
 		return m
 	}
 	err := mw.doBlockService(func(bs *block.Service) (err error) {
-<<<<<<< HEAD
-		req := block.UploadRequest{RpcBlockUploadRequest: *req, ObjectOrigin: objectorigin.ObjectOriginNone()}
-=======
 		req := block.UploadRequest{RpcBlockUploadRequest: *req, ObjectOrigin: objectorigin.None()}
->>>>>>> ed3ff491
 		return bs.UploadBlockFile(nil, req, "")
 	})
 	if err != nil {
@@ -1009,11 +1001,7 @@
 		return m
 	}
 	err := mw.doBlockService(func(bs *block.Service) (err error) {
-<<<<<<< HEAD
-		req := block.BookmarkFetchRequest{ObjectOrigin: objectorigin.ObjectOriginBookmark(), RpcBlockBookmarkFetchRequest: *req}
-=======
 		req := block.BookmarkFetchRequest{ObjectOrigin: objectorigin.Bookmark(), RpcBlockBookmarkFetchRequest: *req}
->>>>>>> ed3ff491
 		return bs.BookmarkFetch(ctx, req)
 	})
 	if err != nil {
@@ -1035,11 +1023,7 @@
 	}
 	var id string
 	err := mw.doBlockService(func(bs *block.Service) (err error) {
-<<<<<<< HEAD
-		req := bookmark.CreateAndFetchRequest{Origin: objectorigin.ObjectOriginBookmark(), RpcBlockBookmarkCreateAndFetchRequest: *req}
-=======
 		req := bookmark.CreateAndFetchRequest{Origin: objectorigin.Bookmark(), RpcBlockBookmarkCreateAndFetchRequest: *req}
->>>>>>> ed3ff491
 		id, err = bs.BookmarkCreateAndFetch(ctx, req)
 		return
 	})
