--- conflicted
+++ resolved
@@ -1011,30 +1011,6 @@
 	return response(pb.RpcBlockFileCreateAndUploadResponseError_NULL, id, nil)
 }
 
-<<<<<<< HEAD
-func (mw *Middleware) ObjectSetObjectType(cctx context.Context, req *pb.RpcObjectSetObjectTypeRequest) *pb.RpcObjectSetObjectTypeResponse {
-	ctx := mw.newContext(cctx)
-	response := func(code pb.RpcObjectSetObjectTypeResponseErrorCode, err error) *pb.RpcObjectSetObjectTypeResponse {
-		m := &pb.RpcObjectSetObjectTypeResponse{Error: &pb.RpcObjectSetObjectTypeResponseError{Code: code}}
-		if err != nil {
-			m.Error.Description = err.Error()
-		} else {
-			m.Event = mw.getResponseEvent(ctx)
-		}
-		return m
-	}
-
-	if err := mw.doBlockService(func(bs *block.Service) (err error) {
-		return bs.SetObjectTypes(ctx, req.ContextId, []string{req.ObjectTypeUrl})
-	}); err != nil {
-		return response(pb.RpcObjectSetObjectTypeResponseError_UNKNOWN_ERROR, err)
-	}
-
-	return response(pb.RpcObjectSetObjectTypeResponseError_NULL, nil)
-}
-
-=======
->>>>>>> a4fbae86
 func (mw *Middleware) BlockRelationSetKey(cctx context.Context, req *pb.RpcBlockRelationSetKeyRequest) *pb.RpcBlockRelationSetKeyResponse {
 	ctx := mw.newContext(cctx)
 	response := func(code pb.RpcBlockRelationSetKeyResponseErrorCode, err error) *pb.RpcBlockRelationSetKeyResponse {
