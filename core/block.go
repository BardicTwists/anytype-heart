package core

import (
	"github.com/anytypeio/go-anytype-middleware/core/anytype"
	"github.com/anytypeio/go-anytype-middleware/core/block"
	"github.com/anytypeio/go-anytype-middleware/pb"
)

func (mw *Middleware) BlockCreate(req *pb.RpcBlockCreateRequest) *pb.RpcBlockCreateResponse {
	response := func(code pb.RpcBlockCreateResponseErrorCode, id string, err error) *pb.RpcBlockCreateResponse {
		m := &pb.RpcBlockCreateResponse{Error: &pb.RpcBlockCreateResponseError{Code: code}, BlockId: id}
		if err != nil {
			m.Error.Description = err.Error()
		}

		return m
	}
	id, err := mw.blockService.CreateBlock(*req)
	if err != nil {
		return response(pb.RpcBlockCreateResponseError_UNKNOWN_ERROR, "", err)
	}
	return response(pb.RpcBlockCreateResponseError_NULL, id, nil)
}

func (mw *Middleware) BlockCreatePage(req *pb.RpcBlockCreatePageRequest) *pb.RpcBlockCreatePageResponse {
	response := func(code pb.RpcBlockCreatePageResponseErrorCode, id, targetId string, err error) *pb.RpcBlockCreatePageResponse {
		m := &pb.RpcBlockCreatePageResponse{Error: &pb.RpcBlockCreatePageResponseError{Code: code}, BlockId: id, TargetId: targetId}
		if err != nil {
			m.Error.Description = err.Error()
		}

		return m
	}
	id, targetId, err := mw.blockService.CreatePage(*req)
	if err != nil {
		return response(pb.RpcBlockCreatePageResponseError_UNKNOWN_ERROR, "", "", err)
	}
	return response(pb.RpcBlockCreatePageResponseError_NULL, id, targetId, nil)
}

func (mw *Middleware) BlockOpen(req *pb.RpcBlockOpenRequest) *pb.RpcBlockOpenResponse {
	response := func(code pb.RpcBlockOpenResponseErrorCode, err error) *pb.RpcBlockOpenResponse {
		m := &pb.RpcBlockOpenResponse{Error: &pb.RpcBlockOpenResponseError{Code: code}}
		if err != nil {
			m.Error.Description = err.Error()
		}
		return m
	}

	if err := mw.blockService.OpenBlock(req.BlockId, req.BreadcrumbsIds...); err != nil {
		switch err {
		case block.ErrBlockNotFound:
			return response(pb.RpcBlockOpenResponseError_BAD_INPUT, err)
		}
		return response(pb.RpcBlockOpenResponseError_UNKNOWN_ERROR, err)
	}

	return response(pb.RpcBlockOpenResponseError_NULL, nil)
}

func (mw *Middleware) BlockOpenBreadcrumbs(req *pb.RpcBlockOpenBreadcrumbsRequest) *pb.RpcBlockOpenBreadcrumbsResponse {
	response := func(code pb.RpcBlockOpenBreadcrumbsResponseErrorCode, id string, err error) *pb.RpcBlockOpenBreadcrumbsResponse {
		m := &pb.RpcBlockOpenBreadcrumbsResponse{Error: &pb.RpcBlockOpenBreadcrumbsResponseError{Code: code}, BlockId: id}
		if err != nil {
			m.Error.Description = err.Error()
		}
		return m
	}

	id, err := mw.blockService.OpenBreadcrumbsBlock()
	if err != nil {
		switch err {
		case block.ErrBlockNotFound:
			return response(pb.RpcBlockOpenBreadcrumbsResponseError_BAD_INPUT, "", err)
		}
		return response(pb.RpcBlockOpenBreadcrumbsResponseError_UNKNOWN_ERROR, "", err)
	}

	return response(pb.RpcBlockOpenBreadcrumbsResponseError_NULL, id, nil)
}

func (mw *Middleware) BlockCutBreadcrumbs(req *pb.RpcBlockCutBreadcrumbsRequest) *pb.RpcBlockCutBreadcrumbsResponse {
	response := func(code pb.RpcBlockCutBreadcrumbsResponseErrorCode, err error) *pb.RpcBlockCutBreadcrumbsResponse {
		m := &pb.RpcBlockCutBreadcrumbsResponse{Error: &pb.RpcBlockCutBreadcrumbsResponseError{Code: code}}
		if err != nil {
			m.Error.Description = err.Error()
		}
		return m
	}

	if err := mw.blockService.CutBreadcrumbs(*req); err != nil {
		return response(pb.RpcBlockCutBreadcrumbsResponseError_UNKNOWN_ERROR, err)
	}

	return response(pb.RpcBlockCutBreadcrumbsResponseError_NULL, nil)
}

func (mw *Middleware) BlockClose(req *pb.RpcBlockCloseRequest) *pb.RpcBlockCloseResponse {
	response := func(code pb.RpcBlockCloseResponseErrorCode, err error) *pb.RpcBlockCloseResponse {
		m := &pb.RpcBlockCloseResponse{Error: &pb.RpcBlockCloseResponseError{Code: code}}
		if err != nil {
			m.Error.Description = err.Error()
		}
		return m
	}
	if err := mw.blockService.CloseBlock(req.BlockId); err != nil {
		return response(pb.RpcBlockCloseResponseError_UNKNOWN_ERROR, err)
	}
	return response(pb.RpcBlockCloseResponseError_NULL, nil)
}

func (mw *Middleware) BlockCopy(req *pb.RpcBlockCopyRequest) *pb.RpcBlockCopyResponse {
	response := func(code pb.RpcBlockCopyResponseErrorCode, html string, err error) *pb.RpcBlockCopyResponse {
		m := &pb.RpcBlockCopyResponse{
			Error: &pb.RpcBlockCopyResponseError{Code: code},
			Html: html,
		}
		if err != nil {
			m.Error.Description = err.Error()
		}

		return m
	}

	images := make(map[string][]byte)
	for _, b := range req.Blocks {
<<<<<<< HEAD
		switch c := b.Content.(type) {

		case *model.BlockContentOfFile:
			if b.GetFile().Type == model.BlockContentFile_Image {
				getBlobReq := &pb.RpcIpfsImageGetBlobRequest{
					Hash: c.File.Hash,
				}
				resp := mw.ImageGetBlob(getBlobReq)

				images[c.File.Hash] = resp.Blob
=======
		if file := b.GetFile(); file != nil {
			getBlobReq := &pb.RpcIpfsImageGetBlobRequest{
					Hash: file.Hash,
>>>>>>> 7ce80874
			}
			resp := mw.ImageGetBlob(getBlobReq)

			images[file.Hash] = resp.Blob
		}
	}

	html, err := mw.blockService.Copy(*req, images)

	if err != nil {
		return response(pb.RpcBlockCopyResponseError_UNKNOWN_ERROR, "", err)
	}

	return response(pb.RpcBlockCopyResponseError_NULL,  html,nil)
}

func (mw *Middleware) BlockPaste(req *pb.RpcBlockPasteRequest) *pb.RpcBlockPasteResponse {
	response := func(code pb.RpcBlockPasteResponseErrorCode, blockIds []string, err error) *pb.RpcBlockPasteResponse {
		m := &pb.RpcBlockPasteResponse{Error: &pb.RpcBlockPasteResponseError{Code: code}, BlockIds: blockIds}
		if err != nil {
			m.Error.Description = err.Error()
		}

		return m
	}

	blockIds, err := mw.blockService.Paste(*req);
	if err != nil {
		return response(pb.RpcBlockPasteResponseError_UNKNOWN_ERROR, nil, err)
	}

	return response(pb.RpcBlockPasteResponseError_NULL, blockIds, nil)
}

func (mw *Middleware) BlockCut(req *pb.RpcBlockCutRequest) *pb.RpcBlockCutResponse {
	response := func(code pb.RpcBlockCutResponseErrorCode, textSlot string, htmlSlot string, anySlot []*model.Block, err error) *pb.RpcBlockCutResponse {
		m := &pb.RpcBlockCutResponse{
			Error: &pb.RpcBlockCutResponseError{Code: code},
			TextSlot: textSlot,
			HtmlSlot: htmlSlot,
			AnySlot: anySlot,
		}
		if err != nil {
			m.Error.Description = err.Error()
		}

		return m
	}

	images := make(map[string][]byte)
	for _, b := range req.Blocks {
		switch c := b.Content.(type) {

		case *model.BlockContentOfFile:
			if b.GetFile().Type == model.BlockContentFile_Image {
				getBlobReq := &pb.RpcIpfsImageGetBlobRequest{
					Hash: c.File.Hash,
				}
				resp := mw.ImageGetBlob(getBlobReq)

				images[c.File.Hash] = resp.Blob
			}
		}
	}

	textSlot, htmlSlot, anySlot, err := mw.blockService.Cut(*req, images)

	if err != nil {
		var emptyAnySlot []*model.Block
		return response(pb.RpcBlockCutResponseError_UNKNOWN_ERROR, "", "", emptyAnySlot, err)
	}

	return response(pb.RpcBlockCutResponseError_NULL, textSlot, htmlSlot, anySlot, nil)
}

func (mw *Middleware) BlockExport(req *pb.RpcBlockExportRequest) *pb.RpcBlockExportResponse {
	response := func(code pb.RpcBlockExportResponseErrorCode, path string, err error) *pb.RpcBlockExportResponse {
		m := &pb.RpcBlockExportResponse{
			Error: &pb.RpcBlockExportResponseError{Code: code},
			Path: path,
		}
		if err != nil {
			m.Error.Description = err.Error()
		}

		return m
	}

	path, err := mw.blockService.Export(*req)

	if err != nil {
		return response(pb.RpcBlockExportResponseError_UNKNOWN_ERROR, path, err)
	}

	return response(pb.RpcBlockExportResponseError_NULL, "", nil)
}

func (mw *Middleware) BlockUpload(req *pb.RpcBlockUploadRequest) *pb.RpcBlockUploadResponse {
	response := func(code pb.RpcBlockUploadResponseErrorCode, err error) *pb.RpcBlockUploadResponse {
		m := &pb.RpcBlockUploadResponse{Error: &pb.RpcBlockUploadResponseError{Code: code}}
		if err != nil {
			m.Error.Description = err.Error()
		}
		return m
	}
	if err := mw.blockService.UploadFile(*req); err != nil {
		return response(pb.RpcBlockUploadResponseError_UNKNOWN_ERROR, err)
	}
	return response(pb.RpcBlockUploadResponseError_NULL, nil)
}

func (mw *Middleware) BlockUnlink(req *pb.RpcBlockUnlinkRequest) *pb.RpcBlockUnlinkResponse {
	response := func(code pb.RpcBlockUnlinkResponseErrorCode, err error) *pb.RpcBlockUnlinkResponse {
		m := &pb.RpcBlockUnlinkResponse{Error: &pb.RpcBlockUnlinkResponseError{Code: code}}
		if err != nil {
			m.Error.Description = err.Error()
		}
		return m
	}
	if err := mw.blockService.UnlinkBlock(*req); err != nil {
		return response(pb.RpcBlockUnlinkResponseError_UNKNOWN_ERROR, err)
	}
	return response(pb.RpcBlockUnlinkResponseError_NULL, nil)
}

func (mw *Middleware) BlockListDuplicate(req *pb.RpcBlockListDuplicateRequest) *pb.RpcBlockListDuplicateResponse {
	response := func(ids []string, code pb.RpcBlockListDuplicateResponseErrorCode, err error) *pb.RpcBlockListDuplicateResponse {
		m := &pb.RpcBlockListDuplicateResponse{BlockIds: ids, Error: &pb.RpcBlockListDuplicateResponseError{Code: code}}
		if err != nil {
			m.Error.Description = err.Error()
		}
		return m
	}
	ids, err := mw.blockService.DuplicateBlocks(*req)
	if err != nil {
		return response(nil, pb.RpcBlockListDuplicateResponseError_UNKNOWN_ERROR, err)
	}
	return response(ids, pb.RpcBlockListDuplicateResponseError_NULL, nil)
}

func (mw *Middleware) BlockDownload(req *pb.RpcBlockDownloadRequest) *pb.RpcBlockDownloadResponse {
	response := func(code pb.RpcBlockDownloadResponseErrorCode, err error) *pb.RpcBlockDownloadResponse {
		m := &pb.RpcBlockDownloadResponse{Error: &pb.RpcBlockDownloadResponseError{Code: code}}
		if err != nil {
			m.Error.Description = err.Error()
		}

		return m
	}
	// TODO
	return response(pb.RpcBlockDownloadResponseError_NULL, nil)
}

func (mw *Middleware) BlockGetMarks(req *pb.RpcBlockGetMarksRequest) *pb.RpcBlockGetMarksResponse {
	response := func(code pb.RpcBlockGetMarksResponseErrorCode, err error) *pb.RpcBlockGetMarksResponse {
		m := &pb.RpcBlockGetMarksResponse{Error: &pb.RpcBlockGetMarksResponseError{Code: code}}
		if err != nil {
			m.Error.Description = err.Error()
		}

		return m
	}
	// TODO
	return response(pb.RpcBlockGetMarksResponseError_NULL, nil)
}

func (mw *Middleware) BlockSetFields(req *pb.RpcBlockSetFieldsRequest) *pb.RpcBlockSetFieldsResponse {
	response := func(code pb.RpcBlockSetFieldsResponseErrorCode, err error) *pb.RpcBlockSetFieldsResponse {
		m := &pb.RpcBlockSetFieldsResponse{Error: &pb.RpcBlockSetFieldsResponseError{Code: code}}
		if err != nil {
			m.Error.Description = err.Error()
		}

		return m
	}
	if err := mw.blockService.SetFields(*req); err != nil {
		return response(pb.RpcBlockSetFieldsResponseError_UNKNOWN_ERROR, err)
	}
	return response(pb.RpcBlockSetFieldsResponseError_NULL, nil)
}

func (mw *Middleware) BlockListSetFields(req *pb.RpcBlockListSetFieldsRequest) *pb.RpcBlockListSetFieldsResponse {
	response := func(code pb.RpcBlockListSetFieldsResponseErrorCode, err error) *pb.RpcBlockListSetFieldsResponse {
		m := &pb.RpcBlockListSetFieldsResponse{Error: &pb.RpcBlockListSetFieldsResponseError{Code: code}}
		if err != nil {
			m.Error.Description = err.Error()
		}
		return m
	}
	if err := mw.blockService.SetFieldsList(*req); err != nil {
		return response(pb.RpcBlockListSetFieldsResponseError_UNKNOWN_ERROR, err)
	}
	return response(pb.RpcBlockListSetFieldsResponseError_NULL, nil)
}

func (mw *Middleware) BlockSetRestrictions(req *pb.RpcBlockSetRestrictionsRequest) *pb.RpcBlockSetRestrictionsResponse {
	response := func(code pb.RpcBlockSetRestrictionsResponseErrorCode, err error) *pb.RpcBlockSetRestrictionsResponse {
		m := &pb.RpcBlockSetRestrictionsResponse{Error: &pb.RpcBlockSetRestrictionsResponseError{Code: code}}
		if err != nil {
			m.Error.Description = err.Error()
		}

		return m
	}
	// TODO
	return response(pb.RpcBlockSetRestrictionsResponseError_NULL, nil)
}

func (mw *Middleware) BlockSetPageIsArchived(req *pb.RpcBlockSetPageIsArchivedRequest) *pb.RpcBlockSetPageIsArchivedResponse {
	response := func(code pb.RpcBlockSetPageIsArchivedResponseErrorCode, err error) *pb.RpcBlockSetPageIsArchivedResponse {
		m := &pb.RpcBlockSetPageIsArchivedResponse{Error: &pb.RpcBlockSetPageIsArchivedResponseError{Code: code}}
		if err != nil {
			m.Error.Description = err.Error()
		}

		return m
	}
	if err := mw.blockService.SetPageIsArchived(*req); err != nil {
		return response(pb.RpcBlockSetPageIsArchivedResponseError_UNKNOWN_ERROR, err)
	}
	return response(pb.RpcBlockSetPageIsArchivedResponseError_NULL, nil)
}

func (mw *Middleware) BlockReplace(req *pb.RpcBlockReplaceRequest) *pb.RpcBlockReplaceResponse {
	response := func(code pb.RpcBlockReplaceResponseErrorCode, blockId string, err error) *pb.RpcBlockReplaceResponse {
		m := &pb.RpcBlockReplaceResponse{Error: &pb.RpcBlockReplaceResponseError{Code: code}, BlockId: blockId}
		if err != nil {
			m.Error.Description = err.Error()
		}

		return m
	}
	blockId, err := mw.blockService.ReplaceBlock(*req)
	if err != nil {
		return response(pb.RpcBlockReplaceResponseError_UNKNOWN_ERROR, "", err)
	}
	return response(pb.RpcBlockReplaceResponseError_NULL, blockId, nil)
}

func (mw *Middleware) BlockSetTextColor(req *pb.RpcBlockSetTextColorRequest) *pb.RpcBlockSetTextColorResponse {
	response := func(code pb.RpcBlockSetTextColorResponseErrorCode, err error) *pb.RpcBlockSetTextColorResponse {
		m := &pb.RpcBlockSetTextColorResponse{Error: &pb.RpcBlockSetTextColorResponseError{Code: code}}
		if err != nil {
			m.Error.Description = err.Error()
		}

		return m
	}
	if err := mw.blockService.SetTextColor(req.ContextId, req.Color, req.BlockId); err != nil {
		return response(pb.RpcBlockSetTextColorResponseError_UNKNOWN_ERROR, err)
	}
	return response(pb.RpcBlockSetTextColorResponseError_NULL, nil)
}

func (mw *Middleware) BlockListSetBackgroundColor(req *pb.RpcBlockListSetBackgroundColorRequest) *pb.RpcBlockListSetBackgroundColorResponse {
	response := func(code pb.RpcBlockListSetBackgroundColorResponseErrorCode, err error) *pb.RpcBlockListSetBackgroundColorResponse {
		m := &pb.RpcBlockListSetBackgroundColorResponse{Error: &pb.RpcBlockListSetBackgroundColorResponseError{Code: code}}
		if err != nil {
			m.Error.Description = err.Error()
		}

		return m
	}
	if err := mw.blockService.SetBackgroundColor(req.ContextId, req.Color, req.BlockIds...); err != nil {
		return response(pb.RpcBlockListSetBackgroundColorResponseError_UNKNOWN_ERROR, err)
	}
	return response(pb.RpcBlockListSetBackgroundColorResponseError_NULL, nil)
}

func (mw *Middleware) BlockListSetAlign(req *pb.RpcBlockListSetAlignRequest) *pb.RpcBlockListSetAlignResponse {
	response := func(code pb.RpcBlockListSetAlignResponseErrorCode, err error) *pb.RpcBlockListSetAlignResponse {
		m := &pb.RpcBlockListSetAlignResponse{Error: &pb.RpcBlockListSetAlignResponseError{Code: code}}
		if err != nil {
			m.Error.Description = err.Error()
		}

		return m
	}
	if err := mw.blockService.SetAlign(req.ContextId, req.Align, req.BlockIds...); err != nil {
		return response(pb.RpcBlockListSetAlignResponseError_UNKNOWN_ERROR, err)
	}
	return response(pb.RpcBlockListSetAlignResponseError_NULL, nil)
}

func (mw *Middleware) ExternalDropFiles(req *pb.RpcExternalDropFilesRequest) *pb.RpcExternalDropFilesResponse {
	response := func(code pb.RpcExternalDropFilesResponseErrorCode, err error) *pb.RpcExternalDropFilesResponse {
		m := &pb.RpcExternalDropFilesResponse{Error: &pb.RpcExternalDropFilesResponseError{Code: code}}
		if err != nil {
			m.Error.Description = err.Error()
		}
		return m
	}
	if err := mw.blockService.DropFiles(*req); err != nil {
		return response(pb.RpcExternalDropFilesResponseError_UNKNOWN_ERROR, err)
	}
	return response(pb.RpcExternalDropFilesResponseError_NULL, nil)
}

func (mw *Middleware) ExternalDropContent(req *pb.RpcExternalDropContentRequest) *pb.RpcExternalDropContentResponse {
	response := func(code pb.RpcExternalDropContentResponseErrorCode, err error) *pb.RpcExternalDropContentResponse {
		m := &pb.RpcExternalDropContentResponse{Error: &pb.RpcExternalDropContentResponseError{Code: code}}
		if err != nil {
			m.Error.Description = err.Error()
		}

		return m
	}
	// TODO
	return response(pb.RpcExternalDropContentResponseError_NULL, nil)
}

func (mw *Middleware) BlockListMove(req *pb.RpcBlockListMoveRequest) *pb.RpcBlockListMoveResponse {
	response := func(code pb.RpcBlockListMoveResponseErrorCode, err error) *pb.RpcBlockListMoveResponse {
		m := &pb.RpcBlockListMoveResponse{Error: &pb.RpcBlockListMoveResponseError{Code: code}}
		if err != nil {
			m.Error.Description = err.Error()
		}
		return m
	}
	if err := mw.blockService.MoveBlocks(*req); err != nil {
		return response(pb.RpcBlockListMoveResponseError_UNKNOWN_ERROR, err)
	}
	return response(pb.RpcBlockListMoveResponseError_NULL, nil)
}

func (mw *Middleware) BlockListSetTextStyle(req *pb.RpcBlockListSetTextStyleRequest) *pb.RpcBlockListSetTextStyleResponse {
	response := func(code pb.RpcBlockListSetTextStyleResponseErrorCode, err error) *pb.RpcBlockListSetTextStyleResponse {
		m := &pb.RpcBlockListSetTextStyleResponse{Error: &pb.RpcBlockListSetTextStyleResponseError{Code: code}}
		if err != nil {
			m.Error.Description = err.Error()
		}

		return m
	}
	if err := mw.blockService.SetTextStyle(req.ContextId, req.Style, req.BlockIds...); err != nil {
		return response(pb.RpcBlockListSetTextStyleResponseError_UNKNOWN_ERROR, err)
	}
	return response(pb.RpcBlockListSetTextStyleResponseError_NULL, nil)
}

func (mw *Middleware) BlockListSetTextColor(req *pb.RpcBlockListSetTextColorRequest) *pb.RpcBlockListSetTextColorResponse {
	response := func(code pb.RpcBlockListSetTextColorResponseErrorCode, err error) *pb.RpcBlockListSetTextColorResponse {
		m := &pb.RpcBlockListSetTextColorResponse{Error: &pb.RpcBlockListSetTextColorResponseError{Code: code}}
		if err != nil {
			m.Error.Description = err.Error()
		}

		return m
	}
	if err := mw.blockService.SetTextColor(req.ContextId, req.Color, req.BlockIds...); err != nil {
		return response(pb.RpcBlockListSetTextColorResponseError_UNKNOWN_ERROR, err)
	}
	return response(pb.RpcBlockListSetTextColorResponseError_NULL, nil)
}

func (mw *Middleware) BlockSetTextText(req *pb.RpcBlockSetTextTextRequest) *pb.RpcBlockSetTextTextResponse {
	response := func(code pb.RpcBlockSetTextTextResponseErrorCode, err error) *pb.RpcBlockSetTextTextResponse {
		m := &pb.RpcBlockSetTextTextResponse{Error: &pb.RpcBlockSetTextTextResponseError{Code: code}}
		if err != nil {
			m.Error.Description = err.Error()
		}

		return m
	}
	if err := mw.blockService.SetTextText(*req); err != nil {
		return response(pb.RpcBlockSetTextTextResponseError_UNKNOWN_ERROR, err)
	}
	return response(pb.RpcBlockSetTextTextResponseError_NULL, nil)
}

func (mw *Middleware) BlockSetTextStyle(req *pb.RpcBlockSetTextStyleRequest) *pb.RpcBlockSetTextStyleResponse {
	response := func(code pb.RpcBlockSetTextStyleResponseErrorCode, err error) *pb.RpcBlockSetTextStyleResponse {
		m := &pb.RpcBlockSetTextStyleResponse{Error: &pb.RpcBlockSetTextStyleResponseError{Code: code}}
		if err != nil {
			m.Error.Description = err.Error()
		}

		return m
	}
	if err := mw.blockService.SetTextStyle(req.ContextId, req.Style, req.BlockId); err != nil {
		return response(pb.RpcBlockSetTextStyleResponseError_UNKNOWN_ERROR, err)
	}
	return response(pb.RpcBlockSetTextStyleResponseError_NULL, nil)
}

func (mw *Middleware) BlockSetTextChecked(req *pb.RpcBlockSetTextCheckedRequest) *pb.RpcBlockSetTextCheckedResponse {
	response := func(code pb.RpcBlockSetTextCheckedResponseErrorCode, err error) *pb.RpcBlockSetTextCheckedResponse {
		m := &pb.RpcBlockSetTextCheckedResponse{Error: &pb.RpcBlockSetTextCheckedResponseError{Code: code}}
		if err != nil {
			m.Error.Description = err.Error()
		}

		return m
	}
	if err := mw.blockService.SetTextChecked(*req); err != nil {
		return response(pb.RpcBlockSetTextCheckedResponseError_UNKNOWN_ERROR, err)
	}
	return response(pb.RpcBlockSetTextCheckedResponseError_NULL, nil)
}

func (mw *Middleware) BlockSetFileName(req *pb.RpcBlockSetFileNameRequest) *pb.RpcBlockSetFileNameResponse {
	response := func(code pb.RpcBlockSetFileNameResponseErrorCode, err error) *pb.RpcBlockSetFileNameResponse {
		m := &pb.RpcBlockSetFileNameResponse{Error: &pb.RpcBlockSetFileNameResponseError{Code: code}}
		if err != nil {
			m.Error.Description = err.Error()
		}

		return m
	}
	// TODO
	return response(pb.RpcBlockSetFileNameResponseError_NULL, nil)
}

func (mw *Middleware) BlockSetImageName(req *pb.RpcBlockSetImageNameRequest) *pb.RpcBlockSetImageNameResponse {
	response := func(code pb.RpcBlockSetImageNameResponseErrorCode, err error) *pb.RpcBlockSetImageNameResponse {
		m := &pb.RpcBlockSetImageNameResponse{Error: &pb.RpcBlockSetImageNameResponseError{Code: code}}
		if err != nil {
			m.Error.Description = err.Error()
		}

		return m
	}
	// TODO
	return response(pb.RpcBlockSetImageNameResponseError_NULL, nil)
}

func (mw *Middleware) BlockSetImageWidth(req *pb.RpcBlockSetImageWidthRequest) *pb.RpcBlockSetImageWidthResponse {
	response := func(code pb.RpcBlockSetImageWidthResponseErrorCode, err error) *pb.RpcBlockSetImageWidthResponse {
		m := &pb.RpcBlockSetImageWidthResponse{Error: &pb.RpcBlockSetImageWidthResponseError{Code: code}}
		if err != nil {
			m.Error.Description = err.Error()
		}

		return m
	}
	// TODO
	return response(pb.RpcBlockSetImageWidthResponseError_NULL, nil)
}

func (mw *Middleware) BlockSetVideoName(req *pb.RpcBlockSetVideoNameRequest) *pb.RpcBlockSetVideoNameResponse {
	response := func(code pb.RpcBlockSetVideoNameResponseErrorCode, err error) *pb.RpcBlockSetVideoNameResponse {
		m := &pb.RpcBlockSetVideoNameResponse{Error: &pb.RpcBlockSetVideoNameResponseError{Code: code}}
		if err != nil {
			m.Error.Description = err.Error()
		}

		return m
	}
	// TODO
	return response(pb.RpcBlockSetVideoNameResponseError_NULL, nil)
}

func (mw *Middleware) BlockSetVideoWidth(req *pb.RpcBlockSetVideoWidthRequest) *pb.RpcBlockSetVideoWidthResponse {
	response := func(code pb.RpcBlockSetVideoWidthResponseErrorCode, err error) *pb.RpcBlockSetVideoWidthResponse {
		m := &pb.RpcBlockSetVideoWidthResponse{Error: &pb.RpcBlockSetVideoWidthResponseError{Code: code}}
		if err != nil {
			m.Error.Description = err.Error()
		}

		return m
	}
	// TODO
	return response(pb.RpcBlockSetVideoWidthResponseError_NULL, nil)
}

func (mw *Middleware) BlockSetIconName(req *pb.RpcBlockSetIconNameRequest) *pb.RpcBlockSetIconNameResponse {
	response := func(code pb.RpcBlockSetIconNameResponseErrorCode, err error) *pb.RpcBlockSetIconNameResponse {
		m := &pb.RpcBlockSetIconNameResponse{Error: &pb.RpcBlockSetIconNameResponseError{Code: code}}
		if err != nil {
			m.Error.Description = err.Error()
		}

		return m
	}
	if err := mw.blockService.SetIconName(*req); err != nil {
		return response(pb.RpcBlockSetIconNameResponseError_UNKNOWN_ERROR, err)
	}
	return response(pb.RpcBlockSetIconNameResponseError_NULL, nil)
}

func (mw *Middleware) switchAccount(accountId string) {
	if mw.blockService != nil {
		mw.blockService.Close()
	}

	mw.blockService = block.NewService(accountId, anytype.NewAnytype(mw.Anytype), mw.linkPreview, mw.SendEvent)
}

func (mw *Middleware) BlockSplit(req *pb.RpcBlockSplitRequest) *pb.RpcBlockSplitResponse {
	response := func(blockId string, code pb.RpcBlockSplitResponseErrorCode, err error) *pb.RpcBlockSplitResponse {
		m := &pb.RpcBlockSplitResponse{BlockId: blockId, Error: &pb.RpcBlockSplitResponseError{Code: code}}
		if err != nil {
			m.Error.Description = err.Error()
		}

		return m
	}
	blockId, err := mw.blockService.SplitBlock(*req)
	if err != nil {
		return response("", pb.RpcBlockSplitResponseError_UNKNOWN_ERROR, err)
	}
	return response(blockId, pb.RpcBlockSplitResponseError_NULL, nil)
}

func (mw *Middleware) BlockMerge(req *pb.RpcBlockMergeRequest) *pb.RpcBlockMergeResponse {
	response := func(code pb.RpcBlockMergeResponseErrorCode, err error) *pb.RpcBlockMergeResponse {
		m := &pb.RpcBlockMergeResponse{Error: &pb.RpcBlockMergeResponseError{Code: code}}
		if err != nil {
			m.Error.Description = err.Error()
		}

		return m
	}
	if err := mw.blockService.MergeBlock(*req); err != nil {
		return response(pb.RpcBlockMergeResponseError_UNKNOWN_ERROR, nil)
	}
	return response(pb.RpcBlockMergeResponseError_NULL, nil)
}

func (mw *Middleware) BlockSetLinkTargetBlockId(req *pb.RpcBlockSetLinkTargetBlockIdRequest) *pb.RpcBlockSetLinkTargetBlockIdResponse {
	response := func(code pb.RpcBlockSetLinkTargetBlockIdResponseErrorCode, err error) *pb.RpcBlockSetLinkTargetBlockIdResponse {
		m := &pb.RpcBlockSetLinkTargetBlockIdResponse{Error: &pb.RpcBlockSetLinkTargetBlockIdResponseError{Code: code}}
		if err != nil {
			m.Error.Description = err.Error()
		}

		return m
	}
	// TODO
	return response(pb.RpcBlockSetLinkTargetBlockIdResponseError_NULL, nil)
}

func (mw *Middleware) BlockBookmarkFetch(req *pb.RpcBlockBookmarkFetchRequest) *pb.RpcBlockBookmarkFetchResponse {
	response := func(code pb.RpcBlockBookmarkFetchResponseErrorCode, err error) *pb.RpcBlockBookmarkFetchResponse {
		m := &pb.RpcBlockBookmarkFetchResponse{Error: &pb.RpcBlockBookmarkFetchResponseError{Code: code}}
		if err != nil {
			m.Error.Description = err.Error()
		}

		return m
	}
	if err := mw.blockService.BookmarkFetch(*req); err != nil {
		return response(pb.RpcBlockBookmarkFetchResponseError_UNKNOWN_ERROR, err)
	}
	return response(pb.RpcBlockBookmarkFetchResponseError_NULL, nil)
}<|MERGE_RESOLUTION|>--- conflicted
+++ resolved
@@ -1,6 +1,7 @@
 package core
 
 import (
+	"github.com/anytypeio/go-anytype-library/pb/model"
 	"github.com/anytypeio/go-anytype-middleware/core/anytype"
 	"github.com/anytypeio/go-anytype-middleware/core/block"
 	"github.com/anytypeio/go-anytype-middleware/pb"
@@ -124,22 +125,9 @@
 
 	images := make(map[string][]byte)
 	for _, b := range req.Blocks {
-<<<<<<< HEAD
-		switch c := b.Content.(type) {
-
-		case *model.BlockContentOfFile:
-			if b.GetFile().Type == model.BlockContentFile_Image {
-				getBlobReq := &pb.RpcIpfsImageGetBlobRequest{
-					Hash: c.File.Hash,
-				}
-				resp := mw.ImageGetBlob(getBlobReq)
-
-				images[c.File.Hash] = resp.Blob
-=======
 		if file := b.GetFile(); file != nil {
 			getBlobReq := &pb.RpcIpfsImageGetBlobRequest{
 					Hash: file.Hash,
->>>>>>> 7ce80874
 			}
 			resp := mw.ImageGetBlob(getBlobReq)
 
