package spacesyncstatus

import (
	"context"

	"github.com/anyproto/any-sync/app"
	"github.com/cheggaaa/mb/v3"

	"github.com/anyproto/anytype-heart/core/domain"
	"github.com/anyproto/anytype-heart/core/event"
	"github.com/anyproto/anytype-heart/core/session"
	"github.com/anyproto/anytype-heart/pb"
	"github.com/anyproto/anytype-heart/pkg/lib/localstore/objectstore"
	"github.com/anyproto/anytype-heart/pkg/lib/logging"
)

const service = "core.syncstatus.spacesyncstatus"

var log = logging.Logger("anytype-mw-space-status")

type Updater interface {
	app.ComponentRunnable
	SendUpdate(spaceSync *domain.SpaceSync)
}

type SpaceIdGetter interface {
	app.Component
	TechSpaceId() string
	PersonalSpaceId() string
	AllSpaceIds() []string
}

type State interface {
	SetObjectsNumber(status *domain.SpaceSync)
	SetSyncStatus(status domain.SpaceSyncStatus, spaceId string)
	GetSyncStatus(spaceId string) domain.SpaceSyncStatus
	GetSyncObjectCount(spaceId string) int
	ResetSpaceErrorStatus(spaceId string, syncError domain.SyncError)
}

type NetworkConfig interface {
	GetNetworkMode() pb.RpcAccountNetworkMode
}

type spaceSyncStatus struct {
	eventSender   event.Sender
	networkConfig NetworkConfig
	batcher       *mb.MB[*domain.SpaceSync]

	filesState   State
	objectsState State

	ctx           context.Context
	ctxCancel     context.CancelFunc
	spaceIdGetter SpaceIdGetter

	finish chan struct{}
}

func NewSpaceSyncStatus() Updater {
	return &spaceSyncStatus{batcher: mb.New[*domain.SpaceSync](0), finish: make(chan struct{})}
}

func (s *spaceSyncStatus) Init(a *app.App) (err error) {
	s.eventSender = app.MustComponent[event.Sender](a)
	s.networkConfig = app.MustComponent[NetworkConfig](a)
	store := app.MustComponent[objectstore.ObjectStore](a)
	s.filesState = NewFileState(store)
	s.objectsState = NewObjectState(store)
	s.spaceIdGetter = app.MustComponent[SpaceIdGetter](a)
	return
}

func (s *spaceSyncStatus) Name() (name string) {
	return service
}

func (s *spaceSyncStatus) Notify(ctx session.Context) {
	ids := s.spaceIdGetter.AllSpaceIds()
	for _, id := range ids {
		s.sendEventToSession(id, ctx.ID())
	}
}

func (s *spaceSyncStatus) Run(ctx context.Context) (err error) {
	if s.networkConfig.GetNetworkMode() == pb.RpcAccount_LocalOnly {
		s.sendLocalOnlyEvent()
		close(s.finish)
		return
	} else {
		s.sendStartEvent(s.spaceIdGetter.PersonalSpaceId())
	}
	s.ctx, s.ctxCancel = context.WithCancel(context.Background())
	go s.processEvents()
	return
}

func (s *spaceSyncStatus) sendEventToSession(spaceId, token string) {
	s.eventSender.SendToSession(token, &pb.Event{
		Messages: []*pb.EventMessage{{
			Value: &pb.EventMessageValueOfSpaceSyncStatusUpdate{
				SpaceSyncStatusUpdate: s.makeSpaceSyncEvent(spaceId, 0),
			},
		}},
	})
}

func (s *spaceSyncStatus) sendStartEvent(spaceId string) {
	s.eventSender.Broadcast(&pb.Event{
		Messages: []*pb.EventMessage{{
			Value: &pb.EventMessageValueOfSpaceSyncStatusUpdate{
				SpaceSyncStatusUpdate: s.makeSpaceSyncEvent(spaceId, 0),
			},
		}},
	})
}

func (s *spaceSyncStatus) sendLocalOnlyEvent() {
	s.eventSender.Broadcast(&pb.Event{
		Messages: []*pb.EventMessage{{
			Value: &pb.EventMessageValueOfSpaceSyncStatusUpdate{
				SpaceSyncStatusUpdate: &pb.EventSpaceSyncStatusUpdate{
					Status:  pb.EventSpace_Offline,
					Network: pb.EventSpace_LocalOnly,
				},
			},
		}},
	})
}

func (s *spaceSyncStatus) SendUpdate(status *domain.SpaceSync) {
	e := s.batcher.Add(context.Background(), status)
	if e != nil {
		log.Errorf("failed to add space sync event to queue %s", e)
	}
}

func (s *spaceSyncStatus) processEvents() {
	defer close(s.finish)
	for {
		status, err := s.batcher.WaitOne(s.ctx)
		if err != nil {
			log.Errorf("failed to get event from batcher: %s", err)
			return
		}
		if status.SpaceId == s.spaceIdGetter.TechSpaceId() {
			continue
		}
		s.updateSpaceSyncStatus(status)
	}
}

<<<<<<< HEAD
func (s *spaceSyncStatus) updateSpaceSyncStatus(status *domain.SpaceSync) {
	state := s.getCurrentState(status)
	state.SetObjectsNumber(status)
	state.SetSyncStatus(status.Status, status.SpaceId)
=======
func (s *spaceSyncStatus) updateSpaceSyncStatus(recievedStatus *domain.SpaceSync) {
	if s.isStatusNotChanged(recievedStatus) {
		return
	}
	state := s.getCurrentState(recievedStatus)
	prevObjectNumber := s.getObjectNumber(recievedStatus.SpaceId)
	state.SetObjectsNumber(recievedStatus)
	newObjectNumber := s.getObjectNumber(recievedStatus.SpaceId)
	state.SetSyncStatusAndErr(recievedStatus)

	spaceStatus := s.getSpaceSyncStatus(recievedStatus.SpaceId)

>>>>>>> ad05c0dc
	// send synced event only if files and objects are all synced
	if !s.needToSendEvent(spaceStatus, prevObjectNumber, newObjectNumber) {
		return
	}
	s.eventSender.Broadcast(&pb.Event{
		Messages: []*pb.EventMessage{{
			Value: &pb.EventMessageValueOfSpaceSyncStatusUpdate{
<<<<<<< HEAD
				SpaceSyncStatusUpdate: s.makeSpaceSyncEvent(status.SpaceId, status.SyncError),
=======
				SpaceSyncStatusUpdate: s.makeSpaceSyncEvent(recievedStatus.SpaceId),
>>>>>>> ad05c0dc
			},
		}},
	})
	state.ResetSpaceErrorStatus(status.SpaceId, status.SyncError)
}

func (s *spaceSyncStatus) isStatusNotChanged(status *domain.SpaceSync) bool {
	if status.Status == domain.Syncing {
		// we need to check if number of syncing object is changed first
		return false
	}
	syncErrNotChanged := s.getError(status.SpaceId) == mapError(status.SyncError)
	statusNotChanged := s.getSpaceSyncStatus(status.SpaceId) == status.Status
	if syncErrNotChanged && statusNotChanged {
		return true
	}
	return false
}

func (s *spaceSyncStatus) needToSendEvent(status domain.SpaceSyncStatus, prevObjectNumber int64, newObjectNumber int64) bool {
	// that because we get update on syncing objects count, so we need to send updated object counter to client
	return status != domain.Syncing || prevObjectNumber != newObjectNumber
}

func (s *spaceSyncStatus) Close(ctx context.Context) (err error) {
	if s.ctxCancel != nil {
		s.ctxCancel()
	}
	<-s.finish
	return s.batcher.Close()
}

func (s *spaceSyncStatus) makeSpaceSyncEvent(spaceId string, syncError domain.SyncError) *pb.EventSpaceSyncStatusUpdate {
	return &pb.EventSpaceSyncStatusUpdate{
		Id:                    spaceId,
		Status:                mapStatus(s.getSpaceSyncStatus(spaceId)),
		Network:               mapNetworkMode(s.networkConfig.GetNetworkMode()),
<<<<<<< HEAD
		Error:                 mapError(syncError),
		SyncingObjectsCounter: int64(s.filesState.GetSyncObjectCount(spaceId) + s.objectsState.GetSyncObjectCount(spaceId)),
=======
		Error:                 s.getError(spaceId),
		SyncingObjectsCounter: s.getObjectNumber(spaceId),
>>>>>>> ad05c0dc
	}
}

func (s *spaceSyncStatus) getObjectNumber(spaceId string) int64 {
	return int64(s.filesState.GetSyncObjectCount(spaceId) + s.objectsState.GetSyncObjectCount(spaceId))
}

func (s *spaceSyncStatus) getSpaceSyncStatus(spaceId string) domain.SpaceSyncStatus {
	filesStatus := s.filesState.GetSyncStatus(spaceId)
	objectsStatus := s.objectsState.GetSyncStatus(spaceId)

	if s.isOfflineStatus(filesStatus, objectsStatus) {
		return domain.Offline
	}

	if s.isSyncedStatus(filesStatus, objectsStatus) {
		return domain.Synced
	}

	if s.isErrorStatus(filesStatus, objectsStatus) {
		return domain.Error
	}

	if s.isSyncingStatus(filesStatus, objectsStatus) {
		return domain.Syncing
	}
	return domain.Synced
}

func (s *spaceSyncStatus) isSyncingStatus(filesStatus domain.SpaceSyncStatus, objectsStatus domain.SpaceSyncStatus) bool {
	return filesStatus == domain.Syncing || objectsStatus == domain.Syncing
}

func (s *spaceSyncStatus) isErrorStatus(filesStatus domain.SpaceSyncStatus, objectsStatus domain.SpaceSyncStatus) bool {
	return filesStatus == domain.Error || objectsStatus == domain.Error
}

func (s *spaceSyncStatus) isSyncedStatus(filesStatus domain.SpaceSyncStatus, objectsStatus domain.SpaceSyncStatus) bool {
	return filesStatus == domain.Synced && objectsStatus == domain.Synced
}

func (s *spaceSyncStatus) isOfflineStatus(filesStatus domain.SpaceSyncStatus, objectsStatus domain.SpaceSyncStatus) bool {
	return filesStatus == domain.Offline || objectsStatus == domain.Offline
}

func (s *spaceSyncStatus) getCurrentState(status *domain.SpaceSync) State {
	if status.SyncType == domain.Files {
		return s.filesState
	}
	return s.objectsState
}

func mapNetworkMode(mode pb.RpcAccountNetworkMode) pb.EventSpaceNetwork {
	switch mode {
	case pb.RpcAccount_LocalOnly:
		return pb.EventSpace_LocalOnly
	case pb.RpcAccount_CustomConfig:
		return pb.EventSpace_SelfHost
	default:
		return pb.EventSpace_Anytype
	}
}

func mapStatus(status domain.SpaceSyncStatus) pb.EventSpaceStatus {
	switch status {
	case domain.Syncing:
		return pb.EventSpace_Syncing
	case domain.Offline:
		return pb.EventSpace_Offline
	case domain.Error:
		return pb.EventSpace_Error
	default:
		return pb.EventSpace_Synced
	}
}

func mapError(err domain.SyncError) pb.EventSpaceSyncError {
	switch err {
	case domain.NetworkError:
		return pb.EventSpace_NetworkError
	case domain.IncompatibleVersion:
		return pb.EventSpace_IncompatibleVersion
	case domain.StorageLimitExceed:
		return pb.EventSpace_StorageLimitExceed
	default:
		return pb.EventSpace_Null
	}
}<|MERGE_RESOLUTION|>--- conflicted
+++ resolved
@@ -150,12 +150,6 @@
 	}
 }
 
-<<<<<<< HEAD
-func (s *spaceSyncStatus) updateSpaceSyncStatus(status *domain.SpaceSync) {
-	state := s.getCurrentState(status)
-	state.SetObjectsNumber(status)
-	state.SetSyncStatus(status.Status, status.SpaceId)
-=======
 func (s *spaceSyncStatus) updateSpaceSyncStatus(recievedStatus *domain.SpaceSync) {
 	if s.isStatusNotChanged(recievedStatus) {
 		return
@@ -164,11 +158,10 @@
 	prevObjectNumber := s.getObjectNumber(recievedStatus.SpaceId)
 	state.SetObjectsNumber(recievedStatus)
 	newObjectNumber := s.getObjectNumber(recievedStatus.SpaceId)
-	state.SetSyncStatusAndErr(recievedStatus)
+	state.SetSyncStatus(recievedStatus.Status, recievedStatus.SpaceId)
 
 	spaceStatus := s.getSpaceSyncStatus(recievedStatus.SpaceId)
 
->>>>>>> ad05c0dc
 	// send synced event only if files and objects are all synced
 	if !s.needToSendEvent(spaceStatus, prevObjectNumber, newObjectNumber) {
 		return
@@ -176,11 +169,7 @@
 	s.eventSender.Broadcast(&pb.Event{
 		Messages: []*pb.EventMessage{{
 			Value: &pb.EventMessageValueOfSpaceSyncStatusUpdate{
-<<<<<<< HEAD
-				SpaceSyncStatusUpdate: s.makeSpaceSyncEvent(status.SpaceId, status.SyncError),
-=======
-				SpaceSyncStatusUpdate: s.makeSpaceSyncEvent(recievedStatus.SpaceId),
->>>>>>> ad05c0dc
+				SpaceSyncStatusUpdate: s.makeSpaceSyncEvent(recievedStatus.SpaceId, status.SyncError),
 			},
 		}},
 	})
@@ -218,13 +207,8 @@
 		Id:                    spaceId,
 		Status:                mapStatus(s.getSpaceSyncStatus(spaceId)),
 		Network:               mapNetworkMode(s.networkConfig.GetNetworkMode()),
-<<<<<<< HEAD
 		Error:                 mapError(syncError),
-		SyncingObjectsCounter: int64(s.filesState.GetSyncObjectCount(spaceId) + s.objectsState.GetSyncObjectCount(spaceId)),
-=======
-		Error:                 s.getError(spaceId),
 		SyncingObjectsCounter: s.getObjectNumber(spaceId),
->>>>>>> ad05c0dc
 	}
 }
 
