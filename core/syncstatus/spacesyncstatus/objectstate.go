package spacesyncstatus

import (
	"github.com/anyproto/anytype-heart/core/domain"
)

type ObjectState struct {
<<<<<<< HEAD
	objectSyncStatusBySpace map[string]domain.SyncStatus
=======
	objectSyncStatusBySpace map[string]domain.SpaceSyncStatus
	objectSyncErrBySpace    map[string]domain.SpaceSyncError
>>>>>>> 6efa7c48
	objectSyncCountBySpace  map[string]int
}

func NewObjectState() *ObjectState {
	return &ObjectState{
		objectSyncCountBySpace:  make(map[string]int, 0),
<<<<<<< HEAD
		objectSyncStatusBySpace: make(map[string]domain.SyncStatus, 0),
=======
		objectSyncStatusBySpace: make(map[string]domain.SpaceSyncStatus, 0),
		objectSyncErrBySpace:    make(map[string]domain.SpaceSyncError, 0),
>>>>>>> 6efa7c48
	}
}

func (o *ObjectState) SetObjectsNumber(status *domain.SpaceSync) {
	switch status.Status {
	case domain.Synced, domain.Error, domain.Offline:
		o.objectSyncCountBySpace[status.SpaceId] = 0
	case domain.Syncing:
		o.objectSyncCountBySpace[status.SpaceId] = status.ObjectsNumber
	}
}

func (o *ObjectState) SetSyncStatusAndErr(status *domain.SpaceSync) {
	o.objectSyncStatusBySpace[status.SpaceId] = status.Status
	o.objectSyncErrBySpace[status.SpaceId] = status.SyncError
}

func (o *ObjectState) GetSyncStatus(spaceId string) domain.SyncStatus {
	return o.objectSyncStatusBySpace[spaceId]
}

func (o *ObjectState) GetSyncObjectCount(spaceId string) int {
	return o.objectSyncCountBySpace[spaceId]
}

func (o *ObjectState) GetSyncErr(spaceId string) domain.SpaceSyncError {
	return o.objectSyncErrBySpace[spaceId]
}<|MERGE_RESOLUTION|>--- conflicted
+++ resolved
@@ -5,24 +5,16 @@
 )
 
 type ObjectState struct {
-<<<<<<< HEAD
 	objectSyncStatusBySpace map[string]domain.SyncStatus
-=======
-	objectSyncStatusBySpace map[string]domain.SpaceSyncStatus
-	objectSyncErrBySpace    map[string]domain.SpaceSyncError
->>>>>>> 6efa7c48
 	objectSyncCountBySpace  map[string]int
+	objectSyncErrBySpace    map[string]domain.SyncError
 }
 
 func NewObjectState() *ObjectState {
 	return &ObjectState{
 		objectSyncCountBySpace:  make(map[string]int, 0),
-<<<<<<< HEAD
 		objectSyncStatusBySpace: make(map[string]domain.SyncStatus, 0),
-=======
-		objectSyncStatusBySpace: make(map[string]domain.SpaceSyncStatus, 0),
-		objectSyncErrBySpace:    make(map[string]domain.SpaceSyncError, 0),
->>>>>>> 6efa7c48
+		objectSyncErrBySpace:    make(map[string]domain.SyncError, 0),
 	}
 }
 
@@ -48,6 +40,6 @@
 	return o.objectSyncCountBySpace[spaceId]
 }
 
-func (o *ObjectState) GetSyncErr(spaceId string) domain.SpaceSyncError {
+func (o *ObjectState) GetSyncErr(spaceId string) domain.SyncError {
 	return o.objectSyncErrBySpace[spaceId]
 }