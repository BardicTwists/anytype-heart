--- conflicted
+++ resolved
@@ -15,16 +15,13 @@
 	"github.com/stretchr/testify/assert"
 	"go.uber.org/mock/gomock"
 
-<<<<<<< HEAD
 	"github.com/anyproto/anytype-heart/core/anytype/config"
 	"github.com/anyproto/anytype-heart/core/domain"
 	"github.com/anyproto/anytype-heart/core/syncstatus/nodestatus"
 	"github.com/anyproto/anytype-heart/core/syncstatus/objectsyncstatus/mock_objectsyncstatus"
 	"github.com/anyproto/anytype-heart/pb"
-=======
 	"github.com/anyproto/anytype-heart/core/domain"
 	"github.com/anyproto/anytype-heart/core/syncstatus/objectsyncstatus/mock_objectsyncstatus"
->>>>>>> 6efa7c48
 	"github.com/anyproto/anytype-heart/tests/testutil"
 )
 
@@ -32,12 +29,8 @@
 	t.Run("HeadsChange: new object", func(t *testing.T) {
 		// given
 		s := newFixture(t)
-<<<<<<< HEAD
-		s.config.NetworkMode = pb.RpcAccount_LocalOnly
+		s.spaceStatusUpdater.EXPECT().SendUpdate(domain.MakeSyncStatus(s.spaceId, domain.Syncing, 1, domain.Null, domain.Objects)).Return()
 		s.detailsUpdater.EXPECT().UpdateDetails("id", domain.Offline, domain.Null, "spaceId")
-=======
-		s.spaceStatusUpdater.EXPECT().SendUpdate(domain.MakeSyncStatus(s.spaceId, domain.Syncing, 1, domain.Null, domain.Objects)).Return()
->>>>>>> 6efa7c48
 
 		// when
 		s.HeadsChange("id", []string{"head1", "head2"})
@@ -49,7 +42,7 @@
 	t.Run("HeadsChange: update existing object", func(t *testing.T) {
 		// given
 		s := newFixture(t)
-<<<<<<< HEAD
+		s.spaceStatusUpdater.EXPECT().SendUpdate(domain.MakeSyncStatus(s.spaceId, domain.Syncing, 1, domain.Null, domain.Objects)).Return()
 		s.config.NetworkMode = pb.RpcAccount_DefaultConfig
 		s.detailsUpdater.EXPECT().UpdateDetails("id", domain.Syncing, domain.Null, "spaceId")
 
@@ -67,9 +60,6 @@
 		s.service.EXPECT().NodeIds("spaceId").Return([]string{"peerId"})
 		s.nodeStatus.SetNodesStatus("spaceId", "peerId", nodestatus.ConnectionError)
 		s.detailsUpdater.EXPECT().UpdateDetails("id", domain.Error, domain.NetworkError, "spaceId")
-=======
-		s.spaceStatusUpdater.EXPECT().SendUpdate(domain.MakeSyncStatus(s.spaceId, domain.Syncing, 1, domain.Null, domain.Objects)).Return()
->>>>>>> 6efa7c48
 
 		// when
 		s.HeadsChange("id", []string{"head1", "head2"})
@@ -146,11 +136,8 @@
 		s := newFixture(t)
 
 		// when
-<<<<<<< HEAD
-		s.detailsUpdater.EXPECT().UpdateDetails("id", domain.Syncing, domain.Null, "spaceId")
-=======
-		s.spaceStatusUpdater.EXPECT().SendUpdate(domain.MakeSyncStatus(s.spaceId, domain.Syncing, 1, domain.Null, domain.Objects)).Return()
->>>>>>> 6efa7c48
+		s.spaceStatusUpdater.EXPECT().SendUpdate(domain.MakeSyncStatus(s.spaceId, domain.Syncing, 1, domain.Null, domain.Objects)).Return()
+		s.detailsUpdater.EXPECT().UpdateDetails("id", domain.Syncing, domain.Null, "spaceId")
 		s.HeadsChange("id", []string{"head1"})
 		err := s.Watch("id")
 
@@ -197,11 +184,8 @@
 		s := newFixture(t)
 
 		// when
-<<<<<<< HEAD
-		s.detailsUpdater.EXPECT().UpdateDetails("id", domain.Syncing, domain.Null, "spaceId")
-=======
-		s.spaceStatusUpdater.EXPECT().SendUpdate(domain.MakeSyncStatus(s.spaceId, domain.Syncing, 1, domain.Null, domain.Objects)).Return()
->>>>>>> 6efa7c48
+		s.detailsUpdater.EXPECT().UpdateDetails("id", domain.Syncing, domain.Null, "spaceId")
+		s.spaceStatusUpdater.EXPECT().SendUpdate(domain.MakeSyncStatus(s.spaceId, domain.Syncing, 1, domain.Null, domain.Objects)).Return()
 		s.HeadsChange("id", []string{"head1"})
 		err := s.Watch("id")
 		assert.Nil(t, err)
@@ -224,11 +208,8 @@
 		s.SetUpdateReceiver(updateReceiver)
 
 		// when
-<<<<<<< HEAD
-		s.detailsUpdater.EXPECT().UpdateDetails("id", domain.Syncing, domain.Null, "spaceId")
-=======
-		s.spaceStatusUpdater.EXPECT().SendUpdate(domain.MakeSyncStatus(s.spaceId, domain.Syncing, 1, domain.Null, domain.Objects)).Return()
->>>>>>> 6efa7c48
+		s.detailsUpdater.EXPECT().UpdateDetails("id", domain.Syncing, domain.Null, "spaceId")
+		s.spaceStatusUpdater.EXPECT().SendUpdate(domain.MakeSyncStatus(s.spaceId, domain.Syncing, 1, domain.Null, domain.Objects)).Return()
 		s.HeadsChange("id", []string{"head1"})
 		err := s.Watch("id")
 		assert.Nil(t, err)
@@ -245,11 +226,8 @@
 		s.SetUpdateReceiver(updateReceiver)
 
 		// when
-<<<<<<< HEAD
-		s.detailsUpdater.EXPECT().UpdateDetails("id", domain.Syncing, domain.Null, "spaceId")
-=======
-		s.spaceStatusUpdater.EXPECT().SendUpdate(domain.MakeSyncStatus(s.spaceId, domain.Syncing, 1, domain.Null, domain.Objects)).Return()
->>>>>>> 6efa7c48
+		s.detailsUpdater.EXPECT().UpdateDetails("id", domain.Syncing, domain.Null, "spaceId")
+		s.spaceStatusUpdater.EXPECT().SendUpdate(domain.MakeSyncStatus(s.spaceId, domain.Syncing, 1, domain.Null, domain.Objects)).Return()
 		s.HeadsChange("id", []string{"head1"})
 		err := s.Watch("id")
 		assert.Nil(t, err)
@@ -342,17 +320,12 @@
 
 type fixture struct {
 	*syncStatusService
-<<<<<<< HEAD
 	service        *mock_nodeconf.MockService
 	storage        *mock_spacestorage.MockSpaceStorage
 	config         *config.Config
 	detailsUpdater *mock_objectsyncstatus.MockUpdater
 	nodeStatus     nodestatus.NodeStatus
-=======
-	service            *mock_nodeconf.MockService
-	storage            *mock_spacestorage.MockSpaceStorage
 	spaceStatusUpdater *mock_objectsyncstatus.MockSpaceStatusUpdater
->>>>>>> 6efa7c48
 }
 
 func newFixture(t *testing.T) *fixture {
@@ -360,24 +333,17 @@
 	service := mock_nodeconf.NewMockService(ctrl)
 	storage := mock_spacestorage.NewMockSpaceStorage(ctrl)
 	spaceState := &spacestate.SpaceState{SpaceId: "spaceId"}
-<<<<<<< HEAD
 	config := &config.Config{}
 	detailsUpdater := mock_objectsyncstatus.NewMockUpdater(t)
 	nodeStatus := nodestatus.NewNodeStatus()
-=======
 	spaceStatusUpdater := mock_objectsyncstatus.NewMockSpaceStatusUpdater(t)
->>>>>>> 6efa7c48
 	a := &app.App{}
 
 	a.Register(testutil.PrepareMock(context.Background(), a, service)).
 		Register(testutil.PrepareMock(context.Background(), a, storage)).
-<<<<<<< HEAD
 		Register(testutil.PrepareMock(context.Background(), a, detailsUpdater)).
 		Register(nodeStatus).
 		Register(config).
-=======
-		Register(testutil.PrepareMock(context.Background(), a, spaceStatusUpdater)).
->>>>>>> 6efa7c48
 		Register(spaceState)
 
 	err := nodeStatus.Init(a)
@@ -390,18 +356,12 @@
 	err = syncStatusService.Init(a)
 	assert.Nil(t, err)
 	return &fixture{
-<<<<<<< HEAD
 		syncStatusService: syncStatusService,
 		service:           service,
 		storage:           storage,
 		config:            config,
 		detailsUpdater:    detailsUpdater,
 		nodeStatus:        nodeStatus,
-=======
-		syncStatusService:  syncStatusService,
-		service:            service,
-		storage:            storage,
 		spaceStatusUpdater: spaceStatusUpdater,
->>>>>>> 6efa7c48
 	}
 }