package syncstatus

import (
	"context"
	"fmt"
	"time"

	"github.com/anyproto/anytype-heart/core/block/cache"
	"github.com/anyproto/anytype-heart/core/block/editor/basic"
	"github.com/anyproto/anytype-heart/core/block/editor/smartblock"
	"github.com/anyproto/anytype-heart/core/domain"
	"github.com/anyproto/anytype-heart/core/syncstatus/filesyncstatus"
	"github.com/anyproto/anytype-heart/pkg/lib/bundle"
	"github.com/anyproto/anytype-heart/pkg/lib/pb/model"
	"github.com/anyproto/anytype-heart/util/pbtypes"
)

const limitReachErrorPercentage = 0.99

func (s *service) onFileUploadStarted(objectId string, _ domain.FullFileId) error {
	return s.indexFileSyncStatus(objectId, filesyncstatus.Syncing, 0)
}

func (s *service) onFileUploaded(objectId string, _ domain.FullFileId) error {
	return s.indexFileSyncStatus(objectId, filesyncstatus.Synced, 0)
}

func (s *service) onFileLimited(objectId string, _ domain.FullFileId, bytesLeft float64) error {
	return s.indexFileSyncStatus(objectId, filesyncstatus.Limited, bytesLeft)
}

func (s *service) OnFileDelete(fileId domain.FullFileId) {
	s.sendSpaceStatusUpdate(filesyncstatus.Synced, fileId.SpaceId, 0)
}

<<<<<<< HEAD
func (s *service) OnFileQueued(objectId string, _ domain.FullFileId) error {
	return s.indexFileSyncStatus(objectId, filesyncstatus.Queued, 0)
}

func (s *service) indexFileSyncStatus(fileObjectId string, status filesyncstatus.Status, bytesLeft float64) error {
=======
func (s *service) indexFileSyncStatus(fileObjectId string, status filesyncstatus.Status) error {
>>>>>>> c91e5fff
	var spaceId string
	err := cache.Do(s.objectGetter, fileObjectId, func(sb smartblock.SmartBlock) (err error) {
		spaceId = sb.SpaceID()
		prevStatus := pbtypes.GetInt64(sb.Details(), bundle.RelationKeyFileBackupStatus.String())
		newStatus := int64(status)
		if prevStatus == newStatus {
			return nil
		}
		detailsSetter, ok := sb.(basic.DetailsSettable)
		if !ok {
			return fmt.Errorf("setting of details is not supported for %T", sb)
		}
		details := provideFileStatusDetails(status, newStatus)
		return detailsSetter.SetDetails(nil, details, true)
	})
	if err != nil {
		return fmt.Errorf("get object: %w", err)
	}

	err = s.updateReceiver.UpdateTree(context.Background(), fileObjectId, status.ToSyncStatus())
	if err != nil {
		return fmt.Errorf("update tree: %w", err)
	}

	s.sendSpaceStatusUpdate(status, spaceId, bytesLeft)
	return nil
}

func provideFileStatusDetails(status filesyncstatus.Status, newStatus int64) []*model.Detail {
	syncStatus, syncError := getFileObjectStatus(status)
	details := make([]*model.Detail, 0, 4)
	details = append(details, &model.Detail{
		Key:   bundle.RelationKeySyncStatus.String(),
		Value: pbtypes.Int64(int64(syncStatus)),
	})
	details = append(details, &model.Detail{
		Key:   bundle.RelationKeySyncError.String(),
		Value: pbtypes.Int64(int64(syncError)),
	})
	details = append(details, &model.Detail{
		Key:   bundle.RelationKeySyncDate.String(),
		Value: pbtypes.Int64(time.Now().Unix()),
	})
	details = append(details, &model.Detail{
		Key:   bundle.RelationKeyFileBackupStatus.String(),
		Value: pbtypes.Int64(newStatus),
	})
	return details
}

func (s *service) sendSpaceStatusUpdate(status filesyncstatus.Status, spaceId string, bytesLeft float64) {
	spaceStatus, spaceError := getSyncStatus(status, bytesLeft)
	syncStatus := domain.MakeSyncStatus(spaceId, spaceStatus, spaceError, domain.Files)
	s.spaceSyncStatus.SendUpdate(syncStatus)
}

func getFileObjectStatus(status filesyncstatus.Status) (domain.ObjectSyncStatus, domain.SyncError) {
	var (
		objectSyncStatus domain.ObjectSyncStatus
		objectError      domain.SyncError
	)
	switch status {
	case filesyncstatus.Synced:
		objectSyncStatus = domain.ObjectSynced
	case filesyncstatus.Syncing:
		objectSyncStatus = domain.ObjectSyncing
	case filesyncstatus.Queued:
		objectSyncStatus = domain.ObjectQueued
	case filesyncstatus.Limited:
		objectError = domain.Oversized
		objectSyncStatus = domain.ObjectError
	case filesyncstatus.Unknown:
		objectSyncStatus = domain.ObjectError
		objectError = domain.NetworkError
	}
	return objectSyncStatus, objectError
}

func getSyncStatus(status filesyncstatus.Status, bytesLeft float64) (domain.SpaceSyncStatus, domain.SyncError) {
	var (
		spaceStatus domain.SpaceSyncStatus
		spaceError  domain.SyncError
	)
	switch status {
	case filesyncstatus.Synced:
		spaceStatus = domain.Synced
	case filesyncstatus.Syncing, filesyncstatus.Queued:
		spaceStatus = domain.Syncing
	case filesyncstatus.Limited:
		spaceStatus = domain.Synced
		if bytesLeft <= limitReachErrorPercentage {
			spaceStatus = domain.Error
			spaceError = domain.StorageLimitExceed
		}
	case filesyncstatus.Unknown:
		spaceStatus = domain.Error
		spaceError = domain.NetworkError
	}
	return spaceStatus, spaceError
}<|MERGE_RESOLUTION|>--- conflicted
+++ resolved
@@ -33,15 +33,7 @@
 	s.sendSpaceStatusUpdate(filesyncstatus.Synced, fileId.SpaceId, 0)
 }
 
-<<<<<<< HEAD
-func (s *service) OnFileQueued(objectId string, _ domain.FullFileId) error {
-	return s.indexFileSyncStatus(objectId, filesyncstatus.Queued, 0)
-}
-
-func (s *service) indexFileSyncStatus(fileObjectId string, status filesyncstatus.Status, bytesLeft float64) error {
-=======
 func (s *service) indexFileSyncStatus(fileObjectId string, status filesyncstatus.Status) error {
->>>>>>> c91e5fff
 	var spaceId string
 	err := cache.Do(s.objectGetter, fileObjectId, func(sb smartblock.SmartBlock) (err error) {
 		spaceId = sb.SpaceID()
