--- conflicted
+++ resolved
@@ -4,19 +4,10 @@
 	"context"
 	"fmt"
 
-<<<<<<< HEAD
-	"github.com/anyproto/anytype-heart/core/block/editor/basic"
-	"github.com/anyproto/anytype-heart/core/block/editor/smartblock"
-	"github.com/anyproto/anytype-heart/core/block/getblock"
-	"github.com/anyproto/anytype-heart/core/syncstatus/filesyncstatus"
-=======
-	"github.com/anyproto/any-sync/commonspace/syncstatus"
-
 	"github.com/anyproto/anytype-heart/core/block/cache"
 	"github.com/anyproto/anytype-heart/core/block/editor/basic"
 	"github.com/anyproto/anytype-heart/core/block/editor/smartblock"
-	"github.com/anyproto/anytype-heart/core/domain"
->>>>>>> 6727b615
+	"github.com/anyproto/anytype-heart/core/syncstatus/filesyncstatus"
 	"github.com/anyproto/anytype-heart/pb"
 	"github.com/anyproto/anytype-heart/pkg/lib/bundle"
 	"github.com/anyproto/anytype-heart/util/pbtypes"
@@ -34,41 +25,8 @@
 	return s.indexFileSyncStatus(objectId, filesyncstatus.Limited)
 }
 
-<<<<<<< HEAD
 func (s *service) indexFileSyncStatus(fileObjectId string, status filesyncstatus.Status) error {
-	err := getblock.Do(s.objectGetter, fileObjectId, func(sb smartblock.SmartBlock) (err error) {
-=======
-func (s *service) getObjectIdsByFileId(fileId domain.FileId) ([]string, error) {
-	records, _, err := s.objectStore.Query(database.Query{
-		Filters: []*model.BlockContentDataviewFilter{
-			{
-				RelationKey: bundle.RelationKeyFileId.String(),
-				Condition:   model.BlockContentDataviewFilter_Equal,
-				Value:       pbtypes.String(fileId.String()),
-			},
-		},
-	})
-	if err != nil {
-		return nil, fmt.Errorf("query objects by file hash: %w", err)
-	}
-	if len(records) == 0 {
-		return nil, fmt.Errorf("file object not found")
-	}
-	ids := make([]string, 0, len(records))
-	for _, rec := range records {
-		ids = append(ids, pbtypes.GetString(rec.Details, bundle.RelationKeyId.String()))
-	}
-	return ids, nil
-}
-
-func (s *service) indexFileSyncStatus(fileObjectId string, status FileStatus) error {
-	err := s.updateReceiver.UpdateTree(context.Background(), fileObjectId, status.ToSyncStatus())
-	if err != nil {
-		return fmt.Errorf("update tree: %w", err)
-	}
-
-	err = cache.Do(s.objectGetter, fileObjectId, func(sb smartblock.SmartBlock) (err error) {
->>>>>>> 6727b615
+	err := cache.Do(s.objectGetter, fileObjectId, func(sb smartblock.SmartBlock) (err error) {
 		prevStatus := pbtypes.GetInt64(sb.Details(), bundle.RelationKeyFileBackupStatus.String())
 		newStatus := int64(status)
 		if prevStatus == newStatus {
