package helper

import (
	"time"

	"github.com/gogo/protobuf/types"

	"github.com/anyproto/anytype-heart/core/domain"
	"github.com/anyproto/anytype-heart/pkg/lib/bundle"
	"github.com/anyproto/anytype-heart/pkg/lib/core/smartblock"
	"github.com/anyproto/anytype-heart/util/pbtypes"
)

func InjectsSyncDetails(details *types.Struct, status domain.ObjectSyncStatus, syncError domain.SyncError) *types.Struct {
<<<<<<< HEAD
	if details == nil || details.Fields == nil {
		details = &types.Struct{Fields: map[string]*types.Value{}}
	}
=======
	details = pbtypes.EnsureStructInited(details)
>>>>>>> c60fe784
	if pbtypes.Get(details, bundle.RelationKeySyncStatus.String()) == nil {
		details.Fields[bundle.RelationKeySyncStatus.String()] = pbtypes.Int64(int64(status))
	}
	if pbtypes.Get(details, bundle.RelationKeySyncDate.String()) == nil {
		details.Fields[bundle.RelationKeySyncDate.String()] = pbtypes.Int64(time.Now().Unix())
	}
	if pbtypes.Get(details, bundle.RelationKeySyncError.String()) == nil {
		details.Fields[bundle.RelationKeySyncError.String()] = pbtypes.Int64(int64(syncError))
	}
	return details
}

func SyncRelationsSmartblockTypes() []smartblock.SmartBlockType {
	return []smartblock.SmartBlockType{
		smartblock.SmartBlockTypeObjectType,
		smartblock.SmartBlockTypeRelation,
		smartblock.SmartBlockTypeRelationOption,
		smartblock.SmartBlockTypeFileObject,

		smartblock.SmartBlockTypePage,
		smartblock.SmartBlockTypeTemplate,
		smartblock.SmartBlockTypeProfilePage,
	}
}<|MERGE_RESOLUTION|>--- conflicted
+++ resolved
@@ -12,13 +12,7 @@
 )
 
 func InjectsSyncDetails(details *types.Struct, status domain.ObjectSyncStatus, syncError domain.SyncError) *types.Struct {
-<<<<<<< HEAD
-	if details == nil || details.Fields == nil {
-		details = &types.Struct{Fields: map[string]*types.Value{}}
-	}
-=======
 	details = pbtypes.EnsureStructInited(details)
->>>>>>> c60fe784
 	if pbtypes.Get(details, bundle.RelationKeySyncStatus.String()) == nil {
 		details.Fields[bundle.RelationKeySyncStatus.String()] = pbtypes.Int64(int64(status))
 	}
