package syncstatus

import (
	"context"
	"sync"

	"github.com/anyproto/any-sync/commonspace/syncstatus"
	"github.com/anyproto/any-sync/nodeconf"

	"github.com/anyproto/anytype-heart/core/anytype/config"
	"github.com/anyproto/anytype-heart/core/event"
	"github.com/anyproto/anytype-heart/pb"
	"github.com/anyproto/anytype-heart/pkg/lib/core"
)

type updateReceiver struct {
	coreService core.Service
	eventSender event.Sender

	linkedFilesWatcher *linkedFilesWatcher
	subObjectsWatcher  *subObjectsWatcher
	nodeConfService    nodeconf.Service
	sync.Mutex
	nodeConnected bool
	lastStatus    map[string]pb.EventStatusThreadSyncStatus
}

func newUpdateReceiver(
	coreService core.Service,
	linkedFilesWatcher *linkedFilesWatcher,
	subObjectsWatcher *subObjectsWatcher,
	nodeConfService nodeconf.Service,
	cfg *config.Config,
	eventSender event.Sender,
) *updateReceiver {
	if cfg.DisableThreadsSyncEvents {
		eventSender = nil
	}
	return &updateReceiver{
		coreService:        coreService,
		linkedFilesWatcher: linkedFilesWatcher,
		subObjectsWatcher:  subObjectsWatcher,
		nodeConfService:    nodeConfService,
<<<<<<< HEAD
		eventSender:        eventSender,
=======
		emitter:            emitter,
		lastStatus:         make(map[string]pb.EventStatusThreadSyncStatus),
>>>>>>> 80223749
	}
}

func (r *updateReceiver) UpdateTree(ctx context.Context, objId string, status syncstatus.SyncStatus) error {
	filesSummary := r.linkedFilesWatcher.GetLinkedFilesSummary(objId)
	objStatus := r.getObjectStatus(status)

	if !r.isStatusUpdated(objId, objStatus, filesSummary) {
		return nil
	}
	r.notify(objId, objStatus, filesSummary.pinStatus)

	if objId == r.coreService.PredefinedBlocks().Account {
		r.subObjectsWatcher.ForEach(func(subObjectID string) {
			r.notify(subObjectID, objStatus, filesSummary.pinStatus)
		})
	}
	return nil
}

func (r *updateReceiver) isStatusUpdated(objectID string, objStatus pb.EventStatusThreadSyncStatus, filesSummary linkedFilesSummary) bool {
	r.Lock()
	defer r.Unlock()
	if lastObjStatus, ok := r.lastStatus[objectID]; ok && objStatus == lastObjStatus && !filesSummary.isUpdated {
		return false
	}
	r.lastStatus[objectID] = objStatus
	return true
}

func (r *updateReceiver) getObjectStatus(status syncstatus.SyncStatus) pb.EventStatusThreadSyncStatus {
	if r.nodeConfService.NetworkCompatibilityStatus() == nodeconf.NetworkCompatibilityStatusIncompatible {
		return pb.EventStatusThread_IncompatibleVersion
	}

	if !r.isNodeConnected() {
		return pb.EventStatusThread_Offline
	}

<<<<<<< HEAD
	// TODO Iterate all spaces?
	if objId == r.coreService.PredefinedBlocks().Account {
		r.subObjectsWatcher.ForEach(func(subObjectID string) {
			r.notify(subObjectID, objStatus, generalStatus, linkedFilesSummary)
		})
=======
	switch status {
	case syncstatus.StatusUnknown:
		return pb.EventStatusThread_Unknown
	case syncstatus.StatusSynced:
		return pb.EventStatusThread_Synced
>>>>>>> 80223749
	}
	return pb.EventStatusThread_Syncing
}

func (r *updateReceiver) isNodeConnected() bool {
	r.Lock()
	defer r.Unlock()
	return r.nodeConnected
}

func (r *updateReceiver) UpdateNodeConnection(online bool) {
	r.Lock()
	defer r.Unlock()
	r.nodeConnected = online
}

func (r *updateReceiver) notify(
	objId string,
	objStatus pb.EventStatusThreadSyncStatus,
	pinStatus pb.EventStatusThreadCafePinStatus,
) {
	r.sendEvent(objId, &pb.EventMessageValueOfThreadStatus{ThreadStatus: &pb.EventStatusThread{
		Summary: &pb.EventStatusThreadSummary{Status: objStatus},
		Cafe: &pb.EventStatusThreadCafe{
			Status: objStatus,
			Files:  &pinStatus,
		},
	}})
}

func (r *updateReceiver) sendEvent(ctx string, event pb.IsEventMessageValue) {
	if r.eventSender == nil {
		return
	}
	r.eventSender.Broadcast(&pb.Event{
		Messages:  []*pb.EventMessage{{Value: event}},
		ContextId: ctx,
	})
}<|MERGE_RESOLUTION|>--- conflicted
+++ resolved
@@ -41,12 +41,8 @@
 		linkedFilesWatcher: linkedFilesWatcher,
 		subObjectsWatcher:  subObjectsWatcher,
 		nodeConfService:    nodeConfService,
-<<<<<<< HEAD
+		lastStatus:         make(map[string]pb.EventStatusThreadSyncStatus),
 		eventSender:        eventSender,
-=======
-		emitter:            emitter,
-		lastStatus:         make(map[string]pb.EventStatusThreadSyncStatus),
->>>>>>> 80223749
 	}
 }
 
@@ -59,6 +55,7 @@
 	}
 	r.notify(objId, objStatus, filesSummary.pinStatus)
 
+	// TODO For each space?
 	if objId == r.coreService.PredefinedBlocks().Account {
 		r.subObjectsWatcher.ForEach(func(subObjectID string) {
 			r.notify(subObjectID, objStatus, filesSummary.pinStatus)
@@ -86,19 +83,11 @@
 		return pb.EventStatusThread_Offline
 	}
 
-<<<<<<< HEAD
-	// TODO Iterate all spaces?
-	if objId == r.coreService.PredefinedBlocks().Account {
-		r.subObjectsWatcher.ForEach(func(subObjectID string) {
-			r.notify(subObjectID, objStatus, generalStatus, linkedFilesSummary)
-		})
-=======
 	switch status {
 	case syncstatus.StatusUnknown:
 		return pb.EventStatusThread_Unknown
 	case syncstatus.StatusSynced:
 		return pb.EventStatusThread_Synced
->>>>>>> 80223749
 	}
 	return pb.EventStatusThread_Syncing
 }
