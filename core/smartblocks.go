--- conflicted
+++ resolved
@@ -26,17 +26,8 @@
 }
 
 func (a *Anytype) DeleteBlock(id string) error {
-<<<<<<< HEAD
 	err := a.threadService.DeleteThread(id)
 	if err != nil {
-=======
-	tid, err := thread.Decode(id)
-	if err != nil {
-		return fmt.Errorf("incorrect block id: %w", err)
-	}
-
-	if err = a.t.DeleteThread(context.Background(), tid); err != nil {
->>>>>>> d4363e4e
 		return err
 	}
 
@@ -44,195 +35,6 @@
 		return err
 	}
 
-<<<<<<< HEAD
-=======
-	if err = a.threadsCollection.Delete(db2.InstanceID(id)); err != nil {
-		// todo: here we can get an error if we didn't yet added thead keys into DB
-		log.With("thread", id).Error("DeleteBlock failed to remove thread from collection: %s", err.Error())
-	}
-
-	return nil
-}
-
-/*func (a *Anytype) blockToVersion(block *model.Block, parentSmartBlockVersion BlockVersion, versionId string, creator string, date *types.Timestamp) BlockVersion {
-	switch block.Content.(type) {
-	case *model.BlockContentOfDashboard, *model.BlockContentOfPage:
-		return &smartBlockSnapshot{
-			model: &storage.SmartBlockWithMeta{
-				Block: block,
-			},
-			versionId: versionId,
-			creator:      creator,
-			date:      date,
-			service:      a,
-		}
-	default:
-		return &SimpleBlockVersion{
-			model:                   block,
-			parentSmartBlockVersion: parentSmartBlockVersion,
-			service:                    a,
-		}
-	}
-}*/
-func (a *Anytype) pullThread(ctx context.Context, id thread.ID) (headsChanged bool, err error) {
-	thrd, err := a.t.GetThread(context.Background(), id)
-	if err != nil {
-		return false, err
-	}
-
-	var headPerLog = make(map[peer.ID]cid.Cid, len(thrd.Logs))
-	for _, log := range thrd.Logs {
-		headPerLog[log.ID] = log.Head
-	}
-
-	err = a.t.PullThread(ctx, id)
-	if err != nil {
-		return false, err
-	}
-
-	thrd, err = a.t.GetThread(context.Background(), id)
-	if err != nil {
-		return false, err
-	}
-
-	for _, log := range thrd.Logs {
-		if v, exists := headPerLog[log.ID]; !exists {
-			headsChanged = true
-			break
-		} else {
-			if !log.Head.Equals(v) {
-				headsChanged = true
-				break
-			}
-		}
-	}
-
-	return
-}
-
-func (a *Anytype) initThreadsDB() error {
-	if a.db != nil {
-		return nil
-	}
-
-	accountID, err := a.threadDeriveID(threadDerivedIndexAccount)
-	if err != nil {
-		return err
-	}
-
-	d, err := db.NewDB(context.Background(), a.t, accountID, db.WithNewDBRepoPath(filepath.Join(a.opts.Repo, "collections")))
-	if err != nil {
-		return err
-	}
-
-	a.db = d
-
-	a.threadsCollection = a.db.GetCollection(threadInfoCollectionName)
-	err = a.listenExternalNewThreads()
-	if err != nil {
-		return fmt.Errorf("failed to listen external new threads: %w", err)
-	}
-
-	if a.threadsCollection == nil {
-		a.threadsCollection, err = a.db.NewCollection(threadInfoCollection)
-		if err != nil {
-			return err
-		}
-	}
-	return nil
-}
-
-func (a *Anytype) createPredefinedBlocksIfNotExist(accountSelect bool) error {
-	// account
-	a.lock.Lock()
-	defer a.lock.Unlock()
-	account, justCreated, err := a.predefinedThreadAdd(threadDerivedIndexAccount, false, false, false)
-	if err != nil {
-		return err
-	}
-
-	a.predefinedBlockIds.Account = account.ID.String()
-	if a.db == nil {
-		err = a.initThreadsDB()
-		if err != nil {
-			return fmt.Errorf("initThreadsDB failed: %w", err)
-		}
-
-		err = a.handleAllMissingDbRecords(account.ID.String())
-		if err != nil {
-			return fmt.Errorf("handleAllMissingDbRecords failed: %w", err)
-		}
-
-		go func() {
-			err = a.addMissingReplicators()
-			if err != nil {
-				log.Errorf("addMissingReplicators: %s", err.Error())
-			}
-		}()
-
-		go func() {
-			err = a.addMissingThreadsToCollection()
-			if err != nil {
-				log.Errorf("addMissingThreadsToCollection: %s", err.Error())
-			}
-		}()
-		err = a.addMissingThreadsFromCollection()
-		if err != nil {
-			return fmt.Errorf("addMissingThreadsFromCollection failed: %w", err)
-		}
-	}
-
-	accountThreadPullDone := make(chan struct{})
-	if accountSelect {
-		// accountSelect common case
-		go func() {
-			defer close(accountThreadPullDone)
-			// pull only after adding collection to handle all events
-			_, err = a.pullThread(context.TODO(), account.ID)
-			if err != nil {
-				log.Errorf("failed to pull accountThread")
-			}
-		}()
-
-		if justCreated {
-			// this is the case of accountSelect after accountRecovery
-			// we need to wait for account thread pull to be done
-			<-accountThreadPullDone
-			if err != nil {
-				return err
-			}
-		}
-	}
-
-	// profile
-	profile, _, err := a.predefinedThreadAdd(threadDerivedIndexProfilePage, accountSelect, true, false)
-	if err != nil {
-		return err
-	}
-	a.predefinedBlockIds.Profile = profile.ID.String()
-
-	// archive
-	archive, _, err := a.predefinedThreadAdd(threadDerivedIndexArchive, accountSelect, true, false)
-	if err != nil {
-		return err
-	}
-	a.predefinedBlockIds.Archive = archive.ID.String()
-
-	// set pages
-	setPages, _, err := a.predefinedThreadAdd(threadDerivedIndexSetPages, accountSelect, true, false)
-	if err != nil {
-		return err
-	}
-	a.predefinedBlockIds.SetPages = setPages.ID.String()
-
-	// home
-	home, _, err := a.predefinedThreadAdd(threadDerivedIndexHome, accountSelect, true, true)
-	if err != nil {
-		return err
-	}
-	a.predefinedBlockIds.Home = home.ID.String()
-
->>>>>>> d4363e4e
 	return nil
 }
 
