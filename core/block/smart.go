package block

import (
	"errors"
	"fmt"
	"sync"

	"github.com/anytypeio/go-anytype-library/core"
	"github.com/anytypeio/go-anytype-library/pb/model"
	"github.com/anytypeio/go-anytype-middleware/core/anytype"
	"github.com/anytypeio/go-anytype-middleware/pb"
	"github.com/gogo/protobuf/proto"
)

var (
	ErrUnexpectedSmartBlockType = errors.New("unexpected smartBlock type")
)

type smartBlock interface {
	Open(b anytype.Block) error
	Init()
	GetId() string
	Type() smartBlockType
	Create(req pb.RpcBlockCreateRequest) (id string, err error)
	Close() error
}

type smartBlockType int

const (
	smartBlockTypeDashboard smartBlockType = iota
	smartBlockTypePage
)

func openSmartBlock(s *service, id string) (sb smartBlock, err error) {
	if id == testPageId {
		sb = &testPage{s: s}
		sb.Open(nil)
		sb.Init()
		return
	}

	b, err := s.anytype.GetBlock(id)
	if err != nil {
		return
	}
	ver, err := b.GetCurrentVersion()
	if err != nil {
		return
	}

	switch ver.Model().Content.Content.(type) {
	case *model.BlockCoreContentOfDashboard:
		sb, err = newDashboard(s, b)
	case *model.BlockCoreContentOfPage:
		sb, err = newPage(s, b)
	default:
		return nil, ErrUnexpectedSmartBlockType
	}
	if err = sb.Open(b); err != nil {
		sb.Close()
		return
	}
	sb.Init()
	return
}

type commonSmart struct {
	s        *service
	block    anytype.Block
	versions map[string]simple

	m sync.RWMutex

	versionsChange func(vers []core.BlockVersion)

	clientEventsCancel func()
	blockChangesCancel func()
	closeWg            *sync.WaitGroup
}

func (p *commonSmart) GetId() string {
	return p.block.GetId()
}

func (p *commonSmart) Open(block anytype.Block) (err error) {
	p.m.Lock()
	defer p.m.Unlock()
	p.closeWg = new(sync.WaitGroup)
	p.versions = make(map[string]simple)

	p.block = block
	ver, err := p.block.GetCurrentVersion()
	if err != nil {
		return
	}

<<<<<<< HEAD
	for id, v := range ver.DependentBlocks() {
		p.versions[id] = &simpleBlock{v.Model()}
	}
	p.versions[p.GetId()] = &simpleBlock{ver.Model()}
=======
	p.show()
>>>>>>> 12f824fd

	events := make(chan proto.Message)
	p.clientEventsCancel, err = p.block.SubscribeClientEvents(events)
	if err != nil {
		return
	}
	if p.versionsChange != nil {
		blockChanges := make(chan []core.BlockVersion)
		p.blockChangesCancel, err = block.SubscribeNewVersionsOfBlocks(ver.Model().Id, blockChanges)
		if err != nil {
			return
		}
		go p.versionChangesLoop(blockChanges)
	}
	go p.clientEventsLoop(events)
	return
}

func (p *commonSmart) Init() {
	p.m.RLock()
	defer p.m.RUnlock()
	p.showFullscreen()
}

func (p *commonSmart) Create(req pb.RpcBlockCreateRequest) (id string, err error) {
	p.m.RLock()
	defer p.m.RUnlock()
	fmt.Println("middle: create block request in:", p.GetId())
	if req.Block == nil {
		return "", fmt.Errorf("block can't be empty")
	}

	parentVer, ok := p.versions[req.ParentId]
	if !ok {
		return "", fmt.Errorf("parent block[%s] not found", req.ParentId)
	}
	parent := parentVer.Model()
	var target simple
	if req.TargetId != "" {
		target, ok = p.versions[req.TargetId]
		if !ok {
			return "", fmt.Errorf("parent block[%s] not found", req.ParentId)
		}
	}

	var pos = len(parent.ChildrenIds) + 1
	if target != nil {
		targetPos := findPosInSlice(parent.ChildrenIds, target.Model().Id)
		if targetPos == -1 {
			return "", fmt.Errorf("target[%s] is not a child of parent[%s]", target.Model().Id, parent.Id)
		}
		if req.Position == model.Block_After {
			pos = targetPos + 1
		} else {
			pos = targetPos
		}
	}

	newBlock, err := p.block.NewBlock(*req.Block)
	fmt.Println("middle: creating new block in lib:", err)
	if err != nil {
		return
	}
	req.Block.Id = newBlock.GetId()

	parent.ChildrenIds = insertToSlice(parent.ChildrenIds, newBlock.GetId(), pos)

	p.versions[newBlock.GetId()] = &simpleBlock{req.Block}
	vers, err := p.block.AddVersions([]*model.Block{p.toSave(req.Block), p.toSave(parent)})
	fmt.Println("middle: save updates in lib:", err)
	if err != nil {
		delete(p.versions, newBlock.GetId())
		return
	}
	id = req.Block.Id
	fmt.Println("middle block created:", req.Block.Id, vers[0].Model().Id)
	p.sendCreateEvents(parent, req.Block)
	return
}

func (p *commonSmart) sendCreateEvents(parent, new *model.Block) {
	p.s.sendEvent(&pb.Event{Message: &pb.EventMessageOfBlockAdd{BlockAdd: &pb.EventBlockAdd{
		Blocks:    []*model.Block{new},
		ContextId: p.GetId(),
	}}})
	p.s.sendEvent(&pb.Event{
		Message: &pb.EventMessageOfBlockUpdate{
			BlockUpdate: &pb.EventBlockUpdate{
				Changes: &pb.Changes{
					Changes: []*pb.ChangesBlock{
						// TODO: How to get block.children?
					},
					Author: &model.Account{}, // TODO: How to get an Account?
				},
			},
		},
	})
	return
}

func (p *commonSmart) show() {
	blocks := make([]*model.Block, 0, len(p.versions))
	for _, b := range p.versions {
		blocks = append(blocks, b.Model())
	}

	event := &pb.Event{
		Message: &pb.EventMessageOfBlockShow{
			BlockShow: &pb.EventBlockShow{
				RootId: p.GetId(),
				Blocks: blocks,
			},
		},
	}
	p.s.sendEvent(event)
}

func (p *commonSmart) clientEventsLoop(events chan proto.Message) {
	p.closeWg.Add(1)
	defer p.closeWg.Done()
	for m := range events {
		_ = m // TODO: handle client events
	}
}

func (p *commonSmart) versionChangesLoop(blockChanges chan []core.BlockVersion) {
	p.closeWg.Add(1)
	defer p.closeWg.Done()
	for versions := range blockChanges {
		p.versionsChange(versions)
	}
}

func (p *commonSmart) excludeVirtualIds(ids []string) ([]string) {
	res := make([]string, 0, len(ids))
	for _, id := range ids {
		if v, ok := p.versions[id]; ok && !v.Virtual() {
			res = append(res, id)
		}
	}
	return res
}

func (p *commonSmart) toSave(b *model.Block) *model.Block {
	return &model.Block{
		Id:          b.Id,
		Fields:      b.Fields,
		Permissions: b.Permissions,
		ChildrenIds: p.excludeVirtualIds(b.ChildrenIds),
		IsArchived:  b.IsArchived,
		Content:     b.Content,
	}
}

func (p *commonSmart) root() *model.Block {
	return p.versions[p.block.GetId()].Model()
}

func (p *commonSmart) Close() error {
	if p.clientEventsCancel != nil {
		p.clientEventsCancel()
	}
	if p.blockChangesCancel != nil {
		p.blockChangesCancel()
	}
	p.closeWg.Wait()
	return nil
}<|MERGE_RESOLUTION|>--- conflicted
+++ resolved
@@ -95,14 +95,10 @@
 		return
 	}
 
-<<<<<<< HEAD
 	for id, v := range ver.DependentBlocks() {
 		p.versions[id] = &simpleBlock{v.Model()}
 	}
 	p.versions[p.GetId()] = &simpleBlock{ver.Model()}
-=======
-	p.show()
->>>>>>> 12f824fd
 
 	events := make(chan proto.Message)
 	p.clientEventsCancel, err = p.block.SubscribeClientEvents(events)
@@ -124,7 +120,7 @@
 func (p *commonSmart) Init() {
 	p.m.RLock()
 	defer p.m.RUnlock()
-	p.showFullscreen()
+	p.show()
 }
 
 func (p *commonSmart) Create(req pb.RpcBlockCreateRequest) (id string, err error) {
