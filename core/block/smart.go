--- conflicted
+++ resolved
@@ -36,12 +36,8 @@
 	Replace(id string, block *model.Block) error
 	UpdateTextBlock(id string, apply func(t text.Block) error) error
 	UpdateIconBlock(id string, apply func(t base.IconBlock) error) error
-<<<<<<< HEAD
 	Upload(id string, localPath, url string) error
-	SetFields(id string, fields *types.Struct) (err error)
-=======
 	SetFields(fields ...*pb.RpcBlockListSetFieldsRequestBlockField) (err error)
->>>>>>> 04a9f963
 	Close() error
 }
 
