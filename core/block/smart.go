--- conflicted
+++ resolved
@@ -24,11 +24,7 @@
 	GetId() string
 	Type() smartBlockType
 	Create(req pb.RpcBlockCreateRequest) (id string, err error)
-<<<<<<< HEAD
-	Update(req pb.RpcBlockUpdateRequest) (err error)
-=======
 	UpdateTextBlock(id string, apply func(t *text.Text) error) error
->>>>>>> 7e093cae
 	Close() error
 }
 
@@ -186,45 +182,6 @@
 	return
 }
 
-<<<<<<< HEAD
-func (p *commonSmart) Update(req pb.RpcBlockUpdateRequest) (err error) {
-	if req.Changes == nil || req.Changes.Changes == nil {
-		return
-	}
-
-	p.m.Lock()
-	defer p.m.Unlock()
-
-	var (
-		oldBlocks = make([]simple, len(req.Changes.Changes))
-		updateCtx = make(uniqueIds)
-	)
-
-	var rollback = func() {
-		for _, ob := range oldBlocks {
-			if ob != nil {
-				p.versions[ob.Model().Id] = ob
-			}
-		}
-	}
-	for i, changes := range req.Changes.Changes {
-		if oldBlocks[i], err = p.applyChanges(updateCtx, changes); err != nil {
-			rollback()
-			return
-		}
-	}
-
-	var updatedBlocks = make([]*model.Block, 0, len(updateCtx))
-	for id := range updateCtx {
-		updatedBlocks = append(updatedBlocks, p.toSave(p.versions[id].Model()))
-	}
-
-	if _, err = p.block.AddVersions(updatedBlocks); err != nil {
-		rollback()
-		return
-	}
-	return
-=======
 func (p *commonSmart) UpdateTextBlock(id string, apply func(t *text.Text) error) error {
 	block, ok := p.versions[id]
 	if !ok {
@@ -240,7 +197,6 @@
 	}
 
 	return nil
->>>>>>> 7e093cae
 }
 
 func (p *commonSmart) sendCreateEvents(parent, new *model.Block) {
