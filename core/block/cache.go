--- conflicted
+++ resolved
@@ -313,19 +313,14 @@
 		err = fmt.Errorf("failed to put tree: %w", err)
 		return
 	}
-<<<<<<< HEAD
-	tr.Close()
+	if tr != nil {
+		tr.Close()
+	}
 	id := domain.FullID{
 		SpaceID:  spaceID,
 		ObjectID: payload.RootRawChange.Id,
 	}
 	return s.cacheCreatedObject(ctx, id, initFunc)
-=======
-	if tr != nil {
-		tr.Close()
-	}
-	return s.cacheCreatedObject(ctx, payload.RootRawChange.Id, space.Id(), initFunc)
->>>>>>> 419daabf
 }
 
 func (s *Service) CreateTreeObject(ctx context.Context, spaceID string, tp coresb.SmartBlockType, initFunc InitFunc) (sb smartblock.SmartBlock, err error) {
@@ -343,23 +338,12 @@
 		err = fmt.Errorf("failed to put tree: %w", err)
 		return
 	}
-<<<<<<< HEAD
-	tr.Close()
+	if tr != nil {
+		tr.Close()
+	}
 	id := domain.FullID{
 		SpaceID:  spaceID,
 		ObjectID: payload.RootRawChange.Id,
-=======
-	if tr != nil {
-		tr.Close()
-	}
-	return s.cacheCreatedObject(ctx, payload.RootRawChange.Id, space.Id(), initFunc)
-}
-
-func (s *Service) ResetTreeObject(ctx context.Context, id string, initFunc InitFunc) (sb smartblock.SmartBlock, err error) {
-	space, err := s.clientService.AccountSpace(ctx)
-	if err != nil {
-		return
->>>>>>> 419daabf
 	}
 	return s.cacheCreatedObject(ctx, id, initFunc)
 }
