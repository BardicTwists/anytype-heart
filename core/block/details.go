--- conflicted
+++ resolved
@@ -21,17 +21,13 @@
 	})
 }
 
-<<<<<<< HEAD
-func (s *Service) SetDetailsList(ctx session.Context, objectIds []string, details []domain.Detail) (err error) {
-=======
-func (s *Service) SetDetailsAndUpdateLastUsed(ctx session.Context, objectId string, details []*model.Detail) (err error) {
+func (s *Service) SetDetailsAndUpdateLastUsed(ctx session.Context, objectId string, details []domain.Detail) (err error) {
 	return cache.Do(s, objectId, func(b basic.DetailsSettable) error {
 		return b.SetDetailsAndUpdateLastUsed(ctx, details, true)
 	})
 }
 
-func (s *Service) SetDetailsList(ctx session.Context, objectIds []string, details []*model.Detail) (err error) {
->>>>>>> 97c86c39
+func (s *Service) SetDetailsList(ctx session.Context, objectIds []string, details []domain.Detail) (err error) {
 	var (
 		resultError error
 		anySucceed  bool
@@ -72,17 +68,12 @@
 
 func (s *Service) ModifyDetailsList(req *pb.RpcObjectListModifyDetailValuesRequest) (resultError error) {
 	var anySucceed bool
-<<<<<<< HEAD
-	for _, objectId := range req.ObjectIds {
-		err := s.ModifyDetails(objectId, func(current *domain.Details) (*domain.Details, error) {
-=======
 	for i, objectId := range req.ObjectIds {
 		modifyDetailsFunc := s.ModifyDetails
 		if i == 0 {
 			modifyDetailsFunc = s.ModifyDetailsAndUpdateLastUsed
 		}
-		err := modifyDetailsFunc(objectId, func(current *types.Struct) (*types.Struct, error) {
->>>>>>> 97c86c39
+		err := modifyDetailsFunc(objectId, func(current *domain.Details) (*domain.Details, error) {
 			for _, op := range req.Operations {
 				if !pbtypes.IsEmptyValue(op.Set) {
 					// Set operation has higher priority than Add and Remove, because it modifies full value
