package block

import (
	"context"
	"fmt"
<<<<<<< HEAD
=======
	"time"

	"github.com/anytypeio/go-anytype-middleware/core/block/editor/table"

	"github.com/anytypeio/go-anytype-middleware/core/block/simple/link"
	"github.com/anytypeio/go-anytype-middleware/core/block/source"
	"github.com/anytypeio/go-anytype-middleware/metrics"
	"github.com/anytypeio/go-anytype-middleware/pkg/lib/core"
	"github.com/anytypeio/go-anytype-middleware/pkg/lib/schema"
	"github.com/anytypeio/go-anytype-middleware/util/internalflag"
	"github.com/anytypeio/go-anytype-middleware/util/ocache"
	ds "github.com/ipfs/go-datastore"
	"github.com/textileio/go-threads/core/thread"

>>>>>>> a78c72ab
	"github.com/anytypeio/go-anytype-middleware/core/block/doc"
	"github.com/anytypeio/go-anytype-middleware/core/block/editor"
	"github.com/anytypeio/go-anytype-middleware/core/block/editor/basic"
	"github.com/anytypeio/go-anytype-middleware/core/block/editor/bookmark"
	"github.com/anytypeio/go-anytype-middleware/core/block/editor/clipboard"
	"github.com/anytypeio/go-anytype-middleware/core/block/editor/dataview"
	"github.com/anytypeio/go-anytype-middleware/core/block/editor/file"
	_import "github.com/anytypeio/go-anytype-middleware/core/block/editor/import"
	"github.com/anytypeio/go-anytype-middleware/core/block/editor/smartblock"
	"github.com/anytypeio/go-anytype-middleware/core/block/editor/state"
	"github.com/anytypeio/go-anytype-middleware/core/block/editor/stext"
	"github.com/anytypeio/go-anytype-middleware/core/block/editor/template"
	"github.com/anytypeio/go-anytype-middleware/core/block/simple"
	"github.com/anytypeio/go-anytype-middleware/core/block/simple/link"
	"github.com/anytypeio/go-anytype-middleware/core/block/simple/text"
	"github.com/anytypeio/go-anytype-middleware/core/block/source"
	"github.com/anytypeio/go-anytype-middleware/metrics"
	"github.com/anytypeio/go-anytype-middleware/pb"
	"github.com/anytypeio/go-anytype-middleware/pkg/lib/bundle"
	"github.com/anytypeio/go-anytype-middleware/pkg/lib/core"
	coresb "github.com/anytypeio/go-anytype-middleware/pkg/lib/core/smartblock"
	"github.com/anytypeio/go-anytype-middleware/pkg/lib/localstore/objectstore"
	"github.com/anytypeio/go-anytype-middleware/pkg/lib/pb/model"
	"github.com/anytypeio/go-anytype-middleware/pkg/lib/schema"
	"github.com/anytypeio/go-anytype-middleware/util/internalflag"
	"github.com/anytypeio/go-anytype-middleware/util/ocache"
	"github.com/anytypeio/go-anytype-middleware/util/pbtypes"
	"github.com/gogo/protobuf/types"
	ds "github.com/ipfs/go-datastore"
	"github.com/textileio/go-threads/core/thread"
	"time"
)

var ErrOptionUsedByOtherObjects = fmt.Errorf("option is used by other objects")

func (s *service) MarkArchived(id string, archived bool) (err error) {
	return s.Do(id, func(b smartblock.SmartBlock) error {
		return b.SetDetails(nil, []*pb.RpcObjectSetDetailsDetail{
			{
				Key:   "isArchived",
				Value: pbtypes.Bool(archived),
			},
		}, true)
	})
}

func (s *service) SetBreadcrumbs(ctx *state.Context, req pb.RpcObjectSetBreadcrumbsRequest) (err error) {
	return s.Do(req.BreadcrumbsId, func(b smartblock.SmartBlock) error {
		if breadcrumbs, ok := b.(*editor.Breadcrumbs); ok {
			return breadcrumbs.SetCrumbs(req.Ids)
		} else {
			return ErrUnexpectedBlockType
		}
	})
}

func (s *service) CreateBlock(ctx *state.Context, req pb.RpcBlockCreateRequest) (id string, err error) {
	err = s.DoBasic(req.ContextId, func(b basic.Basic) error {
		id, err = b.Create(ctx, "", req)
		return err
	})
	return
}

func (s *service) DuplicateBlocks(ctx *state.Context, req pb.RpcBlockListDuplicateRequest) (newIds []string, err error) {
	err = s.DoBasic(req.ContextId, func(b basic.Basic) error {
		newIds, err = b.Duplicate(ctx, req)
		return err
	})
	return
}

func (s *service) UnlinkBlock(ctx *state.Context, req pb.RpcBlockListDeleteRequest) (err error) {
	return s.DoBasic(req.ContextId, func(b basic.Basic) error {
		return b.Unlink(ctx, req.BlockIds...)
	})
}

func (s *service) SetDivStyle(ctx *state.Context, contextId string, style model.BlockContentDivStyle, ids ...string) (err error) {
	return s.DoBasic(contextId, func(b basic.Basic) error {
		return b.SetDivStyle(ctx, style, ids...)
	})
}

func (s *service) SplitBlock(ctx *state.Context, req pb.RpcBlockSplitRequest) (blockId string, err error) {
	err = s.DoText(req.ContextId, func(b stext.Text) error {
		blockId, err = b.Split(ctx, req)
		return err
	})
	return
}

func (s *service) MergeBlock(ctx *state.Context, req pb.RpcBlockMergeRequest) (err error) {
	return s.DoText(req.ContextId, func(b stext.Text) error {
		return b.Merge(ctx, req.FirstBlockId, req.SecondBlockId)
	})
}

func (s *service) TurnInto(ctx *state.Context, contextId string, style model.BlockContentTextStyle, ids ...string) error {
	return s.DoText(contextId, func(b stext.Text) error {
		return b.TurnInto(ctx, style, ids...)
	})
}

func (s *service) SimplePaste(contextId string, anySlot []*model.Block) (err error) {
	var blocks []simple.Block

	for _, b := range anySlot {
		blocks = append(blocks, simple.New(b))
	}

	return s.DoBasic(contextId, func(b basic.Basic) error {
		return b.PasteBlocks(blocks)
	})
}

func (s *service) ReplaceBlock(ctx *state.Context, req pb.RpcBlockReplaceRequest) (newId string, err error) {
	err = s.DoBasic(req.ContextId, func(b basic.Basic) error {
		newId, err = b.Replace(ctx, req.BlockId, req.Block)
		return err
	})
	return
}

func (s *service) SetFields(ctx *state.Context, req pb.RpcBlockSetFieldsRequest) (err error) {
	return s.DoBasic(req.ContextId, func(b basic.Basic) error {
		return b.SetFields(ctx, &pb.RpcBlockListSetFieldsRequestBlockField{
			BlockId: req.BlockId,
			Fields:  req.Fields,
		})
	})
}

func (s *service) SetDetails(ctx *state.Context, req pb.RpcObjectSetDetailsRequest) (err error) {
	return s.Do(req.ContextId, func(b smartblock.SmartBlock) error {
		return b.SetDetails(ctx, req.Details, true)
	})
}

func (s *service) SetFieldsList(ctx *state.Context, req pb.RpcBlockListSetFieldsRequest) (err error) {
	return s.DoBasic(req.ContextId, func(b basic.Basic) error {
		return b.SetFields(ctx, req.BlockFields...)
	})
}

func (s *service) GetAggregatedRelations(req pb.RpcBlockDataviewRelationListAvailableRequest) (relations []*model.Relation, err error) {
	err = s.DoDataview(req.ContextId, func(b dataview.Dataview) error {
		relations, err = b.GetAggregatedRelations(req.BlockId)
		return err
	})

	return
}

func (s *service) UpdateDataviewView(ctx *state.Context, req pb.RpcBlockDataviewViewUpdateRequest) error {
	return s.DoDataview(req.ContextId, func(b dataview.Dataview) error {
		return b.UpdateView(ctx, req.BlockId, req.ViewId, *req.View, true)
	})
}

func (s *service) DeleteDataviewView(ctx *state.Context, req pb.RpcBlockDataviewViewDeleteRequest) error {
	return s.DoDataview(req.ContextId, func(b dataview.Dataview) error {
		return b.DeleteView(ctx, req.BlockId, req.ViewId, true)
	})
}

func (s *service) SetDataviewActiveView(ctx *state.Context, req pb.RpcBlockDataviewViewSetActiveRequest) error {
	return s.DoDataview(req.ContextId, func(b dataview.Dataview) error {
		return b.SetActiveView(ctx, req.BlockId, req.ViewId, int(req.Limit), int(req.Offset))
	})
}

func (s *service) SetDataviewViewPosition(ctx *state.Context, req pb.RpcBlockDataviewViewSetPositionRequest) error {
	return s.DoDataview(req.ContextId, func(b dataview.Dataview) error {
		return b.SetViewPosition(ctx, req.BlockId, req.ViewId, req.Position)
	})
}

func (s *service) CreateDataviewView(ctx *state.Context, req pb.RpcBlockDataviewViewCreateRequest) (id string, err error) {
	err = s.DoDataview(req.ContextId, func(b dataview.Dataview) error {
		if req.View == nil {
			req.View = &model.BlockContentDataviewView{}
		}
		view, e := b.CreateView(ctx, req.BlockId, *req.View)
		if e != nil {
			return e
		}
		id = view.Id
		return nil
	})
	return
}

func (s *service) AddDataviewRelation(ctx *state.Context, req pb.RpcBlockDataviewRelationAddRequest) (err error) {
	err = s.DoDataview(req.ContextId, func(b dataview.Dataview) error {
		return b.AddRelation(ctx, req.BlockId, req.RelationId, true)
	})

	return
}

func (s *service) DeleteDataviewRelation(ctx *state.Context, req pb.RpcBlockDataviewRelationDeleteRequest) error {
	return s.DoDataview(req.ContextId, func(b dataview.Dataview) error {
		return b.DeleteRelation(ctx, req.BlockId, req.RelationId, true)
	})
}

func (s *service) SetDataviewSource(ctx *state.Context, contextId, blockId string, source []string) (err error) {
	return s.DoDataview(contextId, func(b dataview.Dataview) error {
		return b.SetSource(ctx, blockId, source)
	})
}

func (s *service) Copy(req pb.RpcBlockCopyRequest) (textSlot string, htmlSlot string, anySlot []*model.Block, err error) {
	err = s.DoClipboard(req.ContextId, func(cb clipboard.Clipboard) error {
		textSlot, htmlSlot, anySlot, err = cb.Copy(req)
		return err
	})

	return textSlot, htmlSlot, anySlot, err
}

func (s *service) Paste(ctx *state.Context, req pb.RpcBlockPasteRequest, groupId string) (blockIds []string, uploadArr []pb.RpcBlockUploadRequest, caretPosition int32, isSameBlockCaret bool, err error) {
	err = s.DoClipboard(req.ContextId, func(cb clipboard.Clipboard) error {
		blockIds, uploadArr, caretPosition, isSameBlockCaret, err = cb.Paste(ctx, &req, groupId)
		return err
	})

	return blockIds, uploadArr, caretPosition, isSameBlockCaret, err
}

func (s *service) Cut(ctx *state.Context, req pb.RpcBlockCutRequest) (textSlot string, htmlSlot string, anySlot []*model.Block, err error) {
	err = s.DoClipboard(req.ContextId, func(cb clipboard.Clipboard) error {
		textSlot, htmlSlot, anySlot, err = cb.Cut(ctx, req)
		return err
	})
	return textSlot, htmlSlot, anySlot, err
}

func (s *service) Export(req pb.RpcBlockExportRequest) (path string, err error) {
	err = s.DoClipboard(req.ContextId, func(cb clipboard.Clipboard) error {
		path, err = cb.Export(req)
		return err
	})
	return path, err
}

func (s *service) ImportMarkdown(ctx *state.Context, req pb.RpcObjectImportMarkdownRequest) (rootLinkIds []string, err error) {
	var rootLinks []*model.Block
	err = s.DoImport(req.ContextId, func(imp _import.Import) error {
		rootLinks, err = imp.ImportMarkdown(ctx, req)
		return err
	})
	if err != nil {
		return rootLinkIds, err
	}

	if len(rootLinks) == 1 {
		err = s.SimplePaste(req.ContextId, rootLinks)

		if err != nil {
			return rootLinkIds, err
		}
	} else {
		_, pageId, err := s.CreateLinkToTheNewObject(ctx, "", pb.RpcBlockLinkCreateWithObjectRequest{
			ContextId: req.ContextId,
			Details: &types.Struct{Fields: map[string]*types.Value{
				"name":      pbtypes.String("Import from Notion"),
				"iconEmoji": pbtypes.String("📁"),
			}},
		})

		if err != nil {
			return rootLinkIds, err
		}

		err = s.SimplePaste(pageId, rootLinks)
	}

	for _, r := range rootLinks {
		rootLinkIds = append(rootLinkIds, r.Id)
	}

	return rootLinkIds, err
}

func (s *service) SetTextText(ctx *state.Context, req pb.RpcBlockTextSetTextRequest) error {
	return s.DoText(req.ContextId, func(b stext.Text) error {
		return b.SetText(req)
	})
}

func (s *service) SetLatexText(ctx *state.Context, req pb.RpcBlockLatexSetTextRequest) error {
	return s.Do(req.ContextId, func(b smartblock.SmartBlock) error {
		return b.(basic.Basic).SetLatexText(ctx, req)
	})
}

func (s *service) SetTextStyle(ctx *state.Context, contextId string, style model.BlockContentTextStyle, blockIds ...string) error {
	return s.DoText(contextId, func(b stext.Text) error {
		return b.UpdateTextBlocks(ctx, blockIds, true, func(t text.Block) error {
			t.SetStyle(style)
			return nil
		})
	})
}

func (s *service) SetTextChecked(ctx *state.Context, req pb.RpcBlockTextSetCheckedRequest) error {
	return s.DoText(req.ContextId, func(b stext.Text) error {
		return b.UpdateTextBlocks(ctx, []string{req.BlockId}, true, func(t text.Block) error {
			t.SetChecked(req.Checked)
			return nil
		})
	})
}

func (s *service) SetTextColor(ctx *state.Context, contextId string, color string, blockIds ...string) error {
	return s.DoText(contextId, func(b stext.Text) error {
		return b.UpdateTextBlocks(ctx, blockIds, true, func(t text.Block) error {
			t.SetTextColor(color)
			return nil
		})
	})
}

func (s *service) ClearTextStyle(ctx *state.Context, contextId string, blockIds ...string) error {
	return s.DoText(contextId, func(b stext.Text) error {
		return b.UpdateTextBlocks(ctx, blockIds, true, func(t text.Block) error {
			t.Model().BackgroundColor = ""
			t.Model().Align = model.Block_AlignLeft
			t.Model().VerticalAlign = model.Block_VerticalAlignTop
			t.SetTextColor("")
			t.SetStyle(model.BlockContentText_Paragraph)
			return nil
		})
	})
}

func (s *service) ClearTextContent(ctx *state.Context, contextId string, blockIds ...string) error {
	return s.DoText(contextId, func(b stext.Text) error {
		return b.UpdateTextBlocks(ctx, blockIds, true, func(t text.Block) error {
			return t.SetText("", nil)
		})
	})
}

func (s *service) SetTextMark(ctx *state.Context, contextId string, mark *model.BlockContentTextMark, blockIds ...string) error {
	return s.DoText(contextId, func(b stext.Text) error {
		return b.SetMark(ctx, mark, blockIds...)
	})
}

func (s *service) SetTextIcon(ctx *state.Context, contextId, image, emoji string, blockIds ...string) error {
	return s.DoText(contextId, func(b stext.Text) error {
		return b.SetIcon(ctx, image, emoji, blockIds...)
	})
}

func (s *service) SetBackgroundColor(ctx *state.Context, contextId string, color string, blockIds ...string) (err error) {
	return s.DoBasic(contextId, func(b basic.Basic) error {
		return b.Update(ctx, func(b simple.Block) error {
			b.Model().BackgroundColor = color
			return nil
		}, blockIds...)
	})
}

func (s *service) SetLinkAppearance(ctx *state.Context, req pb.RpcBlockLinkListSetAppearanceRequest) (err error) {
	return s.DoBasic(req.ContextId, func(b basic.Basic) error {
		return b.Update(ctx, func(b simple.Block) error {
			if linkBlock, ok := b.(link.Block); ok {
				return linkBlock.SetAppearance(&model.BlockContentLink{
					IconSize:    req.IconSize,
					CardStyle:   req.CardStyle,
					Description: req.Description,
					Relations:   req.Relations,
				})
			}
			return nil
		}, req.BlockIds...)
	})
}

func (s *service) SetAlign(ctx *state.Context, contextId string, align model.BlockAlign, blockIds ...string) (err error) {
	return s.Do(contextId, func(sb smartblock.SmartBlock) error {
		return sb.SetAlign(ctx, align, blockIds...)
	})
}

func (s *service) SetVerticalAlign(ctx *state.Context, contextId string, align model.BlockVerticalAlign, blockIds ...string) (err error) {
	return s.Do(contextId, func(sb smartblock.SmartBlock) error {
		return sb.SetVerticalAlign(ctx, align, blockIds...)
	})
}

func (s *service) SetLayout(ctx *state.Context, contextId string, layout model.ObjectTypeLayout) (err error) {
	return s.Do(contextId, func(sb smartblock.SmartBlock) error {
		return sb.SetLayout(ctx, layout)
	})
}

func (s *service) FeaturedRelationAdd(ctx *state.Context, contextId string, relations ...string) error {
	return s.DoBasic(contextId, func(b basic.Basic) error {
		return b.FeaturedRelationAdd(ctx, relations...)
	})
}

func (s *service) FeaturedRelationRemove(ctx *state.Context, contextId string, relations ...string) error {
	return s.DoBasic(contextId, func(b basic.Basic) error {
		return b.FeaturedRelationRemove(ctx, relations...)
	})
}

func (s *service) UploadBlockFile(ctx *state.Context, req pb.RpcBlockUploadRequest, groupId string) (err error) {
	return s.DoFile(req.ContextId, func(b file.File) error {
		err = b.Upload(ctx, req.BlockId, file.FileSource{
			Path:    req.FilePath,
			Url:     req.Url,
			GroupId: groupId,
		}, false)
		return err
	})
}

func (s *service) UploadBlockFileSync(ctx *state.Context, req pb.RpcBlockUploadRequest) (err error) {
	return s.DoFile(req.ContextId, func(b file.File) error {
		err = b.Upload(ctx, req.BlockId, file.FileSource{
			Path: req.FilePath,
			Url:  req.Url,
		}, true)
		return err
	})
}

func (s *service) CreateAndUploadFile(ctx *state.Context, req pb.RpcBlockFileCreateAndUploadRequest) (id string, err error) {
	err = s.DoFile(req.ContextId, func(b file.File) error {
		id, err = b.CreateAndUpload(ctx, req)
		return err
	})
	return
}

func (s *service) UploadFile(req pb.RpcFileUploadRequest) (hash string, err error) {
	upl := file.NewUploader(s)
	if req.DisableEncryption {
		log.Errorf("DisableEncryption is deprecated and has no effect")
	}

	upl.SetStyle(req.Style)
	if req.Type != model.BlockContentFile_None {
		upl.SetType(req.Type)
	} else {
		upl.AutoType(true)
	}
	res := upl.SetFile(req.LocalPath).Upload(context.TODO())
	if res.Err != nil {
		return "", res.Err
	}
	return res.Hash, nil
}

func (s *service) DropFiles(req pb.RpcFileDropRequest) (err error) {
	return s.DoFileNonLock(req.ContextId, func(b file.File) error {
		return b.DropFiles(req)
	})
}

func (s *service) SetFileStyle(ctx *state.Context, contextId string, style model.BlockContentFileStyle, blockIds ...string) error {
	return s.DoFile(contextId, func(b file.File) error {
		return b.SetFileStyle(ctx, style, blockIds...)
	})
}

func (s *service) Undo(ctx *state.Context, req pb.RpcObjectUndoRequest) (counters pb.RpcObjectUndoRedoCounter, err error) {
	err = s.DoHistory(req.ContextId, func(b basic.IHistory) error {
		counters, err = b.Undo(ctx)
		return err
	})
	return
}

func (s *service) Redo(ctx *state.Context, req pb.RpcObjectRedoRequest) (counters pb.RpcObjectUndoRedoCounter, err error) {
	err = s.DoHistory(req.ContextId, func(b basic.IHistory) error {
		counters, err = b.Redo(ctx)
		return err
	})
	return
}

func (s *service) BookmarkFetch(ctx *state.Context, req pb.RpcBlockBookmarkFetchRequest) (err error) {
	return s.DoBookmark(req.ContextId, func(b bookmark.Bookmark) error {
		return b.Fetch(ctx, req.BlockId, req.Url, false)
	})
}

func (s *service) BookmarkFetchSync(ctx *state.Context, req pb.RpcBlockBookmarkFetchRequest) (err error) {
	return s.DoBookmark(req.ContextId, func(b bookmark.Bookmark) error {
		return b.Fetch(ctx, req.BlockId, req.Url, true)
	})
}

func (s *service) BookmarkCreateAndFetch(ctx *state.Context, req pb.RpcBlockBookmarkCreateAndFetchRequest) (id string, err error) {
	err = s.DoBookmark(req.ContextId, func(b bookmark.Bookmark) error {
		id, err = b.CreateAndFetch(ctx, req)
		return err
	})
	return
}

func (s *service) SetRelationKey(ctx *state.Context, req pb.RpcBlockRelationSetKeyRequest) error {
	return s.DoBasic(req.ContextId, func(b basic.Basic) error {
		rel, err := s.relationService.FetchKey(req.Key)
		if err != nil {
			return err
		}
		return b.AddRelationAndSet(ctx, pb.RpcBlockRelationAddRequest{RelationId: rel.Id, BlockId: req.BlockId, ContextId: req.ContextId})
	})
}

func (s *service) AddRelationBlock(ctx *state.Context, req pb.RpcBlockRelationAddRequest) error {
	return s.DoBasic(req.ContextId, func(b basic.Basic) error {
		return b.AddRelationAndSet(ctx, req)
	})
}

func (s *service) GetDocInfo(ctx context.Context, id string) (info doc.DocInfo, err error) {
	if err = s.DoWithContext(ctx, id, func(b smartblock.SmartBlock) error {
		info, err = b.GetDocInfo()
		return err
	}); err != nil {
		return
	}
	return
}

func (s *service) Wakeup(id string) (err error) {
	return s.Do(id, func(b smartblock.SmartBlock) error {
		return nil
	})
}

func (s *service) GetRelations(objectId string) (relations []*model.Relation, err error) {
	err = s.Do(objectId, func(b smartblock.SmartBlock) error {
		relations = b.Relations(nil).Models()
		return nil
	})
	return
}

// ModifyDetails performs details get and update under the sb lock to make sure no modifications are done in the middle
func (s *service) ModifyDetails(objectId string, modifier func(current *types.Struct) (*types.Struct, error)) (err error) {
	if modifier == nil {
		return fmt.Errorf("modifier is nil")
	}
	return s.Do(objectId, func(b smartblock.SmartBlock) error {
		dets, err := modifier(b.CombinedDetails())
		if err != nil {
			return err
		}

		return b.Apply(b.NewState().SetDetails(dets))
	})
}

// ModifyLocalDetails modifies local details of the object in cache, and if it is not found, sets pending details in object store
func (s *service) ModifyLocalDetails(objectId string, modifier func(current *types.Struct) (*types.Struct, error)) (err error) {
	if modifier == nil {
		return fmt.Errorf("modifier is nil")
	}
	// we set pending details if object is not in cache
	// we do this under lock to prevent races if the object is created in parallel
	// because in that case we can lose changes
	err = s.cache.DoLockedIfNotExists(objectId, func() error {
		objectDetails, err := s.objectStore.GetPendingLocalDetails(objectId)
		if err != nil && err != ds.ErrNotFound {
			return err
		}
		var details *types.Struct
		if objectDetails != nil {
			details = objectDetails.GetDetails()
		}
		modifiedDetails, err := modifier(details)
		if err != nil {
			return err
		}
		return s.objectStore.UpdatePendingLocalDetails(objectId, modifiedDetails)
	})
	if err != nil && err != ocache.ErrExists {
		return err
	}
	err = s.Do(objectId, func(b smartblock.SmartBlock) error {
		// we just need to invoke the smartblock so it reads from pending details
		// no need to call modify twice
		if err == nil {
			return nil
		}

		dets, err := modifier(b.CombinedDetails())
		if err != nil {
			return err
		}

		return b.Apply(b.NewState().SetDetails(dets))
	})
	// that means that we will apply the change later as soon as the block is loaded by thread queue
	if err == source.ErrObjectNotFound {
		return nil
	}
	return err
}

func (s *service) AddExtraRelations(ctx *state.Context, objectId string, relationIds []string) (err error) {
	return s.Do(objectId, func(b smartblock.SmartBlock) error {
		return b.AddExtraRelations(ctx, relationIds...)
	})
<<<<<<< HEAD
=======

	return
}

func (s *service) AddExtraRelationOption(ctx *state.Context, req pb.RpcObjectRelationOptionAddRequest) (opt *model.RelationOption, err error) {
	err = s.Do(req.ContextId, func(b smartblock.SmartBlock) error {
		opt, err = b.AddExtraRelationOption(ctx, req.RelationKey, *req.Option, true)
		if err != nil {
			return err
		}
		return nil
	})

	return
}

func (s *service) UpdateExtraRelationOption(ctx *state.Context, req pb.RpcObjectRelationOptionUpdateRequest) error {
	return s.Do(req.ContextId, func(b smartblock.SmartBlock) error {
		err := b.UpdateExtraRelationOption(ctx, req.RelationKey, *req.Option, true)
		if err != nil {
			return err
		}
		return nil
	})
}

func (s *service) DeleteExtraRelationOption(ctx *state.Context, req pb.RpcObjectRelationOptionDeleteRequest) error {
	objIds, err := s.anytype.ObjectStore().AggregateObjectIdsForOptionAndRelation(req.RelationKey, req.OptionId)
	if err != nil {
		return err
	}

	if !req.ConfirmRemoveAllValuesInRecords {
		for _, objId := range objIds {
			if objId != req.ContextId {
				return ErrOptionUsedByOtherObjects
			}
		}
	} else {
		for _, objId := range objIds {
			err = s.Do(objId, func(b smartblock.SmartBlock) error {
				err := b.DeleteExtraRelationOption(ctx, req.RelationKey, req.OptionId, true)
				if err != nil {
					return err
				}
				return nil
			})
			if err != nil && err.Error() != smartblock.ErrRelationOptionNotFound.Error() && err.Error() != source.ErrObjectNotFound.Error() {
				return err
			}
		}
	}
	return nil
>>>>>>> a78c72ab
}

func (s *service) SetObjectTypes(ctx *state.Context, objectId string, objectTypes []string) (err error) {
	return s.Do(objectId, func(b smartblock.SmartBlock) error {
		return b.SetObjectTypes(ctx, objectTypes)
	})
}

// todo: rewrite with options
// withId may me empty
func (s *service) CreateObjectInWorkspace(ctx context.Context, workspaceId string, withId thread.ID, sbType coresb.SmartBlockType) (csm core.SmartBlock, err error) {
	startTime := time.Now()
	ev, exists := ctx.Value(ObjectCreateEvent).(*metrics.CreateObjectEvent)
	err = s.DoWithContext(ctx, workspaceId, func(b smartblock.SmartBlock) error {
		if exists {
			ev.GetWorkspaceBlockWaitMs = time.Now().Sub(startTime).Milliseconds()
		}
		workspace, ok := b.(*editor.Workspaces)
		if !ok {
			return fmt.Errorf("incorrect object with workspace id")
		}
		csm, err = workspace.CreateObject(withId, sbType)
		if exists {
			ev.WorkspaceCreateMs = time.Now().Sub(startTime).Milliseconds() - ev.GetWorkspaceBlockWaitMs
		}
		if err != nil {
			return fmt.Errorf("anytype.CreateBlock error: %v", err)
		}
		return nil
	})
	if err != nil {
		return nil, err
	}
	return csm, nil
}

func (s *service) DeleteObjectFromWorkspace(workspaceId string, objectId string) error {
	return s.Do(workspaceId, func(b smartblock.SmartBlock) error {
		workspace, ok := b.(*editor.Workspaces)
		if !ok {
			return fmt.Errorf("incorrect object with workspace id")
		}
		return workspace.DeleteObject(objectId)
	})
}

func (s *service) CreateSet(req pb.RpcObjectCreateSetRequest) (setId string, err error) {
	req.Details = internalflag.AddToDetails(req.Details, req.InternalFlags)

	var dvContent model.BlockContentOfDataview
	var dvSchema schema.Schema
	if len(req.Source) != 0 {
		if dvContent, dvSchema, err = dataview.DataviewBlockBySource(s.anytype.ObjectStore(), req.Source); err != nil {
			return
		}
	}
	workspaceId := s.anytype.PredefinedBlocks().Account

	// TODO: here can be a deadlock if this is somehow created from workspace (as set)
	csm, err := s.CreateObjectInWorkspace(context.TODO(), workspaceId, thread.Undef, coresb.SmartBlockTypeSet)
	if err != nil {
		return "", err
	}

	setId = csm.ID()

	state := state.NewDoc(csm.ID(), nil).NewState()
	if workspaceId != "" {
		state.SetDetailAndBundledRelation(bundle.RelationKeyWorkspaceId, pbtypes.String(workspaceId))
	}

	name := pbtypes.GetString(req.Details, bundle.RelationKeyName.String())
	icon := pbtypes.GetString(req.Details, bundle.RelationKeyIconEmoji.String())

	tmpls := []template.StateTransformer{
		template.WithForcedDetail(bundle.RelationKeyName, pbtypes.String(name)),
		template.WithForcedDetail(bundle.RelationKeyIconEmoji, pbtypes.String(icon)),
		template.WithRequiredRelations(),
	}
	var blockContent *model.BlockContentOfDataview
	if dvSchema != nil {
		blockContent = &dvContent
	}
	if blockContent != nil {
		for i, view := range blockContent.Dataview.Views {
			if view.Relations == nil {
				blockContent.Dataview.Views[i].Relations = editor.GetDefaultViewRelations(blockContent.Dataview.Relations)
			}
		}
		tmpls = append(tmpls,
			template.WithForcedDetail(bundle.RelationKeySetOf, pbtypes.StringList(blockContent.Dataview.Source)),
			template.WithDataview(*blockContent, false),
		)
	}

	if err = template.InitTemplate(state, tmpls...); err != nil {
		return "", err
	}

	sb, err := s.newSmartBlock(setId, &smartblock.InitContext{
		State: state,
	})
	if err != nil {
		return "", err
	}
	_, ok := sb.(*editor.Set)
	if !ok {
		return setId, fmt.Errorf("unexpected set block type: %T", sb)
	}
	return setId, err
}

func (s *service) ObjectToSet(id string, source []string) (newId string, err error) {
	var details *types.Struct
	if err = s.Do(id, func(b smartblock.SmartBlock) error {
		details = pbtypes.CopyStruct(b.Details())

		s := b.NewState()
		if layout, ok := s.Layout(); ok && layout == model.ObjectType_note {
			textBlock, err := s.GetFirstTextBlock()
			if err != nil {
				return err
			}
			if textBlock != nil {
				details.Fields[bundle.RelationKeyName.String()] = pbtypes.String(textBlock.Text.Text)
			}
		}

		return nil
	}); err != nil {
		return
	}

	details.Fields[bundle.RelationKeySetOf.String()] = pbtypes.StringList(source)
	newId, err = s.CreateSet(pb.RpcObjectCreateSetRequest{
		Source:  source,
		Details: details,
	})
	if err != nil {
		return
	}

	oStore := s.app.MustComponent(objectstore.CName).(objectstore.ObjectStore)
	res, err := oStore.GetWithLinksInfoByID(id)
	if err != nil {
		return
	}
	for _, il := range res.Links.Inbound {
		if err = s.replaceLink(il.Id, id, newId); err != nil {
			return
		}
	}
	err = s.DeleteObject(id)
	if err != nil {
		// intentionally do not return error here
		log.Errorf("failed to delete object after conversion to set: %s", err.Error())
	}

	return
}

func (s *service) RemoveExtraRelations(ctx *state.Context, objectTypeId string, relationKeys []string) (err error) {
	return s.Do(objectTypeId, func(b smartblock.SmartBlock) error {
		return b.RemoveExtraRelations(ctx, relationKeys)
	})
}

func (s *service) ListAvailableRelations(objectId string) (aggregatedRelations []*model.Relation, err error) {
	err = s.Do(objectId, func(b smartblock.SmartBlock) error {
		// TODO: not implemented
		return nil
	})
	return
}

func (s *service) ListConvertToObjects(ctx *state.Context, req pb.RpcBlockListConvertToObjectsRequest) (linkIds []string, err error) {
	err = s.DoBasic(req.ContextId, func(b basic.Basic) error {
		linkIds, err = b.ExtractBlocksToObjects(ctx, s, req)
		return err
	})
	return
}

func (s *service) MoveBlocksToNewPage(ctx *state.Context, req pb.RpcBlockListMoveToNewObjectRequest) (linkId string, err error) {
	// 1. Create new page, link
	linkId, pageId, err := s.CreateLinkToTheNewObject(ctx, "", pb.RpcBlockLinkCreateWithObjectRequest{
		ContextId: req.ContextId,
		TargetId:  req.DropTargetId,
		Position:  req.Position,
		Details:   req.Details,
	})

	if err != nil {
		return linkId, err
	}

	// 2. Move blocks to new page
	err = s.MoveBlocks(nil, pb.RpcBlockListMoveToExistingObjectRequest{
		ContextId:       req.ContextId,
		BlockIds:        req.BlockIds,
		TargetContextId: pageId,
		DropTargetId:    "",
		Position:        0,
	})

	if err != nil {
		return linkId, err
	}

	return linkId, err
}

func (s *service) MoveBlocks(ctx *state.Context, req pb.RpcBlockListMoveToExistingObjectRequest) error {
	if req.ContextId == req.TargetContextId {
		return s.DoBasic(req.ContextId, func(b basic.Basic) error {
			return b.Move(ctx, req)
		})
	}
	return s.Do(req.ContextId, func(cb smartblock.SmartBlock) error {
		return s.Do(req.TargetContextId, func(tb smartblock.SmartBlock) error {
			cs := cb.NewState()
			blocks := basic.CutBlocks(cs, req.BlockIds)

			ts := tb.NewState()
			err := basic.PasteBlocks(ts, blocks)
			if err != nil {
				return fmt.Errorf("paste blocks: %w", err)
			}

			err = tb.Apply(ts)
			if err != nil {
				return fmt.Errorf("apply target block state: %w", err)
			}
			return cb.Apply(cs)
		})
	})
}

func (s *service) CreateTableBlock(ctx *state.Context, req pb.RpcBlockTableCreateRequest) (id string, err error) {
	err = s.DoTable(req.ContextId, ctx, func(st *state.State, t table.Editor) error {
		id, err = t.TableCreate(st, req)
		return err
	})
	return
}

func (s *service) TableRowCreate(ctx *state.Context, req pb.RpcBlockTableRowCreateRequest) (err error) {
	err = s.DoTable(req.ContextId, ctx, func(st *state.State, t table.Editor) error {
		return t.RowCreate(st, req)
	})
	return
}

func (s *service) TableColumnCreate(ctx *state.Context, req pb.RpcBlockTableColumnCreateRequest) (err error) {
	err = s.DoTable(req.ContextId, ctx, func(st *state.State, t table.Editor) error {
		return t.ColumnCreate(st, req)
	})
	return
}

func (s *service) TableRowDelete(ctx *state.Context, req pb.RpcBlockTableRowDeleteRequest) (err error) {
	err = s.DoTable(req.ContextId, ctx, func(st *state.State, t table.Editor) error {
		return t.RowDelete(st, req)
	})
	return
}

func (s *service) TableColumnDelete(ctx *state.Context, req pb.RpcBlockTableColumnDeleteRequest) (err error) {
	err = s.DoTable(req.ContextId, ctx, func(st *state.State, t table.Editor) error {
		return t.ColumnDelete(st, req)
	})
	return
}

func (s *service) TableColumnMove(ctx *state.Context, req pb.RpcBlockTableColumnMoveRequest) (err error) {
	err = s.DoTable(req.ContextId, ctx, func(st *state.State, t table.Editor) error {
		return t.ColumnMove(st, req)
	})
	return
}

func (s *service) TableRowDuplicate(ctx *state.Context, req pb.RpcBlockTableRowDuplicateRequest) (err error) {
	err = s.DoTable(req.ContextId, ctx, func(st *state.State, t table.Editor) error {
		return t.RowDuplicate(st, req)
	})
	return
}

func (s *service) TableColumnDuplicate(ctx *state.Context, req pb.RpcBlockTableColumnDuplicateRequest) (id string, err error) {
	err = s.DoTable(req.ContextId, ctx, func(st *state.State, t table.Editor) error {
		id, err = t.ColumnDuplicate(st, req)
		return err
	})
	return id, err
}

func (s *service) TableExpand(ctx *state.Context, req pb.RpcBlockTableExpandRequest) (err error) {
	err = s.DoTable(req.ContextId, ctx, func(st *state.State, t table.Editor) error {
		return t.Expand(st, req)
	})
	return err
}

func (s *service) TableRowListFill(ctx *state.Context, req pb.RpcBlockTableRowListFillRequest) (err error) {
	err = s.DoTable(req.ContextId, ctx, func(st *state.State, t table.Editor) error {
		return t.RowListFill(st, req)
	})
	return err
}

func (s *service) TableRowListClean(ctx *state.Context, req pb.RpcBlockTableRowListCleanRequest) (err error) {
	err = s.DoTable(req.ContextId, ctx, func(st *state.State, t table.Editor) error {
		return t.RowListClean(st, req)
	})
	return err
}

func (s *service) TableRowSetHeader(ctx *state.Context, req pb.RpcBlockTableRowSetHeaderRequest) (err error) {
	err = s.DoTable(req.ContextId, ctx, func(st *state.State, t table.Editor) error {
		return t.RowSetHeader(st, req)
	})
	return err
}

func (s *service) TableSort(ctx *state.Context, req pb.RpcBlockTableSortRequest) (err error) {
	err = s.DoTable(req.ContextId, ctx, func(st *state.State, t table.Editor) error {
		return t.Sort(st, req)
	})
	return err
}

func (s *service) TableColumnListFill(ctx *state.Context, req pb.RpcBlockTableColumnListFillRequest) (err error) {
	err = s.DoTable(req.ContextId, ctx, func(st *state.State, t table.Editor) error {
		return t.ColumnListFill(st, req)
	})
	return err
}<|MERGE_RESOLUTION|>--- conflicted
+++ resolved
@@ -3,23 +3,6 @@
 import (
 	"context"
 	"fmt"
-<<<<<<< HEAD
-=======
-	"time"
-
-	"github.com/anytypeio/go-anytype-middleware/core/block/editor/table"
-
-	"github.com/anytypeio/go-anytype-middleware/core/block/simple/link"
-	"github.com/anytypeio/go-anytype-middleware/core/block/source"
-	"github.com/anytypeio/go-anytype-middleware/metrics"
-	"github.com/anytypeio/go-anytype-middleware/pkg/lib/core"
-	"github.com/anytypeio/go-anytype-middleware/pkg/lib/schema"
-	"github.com/anytypeio/go-anytype-middleware/util/internalflag"
-	"github.com/anytypeio/go-anytype-middleware/util/ocache"
-	ds "github.com/ipfs/go-datastore"
-	"github.com/textileio/go-threads/core/thread"
-
->>>>>>> a78c72ab
 	"github.com/anytypeio/go-anytype-middleware/core/block/doc"
 	"github.com/anytypeio/go-anytype-middleware/core/block/editor"
 	"github.com/anytypeio/go-anytype-middleware/core/block/editor/basic"
@@ -31,6 +14,7 @@
 	"github.com/anytypeio/go-anytype-middleware/core/block/editor/smartblock"
 	"github.com/anytypeio/go-anytype-middleware/core/block/editor/state"
 	"github.com/anytypeio/go-anytype-middleware/core/block/editor/stext"
+	"github.com/anytypeio/go-anytype-middleware/core/block/editor/table"
 	"github.com/anytypeio/go-anytype-middleware/core/block/editor/template"
 	"github.com/anytypeio/go-anytype-middleware/core/block/simple"
 	"github.com/anytypeio/go-anytype-middleware/core/block/simple/link"
@@ -635,62 +619,6 @@
 	return s.Do(objectId, func(b smartblock.SmartBlock) error {
 		return b.AddExtraRelations(ctx, relationIds...)
 	})
-<<<<<<< HEAD
-=======
-
-	return
-}
-
-func (s *service) AddExtraRelationOption(ctx *state.Context, req pb.RpcObjectRelationOptionAddRequest) (opt *model.RelationOption, err error) {
-	err = s.Do(req.ContextId, func(b smartblock.SmartBlock) error {
-		opt, err = b.AddExtraRelationOption(ctx, req.RelationKey, *req.Option, true)
-		if err != nil {
-			return err
-		}
-		return nil
-	})
-
-	return
-}
-
-func (s *service) UpdateExtraRelationOption(ctx *state.Context, req pb.RpcObjectRelationOptionUpdateRequest) error {
-	return s.Do(req.ContextId, func(b smartblock.SmartBlock) error {
-		err := b.UpdateExtraRelationOption(ctx, req.RelationKey, *req.Option, true)
-		if err != nil {
-			return err
-		}
-		return nil
-	})
-}
-
-func (s *service) DeleteExtraRelationOption(ctx *state.Context, req pb.RpcObjectRelationOptionDeleteRequest) error {
-	objIds, err := s.anytype.ObjectStore().AggregateObjectIdsForOptionAndRelation(req.RelationKey, req.OptionId)
-	if err != nil {
-		return err
-	}
-
-	if !req.ConfirmRemoveAllValuesInRecords {
-		for _, objId := range objIds {
-			if objId != req.ContextId {
-				return ErrOptionUsedByOtherObjects
-			}
-		}
-	} else {
-		for _, objId := range objIds {
-			err = s.Do(objId, func(b smartblock.SmartBlock) error {
-				err := b.DeleteExtraRelationOption(ctx, req.RelationKey, req.OptionId, true)
-				if err != nil {
-					return err
-				}
-				return nil
-			})
-			if err != nil && err.Error() != smartblock.ErrRelationOptionNotFound.Error() && err.Error() != source.ErrObjectNotFound.Error() {
-				return err
-			}
-		}
-	}
-	return nil
->>>>>>> a78c72ab
 }
 
 func (s *service) SetObjectTypes(ctx *state.Context, objectId string, objectTypes []string) (err error) {
