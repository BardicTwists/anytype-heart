--- conflicted
+++ resolved
@@ -3,22 +3,6 @@
 import (
 	"context"
 	"fmt"
-	"time"
-
-<<<<<<< HEAD
-	"github.com/anytypeio/go-anytype-middleware/core/block/editor/template"
-=======
-	"github.com/anytypeio/go-anytype-middleware/core/block/simple/link"
->>>>>>> d40ea9b3
-	"github.com/anytypeio/go-anytype-middleware/core/block/source"
-	"github.com/anytypeio/go-anytype-middleware/metrics"
-	"github.com/anytypeio/go-anytype-middleware/pkg/lib/core"
-	"github.com/anytypeio/go-anytype-middleware/pkg/lib/schema"
-	"github.com/anytypeio/go-anytype-middleware/util/internalflag"
-	"github.com/anytypeio/go-anytype-middleware/util/ocache"
-	ds "github.com/ipfs/go-datastore"
-	"github.com/textileio/go-threads/core/thread"
-
 	"github.com/anytypeio/go-anytype-middleware/core/block/doc"
 	"github.com/anytypeio/go-anytype-middleware/core/block/editor"
 	"github.com/anytypeio/go-anytype-middleware/core/block/editor/basic"
@@ -30,20 +14,26 @@
 	"github.com/anytypeio/go-anytype-middleware/core/block/editor/smartblock"
 	"github.com/anytypeio/go-anytype-middleware/core/block/editor/state"
 	"github.com/anytypeio/go-anytype-middleware/core/block/editor/stext"
+	"github.com/anytypeio/go-anytype-middleware/core/block/editor/template"
 	"github.com/anytypeio/go-anytype-middleware/core/block/simple"
+	"github.com/anytypeio/go-anytype-middleware/core/block/simple/link"
 	"github.com/anytypeio/go-anytype-middleware/core/block/simple/text"
+	"github.com/anytypeio/go-anytype-middleware/core/block/source"
+	"github.com/anytypeio/go-anytype-middleware/metrics"
 	"github.com/anytypeio/go-anytype-middleware/pb"
 	"github.com/anytypeio/go-anytype-middleware/pkg/lib/bundle"
+	"github.com/anytypeio/go-anytype-middleware/pkg/lib/core"
 	coresb "github.com/anytypeio/go-anytype-middleware/pkg/lib/core/smartblock"
 	"github.com/anytypeio/go-anytype-middleware/pkg/lib/localstore/objectstore"
 	"github.com/anytypeio/go-anytype-middleware/pkg/lib/pb/model"
-<<<<<<< HEAD
 	"github.com/anytypeio/go-anytype-middleware/pkg/lib/schema"
-=======
-	"github.com/anytypeio/go-anytype-middleware/pkg/lib/threads"
->>>>>>> d40ea9b3
+	"github.com/anytypeio/go-anytype-middleware/util/internalflag"
+	"github.com/anytypeio/go-anytype-middleware/util/ocache"
 	"github.com/anytypeio/go-anytype-middleware/util/pbtypes"
 	"github.com/gogo/protobuf/types"
+	ds "github.com/ipfs/go-datastore"
+	"github.com/textileio/go-threads/core/thread"
+	"time"
 )
 
 var ErrOptionUsedByOtherObjects = fmt.Errorf("option is used by other objects")
@@ -204,11 +194,6 @@
 		return nil
 	})
 	return
-}
-
-func (s *service) CreateDataviewRecord(ctx *state.Context, req pb.RpcBlockDataviewRecordCreateRequest) (rec *types.Struct, err error) {
-	// TODO:
-	return nil, fmt.Errorf("not implemented")
 }
 
 func (s *service) AddDataviewRelation(ctx *state.Context, req pb.RpcBlockDataviewRelationAddRequest) (err error) {
@@ -687,20 +672,6 @@
 		state.SetDetailAndBundledRelation(bundle.RelationKeyWorkspaceId, pbtypes.String(workspaceId))
 	}
 
-<<<<<<< HEAD
-=======
-	sb, err := s.newSmartBlock(setId, &smartblock.InitContext{
-		State: state,
-	})
-	if err != nil {
-		return "", err
-	}
-	set, ok := sb.(*editor.Set)
-	if !ok {
-		return setId, fmt.Errorf("unexpected set block type: %T", sb)
-	}
-
->>>>>>> d40ea9b3
 	name := pbtypes.GetString(req.Details, bundle.RelationKeyName.String())
 	icon := pbtypes.GetString(req.Details, bundle.RelationKeyIconEmoji.String())
 
@@ -727,43 +698,19 @@
 	}
 
 	if err = template.InitTemplate(state, tmpls...); err != nil {
-		return "", "", err
-	}
-<<<<<<< HEAD
-
-	_, err = s.newSmartBlock(setId, &smartblock.InitContext{
+		return "", err
+	}
+
+	sb, err := s.newSmartBlock(setId, &smartblock.InitContext{
 		State: state,
 	})
 	if err != nil {
-		return "", "", err
-	}
-
-	if req.ContextId == "" && req.TargetId == "" {
-		// do not create a link
-		return "", setId, nil
-	}
-
-	err = s.DoBasic(req.ContextId, func(b basic.Basic) error {
-		linkId, err = b.Create(ctx, "", pb.RpcBlockCreateRequest{
-			TargetId: req.TargetId,
-			Block: &model.Block{
-				Content: &model.BlockContentOfLink{
-					Link: &model.BlockContentLink{
-						TargetBlockId: setId,
-						Style:         model.BlockContentLink_Dataview,
-					},
-				},
-			},
-			Position: req.Position,
-		})
-		if err != nil {
-			err = fmt.Errorf("link create error: %v", err)
-		}
-		return err
-	})
-=======
->>>>>>> d40ea9b3
-
+		return "", err
+	}
+	_, ok := sb.(*editor.Set)
+	if !ok {
+		return setId, fmt.Errorf("unexpected set block type: %T", sb)
+	}
 	return setId, err
 }
 
