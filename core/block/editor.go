--- conflicted
+++ resolved
@@ -495,24 +495,16 @@
 	return
 }
 
-<<<<<<< HEAD
-func (s *Service) UploadFile(ctx context.Context, spaceId string, req FileUploadRequest) (objectId string, details *types.Struct, err error) {
+func (s *Service) UploadFile(ctx context.Context, spaceId string, req FileUploadRequest, fileKeys map[string]string) (objectId string, details *types.Struct, err error) {
 	upl := s.fileUploaderService.NewUploader(spaceId)
-=======
-func (s *Service) UploadFile(ctx context.Context, spaceID string, req FileUploadRequest, fileKeys map[string]string) (hash string, err error) {
-	upl := file.NewUploader(spaceID, s, s.fileService, s.tempDirProvider, s)
->>>>>>> 5a6defd3
 	if req.DisableEncryption {
 		log.Errorf("DisableEncryption is deprecated and has no effect")
 	}
 
+	upl.SetStyle(req.Style)
 	upl.SetOrigin(req.ObjectOrigin.Origin)
-	upl.SetStyle(req.Style)
-<<<<<<< HEAD
+	upl.SetImportType(req.ObjectOrigin.ImportType)
 	upl.SetAdditionalDetails(req.Details)
-=======
-	upl.SetImportType(req.ObjectOrigin.ImportType)
->>>>>>> 5a6defd3
 	if req.Type != model.BlockContentFile_None {
 		upl.SetType(req.Type)
 	} else {
@@ -553,13 +545,8 @@
 			Path:    req.FilePath,
 			Url:     req.Url,
 			GroupID: "",
-<<<<<<< HEAD
-			Origin:  req.Origin,
+			Origin:  req.ObjectOrigin,
 		}, true)
-=======
-			Origin:  req.ObjectOrigin,
-		})
->>>>>>> 5a6defd3
 		if err != nil {
 			return err
 		}
