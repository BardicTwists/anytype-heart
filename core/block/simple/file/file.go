--- conflicted
+++ resolved
@@ -247,18 +247,14 @@
 	return f.content.TargetObjectId != ""
 }
 
-<<<<<<< HEAD
+func (f *File) IsEmpty() bool {
+	return f.content.TargetObjectId == "" && f.content.Hash == ""
+}
+
 func DetectTypeByMIME(name, mime string) model.BlockContentFileType {
 	if filepath.Ext(name) == constant.SvgExt {
 		return model.BlockContentFile_Image
 	}
-=======
-func (f *File) IsEmpty() bool {
-	return f.content.TargetObjectId == "" && f.content.Hash == ""
-}
-
-func DetectTypeByMIME(mime string) model.BlockContentFileType {
->>>>>>> 914bd38e
 	if mill.IsImage(mime) {
 		return model.BlockContentFile_Image
 	}
