package dataview

import (
	"errors"
	"fmt"

	"github.com/globalsign/mgo/bson"
	"github.com/gogo/protobuf/proto"
	"github.com/google/uuid"

	"github.com/anytypeio/go-anytype-middleware/core/block/simple"
	"github.com/anytypeio/go-anytype-middleware/core/block/simple/base"
	"github.com/anytypeio/go-anytype-middleware/pb"
	"github.com/anytypeio/go-anytype-middleware/pkg/lib/pb/model"
	"github.com/anytypeio/go-anytype-middleware/util/pbtypes"
	"github.com/anytypeio/go-anytype-middleware/util/slice"
)

var _ Block = (*Dataview)(nil)

var (
	ErrRelationExists   = fmt.Errorf("relation exists")
	ErrViewNotFound     = errors.New("view not found")
	ErrRelationNotFound = fmt.Errorf("relation not found")
	ErrOptionNotExists  = errors.New("option not exists")
)

func init() {
	simple.RegisterCreator(NewDataview)
}

func NewDataview(m *model.Block) simple.Block {
	if link := m.GetDataview(); link != nil {
		return &Dataview{
			Base:    base.NewBase(m).(*base.Base),
			content: link,
		}
	}
	return nil
}

type Block interface {
	simple.Block
	GetView(viewID string) (*model.BlockContentDataviewView, error)
	SetView(viewID string, view model.BlockContentDataviewView) error
	AddView(view model.BlockContentDataviewView)
	DeleteView(viewID string) error
	SetViewOrder(ids []string)
	SetViewGroupOrder(order *model.BlockContentDataviewGroupOrder)
	SetViewObjectOrder(order []*model.BlockContentDataviewObjectOrder)

	AddRelation(relation *model.RelationLink) error
	DeleteRelation(relationKey string) error

	GetSource() []string
	SetSource(source []string) error
	SetActiveView(activeView string)
	SetTargetObjectID(targetObjectID string)

	// AddRelationOld DEPRECATED
	AddRelationOld(relation model.Relation)
	// UpdateRelationOld DEPRECATED
	UpdateRelationOld(relationKey string, relation model.Relation) error
	// DeleteRelationOld DEPRECATED
	DeleteRelationOld(relationKey string) error
}

type Dataview struct {
	*base.Base
	content *model.BlockContentDataview
}

func (d *Dataview) Copy() simple.Block {
	copy := pbtypes.CopyBlock(d.Model())
	return &Dataview{
		Base:    base.NewBase(copy).(*base.Base),
		content: copy.GetDataview(),
	}
}

// Validate TODO: add validation rules
func (d *Dataview) Validate() error {
	for _, view := range d.content.Views {
		if view.Id == "" {
			view.Id = bson.NewObjectId().String()
		}
	}

	return nil
}

func (d *Dataview) Diff(b simple.Block) (msgs []simple.EventMessage, err error) {
	dv, ok := b.(*Dataview)
	if !ok {
		return nil, fmt.Errorf("can't make diff with different block type")
	}
	if msgs, err = d.Base.Diff(dv); err != nil {
		return
	}

	for _, order2 := range dv.content.GroupOrders {
		var found bool
		var changed bool
		for _, order1 := range d.content.GroupOrders {
			if order1.ViewId == order2.ViewId {
				found = true
				changed = !proto.Equal(order1, order2)
				break
			}
		}

		if !found || changed {
			msgs = append(msgs,
				simple.EventMessage{
					Msg: &pb.EventMessage{Value: &pb.EventMessageValueOfBlockDataViewGroupOrderUpdate{
						&pb.EventBlockDataviewGroupOrderUpdate{
							Id:         dv.Id,
							GroupOrder: order2,
						}}}})
		}
	}

	for _, order2 := range dv.content.ObjectOrders {
		var found bool
		var changes []slice.Change
		for _, order1 := range d.content.ObjectOrders {
			if order1.ViewId == order2.ViewId && order1.GroupId == order2.GroupId {
				found = true
				changes = slice.Diff(order1.ObjectIds, order2.ObjectIds)
				break
			}
		}

		if !found {
			msgs = append(msgs,
				simple.EventMessage{
					Msg: &pb.EventMessage{Value: &pb.EventMessageValueOfBlockDataViewObjectOrderUpdate{
						&pb.EventBlockDataviewObjectOrderUpdate{
							Id:           dv.Id,
							ViewId:       order2.ViewId,
							GroupId:      order2.GroupId,
							SliceChanges: []*pb.EventBlockDataviewSliceChange{{Op: pb.EventBlockDataview_SliceOperationAdd, Ids: order2.ObjectIds}},
						}}}})
		}

		if len(changes) > 0 {
			msgs = append(msgs,
				simple.EventMessage{
					Msg: &pb.EventMessage{Value: &pb.EventMessageValueOfBlockDataViewObjectOrderUpdate{
						&pb.EventBlockDataviewObjectOrderUpdate{
							Id:           dv.Id,
							ViewId:       order2.ViewId,
							GroupId:      order2.GroupId,
							SliceChanges: pbtypes.SliceChangeToEvents(changes),
						}}}})
		}
	}

	// @TODO: rewrite for optimised compare
	for _, view2 := range dv.content.Views {
		var found bool
		var changed bool
		for _, view1 := range d.content.Views {
			if view1.Id == view2.Id {
				found = true
				changed = !proto.Equal(view1, view2)
				break
			}
		}

		if !found || changed {
			msgs = append(msgs,
				simple.EventMessage{
					Msg: &pb.EventMessage{Value: &pb.EventMessageValueOfBlockDataviewViewSet{
						&pb.EventBlockDataviewViewSet{
							Id:     dv.Id,
							ViewId: view2.Id,
							View:   view2,
						}}}})
		}
	}
	for _, view1 := range d.content.Views {
		var found bool
		for _, view2 := range dv.content.Views {
			if view1.Id == view2.Id {
				found = true
				break
			}
		}

		if !found {
			msgs = append(msgs,
				simple.EventMessage{Msg: &pb.EventMessage{Value: &pb.EventMessageValueOfBlockDataviewViewDelete{
					&pb.EventBlockDataviewViewDelete{
						Id:     dv.Id,
						ViewId: view1.Id,
					}}}})
		}
	}

	added, removed := pbtypes.RelationLinks(dv.content.RelationLinks).Diff(d.content.RelationLinks)
	if len(removed) > 0 {
		msgs = append(msgs, simple.EventMessage{
			Msg: &pb.EventMessage{Value: &pb.EventMessageValueOfBlockDataviewRelationDelete{
				BlockDataviewRelationDelete: &pb.EventBlockDataviewRelationDelete{
					Id:           dv.Id,
					RelationKeys: removed,
				},
			}},
		})
	}
	if len(added) > 0 {
		msgs = append(msgs, simple.EventMessage{
			Msg: &pb.EventMessage{Value: &pb.EventMessageValueOfBlockDataviewRelationSet{
				BlockDataviewRelationSet: &pb.EventBlockDataviewRelationSet{
					Id:            dv.Id,
					RelationLinks: added,
				},
			}},
		})
	}

	if !slice.UnsortedEquals(dv.content.Source, d.content.Source) {
		msgs = append(msgs,
			simple.EventMessage{Msg: &pb.EventMessage{Value: &pb.EventMessageValueOfBlockDataviewSourceSet{
				&pb.EventBlockDataviewSourceSet{
					Id:     dv.Id,
					Source: dv.content.Source,
				}}}})
	}

	var viewIds1, viewIds2 []string
	for _, v := range d.content.Views {
		viewIds1 = append(viewIds1, v.Id)
	}
	for _, v := range dv.content.Views {
		viewIds2 = append(viewIds2, v.Id)
	}
	if !slice.SortedEquals(viewIds1, viewIds2) {
		msgs = append(msgs,
			simple.EventMessage{Msg: &pb.EventMessage{Value: &pb.EventMessageValueOfBlockDataviewViewOrder{
				&pb.EventBlockDataviewViewOrder{
					Id:      dv.Id,
					ViewIds: viewIds2,
				}}}})
	}

	if dv.content.TargetObjectId != d.content.TargetObjectId {
		msgs = append(msgs,
			simple.EventMessage{Msg: &pb.EventMessage{Value: &pb.EventMessageValueOfBlockDataviewTargetObjectIdSet{
				BlockDataviewTargetObjectIdSet: &pb.EventBlockDataviewTargetObjectIdSet{
					Id:             dv.Id,
					TargetObjectId: dv.content.TargetObjectId,
				}},
			}})
	}

	return
}

// AddView adds a view to the dataview. It doesn't fills any missing field excepting id
func (s *Dataview) AddView(view model.BlockContentDataviewView) {
	if view.Id == "" {
		view.Id = uuid.New().String()
	}

	s.content.Views = append(s.content.Views, &view)
}

func (s *Dataview) GetView(viewId string) (*model.BlockContentDataviewView, error) {
	for _, view := range s.GetDataview().Views {
		if view.Id == viewId {
			return view, nil
		}
	}

	return nil, fmt.Errorf("view '%s' not found", viewId)
}

func (s *Dataview) DeleteView(viewID string) error {
	var found bool
	for i, v := range s.content.Views {
		if v.Id == viewID {
			found = true
			s.content.Views[i] = nil
			s.content.Views = append(s.content.Views[:i], s.content.Views[i+1:]...)
			break
		}
	}

	if !found {
		return ErrViewNotFound
	}

	return nil
}

func (s *Dataview) SetView(viewID string, view model.BlockContentDataviewView) error {
	var found bool
	for _, v := range s.content.Views {
		if v.Id == viewID {
			found = true

			v.Relations = view.Relations
			v.Sorts = view.Sorts
			v.Filters = view.Filters
			v.Name = view.Name
			v.Type = view.Type
			v.CoverRelationKey = view.CoverRelationKey
			v.HideIcon = view.HideIcon
			v.CoverFit = view.CoverFit
			v.CardSize = view.CardSize
			v.GroupRelationKey = view.GroupRelationKey
			v.GroupBackgroundColors = view.GroupBackgroundColors

			break
		}
	}

	if !found {
		return ErrViewNotFound
	}

	return nil
}

<<<<<<< HEAD
func (l *Dataview) getActiveView() *model.BlockContentDataviewView {
	for i, view := range l.GetDataview().Views {
		if view.Id == l.content.ActiveView {
			return l.GetDataview().Views[i]
		}
	}
	return nil
}

func (l *Dataview) FillSmartIds(ids []string) []string {
	for _, rl := range l.content.RelationLinks {
		ids = append(ids, addr.RelationKeyToIdPrefix+rl.Key)
	}

	if l.content.TargetObjectId != "" {
		ids = append(ids, l.content.TargetObjectId)
	}
	return ids
}

func (l *Dataview) HasSmartIds() bool {
	return len(l.content.RelationLinks) > 0 || l.content.TargetObjectId != ""
}

=======
>>>>>>> 295890a0
func (d *Dataview) AddRelation(relation *model.RelationLink) error {
	if pbtypes.RelationLinks(d.content.RelationLinks).Has(relation.Key) {
		return ErrRelationExists
	}
	d.content.RelationLinks = append(d.content.RelationLinks, relation)
	return nil
}

func (d *Dataview) DeleteRelation(relationKey string) error {
	d.content.RelationLinks = pbtypes.RelationLinks(d.content.RelationLinks).Remove(relationKey)

	for _, view := range d.content.Views {
		var filteredFilters []*model.BlockContentDataviewFilter
		for _, filter := range view.Filters {
			if filter.RelationKey != relationKey {
				filteredFilters = append(filteredFilters, filter)
			}
		}
		view.Filters = filteredFilters

		var filteredSorts []*model.BlockContentDataviewSort
		for _, sort := range view.Sorts {
			if sort.RelationKey != relationKey {
				filteredSorts = append(filteredSorts, sort)
			}
		}
		view.Sorts = filteredSorts
	}
	return nil
}

func (td *Dataview) ModelToSave() *model.Block {
	b := pbtypes.CopyBlock(td.Model())
	b.Content.(*model.BlockContentOfDataview).Dataview.Relations = nil
	b.Content.(*model.BlockContentOfDataview).Dataview.ActiveView = ""
	return b
}

func (d *Dataview) SetSource(source []string) error {
	d.content.Source = source
	return nil
}

func (d *Dataview) GetSource() []string {
	return d.content.Source
}

func (d *Dataview) AddRelationOld(relation model.Relation) {
	if relation.Key == "" {
		relation.Key = bson.NewObjectId().Hex()
	}

	for i := range relation.SelectDict {
		if relation.SelectDict[i].Id == "" {
			relation.SelectDict[i].Id = bson.NewObjectId().Hex()
		}
	}

	d.content.Relations = append(d.content.Relations, &relation)
}

func (d *Dataview) DeleteRelationOld(relationKey string) error {
	var found bool
	for i, r := range d.content.Relations {
		if r.Key == relationKey {
			found = true
			d.content.Relations = append(d.content.Relations[:i], d.content.Relations[i+1:]...)
			break
		}
	}

	for _, view := range d.content.Views {
		var filteredFilters []*model.BlockContentDataviewFilter
		for _, filter := range view.Filters {
			if filter.RelationKey != relationKey {
				filteredFilters = append(filteredFilters, filter)
			}
		}
		view.Filters = filteredFilters

		var filteredSorts []*model.BlockContentDataviewSort
		for _, sort := range view.Sorts {
			if sort.RelationKey != relationKey {
				filteredSorts = append(filteredSorts, sort)
			}
		}
		view.Sorts = filteredSorts
	}

	if !found {
		return fmt.Errorf("relation not found")
	}

	return nil
}

func (d *Dataview) SetActiveView(activeView string) {
	d.content.ActiveView = activeView
}

func (d *Dataview) SetTargetObjectID(targetObjectID string) {
	d.content.TargetObjectId = targetObjectID
}

func (d *Dataview) SetViewOrder(viewIds []string) {
	var newViews = make([]*model.BlockContentDataviewView, 0, len(viewIds))
	for _, viewId := range viewIds {
		if view, err := d.GetView(viewId); err == nil {
			newViews = append(newViews, view)
		}
	}
	// if some view not exists in viewIds - add it to end
	for _, view := range d.content.Views {
		if slice.FindPos(viewIds, view.Id) == -1 {
			newViews = append(newViews, view)
		}
	}
	d.content.Views = newViews
}

func (d *Dataview) SetViewGroupOrder(order *model.BlockContentDataviewGroupOrder) {
	isExist := false
	for _, groupOrder := range d.Model().GetDataview().GroupOrders {
		if groupOrder.ViewId == order.ViewId {
			isExist = true
			groupOrder.ViewGroups = order.ViewGroups
			break
		}
	}
	if !isExist {
		d.Model().GetDataview().GroupOrders = append(d.Model().GetDataview().GroupOrders, order)
	}
}

func (d *Dataview) SetViewObjectOrder(orders []*model.BlockContentDataviewObjectOrder) {
	for _, reqOrder := range orders {
		isExist := false
		for _, existOrder := range d.Model().GetDataview().ObjectOrders {
			if reqOrder.ViewId == existOrder.ViewId && reqOrder.GroupId == existOrder.GroupId {
				isExist = true
				existOrder.ObjectIds = reqOrder.ObjectIds
				break
			}
		}
		if !isExist {
			d.Model().GetDataview().ObjectOrders = append(d.Model().GetDataview().ObjectOrders, reqOrder)
		}
	}
}
func (s *Dataview) GetRelation(relationKey string) (*model.Relation, error) {
	for _, v := range s.content.Relations {
		if v.Key == relationKey {
			return v, nil
		}
	}
	return nil, ErrRelationNotFound
}

func (s *Dataview) UpdateRelationOld(relationKey string, rel model.Relation) error {
	var found bool
	if relationKey != rel.Key {
		return fmt.Errorf("changing key of existing relation is retricted")
	}

	for i, v := range s.content.Relations {
		if v.Key == relationKey {
			found = true

			s.content.Relations[i] = pbtypes.CopyRelation(&rel)
			break
		}
	}

	if !found {
		return ErrRelationNotFound
	}

	return nil
}<|MERGE_RESOLUTION|>--- conflicted
+++ resolved
@@ -324,7 +324,6 @@
 	return nil
 }
 
-<<<<<<< HEAD
 func (l *Dataview) getActiveView() *model.BlockContentDataviewView {
 	for i, view := range l.GetDataview().Views {
 		if view.Id == l.content.ActiveView {
@@ -349,8 +348,6 @@
 	return len(l.content.RelationLinks) > 0 || l.content.TargetObjectId != ""
 }
 
-=======
->>>>>>> 295890a0
 func (d *Dataview) AddRelation(relation *model.RelationLink) error {
 	if pbtypes.RelationLinks(d.content.RelationLinks).Has(relation.Key) {
 		return ErrRelationExists
