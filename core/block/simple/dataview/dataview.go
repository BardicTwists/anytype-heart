package dataview

import (
	"fmt"

	"github.com/anytypeio/go-anytype-library/pb/model"
	"github.com/anytypeio/go-anytype-middleware/core/block/simple"
	"github.com/anytypeio/go-anytype-middleware/core/block/simple/base"
	"github.com/anytypeio/go-anytype-middleware/pb"
	"github.com/anytypeio/go-anytype-middleware/util/pbtypes"
	"github.com/gogo/protobuf/proto"
	"github.com/google/uuid"
)

var _ Block = (*Dataview)(nil)

func init() {
	simple.RegisterCreator(NewDataview)
}

func NewDataview(m *model.Block) simple.Block {
	if link := m.GetDataview(); link != nil {
		return &Dataview{
			Base:    base.NewBase(m).(*base.Base),
			content: link,
		}
	}
	return nil
}

type Block interface {
	simple.Block
	GetView(viewID string) *model.BlockContentDataviewView
	SetView(viewID string, view model.BlockContentDataviewView) error
	AddView(view model.BlockContentDataviewView)
	DeleteView(viewID string) error

	FillSmartIds(ids []string) []string
	HasSmartIds() bool
}

type Dataview struct {
	*base.Base
	content      *model.BlockContentDataview
	recordIDs    []string
	activeViewID string
	offset       int
	limit        int
}

func (d *Dataview) Copy() simple.Block {
	copy := pbtypes.CopyBlock(d.Model())
	return &Dataview{
		Base:    base.NewBase(copy).(*base.Base),
		content: copy.GetDataview(),
	}
}

func (d *Dataview) Diff(b simple.Block) (msgs []*pb.EventMessage, err error) {
	dv, ok := b.(*Dataview)
	if !ok {
		return nil, fmt.Errorf("can't make diff with different block type")
	}
	if msgs, err = d.Base.Diff(dv); err != nil {
		return
	}

	for _, view2 := range dv.content.Views {
		var found bool
		var changed bool
		for _, view1 := range d.content.Views {
			if view1.Id == view2.Id {
				found = true
				changed = !proto.Equal(view1, view2)
				break
			}
		}

		if !found || changed {
			msgs = append(msgs,
				&pb.EventMessage{Value: &pb.EventMessageValueOfBlockSetDataviewView{

					&pb.EventBlockSetDataviewView{
						Id:     dv.Id,
						ViewId: view2.Id,
						View:   view2,
						Offset: 0,
						Limit:  0,
					}}})
		}
	}

	for _, view1 := range d.content.Views {
		var found bool
		for _, view2 := range dv.content.Views {
			if view1.Id == view2.Id {
				found = true
				break
			}
		}

		if !found {
			msgs = append(msgs,
				&pb.EventMessage{Value: &pb.EventMessageValueOfBlockDeleteDataviewView{
					&pb.EventBlockDeleteDataviewView{
						Id:     dv.Id,
						ViewId: view1.Id,
					}}})
		}
	}

	// @TODO: rewrite for optimised compare

	return
}

// AddView adds a view to the dataview. It doesn't fills any missing field excepting id
func (s *Dataview) AddView(view model.BlockContentDataviewView) {
	if view.Id == "" {
		view.Id = uuid.New().String()
	}

	s.content.Views = append(s.content.Views, &view)
}

func (s *Dataview) GetView(viewId string) *model.BlockContentDataviewView {
	for _, view := range s.GetDataview().Views {
		if view.Id == viewId {
			return view
		}
	}

	return nil
}

func (s *Dataview) DeleteView(viewID string) error {
	var found bool
	for i, v := range s.content.Views {
		if v.Id == viewID {
<<<<<<< HEAD
			s.content.Views[i] = nil
=======
			found = true
>>>>>>> 01b1f456
			s.content.Views = append(s.content.Views[:i], s.content.Views[i+1:]...)
			break
		}
	}

	if !found {
		return fmt.Errorf("view not found")
	}

	return nil
}

func (s *Dataview) SetView(viewID string, view model.BlockContentDataviewView) error {
	var found bool
	for _, v := range s.content.Views {
		if v.Id == viewID {
			found = true

			v.Relations = view.Relations
			v.Sorts = view.Sorts
			v.Filters = view.Filters
			v.Name = view.Name
			v.Type = view.Type

			break
		}
	}

	if !found {
		return fmt.Errorf("view not found")
	}

	return nil
}

func (l *Dataview) FillSmartIds(ids []string) []string {
	//@todo: fill from recordIDs
	return ids
}

func (l *Dataview) HasSmartIds() bool {
	return len(l.recordIDs) > 0
}<|MERGE_RESOLUTION|>--- conflicted
+++ resolved
@@ -137,11 +137,7 @@
 	var found bool
 	for i, v := range s.content.Views {
 		if v.Id == viewID {
-<<<<<<< HEAD
-			s.content.Views[i] = nil
-=======
 			found = true
->>>>>>> 01b1f456
 			s.content.Views = append(s.content.Views[:i], s.content.Views[i+1:]...)
 			break
 		}
