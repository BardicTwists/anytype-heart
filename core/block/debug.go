package block

import (
	"encoding/json"
	"fmt"
	"net/http"
	"time"

	"github.com/anyproto/any-sync/commonspace/object/tree/objecttree"
	"github.com/go-chi/chi/v5"
	"github.com/gogo/protobuf/jsonpb"
	"go.uber.org/zap"

	"github.com/anyproto/anytype-heart/core/block/cache"
	"github.com/anyproto/anytype-heart/core/block/editor/smartblock"
	"github.com/anyproto/anytype-heart/core/block/source"
<<<<<<< HEAD
	"github.com/anyproto/anytype-heart/core/domain"
	"github.com/anyproto/anytype-heart/pkg/lib/bundle"
=======
>>>>>>> e6712037
	"github.com/anyproto/anytype-heart/pkg/lib/database"
	"github.com/anyproto/anytype-heart/tests/blockbuilder"
	"github.com/anyproto/anytype-heart/util/debug"
)

func (s *Service) DebugRouter(r chi.Router) {
	r.Get("/objects", debug.JSONHandler(s.debugListObjects))
	r.Get("/tree/{id}", debug.JSONHandler(s.debugTree))
	r.Get("/objects_per_space/{spaceId}", debug.JSONHandler(s.debugListObjectsPerSpace))
	r.Get("/objects/{id}", debug.JSONHandler(s.debugGetObject))
}

type debugTree struct {
	Id      string
	Changes []debugChange
}

type debugChange struct {
	Change    json.RawMessage
	Identity  string
	Timestamp string
}

type debugObject struct {
	ID      string
	Details json.RawMessage
	Store   *json.RawMessage `json:"Store,omitempty"`
	Blocks  *blockbuilder.Block

	Error string `json:"Error,omitempty"`
}

func (s *Service) debugListObjectsPerSpace(req *http.Request) ([]debugObject, error) {
	spaceId := chi.URLParam(req, "spaceId")
<<<<<<< HEAD
	ids, _, err := s.objectStore.QueryObjectIDs(database.Query{
		Filters: []database.FilterRequest{
			{
				RelationKey: bundle.RelationKeySpaceId,
				Value:       domain.String(spaceId),
				Condition:   model.BlockContentDataviewFilter_Equal,
			},
		},
=======
	ids, _, err := s.objectStore.SpaceIndex(spaceId).QueryObjectIds(database.Query{
		Filters: nil,
>>>>>>> e6712037
	})
	if err != nil {
		return nil, fmt.Errorf("list ids: %w", err)
	}
	result := make([]debugObject, 0, len(ids))
	for _, id := range ids {
		obj, err := s.getDebugObject(id)
		if err != nil {
			obj = debugObject{
				ID:    id,
				Error: err.Error(),
			}
		}
		result = append(result, obj)
	}
	return result, nil
}

func (s *Service) debugListObjects(req *http.Request) ([]debugObject, error) {
	ids, err := s.objectStore.ListIdsCrossSpace()
	if err != nil {
		return nil, fmt.Errorf("list ids: %w", err)
	}
	result := make([]debugObject, 0, len(ids))
	for _, id := range ids {
		obj, err := s.getDebugObject(id)
		if err != nil {
			obj = debugObject{
				ID:    id,
				Error: err.Error(),
			}
		}
		result = append(result, obj)
	}
	return result, nil
}

func (s *Service) debugGetObject(req *http.Request) (debugObject, error) {
	id := chi.URLParam(req, "id")
	return s.getDebugObject(id)
}

func (s *Service) debugTree(req *http.Request) (debugTree, error) {
	id := chi.URLParam(req, "id")

	result := debugTree{
		Id: id,
	}
	err := cache.Do(s, id, func(sb smartblock.SmartBlock) error {
		ot := sb.Tree()
		return ot.IterateRoot(source.UnmarshalChange, func(change *objecttree.Change) bool {
			change.Next = nil
			raw, err := json.Marshal(change)
			if err != nil {
				log.Error("debug tree: marshal change", zap.Error(err))
				return false
			}
			ts := time.Unix(change.Timestamp, 0)
			ch := debugChange{
				Change:    raw,
				Timestamp: ts.Format(time.RFC3339),
			}
			if change.Identity != nil {
				ch.Identity = change.Identity.Account()
			}
			result.Changes = append(result.Changes, ch)
			return true
		})
	})
	return result, err
}

func (s *Service) getDebugObject(id string) (debugObject, error) {
	var obj debugObject
	err := cache.Do(s, id, func(sb smartblock.SmartBlock) error {
		st := sb.NewState()
		root := blockbuilder.BuildAST(st.Blocks())
		marshaller := jsonpb.Marshaler{}
		detailsRaw, err := marshaller.MarshalToString(st.CombinedDetails().ToProto())
		if err != nil {
			return fmt.Errorf("marshal details: %w", err)
		}

		var storeRaw *json.RawMessage
		if store := st.Store(); store != nil {
			raw, err := marshaller.MarshalToString(st.Store())
			if err != nil {
				return fmt.Errorf("marshal store: %w", err)
			}
			rawMessage := json.RawMessage(raw)
			storeRaw = &rawMessage
		}
		obj = debugObject{
			ID:      id,
			Store:   storeRaw,
			Details: json.RawMessage(detailsRaw),
			Blocks:  root,
		}
		return nil
	})
	return obj, err
}<|MERGE_RESOLUTION|>--- conflicted
+++ resolved
@@ -14,11 +14,8 @@
 	"github.com/anyproto/anytype-heart/core/block/cache"
 	"github.com/anyproto/anytype-heart/core/block/editor/smartblock"
 	"github.com/anyproto/anytype-heart/core/block/source"
-<<<<<<< HEAD
 	"github.com/anyproto/anytype-heart/core/domain"
 	"github.com/anyproto/anytype-heart/pkg/lib/bundle"
-=======
->>>>>>> e6712037
 	"github.com/anyproto/anytype-heart/pkg/lib/database"
 	"github.com/anyproto/anytype-heart/tests/blockbuilder"
 	"github.com/anyproto/anytype-heart/util/debug"
@@ -53,19 +50,8 @@
 
 func (s *Service) debugListObjectsPerSpace(req *http.Request) ([]debugObject, error) {
 	spaceId := chi.URLParam(req, "spaceId")
-<<<<<<< HEAD
-	ids, _, err := s.objectStore.QueryObjectIDs(database.Query{
-		Filters: []database.FilterRequest{
-			{
-				RelationKey: bundle.RelationKeySpaceId,
-				Value:       domain.String(spaceId),
-				Condition:   model.BlockContentDataviewFilter_Equal,
-			},
-		},
-=======
 	ids, _, err := s.objectStore.SpaceIndex(spaceId).QueryObjectIds(database.Query{
 		Filters: nil,
->>>>>>> e6712037
 	})
 	if err != nil {
 		return nil, fmt.Errorf("list ids: %w", err)
