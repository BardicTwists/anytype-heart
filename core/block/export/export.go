package export

import (
	"bytes"
	"context"
	"fmt"
	"math/rand"
	"os"
	"path/filepath"
	"slices"
	"strconv"
	"strings"
	"sync"
	"sync/atomic"

	"github.com/anyproto/any-sync/app"
	"github.com/globalsign/mgo/bson"
	"github.com/google/uuid"
	"github.com/gosimple/slug"
	"github.com/samber/lo"

	"github.com/anyproto/anytype-heart/core/anytype/account"
	"github.com/anyproto/anytype-heart/core/block/cache"
	sb "github.com/anyproto/anytype-heart/core/block/editor/smartblock"
	"github.com/anyproto/anytype-heart/core/block/editor/state"
	"github.com/anyproto/anytype-heart/core/block/object/objectlink"
	"github.com/anyproto/anytype-heart/core/block/process"
	"github.com/anyproto/anytype-heart/core/block/simple"
	"github.com/anyproto/anytype-heart/core/converter"
	"github.com/anyproto/anytype-heart/core/converter/dot"
	"github.com/anyproto/anytype-heart/core/converter/graphjson"
	"github.com/anyproto/anytype-heart/core/converter/md"
	"github.com/anyproto/anytype-heart/core/converter/pbc"
	"github.com/anyproto/anytype-heart/core/converter/pbjson"
	"github.com/anyproto/anytype-heart/core/domain"
	"github.com/anyproto/anytype-heart/core/files"
	"github.com/anyproto/anytype-heart/core/notifications"
	"github.com/anyproto/anytype-heart/pb"
	"github.com/anyproto/anytype-heart/pkg/lib/bundle"
	"github.com/anyproto/anytype-heart/pkg/lib/core/smartblock"
	"github.com/anyproto/anytype-heart/pkg/lib/database"
	"github.com/anyproto/anytype-heart/pkg/lib/localstore/addr"
	"github.com/anyproto/anytype-heart/pkg/lib/localstore/objectstore"
	"github.com/anyproto/anytype-heart/pkg/lib/logging"
	"github.com/anyproto/anytype-heart/pkg/lib/pb/model"
	"github.com/anyproto/anytype-heart/space"
	"github.com/anyproto/anytype-heart/space/spacecore/typeprovider"
	"github.com/anyproto/anytype-heart/util/anyerror"
	"github.com/anyproto/anytype-heart/util/constant"
	"github.com/anyproto/anytype-heart/util/text"
)

const CName = "export"

const (
	tempFileName              = "temp_anytype_backup"
	spaceDirectory            = "spaces"
	typesDirectory            = "types"
	objectsDirectory          = "objects"
	relationsDirectory        = "relations"
	relationsOptionsDirectory = "relationsOptions"
	templatesDirectory        = "templates"

	FilesObjects = "filesObjects"
	Files        = "files"
)

var log = logging.Logger("anytype-mw-export")

type Export interface {
	Export(ctx context.Context, req pb.RpcObjectListExportRequest) (path string, succeed int, err error)
	app.Component
}

type export struct {
	picker              cache.ObjectGetter
	objectStore         objectstore.ObjectStore
	sbtProvider         typeprovider.SmartBlockTypeProvider
	fileService         files.Service
	spaceService        space.Service
	accountService      account.Service
	notificationService notifications.Notifications
	processService      process.Service
}

func New() Export {
	return &export{}
}

func (e *export) Init(a *app.App) (err error) {
	e.processService = app.MustComponent[process.Service](a)
	e.objectStore = app.MustComponent[objectstore.ObjectStore](a)
	e.fileService = app.MustComponent[files.Service](a)
	e.picker = app.MustComponent[cache.ObjectGetter](a)
	e.sbtProvider = app.MustComponent[typeprovider.SmartBlockTypeProvider](a)
	e.spaceService = app.MustComponent[space.Service](a)
	e.accountService = app.MustComponent[account.Service](a)
	e.notificationService = app.MustComponent[notifications.Notifications](a)
	return
}

func (e *export) Name() (name string) {
	return CName
}

func (e *export) Export(ctx context.Context, req pb.RpcObjectListExportRequest) (path string, succeed int, err error) {
	queue := e.processService.NewQueue(pb.ModelProcess{
		Id:      bson.NewObjectId().Hex(),
		State:   0,
		Message: &pb.ModelProcessMessageOfExport{Export: &pb.ModelProcessExport{}},
	}, 4, req.NoProgress, e.notificationService)
	queue.SetMessage("prepare")

	if err = queue.Start(); err != nil {
		return
	}
	exportCtx := newExportContext(e, req)
	return exportCtx.exportObjects(ctx, queue)
}

func (e *export) finishWithNotification(spaceId string, exportFormat model.ExportFormat, queue process.Queue, err error) {
	errCode := model.NotificationExport_NULL
	if err != nil {
		errCode = model.NotificationExport_UNKNOWN_ERROR
	}
	queue.FinishWithNotification(&model.Notification{
		Id:      uuid.New().String(),
		Status:  model.Notification_Created,
		IsLocal: true,
		Payload: &model.NotificationPayloadOfExport{Export: &model.NotificationExport{
			ErrorCode:  errCode,
			ExportType: exportFormat,
		}},
		Space: spaceId,
	}, nil)
}

type Doc struct {
	Details *domain.Details
	isLink  bool
}

type Docs map[string]*Doc

func (d Docs) transformToDetailsMap() map[string]*domain.Details {
	details := make(map[string]*domain.Details, len(d))
	for id, doc := range d {
		details[id] = doc.Details
	}
	return details
}

type exportContext struct {
	spaceId          string
	docs             Docs
	includeArchive   bool
	includeNested    bool
	includeFiles     bool
	format           model.ExportFormat
	isJson           bool
	reqIds           []string
	zip              bool
	path             string
	linkStateFilters *state.Filters
	isLinkProcess    bool
<<<<<<< HEAD
	relations        map[string]struct{}
	setOfList        map[string]struct{}
	objectTypes      map[string]struct{}
=======
	includeBackLinks bool
>>>>>>> f4433234

	*export
}

func newExportContext(e *export, req pb.RpcObjectListExportRequest) *exportContext {
	ec := &exportContext{
		path:             req.Path,
		spaceId:          req.SpaceId,
		docs:             map[string]*Doc{},
		includeArchive:   req.IncludeArchived,
		includeNested:    req.IncludeNested,
		includeFiles:     req.IncludeFiles,
		format:           req.Format,
		isJson:           req.IsJson,
		reqIds:           req.ObjectIds,
		zip:              req.Zip,
		linkStateFilters: pbFiltersToState(req.LinksStateFilters),
<<<<<<< HEAD
		relations:        make(map[string]struct{}),
		setOfList:        make(map[string]struct{}),
		objectTypes:      make(map[string]struct{}),

		export: e,
=======
		includeBackLinks: req.IncludeBacklinks,
		export:           e,
>>>>>>> f4433234
	}
	return ec
}

func (e *exportContext) copy() *exportContext {
	return &exportContext{
		spaceId:          e.spaceId,
		docs:             e.docs,
		includeArchive:   e.includeArchive,
		includeNested:    e.includeNested,
		includeFiles:     e.includeFiles,
		format:           e.format,
		isJson:           e.isJson,
		reqIds:           e.reqIds,
		export:           e.export,
		isLinkProcess:    e.isLinkProcess,
		linkStateFilters: e.linkStateFilters,
<<<<<<< HEAD
		relations:        e.relations,
		setOfList:        e.setOfList,
		objectTypes:      e.objectTypes,
=======
		includeBackLinks: e.includeBackLinks,
>>>>>>> f4433234
	}
}

func (e *exportContext) getStateFilters(id string) *state.Filters {
	if doc, ok := e.docs[id]; ok && doc.isLink {
		return e.linkStateFilters
	}
	return nil
}

func (e *exportContext) exportObjects(ctx context.Context, queue process.Queue) (string, int, error) {
	var (
		err  error
		wr   writer
		path string
	)
	defer func() {
		e.finishWithNotification(e.spaceId, e.format, queue, err)
		if err = queue.Finalize(); err != nil {
			cleanupFile(wr)
		}
	}()
	err = e.docsForExport()
	if err != nil {
		return "", 0, err
	}
	wr, err = e.getWriter()
	if err != nil {
		return "", 0, err
	}
	succeed, err := e.exportByFormat(ctx, wr, queue)
	if err != nil {
		return "", 0, err
	}
	wr.Close()
	if e.zip {
		path, succeed, err = e.renameZipArchive(wr, succeed)
		return path, succeed, err
	}
	return wr.Path(), succeed, nil
}

func (e *exportContext) getWriter() (writer, error) {
	var (
		wr  writer
		err error
	)
	if e.zip {
		if wr, err = newZipWriter(e.path, tempFileName); err != nil {
			err = anyerror.CleanupError(err)
			return nil, err
		}
	} else {
		if wr, err = newDirWriter(e.path, e.includeFiles); err != nil {
			err = anyerror.CleanupError(err)
			return nil, err
		}
	}
	return wr, nil
}

func (e *exportContext) exportByFormat(ctx context.Context, wr writer, queue process.Queue) (int, error) {
	queue.SetMessage("export docs")
	if e.format == model.Export_Protobuf && len(e.reqIds) == 0 {
		if err := e.createProfileFile(e.spaceId, wr); err != nil {
			log.Errorf("failed to create profile file: %s", err)
		}
	}
	var succeed int
	if e.format == model.Export_DOT || e.format == model.Export_SVG {
		succeed = e.exportDotAndSVG(ctx, succeed, wr, queue)
	} else if e.format == model.Export_GRAPH_JSON {
		succeed = e.exportGraphJson(ctx, succeed, wr, queue)
	} else {
		tasks := make([]process.Task, 0, len(e.docs))
		var succeedAsync int64
		tasks = e.exportDocs(ctx, wr, &succeedAsync, tasks)
		err := queue.Wait(tasks...)
		if err != nil {
			cleanupFile(wr)
			return 0, nil
		}
		succeed += int(succeedAsync)
	}
	return succeed, nil
}

func (e *exportContext) exportDocs(ctx context.Context,
	wr writer,
	succeed *int64,
	tasks []process.Task,
) []process.Task {
	docsDetails := e.docs.transformToDetailsMap()
	for docId := range e.docs {
		did := docId
		task := func() {
			if werr := e.writeDoc(ctx, wr, did, docsDetails); werr != nil {
				log.With("objectID", did).Warnf("can't export doc: %v", werr)
			} else {
				atomic.AddInt64(succeed, 1)
			}
		}
		tasks = append(tasks, task)
	}
	return tasks
}

func (e *exportContext) exportGraphJson(ctx context.Context, succeed int, wr writer, queue process.Queue) int {
	mc := graphjson.NewMultiConverter(e.sbtProvider)
	mc.SetKnownDocs(e.docs.transformToDetailsMap())
	var werr error
	if succeed, werr = e.writeMultiDoc(ctx, mc, wr, queue); werr != nil {
		log.Warnf("can't export docs: %v", werr)
	}
	return succeed
}

func (e *exportContext) exportDotAndSVG(ctx context.Context, succeed int, wr writer, queue process.Queue) int {
	var format = dot.ExportFormatDOT
	if e.format == model.Export_SVG {
		format = dot.ExportFormatSVG
	}
	mc := dot.NewMultiConverter(format, e.sbtProvider)
	mc.SetKnownDocs(e.docs.transformToDetailsMap())
	var werr error
	if succeed, werr = e.writeMultiDoc(ctx, mc, wr, queue); werr != nil {
		log.Warnf("can't export docs: %v", werr)
	}
	return succeed
}

func (e *exportContext) renameZipArchive(wr writer, succeed int) (string, int, error) {
	zipName := getZipName(e.path)
	err := os.Rename(wr.Path(), zipName)
	if err != nil {
		os.Remove(wr.Path())
		return "", 0, err
	}
	return zipName, succeed, nil
}

func isAnyblockExport(format model.ExportFormat) bool {
	return format == model.Export_Protobuf || format == model.Export_JSON
}

func (e *exportContext) docsForExport() (err error) {
	isProtobuf := isAnyblockExport(e.format)
	if len(e.reqIds) == 0 {
		return e.getExistedObjects(isProtobuf)
	}

	if len(e.reqIds) > 0 {
		return e.getObjectsByIDs(isProtobuf)
	}
	return
}

func (e *exportContext) getObjectsByIDs(isProtobuf bool) error {
	res, err := e.queryAndFilterObjectsByRelation(e.spaceId, e.reqIds, bundle.RelationKeyId)
	if err != nil {
		return err
	}
	for _, object := range res {
		id := object.Details.GetString(bundle.RelationKeyId)
		e.docs[id] = &Doc{Details: object.Details}
	}
	if isProtobuf {
		return e.processProtobuf()
	}
	return e.processNotProtobuf()
}

func (e *exportContext) queryAndFilterObjectsByRelation(spaceId string, reqIds []string, relationKey domain.RelationKey) ([]database.Record, error) {
	var allObjects []database.Record
	const singleBatchCount = 50
	for j := 0; j < len(reqIds); {
		if j+singleBatchCount < len(reqIds) {
			records, err := e.queryObjectsByRelation(spaceId, reqIds[j:j+singleBatchCount], relationKey)
			if err != nil {
				return nil, err
			}
			allObjects = append(allObjects, records...)
		} else {
			records, err := e.queryObjectsByRelation(spaceId, reqIds[j:], relationKey)
			if err != nil {
				return nil, err
			}
			allObjects = append(allObjects, records...)
		}
		j += singleBatchCount
	}
	return allObjects, nil
}

func (e *exportContext) queryObjectsByRelation(spaceId string, reqIds []string, relationKey domain.RelationKey) ([]database.Record, error) {
	return e.objectStore.SpaceIndex(spaceId).Query(database.Query{
		Filters: []database.FilterRequest{
			{
				RelationKey: relationKey,
				Condition:   model.BlockContentDataviewFilter_In,
				Value:       domain.StringList(reqIds),
			},
		},
	})
}

func (e *exportContext) processNotProtobuf() error {
	ids := listObjectIds(e.docs)
	if e.includeFiles {
		fileObjectsIds, err := e.processFiles(ids)
		if err != nil {
			return err
		}
		ids = append(ids, fileObjectsIds...)
	}
	if e.includeNested {
		for _, id := range ids {
			e.addNestedObject(id, map[string]*Doc{})
		}
	}
	return nil
}

func (e *exportContext) processProtobuf() error {
	if !e.includeNested {
		err := e.addDependentObjectsFromDataview()
		if err != nil {
			return err
		}
	}
	ids := listObjectIds(e.docs)
	if e.includeFiles {
		err := e.addFileObjects(ids)
		if err != nil {
			return err
		}
	}

	err := e.addDerivedObjects()
	if err != nil {
		return err
	}
	ids = e.listTargetTypesFromTemplates(ids)
	if e.includeNested {
		err = e.addNestedObjects(ids)
		if err != nil {
			return err
		}
	}
	return nil
}

func (e *exportContext) addDependentObjectsFromDataview() error {
	var (
		viewDependentObjectsIds []string
		err                     error
	)
	for id, details := range e.docs {
		if isObjectWithDataview(details.Details) {
			viewDependentObjectsIds, err = e.getViewDependentObjects(id, viewDependentObjectsIds)
			if err != nil {
				return err
			}
		}
	}
	viewDependentObjects, err := e.queryAndFilterObjectsByRelation(e.spaceId, viewDependentObjectsIds, bundle.RelationKeyId)
	if err != nil {
		return err
	}
	templates, err := e.queryAndFilterObjectsByRelation(e.spaceId, viewDependentObjectsIds, bundle.RelationKeyTargetObjectType)
	if err != nil {
		return err
	}
	for _, object := range append(viewDependentObjects, templates...) {
		id := object.Details.GetString(bundle.RelationKeyId)
		e.docs[id] = &Doc{
			Details: object.Details,
			isLink:  e.isLinkProcess,
		}
	}
	return nil
}

func (e *exportContext) getViewDependentObjects(id string, viewDependentObjectsIds []string) ([]string, error) {
	err := cache.Do(e.picker, id, func(sb sb.SmartBlock) error {
		st := sb.NewState().Copy().Filter(e.getStateFilters(id))
		viewDependentObjectsIds = append(viewDependentObjectsIds, objectlink.DependentObjectIDs(st, sb.Space(), objectlink.Flags{Blocks: true})...)
		return nil
	})
	if err != nil {
		return nil, err
	}
	return viewDependentObjectsIds, nil
}

func (e *exportContext) addFileObjects(ids []string) error {
	fileObjectsIds, err := e.processFiles(ids)
	if err != nil {
		return err
	}
	if e.includeNested {
		err = e.addNestedObjects(fileObjectsIds)
		if err != nil {
			return err
		}
	}
	return nil
}

func (e *exportContext) processFiles(ids []string) ([]string, error) {
	var fileObjectsIds []string
	for _, id := range ids {
		objectFiles, err := e.fillLinkedFiles(id)
		if err != nil {
			return nil, err
		}
		fileObjectsIds = lo.Union(fileObjectsIds, objectFiles)
	}
	return fileObjectsIds, nil
}

func (e *exportContext) addDerivedObjects() error {
	processedObjects := make(map[string]struct{}, 0)
	err := e.getRelationsAndTypes(e.docs, processedObjects)
	if err != nil {
		return err
	}

	err = e.getTemplatesRelationsAndTypes(processedObjects)
	if err != nil {
		return err
	}
	err = e.addRelationsAndTypes()
	if err != nil {
		return err
	}
	return nil
}

func (e *exportContext) getRelationsAndTypes(notProcessedObjects map[string]*Doc, processedObjects map[string]struct{}) error {
	err := e.collectDerivedObjects(notProcessedObjects)
	if err != nil {
		return err
	}
	// get derived objects only from types,
	// because relations currently have only system relations and object type
	if len(e.objectTypes) > 0 || len(e.setOfList) > 0 {
		err = e.getDerivedObjectsForTypes(processedObjects)
		if err != nil {
			return err
		}
	}
	return nil
}

func (e *exportContext) collectDerivedObjects(objects map[string]*Doc) error {
	for id := range objects {
		err := cache.Do(e.picker, id, func(b sb.SmartBlock) error {
			state := b.NewState().Copy().Filter(e.getStateFilters(id))
			objectRelations := getObjectRelations(state)
			fillObjectsMap(e.relations, objectRelations)
			details := state.CombinedDetails()
			if isObjectWithDataview(details) {
				dataviewRelations, err := getDataviewRelations(state)
				if err != nil {
					return err
				}
				fillObjectsMap(e.relations, dataviewRelations)
			}
			var objectTypes []string
			if details.Has(bundle.RelationKeyType) {
				objectTypes = append(objectTypes, details.GetString(bundle.RelationKeyType))
			}
			if details.Has(bundle.RelationKeyTargetObjectType) {
				objectTypes = append(objectTypes, details.GetString(bundle.RelationKeyTargetObjectType))
			}
			fillObjectsMap(e.objectTypes, objectTypes)
			setOfList := details.GetStringList(bundle.RelationKeySetOf)
			fillObjectsMap(e.setOfList, setOfList)
			return nil
		})
		if err != nil {
			return err
		}
	}
	return nil
}

func fillObjectsMap(dst map[string]struct{}, objectsToAdd []string) {
	for _, objectId := range objectsToAdd {
		dst[objectId] = struct{}{}
	}
}

func getObjectRelations(state *state.State) []string {
	relationLinks := state.GetRelationLinks()
	relations := make([]string, 0, len(relationLinks))
	for _, link := range relationLinks {
		relations = append(relations, link.Key)
	}
	return relations
}

func isObjectWithDataview(details *domain.Details) bool {
	return details.GetInt64(bundle.RelationKeyResolvedLayout) == int64(model.ObjectType_collection) ||
		details.GetInt64(bundle.RelationKeyResolvedLayout) == int64(model.ObjectType_set)
}

func getDataviewRelations(state *state.State) ([]string, error) {
	var relations []string
	err := state.Iterate(func(b simple.Block) (isContinue bool) {
		if dataview := b.Model().GetDataview(); dataview != nil {
			for _, view := range dataview.Views {
				for _, relation := range view.Relations {
					relations = append(relations, relation.Key)
				}
			}
		}
		return true
	})
	return relations, err
}

func (e *exportContext) getDerivedObjectsForTypes(processedObjects map[string]struct{}) error {
	notProceedTypes := make(map[string]*Doc)
	for object := range e.objectTypes {
		e.fillNotProcessedTypes(processedObjects, object, notProceedTypes)
	}
	for object := range e.setOfList {
		e.fillNotProcessedTypes(processedObjects, object, notProceedTypes)
	}
	if len(notProceedTypes) == 0 {
		return nil
	}
	err := e.getRelationsAndTypes(notProceedTypes, processedObjects)
	if err != nil {
		return err
	}
	return nil
}

func (e *exportContext) fillNotProcessedTypes(processedObjects map[string]struct{}, object string, notProceedTypes map[string]*Doc) {
	if _, ok := processedObjects[object]; ok {
		return
	}
	notProceedTypes[object] = nil
	processedObjects[object] = struct{}{}
	return
}

func (e *exportContext) getTemplatesRelationsAndTypes(processedObjects map[string]struct{}) error {
	allTypes := lo.MapToSlice(e.objectTypes, func(key string, value struct{}) string { return key })
	templates, err := e.queryAndFilterObjectsByRelation(e.spaceId, allTypes, bundle.RelationKeyTargetObjectType)
	if err != nil {
		return nil
	}
	if len(templates) == 0 {
		return nil
	}
	templatesToProcess := make(map[string]*Doc, len(templates))
	for _, template := range templates {
		id := template.Details.GetString(bundle.RelationKeyId)
		if _, ok := e.docs[id]; !ok {
			templateDoc := &Doc{Details: template.Details, isLink: e.isLinkProcess}
			e.docs[id] = templateDoc
			templatesToProcess[id] = templateDoc
		}
	}
	err = e.getRelationsAndTypes(templatesToProcess, processedObjects)
	if err != nil {
		return err
	}
	return nil
}

func (e *exportContext) addRelationsAndTypes() error {
	types := lo.MapToSlice(e.objectTypes, func(key string, value struct{}) string { return key })
	setOfList := lo.MapToSlice(e.setOfList, func(key string, value struct{}) string { return key })
	relations := lo.MapToSlice(e.relations, func(key string, value struct{}) string { return key })

	err := e.addRelations(relations)
	if err != nil {
		return err
	}
	err = e.processObjectTypesAndSetOfList(types, setOfList)
	if err != nil {
		return err
	}
	return nil
}

func (e *exportContext) addRelations(relations []string) error {
	storeRelations, err := e.getRelationsFromStore(relations)
	if err != nil {
		return err
	}
	for _, storeRelation := range storeRelations {
		e.addRelation(storeRelation)
		err := e.addOptionIfTag(storeRelation)
		if err != nil {
			return err
		}
	}
	return nil
}

func (e *exportContext) getRelationsFromStore(relations []string) ([]database.Record, error) {
	uniqueKeys := make([]string, 0, len(relations))
	for _, relation := range relations {
		uniqueKey, err := domain.NewUniqueKey(smartblock.SmartBlockTypeRelation, relation)
		if err != nil {
			return nil, err
		}
		uniqueKeys = append(uniqueKeys, uniqueKey.Marshal())
	}
	storeRelations, err := e.queryAndFilterObjectsByRelation(e.spaceId, uniqueKeys, bundle.RelationKeyUniqueKey)
	if err != nil {
		return nil, err
	}
	return storeRelations, nil
}

func (e *exportContext) addRelation(relation database.Record) {
	relationKey := domain.RelationKey(relation.Details.GetString(bundle.RelationKeyRelationKey))
	if relationKey != "" && !bundle.HasRelation(relationKey) {
		id := relation.Details.GetString(bundle.RelationKeyId)
		e.docs[id] = &Doc{Details: relation.Details, isLink: e.isLinkProcess}
	}
}

func (e *exportContext) addOptionIfTag(relation database.Record) error {
	format := relation.Details.GetInt64(bundle.RelationKeyRelationFormat)
	relationKey := relation.Details.GetString(bundle.RelationKeyRelationKey)
	if format == int64(model.RelationFormat_tag) || format == int64(model.RelationFormat_status) {
		err := e.addRelationOptions(relationKey)
		if err != nil {
			return err
		}
	}
	return nil
}

func (e *exportContext) addRelationOptions(relationKey string) error {
	relationOptions, err := e.getRelationOptions(relationKey)
	if err != nil {
		return err
	}
	for _, option := range relationOptions {
		id := option.Details.GetString(bundle.RelationKeyId)
		e.docs[id] = &Doc{Details: option.Details, isLink: e.isLinkProcess}
	}
	return nil
}

func (e *exportContext) getRelationOptions(relationKey string) ([]database.Record, error) {
	relationOptionsDetails, err := e.objectStore.SpaceIndex(e.spaceId).Query(database.Query{
		Filters: []database.FilterRequest{
			{
				RelationKey: bundle.RelationKeyResolvedLayout,
				Condition:   model.BlockContentDataviewFilter_Equal,
				Value:       domain.Int64(model.ObjectType_relationOption),
			},
			{
				RelationKey: bundle.RelationKeyRelationKey,
				Condition:   model.BlockContentDataviewFilter_Equal,
				Value:       domain.String(relationKey),
			},
		},
	})
	if err != nil {
		return nil, err
	}
	return relationOptionsDetails, nil
}

func (e *exportContext) processObjectTypesAndSetOfList(objectTypes, setOfList []string) error {
	objectDetails, err := e.queryAndFilterObjectsByRelation(e.spaceId, lo.Union(objectTypes, setOfList), bundle.RelationKeyId)
	if err != nil {
		return err
	}
	if len(objectDetails) == 0 {
		return nil
	}
	recommendedRelations, err := e.addObjectsAndCollectRecommendedRelations(objectDetails)
	if err != nil {
		return err
	}
	err = e.addRecommendedRelations(recommendedRelations)
	if err != nil {
		return err
	}
	return nil
}

func (e *exportContext) addObjectsAndCollectRecommendedRelations(objectTypes []database.Record) ([]string, error) {
	recommendedRelations := make([]string, 0, len(objectTypes))
	for i := 0; i < len(objectTypes); i++ {
		rawUniqueKey := objectTypes[i].Details.GetString(bundle.RelationKeyUniqueKey)
		uniqueKey, err := domain.UnmarshalUniqueKey(rawUniqueKey)
		if err != nil {
			return nil, err
		}
		id := objectTypes[i].Details.GetString(bundle.RelationKeyId)
		e.docs[id] = &Doc{Details: objectTypes[i].Details, isLink: e.isLinkProcess}
		if uniqueKey.SmartblockType() == smartblock.SmartBlockTypeObjectType {
			key, err := domain.GetTypeKeyFromRawUniqueKey(rawUniqueKey)
			if err != nil {
				return nil, err
			}
			if bundle.IsInternalType(key) {
				continue
			}
			recommendedRelations = lo.Uniq(slices.Concat(recommendedRelations,
				objectTypes[i].Details.GetStringList(bundle.RelationKeyRecommendedRelations),
				objectTypes[i].Details.GetStringList(bundle.RelationKeyRecommendedHiddenRelations),
				objectTypes[i].Details.GetStringList(bundle.RelationKeyRecommendedFeaturedRelations),
				objectTypes[i].Details.GetStringList(bundle.RelationKeyRecommendedFileRelations),
			))
		}
	}
	return recommendedRelations, nil
}

func (e *exportContext) addRecommendedRelations(recommendedRelations []string) error {
	relations, err := e.queryAndFilterObjectsByRelation(e.spaceId, recommendedRelations, bundle.RelationKeyId)
	if err != nil {
		return err
	}
	for _, relation := range relations {
		id := relation.Details.GetString(bundle.RelationKeyId)
		if id == addr.MissingObject {
			continue
		}

		relationKey := relation.Details.GetString(bundle.RelationKeyUniqueKey)
		uniqueKey, err := domain.UnmarshalUniqueKey(relationKey)
		if err != nil {
			return err
		}
		if bundle.IsSystemRelation(domain.RelationKey(uniqueKey.InternalKey())) {
			continue
		}
		e.docs[id] = &Doc{Details: relation.Details, isLink: e.isLinkProcess}
	}
	return nil
}

func (e *exportContext) addNestedObjects(ids []string) error {
	nestedDocs := make(map[string]*Doc, 0)
	for _, id := range ids {
		e.addNestedObject(id, nestedDocs)
	}
	if len(nestedDocs) == 0 {
		return nil
	}
	exportCtxChild := e.copy()
	exportCtxChild.includeNested = false
	exportCtxChild.docs = nestedDocs
	exportCtxChild.isLinkProcess = true
	err := exportCtxChild.processProtobuf()
	if err != nil {
		return err
	}
	for id, object := range exportCtxChild.docs {
		if _, ok := e.docs[id]; !ok {
			e.docs[id] = object
		}
	}
	return nil
}

func (e *exportContext) addNestedObject(id string, nestedDocs map[string]*Doc) {
	var links []string
	err := cache.Do(e.picker, id, func(sb sb.SmartBlock) error {
		st := sb.NewState().Copy().Filter(e.getStateFilters(id))
		links = objectlink.DependentObjectIDs(st, sb.Space(), objectlink.Flags{
			Blocks:                   true,
			Details:                  true,
			Collection:               true,
			NoHiddenBundledRelations: true,
			NoBackLinks:              !e.includeBackLinks,
			CreatorModifierWorkspace: true,
		})
		return nil
	})
	if err != nil {
		return
	}
	for _, link := range links {
		if _, exists := e.docs[link]; !exists {
			sbt, sbtErr := e.sbtProvider.Type(e.spaceId, link)
			if sbtErr != nil {
				log.Errorf("failed to get smartblocktype of id %s", link)
				continue
			}
			if !validType(sbt) {
				continue
			}
			rec, qErr := e.objectStore.SpaceIndex(e.spaceId).QueryByIds([]string{link})
			if qErr != nil {
				log.Errorf("failed to query id %s, err: %s", qErr, err)
				continue
			}
			if isLinkedObjectExist(rec) {
				exportDoc := &Doc{Details: rec[0].Details, isLink: true}
				nestedDocs[link] = exportDoc
				e.docs[link] = exportDoc
				e.addNestedObject(link, nestedDocs)
			}
		}
	}
}

func (e *exportContext) fillLinkedFiles(id string) ([]string, error) {
	spaceIndex := e.objectStore.SpaceIndex(e.spaceId)
	var fileObjectsIds []string
	err := cache.Do(e.picker, id, func(b sb.SmartBlock) error {
		b.NewState().Copy().Filter(e.getStateFilters(id)).IterateLinkedFiles(func(fileObjectId string) {
			res, err := spaceIndex.Query(database.Query{
				Filters: []database.FilterRequest{
					{
						RelationKey: bundle.RelationKeyId,
						Condition:   model.BlockContentDataviewFilter_Equal,
						Value:       domain.String(fileObjectId),
					},
				},
			})
			if err != nil {
				log.Errorf("failed to get details for file object id %s: %v", fileObjectId, err)
				return
			}
			if len(res) == 0 {
				return
			}
			e.docs[fileObjectId] = &Doc{Details: res[0].Details, isLink: e.isLinkProcess}
			fileObjectsIds = append(fileObjectsIds, fileObjectId)
		})
		return nil
	})
	if err != nil {
		return nil, err
	}
	return fileObjectsIds, nil
}

func (e *exportContext) getExistedObjects(isProtobuf bool) error {
	spaceIndex := e.objectStore.SpaceIndex(e.spaceId)
	res, err := spaceIndex.List(false)
	if err != nil {
		return err
	}
	if e.includeArchive {
		archivedObjects, err := spaceIndex.List(true)
		if err != nil {
			return err
		}
		res = append(res, archivedObjects...)
	}
	e.docs = make(map[string]*Doc, len(res))
	for _, info := range res {
		objectSpaceID := e.spaceId
		if objectSpaceID == "" {
			objectSpaceID = info.Details.GetString(bundle.RelationKeySpaceId)
		}
		sbType, err := e.sbtProvider.Type(objectSpaceID, info.Id)
		if err != nil {
			log.With("objectId", info.Id).Errorf("failed to get smartblock type: %v", err)
			continue
		}
		if !objectValid(sbType, info, e.includeArchive, isProtobuf) {
			continue
		}
		e.docs[info.Id] = &Doc{Details: info.Details}
	}
	return nil
}

func (e *exportContext) listTargetTypesFromTemplates(ids []string) []string {
	for id, object := range e.docs {
		if object.Details.Has(bundle.RelationKeyTargetObjectType) {
			ids = append(ids, id)
		}
	}
	return ids
}

func (e *exportContext) writeMultiDoc(ctx context.Context, mw converter.MultiConverter, wr writer, queue process.Queue) (succeed int, err error) {
	for did := range e.docs {
		if err = queue.Wait(func() {
			log.With("objectID", did).Debugf("write doc")
			werr := cache.Do(e.picker, did, func(b sb.SmartBlock) error {
				st := b.NewState().Copy()
				if e.includeFiles && b.Type() == smartblock.SmartBlockTypeFileObject {
					fileName, err := e.saveFile(ctx, wr, b, false)
					if err != nil {
						return fmt.Errorf("save file: %w", err)
					}
					st.SetDetailAndBundledRelation(bundle.RelationKeySource, domain.String(fileName))
				}
				if err = mw.Add(b.Space(), st); err != nil {
					return err
				}
				return nil
			})
			if err != nil {
				log.With("objectID", did).Warnf("can't export doc: %v", werr)
			} else {
				succeed++
			}

		}); err != nil {
			return
		}
	}

	if err = wr.WriteFile("export"+mw.Ext(), bytes.NewReader(mw.Convert(0)), 0); err != nil {
		return 0, err
	}
	err = nil
	return
}

func (e *exportContext) writeDoc(ctx context.Context, wr writer, docId string, details map[string]*domain.Details) (err error) {
	return cache.Do(e.picker, docId, func(b sb.SmartBlock) error {
		st := b.NewState()
		if st.CombinedDetails().GetBool(bundle.RelationKeyIsDeleted) {
			return nil
		}

		st = st.Copy().Filter(e.getStateFilters(docId))
		if e.includeFiles && b.Type() == smartblock.SmartBlockTypeFileObject {
			fileName, err := e.saveFile(ctx, wr, b, e.spaceId == "")
			if err != nil {
				return fmt.Errorf("save file: %w", err)
			}
			st.SetDetailAndBundledRelation(bundle.RelationKeySource, domain.String(fileName))
			// Don't save file objects in markdown
			if e.format == model.Export_Markdown {
				return nil
			}
		}

		var conv converter.Converter
		switch e.format {
		case model.Export_Markdown:
			conv = md.NewMDConverter(st, wr.Namer())
		case model.Export_Protobuf:
			conv = pbc.NewConverter(st, e.isJson)
		case model.Export_JSON:
			conv = pbjson.NewConverter(st)
		}
		conv.SetKnownDocs(details)
		result := conv.Convert(b.Type().ToProto())
		var filename string
		if e.format == model.Export_Markdown {
			filename = makeMarkdownName(st, wr, docId, conv.Ext(), e.spaceId)
		} else if docId == b.Space().DerivedIDs().Home {
			filename = "index" + conv.Ext()
		} else {
			filename = makeFileName(docId, e.spaceId, conv.Ext(), st, b.Type())
		}
		lastModifiedDate := st.LocalDetails().GetInt64(bundle.RelationKeyLastModifiedDate)
		if err = wr.WriteFile(filename, bytes.NewReader(result), lastModifiedDate); err != nil {
			return err
		}
		return nil
	})
}

func (e *exportContext) saveFile(ctx context.Context, wr writer, fileObject sb.SmartBlock, exportAllSpaces bool) (fileName string, err error) {
	fullId := domain.FullFileId{
		SpaceId: fileObject.Space().Id(),
		FileId:  domain.FileId(fileObject.Details().GetString(bundle.RelationKeyFileId)),
	}

	file, err := e.fileService.FileByHash(ctx, fullId)
	if err != nil {
		return "", err
	}
	if strings.HasPrefix(file.Info().Media, "image") {
		image, err := e.fileService.ImageByHash(context.TODO(), fullId)
		if err != nil {
			return "", err
		}
		file, err = image.GetOriginalFile()
		if err != nil {
			return "", err
		}
	}
	origName := file.Meta().Name
	rootPath := Files
	if exportAllSpaces {
		rootPath = filepath.Join(spaceDirectory, fileObject.Space().Id(), rootPath)
	}
	fileName = wr.Namer().Get(rootPath, fileObject.Id(), filepath.Base(origName), filepath.Ext(origName))
	rd, err := file.Reader(context.Background())
	if err != nil {
		return "", err
	}
	return fileName, wr.WriteFile(fileName, rd, file.Info().LastModifiedDate)
}

func (e *exportContext) createProfileFile(spaceID string, wr writer) error {
	spc, err := e.spaceService.Get(context.Background(), spaceID)
	if err != nil {
		return err
	}
	var spaceDashBoardID string

	pr, err := e.accountService.ProfileInfo()
	if err != nil {
		return err
	}
	err = cache.Do(e.picker, spc.DerivedIDs().Workspace, func(b sb.SmartBlock) error {
		spaceDashBoardID = b.CombinedDetails().GetString(bundle.RelationKeySpaceDashboardId)
		return nil
	})
	if err != nil {
		return err
	}
	profile := &pb.Profile{
		SpaceDashboardId: spaceDashBoardID,
		Address:          pr.AccountId,
		Name:             pr.Name,
		Avatar:           pr.IconImage,
		ProfileId:        pr.Id,
	}
	data, err := profile.Marshal()
	if err != nil {
		return err
	}
	err = wr.WriteFile(constant.ProfileFile, bytes.NewReader(data), 0)
	if err != nil {
		return err
	}
	return nil
}

func makeMarkdownName(s *state.State, wr writer, docID, ext, spaceId string) string {
	name := s.Details().GetString(bundle.RelationKeyName)
	if name == "" {
		name = s.Snippet()
	}
	path := ""
	// space can be empty in case user want to export all spaces
	if spaceId == "" {
		spaceId := s.LocalDetails().GetString(bundle.RelationKeySpaceId)
		path = filepath.Join(spaceDirectory, spaceId)
	}
	return wr.Namer().Get(path, docID, name, ext)
}

func makeFileName(docId, spaceId, ext string, st *state.State, blockType smartblock.SmartBlockType) string {
	dir := provideFileDirectory(blockType)
	filename := filepath.Join(dir, docId+ext)
	// space can be empty in case user want to export all spaces
	if spaceId == "" {
		spaceId := st.LocalDetails().GetString(bundle.RelationKeySpaceId)
		filename = filepath.Join(spaceDirectory, spaceId, filename)
	}
	return filename
}

func provideFileDirectory(blockType smartblock.SmartBlockType) string {
	switch blockType {
	case smartblock.SmartBlockTypeRelation:
		return relationsDirectory
	case smartblock.SmartBlockTypeRelationOption:
		return relationsOptionsDirectory
	case smartblock.SmartBlockTypeObjectType:
		return typesDirectory
	case smartblock.SmartBlockTypeTemplate:
		return templatesDirectory
	case smartblock.SmartBlockTypeFile, smartblock.SmartBlockTypeFileObject:
		return FilesObjects
	default:
		return objectsDirectory
	}
}

func objectValid(sbType smartblock.SmartBlockType, info *database.ObjectInfo, includeArchived bool, isProtobuf bool) bool {
	if info.Id == addr.AnytypeProfileId {
		return false
	}
	if !isProtobuf && (!validTypeForNonProtobuf(sbType) || !validLayoutForNonProtobuf(info.Details)) {
		return false
	}
	if isProtobuf && !validType(sbType) {
		return false
	}
	if strings.HasPrefix(info.Id, addr.BundledObjectTypeURLPrefix) || strings.HasPrefix(info.Id, addr.BundledRelationURLPrefix) {
		return false
	}
	if info.Details.GetBool(bundle.RelationKeyIsArchived) && !includeArchived {
		return false
	}
	return true
}

func newNamer() *namer {
	return &namer{
		names: make(map[string]string),
	}
}

type namer struct {
	// id -> name and name -> id
	names map[string]string
	mu    sync.Mutex
}

func (fn *namer) Get(path, hash, title, ext string) (name string) {
	const fileLenLimit = 48
	fn.mu.Lock()
	defer fn.mu.Unlock()
	var ok bool
	if name, ok = fn.names[hash]; ok {
		return name
	}
	title = slug.Make(strings.TrimSuffix(title, ext))
	name = text.TruncateEllipsized(title, fileLenLimit)
	name = strings.TrimSuffix(name, text.TruncateEllipsis)
	var (
		i = 0
		b = 36
	)
	gname := filepath.Join(path, name+ext)
	for {
		if _, ok = fn.names[gname]; !ok {
			fn.names[hash] = gname
			fn.names[gname] = hash
			return gname
		}
		i++
		n := int64(i * b)
		gname = filepath.Join(path, name+"_"+strconv.FormatInt(rand.Int63n(n), b)+ext)
	}
}

func validType(sbType smartblock.SmartBlockType) bool {
	return sbType == smartblock.SmartBlockTypeProfilePage ||
		sbType == smartblock.SmartBlockTypePage ||
		sbType == smartblock.SmartBlockTypeTemplate ||
		sbType == smartblock.SmartBlockTypeWorkspace ||
		sbType == smartblock.SmartBlockTypeWidget ||
		sbType == smartblock.SmartBlockTypeObjectType ||
		sbType == smartblock.SmartBlockTypeRelation ||
		sbType == smartblock.SmartBlockTypeRelationOption ||
		sbType == smartblock.SmartBlockTypeFileObject ||
		sbType == smartblock.SmartBlockTypeParticipant
}

func validTypeForNonProtobuf(sbType smartblock.SmartBlockType) bool {
	return sbType == smartblock.SmartBlockTypeProfilePage ||
		sbType == smartblock.SmartBlockTypePage ||
		sbType == smartblock.SmartBlockTypeFileObject
}

func validLayoutForNonProtobuf(details *domain.Details) bool {
	return details.GetInt64(bundle.RelationKeyResolvedLayout) != int64(model.ObjectType_collection) &&
		details.GetInt64(bundle.RelationKeyResolvedLayout) != int64(model.ObjectType_set)
}

func cleanupFile(wr writer) {
	if wr == nil {
		return
	}
	wr.Close()
	os.Remove(wr.Path())
}

func listObjectIds(docs map[string]*Doc) []string {
	ids := make([]string, 0, len(docs))
	for id := range docs {
		ids = append(ids, id)
	}
	return ids
}

func isLinkedObjectExist(rec []database.Record) bool {
	return len(rec) > 0 && !rec[0].Details.GetBool(bundle.RelationKeyIsDeleted)
}

func pbFiltersToState(filters *pb.RpcObjectListExportStateFilters) *state.Filters {
	if filters == nil {
		return nil
	}
	relationByLayoutList := state.RelationsByLayout{}
	for _, relationByLayout := range filters.RelationsWhiteList {
		allowedRelations := make([]domain.RelationKey, 0, len(relationByLayout.AllowedRelations))
		for _, relation := range relationByLayout.AllowedRelations {
			allowedRelations = append(allowedRelations, domain.RelationKey(relation))
		}
		relationByLayoutList[relationByLayout.Layout] = allowedRelations
	}
	return &state.Filters{
		RelationsWhiteList: relationByLayoutList,
		RemoveBlocks:       filters.RemoveBlocks,
	}
}<|MERGE_RESOLUTION|>--- conflicted
+++ resolved
@@ -163,13 +163,10 @@
 	path             string
 	linkStateFilters *state.Filters
 	isLinkProcess    bool
-<<<<<<< HEAD
+	includeBackLinks bool
 	relations        map[string]struct{}
 	setOfList        map[string]struct{}
 	objectTypes      map[string]struct{}
-=======
-	includeBackLinks bool
->>>>>>> f4433234
 
 	*export
 }
@@ -187,16 +184,11 @@
 		reqIds:           req.ObjectIds,
 		zip:              req.Zip,
 		linkStateFilters: pbFiltersToState(req.LinksStateFilters),
-<<<<<<< HEAD
-		relations:        make(map[string]struct{}),
+		includeBackLinks: req.IncludeBacklinks,
 		setOfList:        make(map[string]struct{}),
 		objectTypes:      make(map[string]struct{}),
 
 		export: e,
-=======
-		includeBackLinks: req.IncludeBacklinks,
-		export:           e,
->>>>>>> f4433234
 	}
 	return ec
 }
@@ -214,13 +206,10 @@
 		export:           e.export,
 		isLinkProcess:    e.isLinkProcess,
 		linkStateFilters: e.linkStateFilters,
-<<<<<<< HEAD
+		includeBackLinks: e.includeBackLinks,
 		relations:        e.relations,
 		setOfList:        e.setOfList,
 		objectTypes:      e.objectTypes,
-=======
-		includeBackLinks: e.includeBackLinks,
->>>>>>> f4433234
 	}
 }
 
