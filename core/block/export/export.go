package export

import (
	"bytes"
	"context"
	"fmt"
	"math/rand"
	"os"
	"path/filepath"
	"strconv"
	"strings"
	"sync"
	"sync/atomic"

	"github.com/anyproto/any-sync/app"
	"github.com/globalsign/mgo/bson"
	"github.com/gogo/protobuf/types"
	"github.com/google/uuid"
	"github.com/gosimple/slug"

	"github.com/anyproto/anytype-heart/core/anytype/account"
	"github.com/anyproto/anytype-heart/core/block"
	sb "github.com/anyproto/anytype-heart/core/block/editor/smartblock"
	"github.com/anyproto/anytype-heart/core/block/editor/state"
	"github.com/anyproto/anytype-heart/core/block/getblock"
	"github.com/anyproto/anytype-heart/core/block/object/idresolver"
	"github.com/anyproto/anytype-heart/core/block/process"
	"github.com/anyproto/anytype-heart/core/converter"
	"github.com/anyproto/anytype-heart/core/converter/dot"
	"github.com/anyproto/anytype-heart/core/converter/graphjson"
	"github.com/anyproto/anytype-heart/core/converter/md"
	"github.com/anyproto/anytype-heart/core/converter/pbc"
	"github.com/anyproto/anytype-heart/core/converter/pbjson"
	"github.com/anyproto/anytype-heart/core/domain"
	"github.com/anyproto/anytype-heart/core/files"
	"github.com/anyproto/anytype-heart/core/notifications"
	"github.com/anyproto/anytype-heart/pb"
	"github.com/anyproto/anytype-heart/pkg/lib/bundle"
	"github.com/anyproto/anytype-heart/pkg/lib/core/smartblock"
	"github.com/anyproto/anytype-heart/pkg/lib/database"
	"github.com/anyproto/anytype-heart/pkg/lib/localstore/addr"
	"github.com/anyproto/anytype-heart/pkg/lib/localstore/objectstore"
	"github.com/anyproto/anytype-heart/pkg/lib/logging"
	"github.com/anyproto/anytype-heart/pkg/lib/pb/model"
	"github.com/anyproto/anytype-heart/space"
	"github.com/anyproto/anytype-heart/space/clientspace"
	"github.com/anyproto/anytype-heart/space/spacecore/typeprovider"
	"github.com/anyproto/anytype-heart/util/constant"
	oserror "github.com/anyproto/anytype-heart/util/os"
	"github.com/anyproto/anytype-heart/util/pbtypes"
	"github.com/anyproto/anytype-heart/util/text"
)

const CName = "export"

const (
	tempFileName   = "temp_anytype_backup"
	spaceDirectory = "spaces"
)

var log = logging.Logger("anytype-mw-export")

type Export interface {
	Export(ctx context.Context, req pb.RpcObjectListExportRequest) (path string, succeed int, err error)
	app.Component
}

type export struct {
	blockService        *block.Service
	picker              getblock.ObjectGetter
	objectStore         objectstore.ObjectStore
	sbtProvider         typeprovider.SmartBlockTypeProvider
	fileService         files.Service
	resolver            idresolver.Resolver
	spaceService        space.Service
	accountService      account.Service
	notificationService notifications.Notifications
}

func New() Export {
	return &export{}
}

func (e *export) Init(a *app.App) (err error) {
	e.blockService = a.MustComponent(block.CName).(*block.Service)
	e.objectStore = a.MustComponent(objectstore.CName).(objectstore.ObjectStore)
	e.fileService = app.MustComponent[files.Service](a)
	e.picker = app.MustComponent[getblock.ObjectGetter](a)
	e.resolver = a.MustComponent(idresolver.CName).(idresolver.Resolver)
	e.sbtProvider = app.MustComponent[typeprovider.SmartBlockTypeProvider](a)
	e.spaceService = app.MustComponent[space.Service](a)
	e.accountService = app.MustComponent[account.Service](a)
	e.notificationService = app.MustComponent[notifications.Notifications](a)
	return
}

func (e *export) Name() (name string) {
	return CName
}

func (e *export) Export(ctx context.Context, req pb.RpcObjectListExportRequest) (path string, succeed int, err error) {
	queue := e.blockService.Process().NewQueue(pb.ModelProcess{
		Id:    bson.NewObjectId().Hex(),
		Type:  pb.ModelProcess_Export,
		State: 0,
	}, 4)
	queue.SetMessage("prepare")

	if err = queue.Start(); err != nil {
		return
	}
	defer func() {
		queue.Stop(err)
		e.sendNotification(err, req)
	}()

	docs, err := e.docsForExport(req.SpaceId, req)
	if err != nil {
		return
	}

	var wr writer
	if req.Zip {
		if wr, err = newZipWriter(req.Path, tempFileName); err != nil {
			err = oserror.TransformError(err)
			return
		}
	} else {
		if wr, err = newDirWriter(req.Path, req.IncludeFiles); err != nil {
			err = oserror.TransformError(err)
			return
		}
	}

	queue.SetMessage("export docs")
	if req.Format == model.Export_Protobuf && len(req.ObjectIds) == 0 {
		if err = e.createProfileFile(req.SpaceId, wr); err != nil {
			log.Errorf("failed to create profile file: %s", err)
		}
	}
	if req.Format == model.Export_DOT || req.Format == model.Export_SVG {
		succeed = e.exportDotAndSVG(ctx, req, docs, succeed, wr, queue)
	} else if req.Format == model.Export_GRAPH_JSON {
		succeed = e.exportGraphJson(ctx, req, docs, succeed, wr, queue)
	} else {
		tasks := make([]process.Task, 0, len(docs))
		var succeedAsync int64
		tasks = e.exportDocs(ctx, req, docs, wr, queue, &succeedAsync, tasks)
		err := queue.Wait(tasks...)
		if err != nil {
			e.cleanupFile(wr)
			return "", 0, err
		}
		succeed += int(succeedAsync)
	}
	if err = queue.Finalize(); err != nil {
		e.cleanupFile(wr)
		return "", 0, nil
	}
	wr.Close()
	if req.Zip {
		return e.renameZipArchive(req, wr, succeed)
	}
	return wr.Path(), succeed, nil
}

func (e *export) exportDocs(ctx context.Context,
	req pb.RpcObjectListExportRequest,
	docs map[string]*types.Struct,
	wr writer, queue process.Queue,
	succeed *int64,
	tasks []process.Task,
) []process.Task {
	for docId := range docs {
		did := docId
		task := func() {
			if werr := e.writeDoc(ctx, &req, wr, docs, queue, did); werr != nil {
				log.With("objectID", did).Warnf("can't export doc: %v", werr)
			} else {
				atomic.AddInt64(succeed, 1)
			}
		}
		tasks = append(tasks, task)
	}
	return tasks
}

func (e *export) exportGraphJson(ctx context.Context, req pb.RpcObjectListExportRequest, docs map[string]*types.Struct, succeed int, wr writer, queue process.Queue) int {
	mc := graphjson.NewMultiConverter(e.sbtProvider)
	mc.SetKnownDocs(docs)
	var werr error
	if succeed, werr = e.writeMultiDoc(ctx, req.SpaceId, mc, wr, docs, queue, req.IncludeFiles); werr != nil {
		log.Warnf("can't export docs: %v", werr)
	}
	return succeed
}

func (e *export) exportDotAndSVG(ctx context.Context, req pb.RpcObjectListExportRequest, docs map[string]*types.Struct, succeed int, wr writer, queue process.Queue) int {
	var format = dot.ExportFormatDOT
	if req.Format == model.Export_SVG {
		format = dot.ExportFormatSVG
	}
	mc := dot.NewMultiConverter(format, e.sbtProvider)
	mc.SetKnownDocs(docs)
	var werr error
	if succeed, werr = e.writeMultiDoc(ctx, req.SpaceId, mc, wr, docs, queue, req.IncludeFiles); werr != nil {
		log.Warnf("can't export docs: %v", werr)
	}
	return succeed
}

func (e *export) sendNotification(err error, req pb.RpcObjectListExportRequest) {
	errCode := model.NotificationExport_NULL
	if err != nil {
		errCode = model.NotificationExport_UNKNOWN_ERROR
	}
	notificationSendErr := e.notificationService.CreateAndSend(&model.Notification{
		Id:      uuid.New().String(),
		Status:  model.Notification_Created,
		IsLocal: true,
		Payload: &model.NotificationPayloadOfExport{Export: &model.NotificationExport{
			ErrorCode:  errCode,
			ExportType: req.Format,
		}},
		Space: req.SpaceId,
	})
	if notificationSendErr != nil {
		log.Errorf("failed to send notification: %v", notificationSendErr)
	}
}

func (e *export) renameZipArchive(req pb.RpcObjectListExportRequest, wr writer, succeed int) (string, int, error) {
	zipName := getZipName(req.Path)
	err := os.Rename(wr.Path(), zipName)
	if err != nil {
		os.Remove(wr.Path())
		return "", 0, nil
	}
	return zipName, succeed, nil
}

func isAnyblockExport(format model.ExportFormat) bool {
	return format == model.Export_Protobuf || format == model.Export_JSON
}

func (e *export) docsForExport(spaceID string, req pb.RpcObjectListExportRequest) (docs map[string]*types.Struct, err error) {
	isProtobuf := isAnyblockExport(req.Format)
	if len(req.ObjectIds) == 0 {
		return e.getExistedObjects(spaceID, req.IncludeArchived, isProtobuf)
	}

	if len(req.ObjectIds) > 0 {
		return e.getObjectsByIDs(spaceID, req.ObjectIds, req.IncludeNested, req.IncludeFiles, isProtobuf)
	}
	return
}

func (e *export) getObjectsByIDs(spaceId string, reqIds []string, includeNested bool, includeFiles bool, isProtobuf bool) (map[string]*types.Struct, error) {
	spc, err := e.spaceService.Get(context.Background(), spaceId)
	if err != nil {
		return nil, fmt.Errorf("get space: %w", err)
	}
	docs := make(map[string]*types.Struct)
	res, _, err := e.objectStore.Query(database.Query{
		Filters: []*model.BlockContentDataviewFilter{
			{
				RelationKey: bundle.RelationKeyId.String(),
				Condition:   model.BlockContentDataviewFilter_In,
				Value:       pbtypes.StringList(reqIds),
			},
			{
				RelationKey: bundle.RelationKeyIsArchived.String(),
				Condition:   model.BlockContentDataviewFilter_Equal,
				Value:       pbtypes.Bool(false),
			},
			{
				RelationKey: bundle.RelationKeyIsDeleted.String(),
				Condition:   model.BlockContentDataviewFilter_Equal,
				Value:       pbtypes.Bool(false),
			},
		},
	})
	if err != nil {
		return nil, err
	}
	ids := make([]string, 0, len(res))
	for _, r := range res {
		id := pbtypes.GetString(r.Details, bundle.RelationKeyId.String())
		docs[id] = r.Details
		ids = append(ids, id)
	}
	if includeNested {
		for _, id := range ids {
			e.getNested(spaceId, id, docs)
		}
	}
	if includeFiles {
		for _, id := range ids {
			err = e.fillLinkedFiles(spc, id, docs)
			if err != nil {
				return nil, err
			}
		}
	}

	if !isProtobuf {
		return docs, nil
	}

	derivedObjects, err := e.getRelatedDerivedObjects(docs)
	if err != nil {
		return nil, err
	}

	for _, do := range derivedObjects {
		id := pbtypes.GetString(do.Details, bundle.RelationKeyId.String())
		docs[id] = do.Details
	}
	return docs, nil
}

func (e *export) getNested(spaceID string, id string, docs map[string]*types.Struct) {
	links, err := e.objectStore.GetOutboundLinksByID(id)
	if err != nil {
		log.Errorf("export failed to get outbound links for id: %s", err)
		return
	}
	for _, link := range links {
		if _, exists := docs[link]; !exists {
			sbt, sbtErr := e.sbtProvider.Type(spaceID, link)
			if sbtErr != nil {
				log.Errorf("failed to get smartblocktype of id %s", link)
				continue
			}
			if !validType(sbt) {
				continue
			}
			rec, qErr := e.objectStore.QueryByID([]string{link})
			if qErr != nil {
				log.Errorf("failed to query id %s, err: %s", qErr, err)
				continue
			}
			if len(rec) > 0 {
				docs[link] = rec[0].Details
				e.getNested(spaceID, link, docs)
			}
		}
	}
}

func (e *export) fillLinkedFiles(space clientspace.Space, id string, docs map[string]*types.Struct) error {
	return space.Do(id, func(b sb.SmartBlock) error {
		b.NewState().IterateLinkedFiles(func(fileObjectId string) {
			details, err := e.objectStore.GetDetails(fileObjectId)
			if err != nil {
				log.Errorf("failed to get details for file object id %s: %v", fileObjectId, err)
				return
			}
			docs[fileObjectId] = details.GetDetails()

		})
		return nil
	})
}

func (e *export) getExistedObjects(spaceID string, includeArchived bool, isProtobuf bool) (map[string]*types.Struct, error) {
	res, err := e.objectStore.List(spaceID, false)
	if err != nil {
		return nil, err
	}
	if includeArchived {
		archivedObjects, err := e.objectStore.List(spaceID, true)
		if err != nil {
			return nil, err
		}
		res = append(res, archivedObjects...)
	}
	objectDetails := make(map[string]*types.Struct, len(res))
	for _, info := range res {
		objectSpaceID := spaceID
		if spaceID == "" {
			objectSpaceID = pbtypes.GetString(info.Details, bundle.RelationKeySpaceId.String())
		}
		sbType, err := e.sbtProvider.Type(objectSpaceID, info.Id)
		if err != nil {
			log.With("objectId", info.Id).Errorf("failed to get smartblock type: %v", err)
			continue
		}
		if !e.objectValid(sbType, info, includeArchived, isProtobuf) {
			continue
		}
		objectDetails[info.Id] = info.Details

	}
	if err != nil {
		return nil, err
	}
	return objectDetails, nil
}

func (e *export) writeMultiDoc(ctx context.Context, spaceId string, mw converter.MultiConverter, wr writer, docs map[string]*types.Struct, queue process.Queue, includeFiles bool) (succeed int, err error) {
	for did := range docs {
		if err = queue.Wait(func() {
			log.With("objectID", did).Debugf("write doc")
			werr := getblock.Do(e.picker, did, func(b sb.SmartBlock) error {
				st := b.NewState().Copy()
				if includeFiles && b.Type() == smartblock.SmartBlockTypeFileObject {
					fileName, err := e.saveFile(ctx, wr, b, false)
					if err != nil {
						return fmt.Errorf("save file: %w", err)
					}
					st.SetDetailAndBundledRelation(bundle.RelationKeySource, pbtypes.String(fileName))
				}
				if err = mw.Add(b.Space(), st); err != nil {
					return err
				}
				return nil
			})
			if err != nil {
				log.With("objectID", did).Warnf("can't export doc: %v", werr)
			} else {
				succeed++
			}

		}); err != nil {
			return
		}
	}

	if err = wr.WriteFile("export"+mw.Ext(), bytes.NewReader(mw.Convert(0)), 0); err != nil {
		return 0, err
	}
	err = nil
	return
}

func (e *export) writeDoc(ctx context.Context, req *pb.RpcObjectListExportRequest, wr writer, docInfo map[string]*types.Struct, queue process.Queue, docID string) (err error) {
	return getblock.Do(e.picker, docID, func(b sb.SmartBlock) error {
		st := b.NewState()
		if pbtypes.GetBool(st.CombinedDetails(), bundle.RelationKeyIsDeleted.String()) {
			return nil
		}

		if req.IncludeFiles && b.Type() == smartblock.SmartBlockTypeFileObject {
			fileName, err := e.saveFile(ctx, wr, b, req.SpaceId == "")
			if err != nil {
				return fmt.Errorf("save file: %w", err)
			}
			st.SetDetailAndBundledRelation(bundle.RelationKeySource, pbtypes.String(fileName))
			// Don't save file objects in markdown
			if req.Format == model.Export_Markdown {
				return nil
			}
		}

		var conv converter.Converter
		switch req.Format {
		case model.Export_Markdown:
			conv = md.NewMDConverter(st, wr.Namer())
		case model.Export_Protobuf:
			conv = pbc.NewConverter(st, req.IsJson)
		case model.Export_JSON:
			conv = pbjson.NewConverter(st)
		}
		conv.SetKnownDocs(docInfo)
		result := conv.Convert(b.Type().ToProto())
		filename := e.provideFileName(docID, req.SpaceId, conv, st)
		if req.Format == model.Export_Markdown {
			filename = e.provideMarkdownName(st, wr, docID, conv, req.SpaceId)
		}
		if docID == b.Space().DerivedIDs().Home {
			filename = "index" + conv.Ext()
		}
		lastModifiedDate := pbtypes.GetInt64(st.LocalDetails(), bundle.RelationKeyLastModifiedDate.String())
		if err = wr.WriteFile(filename, bytes.NewReader(result), lastModifiedDate); err != nil {
			return err
		}
		return nil
	})
}

func (e *export) provideMarkdownName(s *state.State, wr writer, docID string, conv converter.Converter, spaceId string) string {
	name := pbtypes.GetString(s.Details(), bundle.RelationKeyName.String())
	if name == "" {
		name = s.Snippet()
	}
	path := ""
	if spaceId == "" {
		spaceId := pbtypes.GetString(s.LocalDetails(), bundle.RelationKeySpaceId.String())
		path = filepath.Join(spaceDirectory, spaceId)
	}
	return wr.Namer().Get(path, docID, name, conv.Ext())
}

func (e *export) provideFileName(docID, spaceId string, conv converter.Converter, st *state.State) string {
	filename := docID + conv.Ext()
	if spaceId == "" {
		spaceId := pbtypes.GetString(st.LocalDetails(), bundle.RelationKeySpaceId.String())
		filename = filepath.Join(spaceDirectory, spaceId, filename)
	}
	return filename
}

func (e *export) saveFile(ctx context.Context, wr writer, fileObject sb.SmartBlock, exportAllSpaces bool) (fileName string, err error) {
	fullId := domain.FullFileId{
		SpaceId: fileObject.Space().Id(),
		FileId:  domain.FileId(pbtypes.GetString(fileObject.Details(), bundle.RelationKeyFileId.String())),
	}

	file, err := e.fileService.FileByHash(ctx, fullId)
	if err != nil {
		return "", err
	}
	if strings.HasPrefix(file.Info().Media, "image") {
		image, err := e.fileService.ImageByHash(context.TODO(), fullId)
		if err != nil {
			return "", err
		}
		file, err = image.GetOriginalFile(context.TODO())
		if err != nil {
			return "", err
		}
	}
	origName := file.Meta().Name
	rootPath := "files"
	if exportAllSpaces {
		rootPath = filepath.Join(spaceDirectory, string(filepath.Separator), fileObject.Space().Id(), string(filepath.Separator), rootPath)
	}
	fileName = wr.Namer().Get(rootPath, fileObject.Id(), filepath.Base(origName), filepath.Ext(origName))
	rd, err := file.Reader(context.Background())
	if err != nil {
		return "", err
	}
	return fileName, wr.WriteFile(fileName, rd, file.Info().LastModifiedDate)
}

func (e *export) createProfileFile(spaceID string, wr writer) error {
	spc, err := e.spaceService.Get(context.Background(), spaceID)
	if err != nil {
		return err
	}
	var spaceDashBoardID string

	pr, err := e.accountService.ProfileInfo()
	if err != nil {
		return err
	}
	err = getblock.Do(e.picker, spc.DerivedIDs().Workspace, func(b sb.SmartBlock) error {
		spaceDashBoardID = pbtypes.GetString(b.CombinedDetails(), bundle.RelationKeySpaceDashboardId.String())
		return nil
	})
	if err != nil {
		return err
	}
	profile := &pb.Profile{
		SpaceDashboardId: spaceDashBoardID,
		Address:          pr.AccountId,
		Name:             pr.Name,
		Avatar:           pr.IconImage,
		ProfileId:        pr.Id,
	}
	data, err := profile.Marshal()
	if err != nil {
		return err
	}
	err = wr.WriteFile(constant.ProfileFile, bytes.NewReader(data), 0)
	if err != nil {
		return err
	}
	return nil
}

<<<<<<< HEAD
func (e *export) objectValid(sbType smartblock.SmartBlockType, info *model.ObjectInfo, includeArchived bool, isProtobuf bool) bool {
	if info.Id == addr.AnytypeProfileId {
=======
func (e *export) objectValid(sbType smartblock.SmartBlockType, object *model.ObjectInfo, includeArchived, isProtobuf bool) bool {
	if object.Id == addr.AnytypeProfileId {
>>>>>>> a5dd3145
		return false
	}
	if !isProtobuf && !validTypeForNonProtobuf(sbType) && !validLayoutForNonProtobuf(info.Details) {
		return false
	}
	if isProtobuf && !validType(sbType) {
		return false
	}
<<<<<<< HEAD
	if strings.HasPrefix(info.Id, addr.BundledObjectTypeURLPrefix) || strings.HasPrefix(info.Id, addr.BundledRelationURLPrefix) {
		return false
	}
	if pbtypes.GetBool(info.Details, bundle.RelationKeyIsArchived.String()) && !includeArchived {
=======
	if strings.HasPrefix(object.Id, addr.BundledObjectTypeURLPrefix) || strings.HasPrefix(object.Id, addr.BundledRelationURLPrefix) {
		return false
	}
	if pbtypes.GetBool(object.Details, bundle.RelationKeyIsArchived.String()) && !includeArchived {
>>>>>>> a5dd3145
		return false
	}
	return true
}

func newNamer() *namer {
	return &namer{
		names: make(map[string]string),
	}
}

type namer struct {
	// id -> name and name -> id
	names map[string]string
	mu    sync.Mutex
}

func (fn *namer) Get(path, hash, title, ext string) (name string) {
	const fileLenLimit = 48
	fn.mu.Lock()
	defer fn.mu.Unlock()
	var ok bool
	if name, ok = fn.names[hash]; ok {
		return name
	}
	title = slug.Make(strings.TrimSuffix(title, ext))
	name = text.Truncate(title, fileLenLimit)
	name = strings.TrimSuffix(name, text.TruncateEllipsis)
	var (
		i = 0
		b = 36
	)
	gname := filepath.Join(path, name+ext)
	for {
		if _, ok = fn.names[gname]; !ok {
			fn.names[hash] = gname
			fn.names[gname] = hash
			return gname
		}
		i++
		n := int64(i * b)
		gname = filepath.Join(path, name+"_"+strconv.FormatInt(rand.Int63n(n), b)+ext)
	}
}

func validType(sbType smartblock.SmartBlockType) bool {
	return sbType == smartblock.SmartBlockTypeHome ||
		sbType == smartblock.SmartBlockTypeProfilePage ||
		sbType == smartblock.SmartBlockTypePage ||
		sbType == smartblock.SmartBlockTypeSubObject ||
		sbType == smartblock.SmartBlockTypeTemplate ||
		sbType == smartblock.SmartBlockTypeDate ||
		sbType == smartblock.SmartBlockTypeWorkspace ||
		sbType == smartblock.SmartBlockTypeWidget ||
		sbType == smartblock.SmartBlockTypeObjectType ||
		sbType == smartblock.SmartBlockTypeRelation ||
		sbType == smartblock.SmartBlockTypeRelationOption ||
		sbType == smartblock.SmartBlockTypeFileObject
}

func validTypeForNonProtobuf(sbType smartblock.SmartBlockType) bool {
	return sbType == smartblock.SmartBlockTypeProfilePage ||
		sbType == smartblock.SmartBlockTypePage ||
		sbType == smartblock.SmartBlockTypeFileObject
}

func validLayoutForNonProtobuf(details *types.Struct) bool {
	return pbtypes.GetFloat64(details, bundle.RelationKeyLayout.String()) != float64(model.ObjectType_collection) &&
		pbtypes.GetFloat64(details, bundle.RelationKeyLayout.String()) != float64(model.ObjectType_set)
}

func (e *export) cleanupFile(wr writer) {
	wr.Close()
	os.Remove(wr.Path())
}

func (e *export) getRelatedDerivedObjects(objects map[string]*types.Struct) ([]database.Record, error) {
	var (
		derivedObjects []database.Record
		err            error
		relationLinks  pbtypes.RelationLinks
	)

	for id, object := range objects {
		err = getblock.Do(e.picker, id, func(b sb.SmartBlock) error {
			state := b.NewState()
			relationLinks = state.GetRelationLinks()
			return nil
		})
		if err != nil {
			return nil, err
		}
		derivedObjects, err = e.processObject(object, derivedObjects, relationLinks)
		if err != nil {
			return nil, err
		}
	}
	return derivedObjects, nil
}

func (e *export) processObject(object *types.Struct, derivedObjects []database.Record, relationLinks pbtypes.RelationLinks) ([]database.Record, error) {
	for _, relation := range relationLinks {
		storeRelation, err := e.getRelation(relation.Key)
		if err != nil {
			return nil, err
		}
		if storeRelation != nil {
			derivedObjects, err = e.addRelationAndOptions(storeRelation, object, derivedObjects, relation.Key)
			if err != nil {
				return nil, err
			}
		}
	}

	objectTypeDetails, err := e.objectStore.GetDetails(pbtypes.GetString(object, bundle.RelationKeyType.String()))
	if err != nil {
		return nil, err
	}
	derivedObjects = append(derivedObjects, database.Record{Details: objectTypeDetails.Details})

	templates, err := e.getTemplates(pbtypes.GetString(objectTypeDetails.Details, bundle.RelationKeyId.String()))
	if err != nil {
		return nil, err
	}
	derivedObjects = append(derivedObjects, templates...)
	return derivedObjects, nil
}

func (e *export) getRelation(key string) (*database.Record, error) {
	uniqueKey, err := domain.NewUniqueKey(smartblock.SmartBlockTypeRelation, key)
	if err != nil {
		return nil, err
	}
	relation, _, err := e.objectStore.Query(database.Query{
		Filters: []*model.BlockContentDataviewFilter{
			{
				RelationKey: bundle.RelationKeyUniqueKey.String(),
				Condition:   model.BlockContentDataviewFilter_Equal,
				Value:       pbtypes.String(uniqueKey.Marshal()),
			},
			{
				RelationKey: bundle.RelationKeyIsArchived.String(),
				Condition:   model.BlockContentDataviewFilter_Equal,
				Value:       pbtypes.Bool(false),
			},
			{
				RelationKey: bundle.RelationKeyIsDeleted.String(),
				Condition:   model.BlockContentDataviewFilter_Equal,
				Value:       pbtypes.Bool(false),
			},
		},
	})
	if err != nil {
		return nil, err
	}
	if len(relation) == 0 {
		return nil, nil
	}
	return &relation[0], nil
}

func (e *export) addRelationAndOptions(relation *database.Record, object *types.Struct, derivedObjects []database.Record, relationKey string) ([]database.Record, error) {
	derivedObjects = e.addRelation(relation, derivedObjects)
	format := pbtypes.GetInt64(relation.Details, bundle.RelationKeyRelationFormat.String())
	if format == int64(model.RelationFormat_tag) || format == int64(model.RelationFormat_status) {
		if value := pbtypes.Get(object, relationKey); value != nil {
			relationOptions, err := e.getRelationOptions(value)
			if err != nil {
				return nil, err
			}
			derivedObjects = append(derivedObjects, relationOptions...)
		}
	}

	return derivedObjects, nil
}

func (e *export) addRelation(relation *database.Record, derivedObjects []database.Record) []database.Record {
	if relationKey := relation.Get(bundle.RelationKeyRelationKey.String()); relationKey != nil {
		if !bundle.HasRelation(relationKey.GetStringValue()) {
			derivedObjects = append(derivedObjects, *relation)
		}
	}
	return derivedObjects
}

func (e *export) getRelationOptions(relationOptions *types.Value) ([]database.Record, error) {
	var filter *model.BlockContentDataviewFilter
	if relationOptions.GetStringValue() != "" {
		filter = e.getFilterForStringOption(relationOptions, filter)
	}
	if relationOptions.GetListValue() != nil && len(relationOptions.GetListValue().Values) != 0 {
		filter = e.getFilterForOptionsList(relationOptions, filter)
	}
	if filter == nil {
		return nil, nil
	}
	relationOptionsDetails, _, err := e.objectStore.Query(database.Query{
		Filters: []*model.BlockContentDataviewFilter{
			filter,
			{
				RelationKey: bundle.RelationKeyIsArchived.String(),
				Condition:   model.BlockContentDataviewFilter_Equal,
				Value:       pbtypes.Bool(false),
			},
			{
				RelationKey: bundle.RelationKeyIsDeleted.String(),
				Condition:   model.BlockContentDataviewFilter_Equal,
				Value:       pbtypes.Bool(false),
			},
		},
	})
	if err != nil {
		return nil, err
	}
	return relationOptionsDetails, nil
}

func (e *export) getFilterForOptionsList(relationOptions *types.Value, filter *model.BlockContentDataviewFilter) *model.BlockContentDataviewFilter {
	ids := make([]string, 0, len(relationOptions.GetListValue().Values))
	for _, id := range relationOptions.GetListValue().Values {
		ids = append(ids, id.GetStringValue())
	}
	filter = &model.BlockContentDataviewFilter{
		RelationKey: bundle.RelationKeyId.String(),
		Condition:   model.BlockContentDataviewFilter_In,
		Value:       pbtypes.StringList(ids),
	}
	return filter
}

func (e *export) getFilterForStringOption(value *types.Value, filter *model.BlockContentDataviewFilter) *model.BlockContentDataviewFilter {
	id := value.GetStringValue()
	filter = &model.BlockContentDataviewFilter{
		RelationKey: bundle.RelationKeyId.String(),
		Condition:   model.BlockContentDataviewFilter_Equal,
		Value:       pbtypes.String(id),
	}
	return filter
}

func (e *export) getTemplates(id string) ([]database.Record, error) {
	templates, _, err := e.objectStore.Query(database.Query{
		Filters: []*model.BlockContentDataviewFilter{
			{
				RelationKey: bundle.RelationKeyTargetObjectType.String(),
				Condition:   model.BlockContentDataviewFilter_Equal,
				Value:       pbtypes.String(id),
			},
			{
				RelationKey: bundle.RelationKeyIsArchived.String(),
				Condition:   model.BlockContentDataviewFilter_Equal,
				Value:       pbtypes.Bool(false),
			},
			{
				RelationKey: bundle.RelationKeyIsDeleted.String(),
				Condition:   model.BlockContentDataviewFilter_Equal,
				Value:       pbtypes.Bool(false),
			},
		},
	})
	if err != nil {
		return nil, err
	}
	return templates, nil
}<|MERGE_RESOLUTION|>--- conflicted
+++ resolved
@@ -570,13 +570,8 @@
 	return nil
 }
 
-<<<<<<< HEAD
 func (e *export) objectValid(sbType smartblock.SmartBlockType, info *model.ObjectInfo, includeArchived bool, isProtobuf bool) bool {
 	if info.Id == addr.AnytypeProfileId {
-=======
-func (e *export) objectValid(sbType smartblock.SmartBlockType, object *model.ObjectInfo, includeArchived, isProtobuf bool) bool {
-	if object.Id == addr.AnytypeProfileId {
->>>>>>> a5dd3145
 		return false
 	}
 	if !isProtobuf && !validTypeForNonProtobuf(sbType) && !validLayoutForNonProtobuf(info.Details) {
@@ -585,17 +580,10 @@
 	if isProtobuf && !validType(sbType) {
 		return false
 	}
-<<<<<<< HEAD
 	if strings.HasPrefix(info.Id, addr.BundledObjectTypeURLPrefix) || strings.HasPrefix(info.Id, addr.BundledRelationURLPrefix) {
 		return false
 	}
 	if pbtypes.GetBool(info.Details, bundle.RelationKeyIsArchived.String()) && !includeArchived {
-=======
-	if strings.HasPrefix(object.Id, addr.BundledObjectTypeURLPrefix) || strings.HasPrefix(object.Id, addr.BundledRelationURLPrefix) {
-		return false
-	}
-	if pbtypes.GetBool(object.Details, bundle.RelationKeyIsArchived.String()) && !includeArchived {
->>>>>>> a5dd3145
 		return false
 	}
 	return true
