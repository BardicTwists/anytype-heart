--- conflicted
+++ resolved
@@ -266,9 +266,6 @@
 		return nil, err
 	}
 	docs := make(map[string]*types.Struct)
-<<<<<<< HEAD
-	res, err := e.objectStore.SpaceIndex(spaceId).Query(database.Query{
-=======
 	for _, object := range res {
 		id := pbtypes.GetString(object.Details, bundle.RelationKeyId.String())
 		docs[id] = object.Details
@@ -303,7 +300,6 @@
 
 func (e *export) queryObjectsByIds(spaceId string, reqIds []string, relationFilter string) ([]database.Record, error) {
 	return e.objectStore.Query(database.Query{
->>>>>>> 4cc97573
 		Filters: []*model.BlockContentDataviewFilter{
 			{
 				RelationKey: relationFilter,
@@ -618,13 +614,8 @@
 	return nil
 }
 
-<<<<<<< HEAD
-func (e *export) addDerivedObjects(spaceId string, docs map[string]*types.Struct, includeNested bool) error {
-	derivedObjects, err := e.getRelatedDerivedObjects(spaceId, docs)
-=======
 func (e *export) addRelationOptions(spaceId string, relationKey string, derivedObjects map[string]*types.Struct) error {
 	relationOptions, err := e.getRelationOptions(spaceId, relationKey)
->>>>>>> 4cc97573
 	if err != nil {
 		return err
 	}
@@ -731,11 +722,6 @@
 	return nil
 }
 
-<<<<<<< HEAD
-func (e *export) getNested(spaceID string, id string, docs map[string]*types.Struct) []string {
-	store := e.objectStore.SpaceIndex(spaceID)
-	links, err := store.GetOutboundLinksByID(id)
-=======
 func (e *export) addNestedObjects(spaceId string, docs map[string]*types.Struct, ids []string, includeFiles bool) error {
 	nestedDocs := make(map[string]*types.Struct, 0)
 	for _, id := range ids {
@@ -758,7 +744,6 @@
 
 func (e *export) addNestedObject(spaceID string, id string, docs map[string]*types.Struct, nestedDocs map[string]*types.Struct) {
 	links, err := e.objectStore.GetOutboundLinksByID(id)
->>>>>>> 4cc97573
 	if err != nil {
 		log.Errorf("export failed to get outbound links for id: %s", err)
 		return
@@ -773,7 +758,7 @@
 			if !validType(sbt) {
 				continue
 			}
-			rec, qErr := store.QueryByID([]string{link})
+			rec, qErr := e.objectStore.QueryByID([]string{link})
 			if qErr != nil {
 				log.Errorf("failed to query id %s, err: %s", qErr, err)
 				continue
@@ -787,13 +772,6 @@
 	}
 }
 
-<<<<<<< HEAD
-func (e *export) fillLinkedFiles(space clientspace.Space, id string, docs map[string]*types.Struct) error {
-	return space.Do(id, func(b sb.SmartBlock) error {
-		store := e.objectStore.SpaceIndex(space.Id())
-		b.NewState().IterateLinkedFiles(func(fileObjectId string) {
-			details, err := store.GetDetails(fileObjectId)
-=======
 func (e *export) fillLinkedFiles(space clientspace.Space, id string, docs map[string]*types.Struct) ([]string, error) {
 	var fileObjectsIds []string
 	err := space.Do(id, func(b sb.SmartBlock) error {
@@ -807,7 +785,6 @@
 					},
 				},
 			})
->>>>>>> 4cc97573
 			if err != nil {
 				log.Errorf("failed to get details for file object id %s: %v", fileObjectId, err)
 				return
@@ -827,13 +804,12 @@
 }
 
 func (e *export) getExistedObjects(spaceID string, includeArchived bool, isProtobuf bool) (map[string]*types.Struct, error) {
-	store := e.objectStore.SpaceIndex(spaceID)
-	res, err := store.List(false)
+	res, err := e.objectStore.List(spaceID, false)
 	if err != nil {
 		return nil, err
 	}
 	if includeArchived {
-		archivedObjects, err := store.List(true)
+		archivedObjects, err := e.objectStore.List(spaceID, true)
 		if err != nil {
 			return nil, err
 		}
@@ -1151,309 +1127,10 @@
 	os.Remove(wr.Path())
 }
 
-<<<<<<< HEAD
-func (e *export) getRelatedDerivedObjects(spaceId string, objects map[string]*types.Struct) ([]database.Record, error) {
-	derivedObjects, typesAndTemplates, err := e.iterateObjects(spaceId, objects)
-	if err != nil {
-		return nil, err
-	}
-	// get derived objects only from types and templates,
-	// because relations currently have only system relations and object type
-	if len(typesAndTemplates) > 0 {
-		derivedObjectsMap := make(map[string]*types.Struct, 0)
-		for _, object := range typesAndTemplates {
-			id := pbtypes.GetString(object.Details, bundle.RelationKeyId.String())
-			derivedObjectsMap[id] = object.Details
-		}
-		iteratedObjects, typesAndTemplates, err := e.iterateObjects(spaceId, derivedObjectsMap)
-		if err != nil {
-			return nil, err
-		}
-		derivedObjects = append(derivedObjects, iteratedObjects...)
-		derivedObjects = append(derivedObjects, typesAndTemplates...)
-	}
-	return derivedObjects, nil
-}
-
-func (e *export) iterateObjects(spaceId string, objects map[string]*types.Struct,
-) (allObjects []database.Record, typesAndTemplates []database.Record, err error) {
-	var relations []string
-	for id, object := range objects {
-		err = cache.Do(e.picker, id, func(b sb.SmartBlock) error {
-			state := b.NewState()
-			relations = e.getObjectRelations(state, relations)
-			details := state.Details()
-			if e.isObjectWithDataview(details) {
-				dataviewRelations, err := e.getDataviewRelations(state)
-				if err != nil {
-					return err
-				}
-				relations = lo.Union(relations, dataviewRelations)
-			}
-			return nil
-		})
-		if err != nil {
-			return nil, nil, err
-		}
-		allObjects, typesAndTemplates, err = e.processObject(spaceId, object, allObjects, typesAndTemplates, relations)
-		if err != nil {
-			return nil, nil, err
-		}
-	}
-	return allObjects, typesAndTemplates, nil
-}
-
-func (e *export) getDataviewRelations(state *state.State) ([]string, error) {
-	var relations []string
-	err := state.Iterate(func(b simple.Block) (isContinue bool) {
-		if dataview := b.Model().GetDataview(); dataview != nil {
-			for _, view := range dataview.Views {
-				for _, relation := range view.Relations {
-					relations = append(relations, relation.Key)
-				}
-			}
-		}
-		return true
-	})
-	return relations, err
-}
-
-func (e *export) getObjectRelations(state *state.State, relations []string) []string {
-	relationLinks := state.GetRelationLinks()
-	for _, link := range relationLinks {
-		relations = append(relations, link.Key)
-	}
-	return relations
-}
-
-func (e *export) isObjectWithDataview(details *types.Struct) bool {
-	return pbtypes.GetFloat64(details, bundle.RelationKeyLayout.String()) == float64(model.ObjectType_collection) ||
-		pbtypes.GetFloat64(details, bundle.RelationKeyLayout.String()) == float64(model.ObjectType_set)
-}
-
-func (e *export) processObject(spaceId string, object *types.Struct,
-	derivedObjects []database.Record,
-	typesAndTemplates []database.Record,
-	relations []string,
-) ([]database.Record, []database.Record, error) {
-	for _, relation := range relations {
-		storeRelation, err := e.getRelation(spaceId, relation)
-		if err != nil {
-			return nil, nil, err
-		}
-		if storeRelation != nil {
-			derivedObjects, err = e.addRelationAndOptions(spaceId, storeRelation, derivedObjects, relation)
-			if err != nil {
-				return nil, nil, err
-			}
-		}
-	}
-	objectTypeId := pbtypes.GetString(object, bundle.RelationKeyType.String())
-
-	var err error
-	derivedObjects, typesAndTemplates, err = e.addObjectType(spaceId, objectTypeId, derivedObjects, typesAndTemplates)
-	if err != nil {
-		return nil, nil, err
-	}
-
-	derivedObjects, typesAndTemplates, err = e.addTemplates(spaceId, objectTypeId, derivedObjects, typesAndTemplates)
-	if err != nil {
-		return nil, nil, err
-	}
-	derivedObjects, err = e.handleSetOfRelation(spaceId, object, derivedObjects)
-	if err != nil {
-		return nil, nil, err
-	}
-	return derivedObjects, typesAndTemplates, nil
-}
-
-func (e *export) addObjectType(spaceId string, objectTypeId string, derivedObjects []database.Record, typesAndTemplates []database.Record) ([]database.Record, []database.Record, error) {
-	store := e.objectStore.SpaceIndex(spaceId)
-	objectTypeDetails, err := store.GetDetails(objectTypeId)
-	if err != nil {
-		return nil, nil, err
-	}
-	if objectTypeDetails == nil || objectTypeDetails.Details == nil || len(objectTypeDetails.Details.Fields) == 0 {
-		return derivedObjects, typesAndTemplates, nil
-	}
-	uniqueKey := pbtypes.GetString(objectTypeDetails.Details, bundle.RelationKeyUniqueKey.String())
-	key, err := domain.GetTypeKeyFromRawUniqueKey(uniqueKey)
-	if err != nil {
-		return nil, nil, err
-	}
-	if bundle.IsInternalType(key) {
-		return derivedObjects, typesAndTemplates, nil
-	}
-	recommendedRelations := pbtypes.GetStringList(objectTypeDetails.Details, bundle.RelationKeyRecommendedRelations.String())
-	for _, relation := range recommendedRelations {
-		if relation == addr.MissingObject {
-			continue
-		}
-		details, err := store.GetDetails(relation)
-		if err != nil {
-			return nil, nil, err
-		}
-		relationKey := pbtypes.GetString(details.Details, bundle.RelationKeyUniqueKey.String())
-		uniqueKey, err := domain.UnmarshalUniqueKey(relationKey)
-		if err != nil {
-			return nil, nil, err
-		}
-		if bundle.IsSystemRelation(domain.RelationKey(uniqueKey.InternalKey())) {
-			continue
-		}
-		derivedObjects = append(derivedObjects, database.Record{Details: details.Details})
-	}
-	derivedObjects = append(derivedObjects, database.Record{Details: objectTypeDetails.Details})
-	typesAndTemplates = append(typesAndTemplates, database.Record{Details: objectTypeDetails.Details})
-	return derivedObjects, typesAndTemplates, nil
-}
-
-func (e *export) getRelation(spaceId string, key string) (*database.Record, error) {
-	store := e.objectStore.SpaceIndex(spaceId)
-	uniqueKey, err := domain.NewUniqueKey(smartblock.SmartBlockTypeRelation, key)
-	if err != nil {
-		return nil, err
-	}
-	relation, err := store.Query(database.Query{
-		Filters: []*model.BlockContentDataviewFilter{
-			{
-				RelationKey: bundle.RelationKeyUniqueKey.String(),
-				Condition:   model.BlockContentDataviewFilter_Equal,
-				Value:       pbtypes.String(uniqueKey.Marshal()),
-			},
-			{
-				RelationKey: bundle.RelationKeyIsArchived.String(),
-				Condition:   model.BlockContentDataviewFilter_Equal,
-				Value:       pbtypes.Bool(false),
-			},
-			{
-				RelationKey: bundle.RelationKeyIsDeleted.String(),
-				Condition:   model.BlockContentDataviewFilter_Equal,
-				Value:       pbtypes.Bool(false),
-			},
-		},
-	})
-	if err != nil {
-		return nil, err
-	}
-	if len(relation) == 0 {
-		return nil, nil
-	}
-	return &relation[0], nil
-}
-
-func (e *export) addRelationAndOptions(spaceId string, relation *database.Record, derivedObjects []database.Record, relationKey string) ([]database.Record, error) {
-	derivedObjects = e.addRelation(*relation, derivedObjects)
-	format := pbtypes.GetInt64(relation.Details, bundle.RelationKeyRelationFormat.String())
-	if format == int64(model.RelationFormat_tag) || format == int64(model.RelationFormat_status) {
-		relationOptions, err := e.getRelationOptions(spaceId, relationKey)
-		if err != nil {
-			return nil, err
-		}
-		derivedObjects = append(derivedObjects, relationOptions...)
-	}
-
-	return derivedObjects, nil
-}
-
-func (e *export) addRelation(relation database.Record, derivedObjects []database.Record) []database.Record {
-	if relationKey := pbtypes.GetString(relation.Details, bundle.RelationKeyRelationKey.String()); relationKey != "" {
-		if !bundle.HasRelation(relationKey) {
-			derivedObjects = append(derivedObjects, relation)
-		}
-	}
-	return derivedObjects
-}
-
-func (e *export) getRelationOptions(spaceId string, relationKey string) ([]database.Record, error) {
-	relationOptionsDetails, err := e.objectStore.SpaceIndex(spaceId).Query(database.Query{
-		Filters: []*model.BlockContentDataviewFilter{
-			{
-				RelationKey: bundle.RelationKeyLayout.String(),
-				Condition:   model.BlockContentDataviewFilter_Equal,
-				Value:       pbtypes.Int64(int64(model.ObjectType_relationOption)),
-			},
-			{
-				RelationKey: bundle.RelationKeyRelationKey.String(),
-				Condition:   model.BlockContentDataviewFilter_Equal,
-				Value:       pbtypes.String(relationKey),
-			},
-			{
-				RelationKey: bundle.RelationKeyIsArchived.String(),
-				Condition:   model.BlockContentDataviewFilter_Equal,
-				Value:       pbtypes.Bool(false),
-			},
-			{
-				RelationKey: bundle.RelationKeyIsDeleted.String(),
-				Condition:   model.BlockContentDataviewFilter_Equal,
-				Value:       pbtypes.Bool(false),
-			},
-		},
-	})
-	if err != nil {
-		return nil, err
-	}
-	return relationOptionsDetails, nil
-}
-
-func (e *export) addTemplates(spaceId string, id string, derivedObjects []database.Record, typesAndTemplates []database.Record) ([]database.Record, []database.Record, error) {
-	templates, err := e.objectStore.SpaceIndex(spaceId).Query(database.Query{
-		Filters: []*model.BlockContentDataviewFilter{
-			{
-				RelationKey: bundle.RelationKeyTargetObjectType.String(),
-				Condition:   model.BlockContentDataviewFilter_Equal,
-				Value:       pbtypes.String(id),
-			},
-			{
-				RelationKey: bundle.RelationKeyIsArchived.String(),
-				Condition:   model.BlockContentDataviewFilter_Equal,
-				Value:       pbtypes.Bool(false),
-			},
-			{
-				RelationKey: bundle.RelationKeyIsDeleted.String(),
-				Condition:   model.BlockContentDataviewFilter_Equal,
-				Value:       pbtypes.Bool(false),
-			},
-		},
-	})
-	if err != nil {
-		return nil, nil, err
-	}
-	derivedObjects = append(derivedObjects, templates...)
-	typesAndTemplates = append(typesAndTemplates, templates...)
-	return derivedObjects, typesAndTemplates, nil
-}
-
-func (e *export) handleSetOfRelation(spaceId string, object *types.Struct, derivedObjects []database.Record) ([]database.Record, error) {
-	setOfList := pbtypes.GetStringList(object, bundle.RelationKeySetOf.String())
-	if len(setOfList) > 0 {
-		types, err := e.objectStore.SpaceIndex(spaceId).Query(database.Query{
-			Filters: []*model.BlockContentDataviewFilter{
-				{
-					RelationKey: bundle.RelationKeyId.String(),
-					Condition:   model.BlockContentDataviewFilter_In,
-					Value:       pbtypes.StringList(setOfList),
-				},
-				{
-					RelationKey: bundle.RelationKeyIsArchived.String(),
-					Condition:   model.BlockContentDataviewFilter_Equal,
-					Value:       pbtypes.Bool(false),
-				},
-				{
-					RelationKey: bundle.RelationKeyIsDeleted.String(),
-					Condition:   model.BlockContentDataviewFilter_Equal,
-					Value:       pbtypes.Bool(false),
-				},
-			},
-		})
-		if err != nil {
-			return nil, err
-=======
 func (e *export) fillTemplateIds(docs map[string]*types.Struct, ids []string) []string {
 	for id, object := range docs {
 		if pbtypes.Get(object, bundle.RelationKeyTargetObjectType.String()) != nil {
 			ids = append(ids, id)
->>>>>>> 4cc97573
 		}
 	}
 	return ids
