--- conflicted
+++ resolved
@@ -123,22 +123,14 @@
 		mc := dot.NewMultiConverter(format, e.sbtProvider)
 		mc.SetKnownDocs(docs)
 		var werr error
-<<<<<<< HEAD
-		if succeed, werr = e.writeMultiDoc(ctx, mc, wr, docs, queue); werr != nil {
-=======
-		if succeed, werr = e.writeMultiDoc(mc, wr, docs, queue, req.IncludeFiles); werr != nil {
->>>>>>> 104f35c2
+		if succeed, werr = e.writeMultiDoc(ctx, mc, wr, docs, queue, req.IncludeFiles); werr != nil {
 			log.Warnf("can't export docs: %v", werr)
 		}
 	} else if req.Format == pb.RpcObjectListExport_GRAPH_JSON {
 		mc := graphjson.NewMultiConverter(e.sbtProvider)
 		mc.SetKnownDocs(docs)
 		var werr error
-<<<<<<< HEAD
-		if succeed, werr = e.writeMultiDoc(ctx, mc, wr, docs, queue); werr != nil {
-=======
-		if succeed, werr = e.writeMultiDoc(mc, wr, docs, queue, req.IncludeFiles); werr != nil {
->>>>>>> 104f35c2
+		if succeed, werr = e.writeMultiDoc(ctx, mc, wr, docs, queue, req.IncludeFiles); werr != nil {
 			log.Warnf("can't export docs: %v", werr)
 		}
 	} else {
@@ -287,19 +279,11 @@
 	return objectDetails, nil
 }
 
-<<<<<<< HEAD
-func (e *export) writeMultiDoc(ctx context.Context, mw converter.MultiConverter, wr writer, docs map[string]*types.Struct, queue process.Queue) (succeed int, err error) {
+func (e *export) writeMultiDoc(ctx context.Context, mw converter.MultiConverter, wr writer, docs map[string]*types.Struct, queue process.Queue, includeFiles bool) (succeed int, err error) {
 	for did := range docs {
 		if err = queue.Wait(func() {
 			log.With("objectID", did).Debugf("write doc")
 			werr := getblock.Do(e.picker, did, func(b sb.SmartBlock) error {
-				return mw.Add(b.NewState().Copy())
-=======
-func (e *export) writeMultiDoc(mw converter.MultiConverter, wr writer, docs map[string]*types.Struct, queue process.Queue, includeFiles bool) (succeed int, err error) {
-	for did := range docs {
-		if err = queue.Wait(func() {
-			log.With("objectID", did).Debugf("write doc")
-			werr := e.bs.Do(did, func(b sb.SmartBlock) error {
 				if err = mw.Add(b.NewState().Copy()); err != nil {
 					return err
 				}
@@ -308,12 +292,11 @@
 				}
 				fileHashes := b.GetAndUnsetFileKeys()
 				for _, fh := range fileHashes {
-					if saveFileErr := e.saveFile(wr, fh.Hash); saveFileErr != nil {
+					if saveFileErr := e.saveFile(ctx, wr, fh.Hash); saveFileErr != nil {
 						log.With("hash", fh.Hash).Warnf("can't save file: %v", saveFileErr)
 					}
 				}
 				return nil
->>>>>>> 104f35c2
 			})
 			if err != nil {
 				log.With("objectID", did).Warnf("can't export doc: %v", werr)
@@ -329,31 +312,6 @@
 	if err = wr.WriteFile("export"+mw.Ext(), bytes.NewReader(mw.Convert(0))); err != nil {
 		return 0, err
 	}
-<<<<<<< HEAD
-
-	for _, fh := range mw.FileHashes() {
-		fileHash := fh
-		if err = queue.Add(func() {
-			if werr := e.saveFile(ctx, wr, fileHash); werr != nil {
-				log.With("hash", fileHash).Warnf("can't save file: %v", werr)
-			}
-		}); err != nil {
-			return
-		}
-	}
-	for _, fh := range mw.ImageHashes() {
-		fileHash := fh
-		if err = queue.Add(func() {
-			if werr := e.saveImage(ctx, wr, fileHash); werr != nil {
-				log.With("hash", fileHash).Warnf("can't save image: %v", werr)
-			}
-		}); err != nil {
-			return
-		}
-	}
-
-=======
->>>>>>> 104f35c2
 	err = nil
 	return
 }
@@ -392,92 +350,40 @@
 		if !exportFiles {
 			return nil
 		}
-<<<<<<< HEAD
-		for _, fh := range conv.FileHashes() {
-			fileHash := fh
-			if err = queue.Add(func() {
-				if werr := e.saveFile(ctx, wr, fileHash); werr != nil {
-					log.With("hash", fileHash).Warnf("can't save file: %v", werr)
-				}
-			}); err != nil {
-				return err
-			}
-		}
-		for _, fh := range conv.ImageHashes() {
-			fileHash := fh
-			if err = queue.Add(func() {
-				if werr := e.saveImage(ctx, wr, fileHash); werr != nil {
-					log.With("hash", fileHash).Warnf("can't save image: %v", werr)
-				}
-			}); err != nil {
-				return err
-			}
-		}
-=======
-		e.saveFiles(b, queue, wr, docID)
->>>>>>> 104f35c2
+		e.saveFiles(ctx, b, queue, wr, docID)
 		return nil
 	})
 }
 
-<<<<<<< HEAD
-func (e *export) saveFile(ctx context.Context, wr writer, hash string) (err error) {
-	spaceID, err := e.objectStore.ResolveSpaceID(hash)
-	if err != nil {
-		return fmt.Errorf("resolve spaceID: %w", err)
-	}
-	file, err := e.fileService.FileByHash(ctx, domain.FullID{
-		SpaceID:  spaceID,
-		ObjectID: hash,
-	})
-	if err != nil {
-		return
-	}
-	origName := file.Meta().Name
-	filename := wr.Namer().Get("files", hash, filepath.Base(origName), filepath.Ext(origName))
-	rd, err := file.Reader(context.Background())
-	if err != nil {
-		return
-=======
-func (e *export) saveFiles(b sb.SmartBlock, queue process.Queue, wr writer, docID string) {
+func (e *export) saveFiles(ctx context.Context, b sb.SmartBlock, queue process.Queue, wr writer, docID string) {
 	fileHashes := b.GetAndUnsetFileKeys()
 	for _, fh := range fileHashes {
 		fh := fh
 		if err := queue.Add(func() {
-			if werr := e.saveFile(wr, fh.Hash); werr != nil {
+			if werr := e.saveFile(ctx, wr, fh.Hash); werr != nil {
 				log.With("hash", fh.Hash).Warnf("can't save file: %v", werr)
 			}
 		}); err != nil {
 			log.With("objectID", docID).Warnf("couldn't save object files: %v", err)
 		}
->>>>>>> 104f35c2
-	}
-}
-
-<<<<<<< HEAD
-func (e *export) saveImage(ctx context.Context, wr writer, hash string) (err error) {
+	}
+}
+
+func (e *export) saveFile(ctx context.Context, wr writer, hash string) (err error) {
 	spaceID, err := e.objectStore.ResolveSpaceID(hash)
 	if err != nil {
 		return fmt.Errorf("resolve spaceID: %w", err)
 	}
-	file, err := e.fileService.ImageByHash(ctx, domain.FullID{
+	id := domain.FullID{
 		SpaceID:  spaceID,
 		ObjectID: hash,
-	})
+	}
+	file, err := e.fileService.FileByHash(ctx, id)
 	if err != nil {
 		return
 	}
-	orig, err := file.GetOriginalFile(ctx)
-	if err != nil {
-		return
-=======
-func (e *export) saveFile(wr writer, hash string) (err error) {
-	file, err := e.fileService.FileByHash(context.TODO(), hash)
-	if err != nil {
-		return
-	}
 	if strings.HasPrefix(file.Info().Media, "image") {
-		image, err := e.fileService.ImageByHash(context.TODO(), hash)
+		image, err := e.fileService.ImageByHash(context.TODO(), id)
 		if err != nil {
 			return err
 		}
@@ -485,15 +391,10 @@
 		if err != nil {
 			return err
 		}
->>>>>>> 104f35c2
 	}
 	origName := file.Meta().Name
 	filename := wr.Namer().Get("files", hash, filepath.Base(origName), filepath.Ext(origName))
-<<<<<<< HEAD
-	rd, err := orig.Reader(context.Background())
-=======
-	rd, err := file.Reader(context.TODO())
->>>>>>> 104f35c2
+	rd, err := file.Reader(context.Background())
 	if err != nil {
 		return
 	}
