package export

import (
	"bytes"
	"context"
	"fmt"
	"math/rand"
	"os"
	"path/filepath"
	"strconv"
	"strings"
	"sync"
	"sync/atomic"

	"github.com/anyproto/any-sync/app"
	"github.com/globalsign/mgo/bson"
	"github.com/gogo/protobuf/types"
	"github.com/google/uuid"
	"github.com/gosimple/slug"
	"github.com/samber/lo"

	"github.com/anyproto/anytype-heart/core/anytype/account"
	"github.com/anyproto/anytype-heart/core/block"
	"github.com/anyproto/anytype-heart/core/block/cache"
	sb "github.com/anyproto/anytype-heart/core/block/editor/smartblock"
	"github.com/anyproto/anytype-heart/core/block/editor/state"
	"github.com/anyproto/anytype-heart/core/block/process"
	"github.com/anyproto/anytype-heart/core/block/simple"
	"github.com/anyproto/anytype-heart/core/converter"
	"github.com/anyproto/anytype-heart/core/converter/dot"
	"github.com/anyproto/anytype-heart/core/converter/graphjson"
	"github.com/anyproto/anytype-heart/core/converter/md"
	"github.com/anyproto/anytype-heart/core/converter/pbc"
	"github.com/anyproto/anytype-heart/core/converter/pbjson"
	"github.com/anyproto/anytype-heart/core/domain"
	"github.com/anyproto/anytype-heart/core/files"
	"github.com/anyproto/anytype-heart/core/notifications"
	"github.com/anyproto/anytype-heart/pb"
	"github.com/anyproto/anytype-heart/pkg/lib/bundle"
	"github.com/anyproto/anytype-heart/pkg/lib/core/smartblock"
	"github.com/anyproto/anytype-heart/pkg/lib/database"
	"github.com/anyproto/anytype-heart/pkg/lib/localstore/addr"
	"github.com/anyproto/anytype-heart/pkg/lib/localstore/objectstore"
	"github.com/anyproto/anytype-heart/pkg/lib/logging"
	"github.com/anyproto/anytype-heart/pkg/lib/pb/model"
	"github.com/anyproto/anytype-heart/space"
	"github.com/anyproto/anytype-heart/space/clientspace"
	"github.com/anyproto/anytype-heart/space/spacecore/typeprovider"
	"github.com/anyproto/anytype-heart/util/anyerror"
	"github.com/anyproto/anytype-heart/util/constant"
	"github.com/anyproto/anytype-heart/util/pbtypes"
	"github.com/anyproto/anytype-heart/util/text"
)

const CName = "export"

const (
	tempFileName              = "temp_anytype_backup"
	spaceDirectory            = "spaces"
	typesDirectory            = "types"
	objectsDirectory          = "objects"
	relationsDirectory        = "relations"
	relationsOptionsDirectory = "relationsOptions"
	templatesDirectory        = "templates"
	filesObjects              = "filesObjects"
)

var log = logging.Logger("anytype-mw-export")

type Export interface {
	Export(ctx context.Context, req pb.RpcObjectListExportRequest) (path string, succeed int, err error)
	app.Component
}

type exportContext struct {
	spaceId        string
	docs           map[string]*types.Struct
	includeArchive bool
	includeNested  bool
	includeFiles   bool
	format         model.ExportFormat
	isJson         bool
	reqIds         []string
}

func (e *exportContext) copy() *exportContext {
	return &exportContext{
		spaceId:        e.spaceId,
		docs:           e.docs,
		includeArchive: e.includeArchive,
		includeNested:  e.includeNested,
		includeFiles:   e.includeFiles,
		format:         e.format,
		isJson:         e.isJson,
		reqIds:         e.reqIds,
	}
}

type export struct {
	blockService        *block.Service
	picker              cache.ObjectGetter
	objectStore         objectstore.ObjectStore
	sbtProvider         typeprovider.SmartBlockTypeProvider
	fileService         files.Service
	spaceService        space.Service
	accountService      account.Service
	notificationService notifications.Notifications
}

func New() Export {
	return &export{}
}

func (e *export) Init(a *app.App) (err error) {
	e.blockService = a.MustComponent(block.CName).(*block.Service)
	e.objectStore = a.MustComponent(objectstore.CName).(objectstore.ObjectStore)
	e.fileService = app.MustComponent[files.Service](a)
	e.picker = app.MustComponent[cache.ObjectGetter](a)
	e.sbtProvider = app.MustComponent[typeprovider.SmartBlockTypeProvider](a)
	e.spaceService = app.MustComponent[space.Service](a)
	e.accountService = app.MustComponent[account.Service](a)
	e.notificationService = app.MustComponent[notifications.Notifications](a)
	return
}

func (e *export) Name() (name string) {
	return CName
}

func (e *export) Export(ctx context.Context, req pb.RpcObjectListExportRequest) (path string, succeed int, err error) {
	queue := e.blockService.Process().NewQueue(pb.ModelProcess{
		Id:    bson.NewObjectId().Hex(),
		Type:  pb.ModelProcess_Export,
		State: 0,
	}, 4)
	queue.SetMessage("prepare")

	if err = queue.Start(); err != nil {
		return
	}
	defer func() {
		queue.Stop(err)
		e.sendNotification(err, req)
	}()

	exportCtx := &exportContext{
		spaceId:        req.SpaceId,
		docs:           map[string]*types.Struct{},
		includeArchive: req.IncludeArchived,
		includeNested:  req.IncludeNested,
		includeFiles:   req.IncludeFiles,
		format:         req.Format,
		isJson:         req.IsJson,
		reqIds:         req.ObjectIds,
	}
	err = e.docsForExport(exportCtx)
	if err != nil {
		return
	}
	var wr writer
	wr, err = e.getWriter(req)
	if err != nil {
		return
	}
	succeed, err = e.exportByFormat(ctx, exportCtx, wr, queue)
	if err != nil {
		return
	}
	wr.Close()
	if req.Zip {
		return e.renameZipArchive(req.Path, wr, succeed)
	}
	return wr.Path(), succeed, nil
}

func (e *export) getWriter(req pb.RpcObjectListExportRequest) (writer, error) {
	var (
		wr  writer
		err error
	)
	if req.Zip {
		if wr, err = newZipWriter(req.Path, tempFileName); err != nil {
			err = anyerror.CleanupError(err)
			return nil, err
		}
	} else {
		if wr, err = newDirWriter(req.Path, req.IncludeFiles); err != nil {
			err = anyerror.CleanupError(err)
			return nil, err
		}
	}
	return wr, nil
}

func (e *export) exportByFormat(ctx context.Context, exportCtx *exportContext, wr writer, queue process.Queue) (int, error) {
	queue.SetMessage("export docs")
	if exportCtx.format == model.Export_Protobuf && len(exportCtx.reqIds) == 0 {
		if err := e.createProfileFile(exportCtx.spaceId, wr); err != nil {
			log.Errorf("failed to create profile file: %s", err)
		}
	}
	var succeed int
	if exportCtx.format == model.Export_DOT || exportCtx.format == model.Export_SVG {
		succeed = e.exportDotAndSVG(ctx, exportCtx, succeed, wr, queue)
	} else if exportCtx.format == model.Export_GRAPH_JSON {
		succeed = e.exportGraphJson(ctx, exportCtx, succeed, wr, queue)
	} else {
		tasks := make([]process.Task, 0, len(exportCtx.docs))
		var succeedAsync int64
		tasks = e.exportDocs(ctx, exportCtx, wr, &succeedAsync, tasks)
		err := queue.Wait(tasks...)
		if err != nil {
			e.cleanupFile(wr)
			return 0, nil
		}
		succeed += int(succeedAsync)
	}
	if err := queue.Finalize(); err != nil {
		e.cleanupFile(wr)
		return 0, err
	}
	return succeed, nil
}

func (e *export) exportDocs(ctx context.Context,
	exportCtx *exportContext,
	wr writer,
	succeed *int64,
	tasks []process.Task,
) []process.Task {
	for docId := range exportCtx.docs {
		did := docId
		task := func() {
			if werr := e.writeDoc(ctx, exportCtx, wr, did); werr != nil {
				log.With("objectID", did).Warnf("can't export doc: %v", werr)
			} else {
				atomic.AddInt64(succeed, 1)
			}
		}
		tasks = append(tasks, task)
	}
	return tasks
}

func (e *export) exportGraphJson(ctx context.Context, exportCtx *exportContext, succeed int, wr writer, queue process.Queue) int {
	mc := graphjson.NewMultiConverter(e.sbtProvider)
	mc.SetKnownDocs(exportCtx.docs)
	var werr error
	if succeed, werr = e.writeMultiDoc(ctx, exportCtx, mc, wr, queue); werr != nil {
		log.Warnf("can't export docs: %v", werr)
	}
	return succeed
}

func (e *export) exportDotAndSVG(ctx context.Context, exportCtx *exportContext, succeed int, wr writer, queue process.Queue) int {
	var format = dot.ExportFormatDOT
	if exportCtx.format == model.Export_SVG {
		format = dot.ExportFormatSVG
	}
	mc := dot.NewMultiConverter(format, e.sbtProvider)
	mc.SetKnownDocs(exportCtx.docs)
	var werr error
	if succeed, werr = e.writeMultiDoc(ctx, exportCtx, mc, wr, queue); werr != nil {
		log.Warnf("can't export docs: %v", werr)
	}
	return succeed
}

func (e *export) sendNotification(err error, req pb.RpcObjectListExportRequest) {
	errCode := model.NotificationExport_NULL
	if err != nil {
		errCode = model.NotificationExport_UNKNOWN_ERROR
	}
	notificationSendErr := e.notificationService.CreateAndSend(&model.Notification{
		Id:      uuid.New().String(),
		Status:  model.Notification_Created,
		IsLocal: true,
		Payload: &model.NotificationPayloadOfExport{Export: &model.NotificationExport{
			ErrorCode:  errCode,
			ExportType: req.Format,
		}},
		Space: req.SpaceId,
	})
	if notificationSendErr != nil {
		log.Errorf("failed to send notification: %v", notificationSendErr)
	}
}

func (e *export) renameZipArchive(path string, wr writer, succeed int) (string, int, error) {
	zipName := getZipName(path)
	err := os.Rename(wr.Path(), zipName)
	if err != nil {
		os.Remove(wr.Path())
		return "", 0, nil
	}
	return zipName, succeed, nil
}

func isAnyblockExport(format model.ExportFormat) bool {
	return format == model.Export_Protobuf || format == model.Export_JSON
}

func (e *export) docsForExport(exportCtx *exportContext) (err error) {
	isProtobuf := isAnyblockExport(exportCtx.format)
	if len(exportCtx.reqIds) == 0 {
		return e.getExistedObjects(exportCtx, isProtobuf)
	}

	if len(exportCtx.reqIds) > 0 {
		return e.getObjectsByIDs(exportCtx, isProtobuf)
	}
	return
}

<<<<<<< HEAD
func (e *export) getObjectsByIDs(exportCtx *exportContext, isProtobuf bool) error {
	res, err := e.queryObjectsFromStoreByIds(exportCtx)
=======
func (e *export) getObjectsByIDs(spaceId string, reqIds []string, includeNested, includeFiles, isProtobuf bool) (map[string]*types.Struct, error) {
	res, err := e.queryAndFilterObjectsByRelation(spaceId, reqIds, bundle.RelationKeyId.String())
>>>>>>> 7ff714f0
	if err != nil {
		return err
	}
	for _, object := range res {
		id := pbtypes.GetString(object.Details, bundle.RelationKeyId.String())
		exportCtx.docs[id] = object.Details
	}
	if isProtobuf {
		return e.processProtobuf(exportCtx)
	}
	return e.processNotProtobuf(exportCtx)
}

<<<<<<< HEAD
func (e *export) queryObjectsFromStoreByIds(exportCtx *exportContext) ([]database.Record, error) {
	if len(exportCtx.reqIds) > objectIdsLimit {
		return e.queryAndFilterObjectsByIds(exportCtx)
	}
	return e.queryObjectsByIds(exportCtx.spaceId, exportCtx.reqIds)
}

func (e *export) queryAndFilterObjectsByIds(exportCtx *exportContext) ([]database.Record, error) {
	var allObjects []database.Record
	const singleBatchCount = 50
	for j := 0; j < len(exportCtx.reqIds); {
		if j+singleBatchCount < len(exportCtx.reqIds) {
			records, err := e.queryObjectsByIds(exportCtx.spaceId, exportCtx.reqIds[j:j+singleBatchCount])
=======
func (e *export) queryAndFilterObjectsByRelation(spaceId string, reqIds []string, relationFilter string) ([]database.Record, error) {
	var allObjects []database.Record
	const singleBatchCount = 50
	for j := 0; j < len(reqIds); {
		if j+singleBatchCount < len(reqIds) {
			records, err := e.queryObjectsByIds(spaceId, reqIds[j:j+singleBatchCount], relationFilter)
>>>>>>> 7ff714f0
			if err != nil {
				return nil, err
			}
			allObjects = append(allObjects, records...)
		} else {
<<<<<<< HEAD
			records, err := e.queryObjectsByIds(exportCtx.spaceId, exportCtx.reqIds[j:])
=======
			records, err := e.queryObjectsByIds(spaceId, reqIds[j:], relationFilter)
>>>>>>> 7ff714f0
			if err != nil {
				return nil, err
			}
			allObjects = append(allObjects, records...)
		}
		j += singleBatchCount
	}
	return allObjects, nil
}

func (e *export) queryObjectsByIds(spaceId string, reqIds []string, relationFilter string) ([]database.Record, error) {
	return e.objectStore.Query(database.Query{
		Filters: []*model.BlockContentDataviewFilter{
			{
				RelationKey: relationFilter,
				Condition:   model.BlockContentDataviewFilter_In,
				Value:       pbtypes.StringList(reqIds),
			},
			{
				RelationKey: bundle.RelationKeySpaceId.String(),
				Condition:   model.BlockContentDataviewFilter_Equal,
				Value:       pbtypes.String(spaceId),
			},
		},
	})
}

func (e *export) processNotProtobuf(exportCtx *exportContext) error {
	ids := e.fillObjectsIds(exportCtx.docs)
	if exportCtx.includeFiles {
		fileObjectsIds, err := e.processFiles(exportCtx, ids)
		if err != nil {
			return err
		}
		ids = append(ids, fileObjectsIds...)
	}
	if exportCtx.includeNested {
		for _, id := range ids {
			e.addNestedObject(exportCtx, id, map[string]*types.Struct{})
		}
	}
	return nil
}

func (e *export) processProtobuf(exportCtx *exportContext) error {
	ids := e.fillObjectsIds(exportCtx.docs)
	if exportCtx.includeFiles {
		err := e.addFileObjects(exportCtx, ids)
		if err != nil {
			return err
		}
	}
	err := e.addDerivedObjects(exportCtx)
	if err != nil {
		return err
	}
	ids = e.fillTemplateIds(exportCtx, ids)
	if exportCtx.includeNested {
		err = e.addNestedObjects(exportCtx, ids)
		if err != nil {
			return err
		}
	}
	return nil
}

func (e *export) fillObjectsIds(docs map[string]*types.Struct) []string {
	ids := make([]string, 0, len(docs))
	for id := range docs {
		ids = append(ids, id)
	}
	return ids
}

func (e *export) addFileObjects(exportContext *exportContext, ids []string) error {
	fileObjectsIds, err := e.processFiles(exportContext, ids)
	if err != nil {
		return err
	}
	if exportContext.includeNested {
		err = e.addNestedObjects(exportContext, fileObjectsIds)
		if err != nil {
			return err
		}
	}
	return nil
}

func (e *export) processFiles(exportCtx *exportContext, ids []string) ([]string, error) {
	spc, err := e.spaceService.Get(context.Background(), exportCtx.spaceId)
	if err != nil {
		return nil, fmt.Errorf("get space: %w", err)
	}
	var fileObjectsIds []string
	for _, id := range ids {
		objectFiles, err := e.fillLinkedFiles(exportCtx, spc, id)
		if err != nil {
			return nil, err
		}
		fileObjectsIds = lo.Union(fileObjectsIds, objectFiles)
	}
	return fileObjectsIds, nil
}

func (e *export) addDerivedObjects(exportCtx *exportContext) error {
	processedObjects := make(map[string]struct{}, 0)
	allRelations, allTypes, allSetOfList, err := e.getRelationsAndTypes(exportCtx, processedObjects)
	if err != nil {
		return err
	}
	templateRelations, templateTypes, templateSetOfList, err := e.getTemplatesRelationsAndTypes(exportCtx, lo.Union(allTypes, allSetOfList), processedObjects)
	if err != nil {
		return err
	}
	allRelations = lo.Union(allRelations, templateRelations)
	allTypes = lo.Union(allTypes, templateTypes)
	allSetOfList = lo.Union(allSetOfList, templateSetOfList)
	err = e.addRelationsAndTypes(exportCtx, allTypes, allRelations, allSetOfList)
	if err != nil {
		return err
	}
	return nil
}

func (e *export) getRelationsAndTypes(
	exportCtx *exportContext,
	processedObjects map[string]struct{},
) ([]string, []string, []string, error) {
	allRelations, allTypes, allSetOfList, err := e.collectDerivedObjects(exportCtx)
	if err != nil {
		return nil, nil, nil, err
	}
	// get derived objects only from types,
	// because relations currently have only system relations and object type
	if len(allTypes) > 0 || len(allSetOfList) > 0 {
		relations, objectTypes, setOfList, err := e.getDerivedObjectsForTypes(exportCtx, lo.Union(allTypes, allSetOfList), processedObjects)
		if err != nil {
			return nil, nil, nil, err
		}
		allRelations = lo.Union(allRelations, relations)
		allTypes = lo.Union(allTypes, objectTypes)
		allSetOfList = lo.Union(allSetOfList, setOfList)
	}
	return allRelations, allTypes, allSetOfList, nil
}

func (e *export) collectDerivedObjects(exportContext *exportContext) ([]string, []string, []string, error) {
	var relations, objectsTypes, setOf []string
	for id := range exportContext.docs {
		err := cache.Do(e.picker, id, func(b sb.SmartBlock) error {
			state := b.NewState()
			relations = lo.Union(relations, e.getObjectRelations(state))
			details := state.CombinedDetails()
			if e.isObjectWithDataview(details) {
				dataviewRelations, err := e.getDataviewRelations(state)
				if err != nil {
					return err
				}
				relations = lo.Union(relations, dataviewRelations)
			}
			objectTypeId := pbtypes.GetString(details, bundle.RelationKeyType.String())
			objectsTypes = lo.Union(objectsTypes, []string{objectTypeId})
			setOfList := pbtypes.GetStringList(details, bundle.RelationKeySetOf.String())
			setOf = lo.Union(setOf, setOfList)
			return nil
		})
		if err != nil {
			return nil, nil, nil, err
		}
	}
	return relations, objectsTypes, setOf, nil
}

func (e *export) getObjectRelations(state *state.State) []string {
	relationLinks := state.GetRelationLinks()
	relations := make([]string, 0, len(relationLinks))
	for _, link := range relationLinks {
		relations = append(relations, link.Key)
	}
	return relations
}

func (e *export) isObjectWithDataview(details *types.Struct) bool {
	return pbtypes.GetFloat64(details, bundle.RelationKeyLayout.String()) == float64(model.ObjectType_collection) ||
		pbtypes.GetFloat64(details, bundle.RelationKeyLayout.String()) == float64(model.ObjectType_set)
}

func (e *export) getDataviewRelations(state *state.State) ([]string, error) {
	var relations []string
	err := state.Iterate(func(b simple.Block) (isContinue bool) {
		if dataview := b.Model().GetDataview(); dataview != nil {
			for _, view := range dataview.Views {
				for _, relation := range view.Relations {
					relations = append(relations, relation.Key)
				}
			}
		}
		return true
	})
	return relations, err
}

func (e *export) getDerivedObjectsForTypes(exportCtx *exportContext, allTypes []string, processedObjects map[string]struct{}) ([]string, []string, []string, error) {
	notProceedTypes := make(map[string]*types.Struct, 0)
	var relations, objectTypes []string
	for _, object := range allTypes {
		if _, ok := processedObjects[object]; ok {
			continue
		}
		notProceedTypes[object] = nil
		processedObjects[object] = struct{}{}
	}
	if len(notProceedTypes) == 0 {
		return relations, objectTypes, nil, nil
	}
	exportCtxChild := exportCtx.copy()
	exportCtxChild.docs = notProceedTypes
	relations, objectTypes, setOfList, err := e.getRelationsAndTypes(exportCtxChild, processedObjects)
	if err != nil {
		return nil, nil, nil, err
	}
	return relations, objectTypes, setOfList, nil
}

func (e *export) getTemplatesRelationsAndTypes(
	exportCtx *exportContext,
	allTypes []string,
	processedObjects map[string]struct{},
) ([]string, []string, []string, error) {
<<<<<<< HEAD
	templates, err := e.objectStore.Query(database.Query{
		Filters: []*model.BlockContentDataviewFilter{
			{
				RelationKey: bundle.RelationKeyTargetObjectType.String(),
				Condition:   model.BlockContentDataviewFilter_In,
				Value:       pbtypes.StringList(allTypes),
			},
			{
				RelationKey: bundle.RelationKeySpaceId.String(),
				Condition:   model.BlockContentDataviewFilter_Equal,
				Value:       pbtypes.String(exportCtx.spaceId),
			},
		},
	})
=======

	templates, err := e.queryAndFilterObjectsByRelation(spaceId, allTypes, bundle.RelationKeyTargetObjectType.String())
>>>>>>> 7ff714f0
	if err != nil {
		return nil, nil, nil, err
	}
	if len(templates) == 0 {
		return nil, nil, nil, nil
	}
	templatesToProcess := make(map[string]*types.Struct, len(templates))
	for _, template := range templates {
		id := pbtypes.GetString(template.Details, bundle.RelationKeyId.String())
		if _, ok := exportCtx.docs[id]; !ok {
			exportCtx.docs[id] = template.Details
			templatesToProcess[id] = template.Details
		}
	}
	exportCtxChild := exportCtx.copy()
	exportCtxChild.docs = templatesToProcess
	templateRelations, templateType, templateSetOfList, err := e.getRelationsAndTypes(exportCtxChild, processedObjects)
	if err != nil {
		return nil, nil, nil, err
	}
	return templateRelations, templateType, templateSetOfList, nil
}

func (e *export) addRelationsAndTypes(
	exportCtx *exportContext,
	types []string,
	relations []string,
	setOfList []string,
) error {
	err := e.addRelations(exportCtx, relations)
	if err != nil {
		return err
	}
	err = e.processObjectTypesAndSetOfList(exportCtx, types, setOfList)
	if err != nil {
		return err
	}
	return nil
}

func (e *export) addRelations(exportCtx *exportContext, relations []string) error {
	storeRelations, err := e.getRelationsFromStore(exportCtx, relations)
	if err != nil {
		return err
	}
	for _, storeRelation := range storeRelations {
		e.addRelation(exportCtx, storeRelation)
		err := e.addOptionIfTag(exportCtx, storeRelation)
		if err != nil {
			return err
		}
	}
	return nil
}

func (e *export) getRelationsFromStore(exportContext *exportContext, relations []string) ([]database.Record, error) {
	uniqueKeys := make([]string, 0, len(relations))
	for _, relation := range relations {
		uniqueKey, err := domain.NewUniqueKey(smartblock.SmartBlockTypeRelation, relation)
		if err != nil {
			return nil, err
		}
		uniqueKeys = append(uniqueKeys, uniqueKey.Marshal())
	}
<<<<<<< HEAD
	storeRelations, err := e.objectStore.Query(database.Query{
		Filters: []*model.BlockContentDataviewFilter{
			{
				RelationKey: bundle.RelationKeyUniqueKey.String(),
				Condition:   model.BlockContentDataviewFilter_In,
				Value:       pbtypes.StringList(uniqueKeys),
			},
			{
				RelationKey: bundle.RelationKeySpaceId.String(),
				Condition:   model.BlockContentDataviewFilter_Equal,
				Value:       pbtypes.String(exportContext.spaceId),
			},
		},
	})
=======
	storeRelations, err := e.queryAndFilterObjectsByRelation(spaceId, uniqueKeys, bundle.RelationKeyUniqueKey.String())
>>>>>>> 7ff714f0
	if err != nil {
		return nil, err
	}
	return storeRelations, nil
}

func (e *export) addRelation(exportContext *exportContext, relation database.Record) {
	if relationKey := pbtypes.GetString(relation.Details, bundle.RelationKeyRelationKey.String()); relationKey != "" {
		if !bundle.HasRelation(relationKey) {
			id := pbtypes.GetString(relation.Details, bundle.RelationKeyId.String())
			exportContext.docs[id] = relation.Details
		}
	}
}

func (e *export) addOptionIfTag(exportContext *exportContext, relation database.Record) error {
	format := pbtypes.GetInt64(relation.Details, bundle.RelationKeyRelationFormat.String())
	relationKey := pbtypes.GetString(relation.Details, bundle.RelationKeyRelationKey.String())
	if format == int64(model.RelationFormat_tag) || format == int64(model.RelationFormat_status) {
		err := e.addRelationOptions(exportContext, relationKey)
		if err != nil {
			return err
		}
	}
	return nil
}

func (e *export) addRelationOptions(exportContext *exportContext, relationKey string) error {
	relationOptions, err := e.getRelationOptions(exportContext, relationKey)
	if err != nil {
		return err
	}
	for _, option := range relationOptions {
		id := pbtypes.GetString(option.Details, bundle.RelationKeyId.String())
		exportContext.docs[id] = option.Details
	}
	return nil
}

func (e *export) getRelationOptions(exportContext *exportContext, relationKey string) ([]database.Record, error) {
	relationOptionsDetails, err := e.objectStore.Query(database.Query{
		Filters: []*model.BlockContentDataviewFilter{
			{
				RelationKey: bundle.RelationKeyLayout.String(),
				Condition:   model.BlockContentDataviewFilter_Equal,
				Value:       pbtypes.Int64(int64(model.ObjectType_relationOption)),
			},
			{
				RelationKey: bundle.RelationKeyRelationKey.String(),
				Condition:   model.BlockContentDataviewFilter_Equal,
				Value:       pbtypes.String(relationKey),
			},
			{
				RelationKey: bundle.RelationKeySpaceId.String(),
				Condition:   model.BlockContentDataviewFilter_Equal,
				Value:       pbtypes.String(exportContext.spaceId),
			},
		},
	})
	if err != nil {
		return nil, err
	}
	return relationOptionsDetails, nil
}

<<<<<<< HEAD
func (e *export) processObjectTypesAndSetOfList(exportCtx *exportContext, objectTypes, setOfList []string) error {
	objectDetails, err := e.objectStore.Query(database.Query{
		Filters: []*model.BlockContentDataviewFilter{
			{
				RelationKey: bundle.RelationKeyId.String(),
				Condition:   model.BlockContentDataviewFilter_In,
				Value:       pbtypes.StringList(lo.Union(objectTypes, setOfList)),
			},
			{
				RelationKey: bundle.RelationKeySpaceId.String(),
				Condition:   model.BlockContentDataviewFilter_Equal,
				Value:       pbtypes.String(exportCtx.spaceId),
			},
		},
	})
=======
func (e *export) processObjectTypesAndSetOfList(spaceId string, objectTypes []string, allObjects map[string]*types.Struct, setOfList []string) error {
	objectDetails, err := e.queryAndFilterObjectsByRelation(spaceId, lo.Union(objectTypes, setOfList), bundle.RelationKeyId.String())
>>>>>>> 7ff714f0
	if err != nil {
		return err
	}
	if len(objectDetails) == 0 {
		return nil
	}
	recommendedRelations, err := e.addObjectsAndCollectRecommendedRelations(exportCtx, objectDetails)
	if err != nil {
		return err
	}
	err = e.addRecommendedRelations(exportCtx, recommendedRelations)
	if err != nil {
		return err
	}
	return nil
}

func (e *export) addObjectsAndCollectRecommendedRelations(
	exportCtx *exportContext,
	objectTypes []database.Record,
) ([]string, error) {
	recommendedRelations := make([]string, 0, len(objectTypes))
	for i := 0; i < len(objectTypes); i++ {
		rawUniqueKey := pbtypes.GetString(objectTypes[i].Details, bundle.RelationKeyUniqueKey.String())
		uniqueKey, err := domain.UnmarshalUniqueKey(rawUniqueKey)
		if err != nil {
			return nil, err
		}
		id := pbtypes.GetString(objectTypes[i].Details, bundle.RelationKeyId.String())
		exportCtx.docs[id] = objectTypes[i].Details
		if uniqueKey.SmartblockType() == smartblock.SmartBlockTypeObjectType {
			key, err := domain.GetTypeKeyFromRawUniqueKey(rawUniqueKey)
			if err != nil {
				return nil, err
			}
			if bundle.IsInternalType(key) {
				continue
			}
			recommendedRelations = append(recommendedRelations, pbtypes.GetStringList(objectTypes[i].Details, bundle.RelationKeyRecommendedRelations.String())...)
		}
	}
	return recommendedRelations, nil
}

<<<<<<< HEAD
func (e *export) addRecommendedRelations(exportCtx *exportContext, recommendedRelations []string) error {
	relations, err := e.objectStore.Query(database.Query{
		Filters: []*model.BlockContentDataviewFilter{
			{
				RelationKey: bundle.RelationKeyId.String(),
				Condition:   model.BlockContentDataviewFilter_In,
				Value:       pbtypes.StringList(recommendedRelations),
			},
			{
				RelationKey: bundle.RelationKeySpaceId.String(),
				Condition:   model.BlockContentDataviewFilter_Equal,
				Value:       pbtypes.String(exportCtx.spaceId),
			},
		},
	})
=======
func (e *export) addRecommendedRelations(spaceId string, recommendedRelations []string, allObjects map[string]*types.Struct) error {
	relations, err := e.queryAndFilterObjectsByRelation(spaceId, recommendedRelations, bundle.RelationKeyId.String())
>>>>>>> 7ff714f0
	if err != nil {
		return err
	}
	for _, relation := range relations {
		id := pbtypes.GetString(relation.Details, bundle.RelationKeyId.String())
		if id == addr.MissingObject {
			continue
		}

		relationKey := pbtypes.GetString(relation.Details, bundle.RelationKeyUniqueKey.String())
		uniqueKey, err := domain.UnmarshalUniqueKey(relationKey)
		if err != nil {
			return err
		}
		if bundle.IsSystemRelation(domain.RelationKey(uniqueKey.InternalKey())) {
			continue
		}
		exportCtx.docs[id] = relation.Details
	}
	return nil
}

func (e *export) addNestedObjects(exportCtx *exportContext, ids []string) error {
	nestedDocs := make(map[string]*types.Struct, 0)
	for _, id := range ids {
		e.addNestedObject(exportCtx, id, nestedDocs)
	}
	if len(nestedDocs) == 0 {
		return nil
	}
	exportCtxChild := exportCtx.copy()
	exportCtxChild.includeNested = false
	exportCtxChild.docs = nestedDocs
	err := e.processProtobuf(exportCtxChild)
	if err != nil {
		return err
	}
	for id, object := range exportCtxChild.docs {
		if _, ok := exportCtx.docs[id]; !ok {
			exportCtx.docs[id] = object
		}
	}
	return nil
}

func (e *export) addNestedObject(exportCtx *exportContext, id string, nestedDocs map[string]*types.Struct) {
	links, err := e.objectStore.GetOutboundLinksByID(id)
	if err != nil {
		log.Errorf("export failed to get outbound links for id: %s", err)
		return
	}
	for _, link := range links {
		if _, exists := exportCtx.docs[link]; !exists {
			sbt, sbtErr := e.sbtProvider.Type(exportCtx.spaceId, link)
			if sbtErr != nil {
				log.Errorf("failed to get smartblocktype of id %s", link)
				continue
			}
			if !validType(sbt) {
				continue
			}
			rec, qErr := e.objectStore.QueryByID([]string{link})
			if qErr != nil {
				log.Errorf("failed to query id %s, err: %s", qErr, err)
				continue
			}
			if isLinkedObjectExist(rec) {
				nestedDocs[link] = rec[0].Details
				exportCtx.docs[link] = rec[0].Details
				e.addNestedObject(exportCtx, link, nestedDocs)
			}
		}
	}
}

func (e *export) fillLinkedFiles(exportCtx *exportContext, space clientspace.Space, id string) ([]string, error) {
	var fileObjectsIds []string
	err := space.Do(id, func(b sb.SmartBlock) error {
		b.NewState().IterateLinkedFiles(func(fileObjectId string) {
			res, err := e.objectStore.Query(database.Query{
				Filters: []*model.BlockContentDataviewFilter{
					{
						RelationKey: bundle.RelationKeyId.String(),
						Condition:   model.BlockContentDataviewFilter_Equal,
						Value:       pbtypes.String(fileObjectId),
					},
				},
			})
			if err != nil {
				log.Errorf("failed to get details for file object id %s: %v", fileObjectId, err)
				return
			}
			if len(res) == 0 {
				return
			}
			exportCtx.docs[fileObjectId] = res[0].Details
			fileObjectsIds = append(fileObjectsIds, fileObjectId)
		})
		return nil
	})
	if err != nil {
		return nil, err
	}
	return fileObjectsIds, nil
}

func (e *export) getExistedObjects(exportCtx *exportContext, isProtobuf bool) error {
	res, err := e.objectStore.List(exportCtx.spaceId, false)
	if err != nil {
		return err
	}
	if exportCtx.includeArchive {
		archivedObjects, err := e.objectStore.List(exportCtx.spaceId, true)
		if err != nil {
			return err
		}
		res = append(res, archivedObjects...)
	}
	objectDetails := make(map[string]*types.Struct, len(res))
	for _, info := range res {
		objectSpaceID := exportCtx.spaceId
		if objectSpaceID == "" {
			objectSpaceID = pbtypes.GetString(info.Details, bundle.RelationKeySpaceId.String())
		}
		sbType, err := e.sbtProvider.Type(objectSpaceID, info.Id)
		if err != nil {
			log.With("objectId", info.Id).Errorf("failed to get smartblock type: %v", err)
			continue
		}
		if !e.objectValid(sbType, info, exportCtx.includeArchive, isProtobuf) {
			continue
		}
		objectDetails[info.Id] = info.Details

	}
	if err != nil {
		return err
	}
	return nil
}

func (e *export) writeMultiDoc(ctx context.Context,
	exportCtx *exportContext,
	mw converter.MultiConverter,
	wr writer,
	queue process.Queue,
) (succeed int, err error) {
	for did := range exportCtx.docs {
		if err = queue.Wait(func() {
			log.With("objectID", did).Debugf("write doc")
			werr := cache.Do(e.picker, did, func(b sb.SmartBlock) error {
				st := b.NewState().Copy()
				if exportCtx.includeFiles && b.Type() == smartblock.SmartBlockTypeFileObject {
					fileName, err := e.saveFile(ctx, wr, b, false)
					if err != nil {
						return fmt.Errorf("save file: %w", err)
					}
					st.SetDetailAndBundledRelation(bundle.RelationKeySource, pbtypes.String(fileName))
				}
				if err = mw.Add(b.Space(), st); err != nil {
					return err
				}
				return nil
			})
			if err != nil {
				log.With("objectID", did).Warnf("can't export doc: %v", werr)
			} else {
				succeed++
			}

		}); err != nil {
			return
		}
	}

	if err = wr.WriteFile("export"+mw.Ext(), bytes.NewReader(mw.Convert(0)), 0); err != nil {
		return 0, err
	}
	err = nil
	return
}

func (e *export) writeDoc(ctx context.Context, exportCtx *exportContext, wr writer, docId string) (err error) {
	return cache.Do(e.picker, docId, func(b sb.SmartBlock) error {
		st := b.NewState()
		if pbtypes.GetBool(st.CombinedDetails(), bundle.RelationKeyIsDeleted.String()) {
			return nil
		}

		if exportCtx.includeFiles && b.Type() == smartblock.SmartBlockTypeFileObject {
			fileName, err := e.saveFile(ctx, wr, b, exportCtx.spaceId == "")
			if err != nil {
				return fmt.Errorf("save file: %w", err)
			}
			st.SetDetailAndBundledRelation(bundle.RelationKeySource, pbtypes.String(fileName))
			// Don't save file objects in markdown
			if exportCtx.format == model.Export_Markdown {
				return nil
			}
		}

		var conv converter.Converter
		switch exportCtx.format {
		case model.Export_Markdown:
			conv = md.NewMDConverter(st, wr.Namer())
		case model.Export_Protobuf:
			conv = pbc.NewConverter(st, exportCtx.isJson)
		case model.Export_JSON:
			conv = pbjson.NewConverter(st)
		}
		conv.SetKnownDocs(exportCtx.docs)
		result := conv.Convert(b.Type().ToProto())
		var filename string
		if exportCtx.format == model.Export_Markdown {
			filename = e.makeMarkdownName(st, wr, docId, conv, exportCtx.spaceId)
		} else if docId == b.Space().DerivedIDs().Home {
			filename = "index" + conv.Ext()
		} else {
			filename = e.makeFileName(docId, exportCtx.spaceId, conv, st, b.Type())
		}
		lastModifiedDate := pbtypes.GetInt64(st.LocalDetails(), bundle.RelationKeyLastModifiedDate.String())
		if err = wr.WriteFile(filename, bytes.NewReader(result), lastModifiedDate); err != nil {
			return err
		}
		return nil
	})
}

func (e *export) makeMarkdownName(s *state.State, wr writer, docID string, conv converter.Converter, spaceId string) string {
	name := pbtypes.GetString(s.Details(), bundle.RelationKeyName.String())
	if name == "" {
		name = s.Snippet()
	}
	path := ""
	// space can be empty in case user want to export all spaces
	if spaceId == "" {
		spaceId := pbtypes.GetString(s.LocalDetails(), bundle.RelationKeySpaceId.String())
		path = filepath.Join(spaceDirectory, spaceId)
	}
	return wr.Namer().Get(path, docID, name, conv.Ext())
}

func (e *export) makeFileName(docId, spaceId string, conv converter.Converter, st *state.State, blockType smartblock.SmartBlockType) string {
	dir := e.provideFileDirectory(blockType)
	filename := filepath.Join(dir, docId+conv.Ext())
	// space can be empty in case user want to export all spaces
	if spaceId == "" {
		spaceId := pbtypes.GetString(st.LocalDetails(), bundle.RelationKeySpaceId.String())
		filename = filepath.Join(spaceDirectory, spaceId, filename)
	}
	return filename
}

func (e *export) provideFileDirectory(blockType smartblock.SmartBlockType) string {
	switch blockType {
	case smartblock.SmartBlockTypeRelation:
		return relationsDirectory
	case smartblock.SmartBlockTypeRelationOption:
		return relationsOptionsDirectory
	case smartblock.SmartBlockTypeObjectType:
		return typesDirectory
	case smartblock.SmartBlockTypeTemplate:
		return templatesDirectory
	case smartblock.SmartBlockTypeFile, smartblock.SmartBlockTypeFileObject:
		return filesObjects
	default:
		return objectsDirectory
	}
}

func (e *export) saveFile(ctx context.Context, wr writer, fileObject sb.SmartBlock, exportAllSpaces bool) (fileName string, err error) {
	fullId := domain.FullFileId{
		SpaceId: fileObject.Space().Id(),
		FileId:  domain.FileId(pbtypes.GetString(fileObject.Details(), bundle.RelationKeyFileId.String())),
	}

	file, err := e.fileService.FileByHash(ctx, fullId)
	if err != nil {
		return "", err
	}
	if strings.HasPrefix(file.Info().Media, "image") {
		image, err := e.fileService.ImageByHash(context.TODO(), fullId)
		if err != nil {
			return "", err
		}
		file, err = image.GetOriginalFile()
		if err != nil {
			return "", err
		}
	}
	origName := file.Meta().Name
	rootPath := "files"
	if exportAllSpaces {
		rootPath = filepath.Join(spaceDirectory, fileObject.Space().Id(), rootPath)
	}
	fileName = wr.Namer().Get(rootPath, fileObject.Id(), filepath.Base(origName), filepath.Ext(origName))
	rd, err := file.Reader(context.Background())
	if err != nil {
		return "", err
	}
	return fileName, wr.WriteFile(fileName, rd, file.Info().LastModifiedDate)
}

func (e *export) createProfileFile(spaceID string, wr writer) error {
	spc, err := e.spaceService.Get(context.Background(), spaceID)
	if err != nil {
		return err
	}
	var spaceDashBoardID string

	pr, err := e.accountService.ProfileInfo()
	if err != nil {
		return err
	}
	err = cache.Do(e.picker, spc.DerivedIDs().Workspace, func(b sb.SmartBlock) error {
		spaceDashBoardID = pbtypes.GetString(b.CombinedDetails(), bundle.RelationKeySpaceDashboardId.String())
		return nil
	})
	if err != nil {
		return err
	}
	profile := &pb.Profile{
		SpaceDashboardId: spaceDashBoardID,
		Address:          pr.AccountId,
		Name:             pr.Name,
		Avatar:           pr.IconImage,
		ProfileId:        pr.Id,
	}
	data, err := profile.Marshal()
	if err != nil {
		return err
	}
	err = wr.WriteFile(constant.ProfileFile, bytes.NewReader(data), 0)
	if err != nil {
		return err
	}
	return nil
}

func (e *export) objectValid(sbType smartblock.SmartBlockType, info *model.ObjectInfo, includeArchived bool, isProtobuf bool) bool {
	if info.Id == addr.AnytypeProfileId {
		return false
	}
	if !isProtobuf && !validTypeForNonProtobuf(sbType) && !validLayoutForNonProtobuf(info.Details) {
		return false
	}
	if isProtobuf && !validType(sbType) {
		return false
	}
	if strings.HasPrefix(info.Id, addr.BundledObjectTypeURLPrefix) || strings.HasPrefix(info.Id, addr.BundledRelationURLPrefix) {
		return false
	}
	if pbtypes.GetBool(info.Details, bundle.RelationKeyIsArchived.String()) && !includeArchived {
		return false
	}
	return true
}

func newNamer() *namer {
	return &namer{
		names: make(map[string]string),
	}
}

type namer struct {
	// id -> name and name -> id
	names map[string]string
	mu    sync.Mutex
}

func (fn *namer) Get(path, hash, title, ext string) (name string) {
	const fileLenLimit = 48
	fn.mu.Lock()
	defer fn.mu.Unlock()
	var ok bool
	if name, ok = fn.names[hash]; ok {
		return name
	}
	title = slug.Make(strings.TrimSuffix(title, ext))
	name = text.Truncate(title, fileLenLimit)
	name = strings.TrimSuffix(name, text.TruncateEllipsis)
	var (
		i = 0
		b = 36
	)
	gname := filepath.Join(path, name+ext)
	for {
		if _, ok = fn.names[gname]; !ok {
			fn.names[hash] = gname
			fn.names[gname] = hash
			return gname
		}
		i++
		n := int64(i * b)
		gname = filepath.Join(path, name+"_"+strconv.FormatInt(rand.Int63n(n), b)+ext)
	}
}

func validType(sbType smartblock.SmartBlockType) bool {
	return sbType == smartblock.SmartBlockTypeHome ||
		sbType == smartblock.SmartBlockTypeProfilePage ||
		sbType == smartblock.SmartBlockTypePage ||
		sbType == smartblock.SmartBlockTypeSubObject ||
		sbType == smartblock.SmartBlockTypeTemplate ||
		sbType == smartblock.SmartBlockTypeWorkspace ||
		sbType == smartblock.SmartBlockTypeWidget ||
		sbType == smartblock.SmartBlockTypeObjectType ||
		sbType == smartblock.SmartBlockTypeRelation ||
		sbType == smartblock.SmartBlockTypeRelationOption ||
		sbType == smartblock.SmartBlockTypeFileObject ||
		sbType == smartblock.SmartBlockTypeParticipant
}

func validTypeForNonProtobuf(sbType smartblock.SmartBlockType) bool {
	return sbType == smartblock.SmartBlockTypeProfilePage ||
		sbType == smartblock.SmartBlockTypePage ||
		sbType == smartblock.SmartBlockTypeFileObject
}

func validLayoutForNonProtobuf(details *types.Struct) bool {
	return pbtypes.GetFloat64(details, bundle.RelationKeyLayout.String()) != float64(model.ObjectType_collection) &&
		pbtypes.GetFloat64(details, bundle.RelationKeyLayout.String()) != float64(model.ObjectType_set)
}

func (e *export) cleanupFile(wr writer) {
	wr.Close()
	os.Remove(wr.Path())
}

func (e *export) fillTemplateIds(exportCtx *exportContext, ids []string) []string {
	for id, object := range exportCtx.docs {
		if pbtypes.Get(object, bundle.RelationKeyTargetObjectType.String()) != nil {
			ids = append(ids, id)
		}
	}
	return ids
}

func isLinkedObjectExist(rec []database.Record) bool {
	return len(rec) > 0 && !pbtypes.GetBool(rec[0].Details, bundle.RelationKeyIsDeleted.String())
}<|MERGE_RESOLUTION|>--- conflicted
+++ resolved
@@ -312,13 +312,8 @@
 	return
 }
 
-<<<<<<< HEAD
 func (e *export) getObjectsByIDs(exportCtx *exportContext, isProtobuf bool) error {
-	res, err := e.queryObjectsFromStoreByIds(exportCtx)
-=======
-func (e *export) getObjectsByIDs(spaceId string, reqIds []string, includeNested, includeFiles, isProtobuf bool) (map[string]*types.Struct, error) {
-	res, err := e.queryAndFilterObjectsByRelation(spaceId, reqIds, bundle.RelationKeyId.String())
->>>>>>> 7ff714f0
+	res, err := e.queryAndFilterObjectsByRelation(exportCtx, bundle.RelationKeyId.String())
 	if err != nil {
 		return err
 	}
@@ -332,38 +327,18 @@
 	return e.processNotProtobuf(exportCtx)
 }
 
-<<<<<<< HEAD
-func (e *export) queryObjectsFromStoreByIds(exportCtx *exportContext) ([]database.Record, error) {
-	if len(exportCtx.reqIds) > objectIdsLimit {
-		return e.queryAndFilterObjectsByIds(exportCtx)
-	}
-	return e.queryObjectsByIds(exportCtx.spaceId, exportCtx.reqIds)
-}
-
-func (e *export) queryAndFilterObjectsByIds(exportCtx *exportContext) ([]database.Record, error) {
+func (e *export) queryAndFilterObjectsByRelation(exportCtx *exportContext, relationFilter string) ([]database.Record, error) {
 	var allObjects []database.Record
 	const singleBatchCount = 50
 	for j := 0; j < len(exportCtx.reqIds); {
 		if j+singleBatchCount < len(exportCtx.reqIds) {
-			records, err := e.queryObjectsByIds(exportCtx.spaceId, exportCtx.reqIds[j:j+singleBatchCount])
-=======
-func (e *export) queryAndFilterObjectsByRelation(spaceId string, reqIds []string, relationFilter string) ([]database.Record, error) {
-	var allObjects []database.Record
-	const singleBatchCount = 50
-	for j := 0; j < len(reqIds); {
-		if j+singleBatchCount < len(reqIds) {
-			records, err := e.queryObjectsByIds(spaceId, reqIds[j:j+singleBatchCount], relationFilter)
->>>>>>> 7ff714f0
+			records, err := e.queryObjectsByIds(exportCtx.spaceId, exportCtx.reqIds[j:j+singleBatchCount], relationFilter)
 			if err != nil {
 				return nil, err
 			}
 			allObjects = append(allObjects, records...)
 		} else {
-<<<<<<< HEAD
-			records, err := e.queryObjectsByIds(exportCtx.spaceId, exportCtx.reqIds[j:])
-=======
-			records, err := e.queryObjectsByIds(spaceId, reqIds[j:], relationFilter)
->>>>>>> 7ff714f0
+			records, err := e.queryObjectsByIds(exportCtx.spaceId, exportCtx.reqIds[j:], relationFilter)
 			if err != nil {
 				return nil, err
 			}
@@ -593,25 +568,8 @@
 	allTypes []string,
 	processedObjects map[string]struct{},
 ) ([]string, []string, []string, error) {
-<<<<<<< HEAD
-	templates, err := e.objectStore.Query(database.Query{
-		Filters: []*model.BlockContentDataviewFilter{
-			{
-				RelationKey: bundle.RelationKeyTargetObjectType.String(),
-				Condition:   model.BlockContentDataviewFilter_In,
-				Value:       pbtypes.StringList(allTypes),
-			},
-			{
-				RelationKey: bundle.RelationKeySpaceId.String(),
-				Condition:   model.BlockContentDataviewFilter_Equal,
-				Value:       pbtypes.String(exportCtx.spaceId),
-			},
-		},
-	})
-=======
-
-	templates, err := e.queryAndFilterObjectsByRelation(spaceId, allTypes, bundle.RelationKeyTargetObjectType.String())
->>>>>>> 7ff714f0
+
+	templates, err := e.queryAndFilterObjectsByRelation(exportCtx, bundle.RelationKeyTargetObjectType.String())
 	if err != nil {
 		return nil, nil, nil, err
 	}
@@ -676,24 +634,7 @@
 		}
 		uniqueKeys = append(uniqueKeys, uniqueKey.Marshal())
 	}
-<<<<<<< HEAD
-	storeRelations, err := e.objectStore.Query(database.Query{
-		Filters: []*model.BlockContentDataviewFilter{
-			{
-				RelationKey: bundle.RelationKeyUniqueKey.String(),
-				Condition:   model.BlockContentDataviewFilter_In,
-				Value:       pbtypes.StringList(uniqueKeys),
-			},
-			{
-				RelationKey: bundle.RelationKeySpaceId.String(),
-				Condition:   model.BlockContentDataviewFilter_Equal,
-				Value:       pbtypes.String(exportContext.spaceId),
-			},
-		},
-	})
-=======
 	storeRelations, err := e.queryAndFilterObjectsByRelation(spaceId, uniqueKeys, bundle.RelationKeyUniqueKey.String())
->>>>>>> 7ff714f0
 	if err != nil {
 		return nil, err
 	}
@@ -759,26 +700,8 @@
 	return relationOptionsDetails, nil
 }
 
-<<<<<<< HEAD
-func (e *export) processObjectTypesAndSetOfList(exportCtx *exportContext, objectTypes, setOfList []string) error {
-	objectDetails, err := e.objectStore.Query(database.Query{
-		Filters: []*model.BlockContentDataviewFilter{
-			{
-				RelationKey: bundle.RelationKeyId.String(),
-				Condition:   model.BlockContentDataviewFilter_In,
-				Value:       pbtypes.StringList(lo.Union(objectTypes, setOfList)),
-			},
-			{
-				RelationKey: bundle.RelationKeySpaceId.String(),
-				Condition:   model.BlockContentDataviewFilter_Equal,
-				Value:       pbtypes.String(exportCtx.spaceId),
-			},
-		},
-	})
-=======
 func (e *export) processObjectTypesAndSetOfList(spaceId string, objectTypes []string, allObjects map[string]*types.Struct, setOfList []string) error {
 	objectDetails, err := e.queryAndFilterObjectsByRelation(spaceId, lo.Union(objectTypes, setOfList), bundle.RelationKeyId.String())
->>>>>>> 7ff714f0
 	if err != nil {
 		return err
 	}
@@ -823,26 +746,8 @@
 	return recommendedRelations, nil
 }
 
-<<<<<<< HEAD
-func (e *export) addRecommendedRelations(exportCtx *exportContext, recommendedRelations []string) error {
-	relations, err := e.objectStore.Query(database.Query{
-		Filters: []*model.BlockContentDataviewFilter{
-			{
-				RelationKey: bundle.RelationKeyId.String(),
-				Condition:   model.BlockContentDataviewFilter_In,
-				Value:       pbtypes.StringList(recommendedRelations),
-			},
-			{
-				RelationKey: bundle.RelationKeySpaceId.String(),
-				Condition:   model.BlockContentDataviewFilter_Equal,
-				Value:       pbtypes.String(exportCtx.spaceId),
-			},
-		},
-	})
-=======
 func (e *export) addRecommendedRelations(spaceId string, recommendedRelations []string, allObjects map[string]*types.Struct) error {
 	relations, err := e.queryAndFilterObjectsByRelation(spaceId, recommendedRelations, bundle.RelationKeyId.String())
->>>>>>> 7ff714f0
 	if err != nil {
 		return err
 	}
