package export

import (
	"bytes"
	"context"
	"fmt"
	"math/rand"
	"os"
	"path/filepath"
	"strconv"
	"strings"
	"sync"
	"sync/atomic"

	"github.com/anyproto/any-sync/app"
	"github.com/globalsign/mgo/bson"
	"github.com/gogo/protobuf/types"
	"github.com/google/uuid"
	"github.com/gosimple/slug"
	"github.com/samber/lo"

	"github.com/anyproto/anytype-heart/core/anytype/account"
	"github.com/anyproto/anytype-heart/core/block/cache"
	sb "github.com/anyproto/anytype-heart/core/block/editor/smartblock"
	"github.com/anyproto/anytype-heart/core/block/editor/state"
	"github.com/anyproto/anytype-heart/core/block/process"
	"github.com/anyproto/anytype-heart/core/block/simple"
	"github.com/anyproto/anytype-heart/core/converter"
	"github.com/anyproto/anytype-heart/core/converter/dot"
	"github.com/anyproto/anytype-heart/core/converter/graphjson"
	"github.com/anyproto/anytype-heart/core/converter/md"
	"github.com/anyproto/anytype-heart/core/converter/pbc"
	"github.com/anyproto/anytype-heart/core/converter/pbjson"
	"github.com/anyproto/anytype-heart/core/domain"
	"github.com/anyproto/anytype-heart/core/files"
	"github.com/anyproto/anytype-heart/core/notifications"
	"github.com/anyproto/anytype-heart/pb"
	"github.com/anyproto/anytype-heart/pkg/lib/bundle"
	"github.com/anyproto/anytype-heart/pkg/lib/core/smartblock"
	"github.com/anyproto/anytype-heart/pkg/lib/database"
	"github.com/anyproto/anytype-heart/pkg/lib/localstore/addr"
	"github.com/anyproto/anytype-heart/pkg/lib/localstore/objectstore"
	"github.com/anyproto/anytype-heart/pkg/lib/logging"
	"github.com/anyproto/anytype-heart/pkg/lib/pb/model"
	"github.com/anyproto/anytype-heart/space"
	"github.com/anyproto/anytype-heart/space/spacecore/typeprovider"
	"github.com/anyproto/anytype-heart/util/anyerror"
	"github.com/anyproto/anytype-heart/util/constant"
	"github.com/anyproto/anytype-heart/util/pbtypes"
	"github.com/anyproto/anytype-heart/util/text"
)

const CName = "export"

const (
	tempFileName              = "temp_anytype_backup"
	spaceDirectory            = "spaces"
	typesDirectory            = "types"
	objectsDirectory          = "objects"
	relationsDirectory        = "relations"
	relationsOptionsDirectory = "relationsOptions"
	templatesDirectory        = "templates"
	filesObjects              = "filesObjects"
)

var log = logging.Logger("anytype-mw-export")

type Export interface {
	Export(ctx context.Context, req pb.RpcObjectListExportRequest) (path string, succeed int, err error)
	app.Component
}

type export struct {
	picker              cache.ObjectGetter
	objectStore         objectstore.ObjectStore
	sbtProvider         typeprovider.SmartBlockTypeProvider
	fileService         files.Service
	spaceService        space.Service
	accountService      account.Service
	notificationService notifications.Notifications
	processService      process.Service
}

func New() Export {
	return &export{}
}

func (e *export) Init(a *app.App) (err error) {
	e.processService = app.MustComponent[process.Service](a)
	e.objectStore = app.MustComponent[objectstore.ObjectStore](a)
	e.fileService = app.MustComponent[files.Service](a)
	e.picker = app.MustComponent[cache.ObjectGetter](a)
	e.sbtProvider = app.MustComponent[typeprovider.SmartBlockTypeProvider](a)
	e.spaceService = app.MustComponent[space.Service](a)
	e.accountService = app.MustComponent[account.Service](a)
	e.notificationService = app.MustComponent[notifications.Notifications](a)
	return
}

func (e *export) Name() (name string) {
	return CName
}

func (e *export) Export(ctx context.Context, req pb.RpcObjectListExportRequest) (path string, succeed int, err error) {
	queue := e.processService.NewQueue(pb.ModelProcess{
		Id:    bson.NewObjectId().Hex(),
		Type:  pb.ModelProcess_Export,
		State: 0,
	}, 4)
	queue.SetMessage("prepare")

	if err = queue.Start(); err != nil {
		return
	}
	defer func() {
		queue.Stop(err)
		e.sendNotification(err, req)
	}()

	exportCtx := newExportContext(e, req)
	return exportCtx.exportObjects(ctx, queue)
}

func (e *export) sendNotification(err error, req pb.RpcObjectListExportRequest) {
	errCode := model.NotificationExport_NULL
	if err != nil {
		errCode = model.NotificationExport_UNKNOWN_ERROR
	}
	notificationSendErr := e.notificationService.CreateAndSend(&model.Notification{
		Id:      uuid.New().String(),
		Status:  model.Notification_Created,
		IsLocal: true,
		Payload: &model.NotificationPayloadOfExport{Export: &model.NotificationExport{
			ErrorCode:  errCode,
			ExportType: req.Format,
		}},
		Space: req.SpaceId,
	})
	if notificationSendErr != nil {
		log.Errorf("failed to send notification: %v", notificationSendErr)
	}
}

type exportContext struct {
	spaceId        string
	docs           map[string]*types.Struct
	includeArchive bool
	includeNested  bool
	includeFiles   bool
	format         model.ExportFormat
	isJson         bool
	reqIds         []string
	zip            bool
	path           string

	*export
}

func newExportContext(e *export, req pb.RpcObjectListExportRequest) *exportContext {
	return &exportContext{
		path:           req.Path,
		spaceId:        req.SpaceId,
		docs:           map[string]*types.Struct{},
		includeArchive: req.IncludeArchived,
		includeNested:  req.IncludeNested,
		includeFiles:   req.IncludeFiles,
		format:         req.Format,
		isJson:         req.IsJson,
		reqIds:         req.ObjectIds,
		zip:            req.Zip,
		export:         e,
	}
}

func (e *exportContext) copy() *exportContext {
	return &exportContext{
		spaceId:        e.spaceId,
		docs:           e.docs,
		includeArchive: e.includeArchive,
		includeNested:  e.includeNested,
		includeFiles:   e.includeFiles,
		format:         e.format,
		isJson:         e.isJson,
		reqIds:         e.reqIds,
		export:         e.export,
	}
}

func (e *exportContext) exportObjects(ctx context.Context, queue process.Queue) (string, int, error) {
	err := e.docsForExport()
	if err != nil {
		return "", 0, err
	}
	var wr writer
	wr, err = e.getWriter()
	if err != nil {
		return "", 0, err
	}
	succeed, err := e.exportByFormat(ctx, wr, queue)
	if err != nil {
		return "", 0, err
	}
	wr.Close()
	if e.zip {
		return e.renameZipArchive(wr, succeed)
	}
	return wr.Path(), succeed, nil
}

func (e *exportContext) getWriter() (writer, error) {
	var (
		wr  writer
		err error
	)
	if e.zip {
		if wr, err = newZipWriter(e.path, tempFileName); err != nil {
			err = anyerror.CleanupError(err)
			return nil, err
		}
	} else {
		if wr, err = newDirWriter(e.path, e.includeFiles); err != nil {
			err = anyerror.CleanupError(err)
			return nil, err
		}
	}
	return wr, nil
}

func (e *exportContext) exportByFormat(ctx context.Context, wr writer, queue process.Queue) (int, error) {
	queue.SetMessage("export docs")
	if e.format == model.Export_Protobuf && len(e.reqIds) == 0 {
		if err := e.createProfileFile(e.spaceId, wr); err != nil {
			log.Errorf("failed to create profile file: %s", err)
		}
	}
	var succeed int
	if e.format == model.Export_DOT || e.format == model.Export_SVG {
		succeed = e.exportDotAndSVG(ctx, succeed, wr, queue)
	} else if e.format == model.Export_GRAPH_JSON {
		succeed = e.exportGraphJson(ctx, succeed, wr, queue)
	} else {
		tasks := make([]process.Task, 0, len(e.docs))
		var succeedAsync int64
		tasks = e.exportDocs(ctx, wr, &succeedAsync, tasks)
		err := queue.Wait(tasks...)
		if err != nil {
			cleanupFile(wr)
			return 0, nil
		}
		succeed += int(succeedAsync)
	}
	if err := queue.Finalize(); err != nil {
		cleanupFile(wr)
		return 0, err
	}
	return succeed, nil
}

func (e *exportContext) exportDocs(ctx context.Context,
	wr writer,
	succeed *int64,
	tasks []process.Task,
) []process.Task {
	for docId := range e.docs {
		did := docId
		task := func() {
			if werr := e.writeDoc(ctx, wr, did); werr != nil {
				log.With("objectID", did).Warnf("can't export doc: %v", werr)
			} else {
				atomic.AddInt64(succeed, 1)
			}
		}
		tasks = append(tasks, task)
	}
	return tasks
}

func (e *exportContext) exportGraphJson(ctx context.Context, succeed int, wr writer, queue process.Queue) int {
	mc := graphjson.NewMultiConverter(e.sbtProvider)
	mc.SetKnownDocs(e.docs)
	var werr error
	if succeed, werr = e.writeMultiDoc(ctx, mc, wr, queue); werr != nil {
		log.Warnf("can't export docs: %v", werr)
	}
	return succeed
}

func (e *exportContext) exportDotAndSVG(ctx context.Context, succeed int, wr writer, queue process.Queue) int {
	var format = dot.ExportFormatDOT
	if e.format == model.Export_SVG {
		format = dot.ExportFormatSVG
	}
	mc := dot.NewMultiConverter(format, e.sbtProvider)
	mc.SetKnownDocs(e.docs)
	var werr error
	if succeed, werr = e.writeMultiDoc(ctx, mc, wr, queue); werr != nil {
		log.Warnf("can't export docs: %v", werr)
	}
	return succeed
}

func (e *exportContext) renameZipArchive(wr writer, succeed int) (string, int, error) {
	zipName := getZipName(e.path)
	err := os.Rename(wr.Path(), zipName)
	if err != nil {
		os.Remove(wr.Path())
		return "", 0, nil
	}
	return zipName, succeed, nil
}

func isAnyblockExport(format model.ExportFormat) bool {
	return format == model.Export_Protobuf || format == model.Export_JSON
}

func (e *exportContext) docsForExport() (err error) {
	isProtobuf := isAnyblockExport(e.format)
	if len(e.reqIds) == 0 {
		return e.getExistedObjects(isProtobuf)
	}

	if len(e.reqIds) > 0 {
		return e.getObjectsByIDs(isProtobuf)
	}
	return
}

func (e *exportContext) getObjectsByIDs(isProtobuf bool) error {
	res, err := e.queryAndFilterObjectsByRelation(e.spaceId, e.reqIds, bundle.RelationKeyId.String())
	if err != nil {
		return err
	}
	for _, object := range res {
		id := pbtypes.GetString(object.Details, bundle.RelationKeyId.String())
		e.docs[id] = object.Details
	}
	if isProtobuf {
		return e.processProtobuf()
	}
	return e.processNotProtobuf()
}

func (e *exportContext) queryAndFilterObjectsByRelation(spaceId string, reqIds []string, relationFilter string) ([]database.Record, error) {
	var allObjects []database.Record
	const singleBatchCount = 50
	for j := 0; j < len(reqIds); {
		if j+singleBatchCount < len(reqIds) {
			records, err := e.queryObjectsByIds(spaceId, reqIds[j:j+singleBatchCount], relationFilter)
			if err != nil {
				return nil, err
			}
			allObjects = append(allObjects, records...)
		} else {
			records, err := e.queryObjectsByIds(spaceId, reqIds[j:], relationFilter)
			if err != nil {
				return nil, err
			}
			allObjects = append(allObjects, records...)
		}
		j += singleBatchCount
	}
	return allObjects, nil
}

<<<<<<< HEAD
func (e *export) queryObjectsByIds(spaceId string, reqIds []string, relationFilter string) ([]database.Record, error) {
	return e.objectStore.SpaceIndex(spaceId).Query(database.Query{
=======
func (e *exportContext) queryObjectsByIds(spaceId string, reqIds []string, relationFilter string) ([]database.Record, error) {
	return e.objectStore.Query(database.Query{
>>>>>>> 1f651369
		Filters: []*model.BlockContentDataviewFilter{
			{
				RelationKey: relationFilter,
				Condition:   model.BlockContentDataviewFilter_In,
				Value:       pbtypes.StringList(reqIds),
			},
		},
	})
}

func (e *exportContext) processNotProtobuf() error {
	ids := listObjectIds(e.docs)
	if e.includeFiles {
		fileObjectsIds, err := e.processFiles(ids)
		if err != nil {
			return err
		}
		ids = append(ids, fileObjectsIds...)
	}
	if e.includeNested {
		for _, id := range ids {
			e.addNestedObject(id, map[string]*types.Struct{})
		}
	}
	return nil
}

func (e *exportContext) processProtobuf() error {
	ids := listObjectIds(e.docs)
	if e.includeFiles {
		err := e.addFileObjects(ids)
		if err != nil {
			return err
		}
	}
	err := e.addDerivedObjects()
	if err != nil {
		return err
	}
	ids = e.listTargetTypesFromTemplates(ids)
	if e.includeNested {
		err = e.addNestedObjects(ids)
		if err != nil {
			return err
		}
	}
	return nil
}

func (e *exportContext) addFileObjects(ids []string) error {
	fileObjectsIds, err := e.processFiles(ids)
	if err != nil {
		return err
	}
	if e.includeNested {
		err = e.addNestedObjects(fileObjectsIds)
		if err != nil {
			return err
		}
	}
	return nil
}

func (e *exportContext) processFiles(ids []string) ([]string, error) {
	var fileObjectsIds []string
	for _, id := range ids {
		objectFiles, err := e.fillLinkedFiles(id)
		if err != nil {
			return nil, err
		}
		fileObjectsIds = lo.Union(fileObjectsIds, objectFiles)
	}
	return fileObjectsIds, nil
}

func (e *exportContext) addDerivedObjects() error {
	processedObjects := make(map[string]struct{}, 0)
	allRelations, allTypes, allSetOfList, err := e.getRelationsAndTypes(e.docs, processedObjects)
	if err != nil {
		return err
	}
	templateRelations, templateTypes, templateSetOfList, err := e.getTemplatesRelationsAndTypes(lo.Union(allTypes, allSetOfList), processedObjects)
	if err != nil {
		return err
	}
	allRelations = lo.Union(allRelations, templateRelations)
	allTypes = lo.Union(allTypes, templateTypes)
	allSetOfList = lo.Union(allSetOfList, templateSetOfList)
	err = e.addRelationsAndTypes(allTypes, allRelations, allSetOfList)
	if err != nil {
		return err
	}
	return nil
}

func (e *exportContext) getRelationsAndTypes(notProcessedObjects map[string]*types.Struct, processedObjects map[string]struct{}) ([]string, []string, []string, error) {
	allRelations, allTypes, allSetOfList, err := e.collectDerivedObjects(notProcessedObjects)
	if err != nil {
		return nil, nil, nil, err
	}
	// get derived objects only from types,
	// because relations currently have only system relations and object type
	if len(allTypes) > 0 || len(allSetOfList) > 0 {
		relations, objectTypes, setOfList, err := e.getDerivedObjectsForTypes(lo.Union(allTypes, allSetOfList), processedObjects)
		if err != nil {
			return nil, nil, nil, err
		}
		allRelations = lo.Union(allRelations, relations)
		allTypes = lo.Union(allTypes, objectTypes)
		allSetOfList = lo.Union(allSetOfList, setOfList)
	}
	return allRelations, allTypes, allSetOfList, nil
}

func (e *exportContext) collectDerivedObjects(objects map[string]*types.Struct) ([]string, []string, []string, error) {
	var relations, objectsTypes, setOf []string
	for id := range objects {
		err := cache.Do(e.picker, id, func(b sb.SmartBlock) error {
			state := b.NewState()
			relations = lo.Union(relations, getObjectRelations(state))
			details := state.CombinedDetails()
			if isObjectWithDataview(details) {
				dataviewRelations, err := getDataviewRelations(state)
				if err != nil {
					return err
				}
				relations = lo.Union(relations, dataviewRelations)
			}
			objectTypeId := pbtypes.GetString(details, bundle.RelationKeyType.String())
			objectsTypes = lo.Union(objectsTypes, []string{objectTypeId})
			setOfList := pbtypes.GetStringList(details, bundle.RelationKeySetOf.String())
			setOf = lo.Union(setOf, setOfList)
			return nil
		})
		if err != nil {
			return nil, nil, nil, err
		}
	}
	return relations, objectsTypes, setOf, nil
}

func getObjectRelations(state *state.State) []string {
	relationLinks := state.GetRelationLinks()
	relations := make([]string, 0, len(relationLinks))
	for _, link := range relationLinks {
		relations = append(relations, link.Key)
	}
	return relations
}

func isObjectWithDataview(details *types.Struct) bool {
	return pbtypes.GetFloat64(details, bundle.RelationKeyLayout.String()) == float64(model.ObjectType_collection) ||
		pbtypes.GetFloat64(details, bundle.RelationKeyLayout.String()) == float64(model.ObjectType_set)
}

func getDataviewRelations(state *state.State) ([]string, error) {
	var relations []string
	err := state.Iterate(func(b simple.Block) (isContinue bool) {
		if dataview := b.Model().GetDataview(); dataview != nil {
			for _, view := range dataview.Views {
				for _, relation := range view.Relations {
					relations = append(relations, relation.Key)
				}
			}
		}
		return true
	})
	return relations, err
}

func (e *exportContext) getDerivedObjectsForTypes(allTypes []string, processedObjects map[string]struct{}) ([]string, []string, []string, error) {
	notProceedTypes := make(map[string]*types.Struct)
	var relations, objectTypes []string
	for _, object := range allTypes {
		if _, ok := processedObjects[object]; ok {
			continue
		}
		notProceedTypes[object] = nil
		processedObjects[object] = struct{}{}
	}
	if len(notProceedTypes) == 0 {
		return relations, objectTypes, nil, nil
	}
	relations, objectTypes, setOfList, err := e.getRelationsAndTypes(notProceedTypes, processedObjects)
	if err != nil {
		return nil, nil, nil, err
	}
	return relations, objectTypes, setOfList, nil
}

func (e *exportContext) getTemplatesRelationsAndTypes(allTypes []string, processedObjects map[string]struct{}) ([]string, []string, []string, error) {
	templates, err := e.queryAndFilterObjectsByRelation(e.spaceId, allTypes, bundle.RelationKeyTargetObjectType.String())
	if err != nil {
		return nil, nil, nil, err
	}
	if len(templates) == 0 {
		return nil, nil, nil, nil
	}
	templatesToProcess := make(map[string]*types.Struct, len(templates))
	for _, template := range templates {
		id := pbtypes.GetString(template.Details, bundle.RelationKeyId.String())
		if _, ok := e.docs[id]; !ok {
			e.docs[id] = template.Details
			templatesToProcess[id] = template.Details
		}
	}
	templateRelations, templateType, templateSetOfList, err := e.getRelationsAndTypes(templatesToProcess, processedObjects)
	if err != nil {
		return nil, nil, nil, err
	}
	return templateRelations, templateType, templateSetOfList, nil
}

func (e *exportContext) addRelationsAndTypes(types, relations, setOfList []string) error {
	err := e.addRelations(relations)
	if err != nil {
		return err
	}
	err = e.processObjectTypesAndSetOfList(types, setOfList)
	if err != nil {
		return err
	}
	return nil
}

func (e *exportContext) addRelations(relations []string) error {
	storeRelations, err := e.getRelationsFromStore(relations)
	if err != nil {
		return err
	}
	for _, storeRelation := range storeRelations {
		e.addRelation(storeRelation)
		err := e.addOptionIfTag(storeRelation)
		if err != nil {
			return err
		}
	}
	return nil
}

func (e *exportContext) getRelationsFromStore(relations []string) ([]database.Record, error) {
	uniqueKeys := make([]string, 0, len(relations))
	for _, relation := range relations {
		uniqueKey, err := domain.NewUniqueKey(smartblock.SmartBlockTypeRelation, relation)
		if err != nil {
			return nil, err
		}
		uniqueKeys = append(uniqueKeys, uniqueKey.Marshal())
	}
	storeRelations, err := e.queryAndFilterObjectsByRelation(e.spaceId, uniqueKeys, bundle.RelationKeyUniqueKey.String())
	if err != nil {
		return nil, err
	}
	return storeRelations, nil
}

func (e *exportContext) addRelation(relation database.Record) {
	if relationKey := pbtypes.GetString(relation.Details, bundle.RelationKeyRelationKey.String()); relationKey != "" {
		if !bundle.HasRelation(relationKey) {
			id := pbtypes.GetString(relation.Details, bundle.RelationKeyId.String())
			e.docs[id] = relation.Details
		}
	}
}

func (e *exportContext) addOptionIfTag(relation database.Record) error {
	format := pbtypes.GetInt64(relation.Details, bundle.RelationKeyRelationFormat.String())
	relationKey := pbtypes.GetString(relation.Details, bundle.RelationKeyRelationKey.String())
	if format == int64(model.RelationFormat_tag) || format == int64(model.RelationFormat_status) {
		err := e.addRelationOptions(relationKey)
		if err != nil {
			return err
		}
	}
	return nil
}

func (e *exportContext) addRelationOptions(relationKey string) error {
	relationOptions, err := e.getRelationOptions(relationKey)
	if err != nil {
		return err
	}
	for _, option := range relationOptions {
		id := pbtypes.GetString(option.Details, bundle.RelationKeyId.String())
		e.docs[id] = option.Details
	}
	return nil
}

<<<<<<< HEAD
func (e *export) getRelationOptions(spaceId, relationKey string) ([]database.Record, error) {
	relationOptionsDetails, err := e.objectStore.SpaceIndex(spaceId).Query(database.Query{
=======
func (e *exportContext) getRelationOptions(relationKey string) ([]database.Record, error) {
	relationOptionsDetails, err := e.objectStore.Query(database.Query{
>>>>>>> 1f651369
		Filters: []*model.BlockContentDataviewFilter{
			{
				RelationKey: bundle.RelationKeyLayout.String(),
				Condition:   model.BlockContentDataviewFilter_Equal,
				Value:       pbtypes.Int64(int64(model.ObjectType_relationOption)),
			},
			{
				RelationKey: bundle.RelationKeyRelationKey.String(),
				Condition:   model.BlockContentDataviewFilter_Equal,
				Value:       pbtypes.String(relationKey),
			},
<<<<<<< HEAD
=======
			{
				RelationKey: bundle.RelationKeySpaceId.String(),
				Condition:   model.BlockContentDataviewFilter_Equal,
				Value:       pbtypes.String(e.spaceId),
			},
>>>>>>> 1f651369
		},
	})
	if err != nil {
		return nil, err
	}
	return relationOptionsDetails, nil
}

func (e *exportContext) processObjectTypesAndSetOfList(objectTypes, setOfList []string) error {
	objectDetails, err := e.queryAndFilterObjectsByRelation(e.spaceId, lo.Union(objectTypes, setOfList), bundle.RelationKeyId.String())
	if err != nil {
		return err
	}
	if len(objectDetails) == 0 {
		return nil
	}
	recommendedRelations, err := e.addObjectsAndCollectRecommendedRelations(objectDetails)
	if err != nil {
		return err
	}
	err = e.addRecommendedRelations(recommendedRelations)
	if err != nil {
		return err
	}
	return nil
}

func (e *exportContext) addObjectsAndCollectRecommendedRelations(objectTypes []database.Record) ([]string, error) {
	recommendedRelations := make([]string, 0, len(objectTypes))
	for i := 0; i < len(objectTypes); i++ {
		rawUniqueKey := pbtypes.GetString(objectTypes[i].Details, bundle.RelationKeyUniqueKey.String())
		uniqueKey, err := domain.UnmarshalUniqueKey(rawUniqueKey)
		if err != nil {
			return nil, err
		}
		id := pbtypes.GetString(objectTypes[i].Details, bundle.RelationKeyId.String())
		e.docs[id] = objectTypes[i].Details
		if uniqueKey.SmartblockType() == smartblock.SmartBlockTypeObjectType {
			key, err := domain.GetTypeKeyFromRawUniqueKey(rawUniqueKey)
			if err != nil {
				return nil, err
			}
			if bundle.IsInternalType(key) {
				continue
			}
			recommendedRelations = append(recommendedRelations, pbtypes.GetStringList(objectTypes[i].Details, bundle.RelationKeyRecommendedRelations.String())...)
		}
	}
	return recommendedRelations, nil
}

func (e *exportContext) addRecommendedRelations(recommendedRelations []string) error {
	relations, err := e.queryAndFilterObjectsByRelation(e.spaceId, recommendedRelations, bundle.RelationKeyId.String())
	if err != nil {
		return err
	}
	for _, relation := range relations {
		id := pbtypes.GetString(relation.Details, bundle.RelationKeyId.String())
		if id == addr.MissingObject {
			continue
		}

		relationKey := pbtypes.GetString(relation.Details, bundle.RelationKeyUniqueKey.String())
		uniqueKey, err := domain.UnmarshalUniqueKey(relationKey)
		if err != nil {
			return err
		}
		if bundle.IsSystemRelation(domain.RelationKey(uniqueKey.InternalKey())) {
			continue
		}
		e.docs[id] = relation.Details
	}
	return nil
}

func (e *exportContext) addNestedObjects(ids []string) error {
	nestedDocs := make(map[string]*types.Struct, 0)
	for _, id := range ids {
		e.addNestedObject(id, nestedDocs)
	}
	if len(nestedDocs) == 0 {
		return nil
	}
	exportCtxChild := e.copy()
	exportCtxChild.includeNested = false
	exportCtxChild.docs = nestedDocs
	err := exportCtxChild.processProtobuf()
	if err != nil {
		return err
	}
	for id, object := range exportCtxChild.docs {
		if _, ok := e.docs[id]; !ok {
			e.docs[id] = object
		}
	}
	return nil
}

<<<<<<< HEAD
func (e *export) addNestedObject(spaceId string, id string, docs map[string]*types.Struct, nestedDocs map[string]*types.Struct) {
	links, err := e.objectStore.SpaceIndex(spaceId).GetOutboundLinksById(id)
=======
func (e *exportContext) addNestedObject(id string, nestedDocs map[string]*types.Struct) {
	links, err := e.objectStore.GetOutboundLinksByID(id)
>>>>>>> 1f651369
	if err != nil {
		log.Errorf("export failed to get outbound links for id: %s", err)
		return
	}
	for _, link := range links {
<<<<<<< HEAD
		if _, exists := docs[link]; !exists {
			sbt, sbtErr := e.sbtProvider.Type(spaceId, link)
=======
		if _, exists := e.docs[link]; !exists {
			sbt, sbtErr := e.sbtProvider.Type(e.spaceId, link)
>>>>>>> 1f651369
			if sbtErr != nil {
				log.Errorf("failed to get smartblocktype of id %s", link)
				continue
			}
			if !validType(sbt) {
				continue
			}
			rec, qErr := e.objectStore.SpaceIndex(spaceId).QueryByIds([]string{link})
			if qErr != nil {
				log.Errorf("failed to query id %s, err: %s", qErr, err)
				continue
			}
			if isLinkedObjectExist(rec) {
				nestedDocs[link] = rec[0].Details
<<<<<<< HEAD
				docs[link] = rec[0].Details
				e.addNestedObject(spaceId, link, docs, nestedDocs)
			}
		}
	}
}

func (e *export) fillLinkedFiles(space clientspace.Space, id string, docs map[string]*types.Struct) ([]string, error) {
	spaceIndex := e.objectStore.SpaceIndex(space.Id())
=======
				e.docs[link] = rec[0].Details
				e.addNestedObject(link, nestedDocs)
			}
		}
	}
}

func (e *exportContext) fillLinkedFiles(id string) ([]string, error) {
>>>>>>> 1f651369
	var fileObjectsIds []string
	err := cache.Do(e.picker, id, func(b sb.SmartBlock) error {
		b.NewState().IterateLinkedFiles(func(fileObjectId string) {
			res, err := spaceIndex.Query(database.Query{
				Filters: []*model.BlockContentDataviewFilter{
					{
						RelationKey: bundle.RelationKeyId.String(),
						Condition:   model.BlockContentDataviewFilter_Equal,
						Value:       pbtypes.String(fileObjectId),
					},
				},
			})
			if err != nil {
				log.Errorf("failed to get details for file object id %s: %v", fileObjectId, err)
				return
			}
			if len(res) == 0 {
				return
			}
			e.docs[fileObjectId] = res[0].Details
			fileObjectsIds = append(fileObjectsIds, fileObjectId)
		})
		return nil
	})
	if err != nil {
		return nil, err
	}
	return fileObjectsIds, nil
}

<<<<<<< HEAD
func (e *export) getExistedObjects(spaceId string, includeArchived bool, isProtobuf bool) (map[string]*types.Struct, error) {
	spaceIndex := e.objectStore.SpaceIndex(spaceId)
	res, err := spaceIndex.List(false)
=======
func (e *exportContext) getExistedObjects(isProtobuf bool) error {
	res, err := e.objectStore.List(e.spaceId, false)
>>>>>>> 1f651369
	if err != nil {
		return err
	}
<<<<<<< HEAD
	if includeArchived {
		archivedObjects, err := spaceIndex.List(true)
=======
	if e.includeArchive {
		archivedObjects, err := e.objectStore.List(e.spaceId, true)
>>>>>>> 1f651369
		if err != nil {
			return err
		}
		res = append(res, archivedObjects...)
	}
	e.docs = make(map[string]*types.Struct, len(res))
	for _, info := range res {
<<<<<<< HEAD
		objectSpaceID := spaceId
		if spaceId == "" {
=======
		objectSpaceID := e.spaceId
		if objectSpaceID == "" {
>>>>>>> 1f651369
			objectSpaceID = pbtypes.GetString(info.Details, bundle.RelationKeySpaceId.String())
		}
		sbType, err := e.sbtProvider.Type(objectSpaceID, info.Id)
		if err != nil {
			log.With("objectId", info.Id).Errorf("failed to get smartblock type: %v", err)
			continue
		}
		if !objectValid(sbType, info, e.includeArchive, isProtobuf) {
			continue
		}
		e.docs[info.Id] = info.Details

	}
<<<<<<< HEAD
	return objectDetails, nil
=======
	return nil
}

func (e *exportContext) listTargetTypesFromTemplates(ids []string) []string {
	for id, object := range e.docs {
		if pbtypes.Get(object, bundle.RelationKeyTargetObjectType.String()) != nil {
			ids = append(ids, id)
		}
	}
	return ids
>>>>>>> 1f651369
}

func (e *exportContext) writeMultiDoc(ctx context.Context, mw converter.MultiConverter, wr writer, queue process.Queue) (succeed int, err error) {
	for did := range e.docs {
		if err = queue.Wait(func() {
			log.With("objectID", did).Debugf("write doc")
			werr := cache.Do(e.picker, did, func(b sb.SmartBlock) error {
				st := b.NewState().Copy()
				if e.includeFiles && b.Type() == smartblock.SmartBlockTypeFileObject {
					fileName, err := e.saveFile(ctx, wr, b, false)
					if err != nil {
						return fmt.Errorf("save file: %w", err)
					}
					st.SetDetailAndBundledRelation(bundle.RelationKeySource, pbtypes.String(fileName))
				}
				if err = mw.Add(b.Space(), st); err != nil {
					return err
				}
				return nil
			})
			if err != nil {
				log.With("objectID", did).Warnf("can't export doc: %v", werr)
			} else {
				succeed++
			}

		}); err != nil {
			return
		}
	}

	if err = wr.WriteFile("export"+mw.Ext(), bytes.NewReader(mw.Convert(0)), 0); err != nil {
		return 0, err
	}
	err = nil
	return
}

func (e *exportContext) writeDoc(ctx context.Context, wr writer, docId string) (err error) {
	return cache.Do(e.picker, docId, func(b sb.SmartBlock) error {
		st := b.NewState()
		if pbtypes.GetBool(st.CombinedDetails(), bundle.RelationKeyIsDeleted.String()) {
			return nil
		}

		if e.includeFiles && b.Type() == smartblock.SmartBlockTypeFileObject {
			fileName, err := e.saveFile(ctx, wr, b, e.spaceId == "")
			if err != nil {
				return fmt.Errorf("save file: %w", err)
			}
			st.SetDetailAndBundledRelation(bundle.RelationKeySource, pbtypes.String(fileName))
			// Don't save file objects in markdown
			if e.format == model.Export_Markdown {
				return nil
			}
		}

		var conv converter.Converter
		switch e.format {
		case model.Export_Markdown:
			conv = md.NewMDConverter(st, wr.Namer())
		case model.Export_Protobuf:
			conv = pbc.NewConverter(st, e.isJson)
		case model.Export_JSON:
			conv = pbjson.NewConverter(st)
		}
		conv.SetKnownDocs(e.docs)
		result := conv.Convert(b.Type().ToProto())
		var filename string
		if e.format == model.Export_Markdown {
			filename = makeMarkdownName(st, wr, docId, conv.Ext(), e.spaceId)
		} else if docId == b.Space().DerivedIDs().Home {
			filename = "index" + conv.Ext()
		} else {
			filename = makeFileName(docId, e.spaceId, conv.Ext(), st, b.Type())
		}
		lastModifiedDate := pbtypes.GetInt64(st.LocalDetails(), bundle.RelationKeyLastModifiedDate.String())
		if err = wr.WriteFile(filename, bytes.NewReader(result), lastModifiedDate); err != nil {
			return err
		}
		return nil
	})
}

func (e *exportContext) saveFile(ctx context.Context, wr writer, fileObject sb.SmartBlock, exportAllSpaces bool) (fileName string, err error) {
	fullId := domain.FullFileId{
		SpaceId: fileObject.Space().Id(),
		FileId:  domain.FileId(pbtypes.GetString(fileObject.Details(), bundle.RelationKeyFileId.String())),
	}

	file, err := e.fileService.FileByHash(ctx, fullId)
	if err != nil {
		return "", err
	}
	if strings.HasPrefix(file.Info().Media, "image") {
		image, err := e.fileService.ImageByHash(context.TODO(), fullId)
		if err != nil {
			return "", err
		}
		file, err = image.GetOriginalFile()
		if err != nil {
			return "", err
		}
	}
	origName := file.Meta().Name
	rootPath := "files"
	if exportAllSpaces {
		rootPath = filepath.Join(spaceDirectory, fileObject.Space().Id(), rootPath)
	}
	fileName = wr.Namer().Get(rootPath, fileObject.Id(), filepath.Base(origName), filepath.Ext(origName))
	rd, err := file.Reader(context.Background())
	if err != nil {
		return "", err
	}
	return fileName, wr.WriteFile(fileName, rd, file.Info().LastModifiedDate)
}

func (e *exportContext) createProfileFile(spaceID string, wr writer) error {
	spc, err := e.spaceService.Get(context.Background(), spaceID)
	if err != nil {
		return err
	}
	var spaceDashBoardID string

	pr, err := e.accountService.ProfileInfo()
	if err != nil {
		return err
	}
	err = cache.Do(e.picker, spc.DerivedIDs().Workspace, func(b sb.SmartBlock) error {
		spaceDashBoardID = pbtypes.GetString(b.CombinedDetails(), bundle.RelationKeySpaceDashboardId.String())
		return nil
	})
	if err != nil {
		return err
	}
	profile := &pb.Profile{
		SpaceDashboardId: spaceDashBoardID,
		Address:          pr.AccountId,
		Name:             pr.Name,
		Avatar:           pr.IconImage,
		ProfileId:        pr.Id,
	}
	data, err := profile.Marshal()
	if err != nil {
		return err
	}
	err = wr.WriteFile(constant.ProfileFile, bytes.NewReader(data), 0)
	if err != nil {
		return err
	}
	return nil
}

func makeMarkdownName(s *state.State, wr writer, docID, ext, spaceId string) string {
	name := pbtypes.GetString(s.Details(), bundle.RelationKeyName.String())
	if name == "" {
		name = s.Snippet()
	}
	path := ""
	// space can be empty in case user want to export all spaces
	if spaceId == "" {
		spaceId := pbtypes.GetString(s.LocalDetails(), bundle.RelationKeySpaceId.String())
		path = filepath.Join(spaceDirectory, spaceId)
	}
	return wr.Namer().Get(path, docID, name, ext)
}

func makeFileName(docId, spaceId, ext string, st *state.State, blockType smartblock.SmartBlockType) string {
	dir := provideFileDirectory(blockType)
	filename := filepath.Join(dir, docId+ext)
	// space can be empty in case user want to export all spaces
	if spaceId == "" {
		spaceId := pbtypes.GetString(st.LocalDetails(), bundle.RelationKeySpaceId.String())
		filename = filepath.Join(spaceDirectory, spaceId, filename)
	}
	return filename
}

func provideFileDirectory(blockType smartblock.SmartBlockType) string {
	switch blockType {
	case smartblock.SmartBlockTypeRelation:
		return relationsDirectory
	case smartblock.SmartBlockTypeRelationOption:
		return relationsOptionsDirectory
	case smartblock.SmartBlockTypeObjectType:
		return typesDirectory
	case smartblock.SmartBlockTypeTemplate:
		return templatesDirectory
	case smartblock.SmartBlockTypeFile, smartblock.SmartBlockTypeFileObject:
		return filesObjects
	default:
		return objectsDirectory
	}
}

func objectValid(sbType smartblock.SmartBlockType, info *model.ObjectInfo, includeArchived bool, isProtobuf bool) bool {
	if info.Id == addr.AnytypeProfileId {
		return false
	}
	if !isProtobuf && !validTypeForNonProtobuf(sbType) && !validLayoutForNonProtobuf(info.Details) {
		return false
	}
	if isProtobuf && !validType(sbType) {
		return false
	}
	if strings.HasPrefix(info.Id, addr.BundledObjectTypeURLPrefix) || strings.HasPrefix(info.Id, addr.BundledRelationURLPrefix) {
		return false
	}
	if pbtypes.GetBool(info.Details, bundle.RelationKeyIsArchived.String()) && !includeArchived {
		return false
	}
	return true
}

func newNamer() *namer {
	return &namer{
		names: make(map[string]string),
	}
}

type namer struct {
	// id -> name and name -> id
	names map[string]string
	mu    sync.Mutex
}

func (fn *namer) Get(path, hash, title, ext string) (name string) {
	const fileLenLimit = 48
	fn.mu.Lock()
	defer fn.mu.Unlock()
	var ok bool
	if name, ok = fn.names[hash]; ok {
		return name
	}
	title = slug.Make(strings.TrimSuffix(title, ext))
	name = text.TruncateEllipsized(title, fileLenLimit)
	name = strings.TrimSuffix(name, text.TruncateEllipsis)
	var (
		i = 0
		b = 36
	)
	gname := filepath.Join(path, name+ext)
	for {
		if _, ok = fn.names[gname]; !ok {
			fn.names[hash] = gname
			fn.names[gname] = hash
			return gname
		}
		i++
		n := int64(i * b)
		gname = filepath.Join(path, name+"_"+strconv.FormatInt(rand.Int63n(n), b)+ext)
	}
}

func validType(sbType smartblock.SmartBlockType) bool {
	return sbType == smartblock.SmartBlockTypeHome ||
		sbType == smartblock.SmartBlockTypeProfilePage ||
		sbType == smartblock.SmartBlockTypePage ||
		sbType == smartblock.SmartBlockTypeSubObject ||
		sbType == smartblock.SmartBlockTypeTemplate ||
		sbType == smartblock.SmartBlockTypeWorkspace ||
		sbType == smartblock.SmartBlockTypeWidget ||
		sbType == smartblock.SmartBlockTypeObjectType ||
		sbType == smartblock.SmartBlockTypeRelation ||
		sbType == smartblock.SmartBlockTypeRelationOption ||
		sbType == smartblock.SmartBlockTypeFileObject ||
		sbType == smartblock.SmartBlockTypeParticipant
}

func validTypeForNonProtobuf(sbType smartblock.SmartBlockType) bool {
	return sbType == smartblock.SmartBlockTypeProfilePage ||
		sbType == smartblock.SmartBlockTypePage ||
		sbType == smartblock.SmartBlockTypeFileObject
}

func validLayoutForNonProtobuf(details *types.Struct) bool {
	return pbtypes.GetFloat64(details, bundle.RelationKeyLayout.String()) != float64(model.ObjectType_collection) &&
		pbtypes.GetFloat64(details, bundle.RelationKeyLayout.String()) != float64(model.ObjectType_set)
}

func cleanupFile(wr writer) {
	wr.Close()
	os.Remove(wr.Path())
}

func listObjectIds(docs map[string]*types.Struct) []string {
	ids := make([]string, 0, len(docs))
	for id := range docs {
		ids = append(ids, id)
	}
	return ids
}

func isLinkedObjectExist(rec []database.Record) bool {
	return len(rec) > 0 && !pbtypes.GetBool(rec[0].Details, bundle.RelationKeyIsDeleted.String())
}<|MERGE_RESOLUTION|>--- conflicted
+++ resolved
@@ -362,13 +362,8 @@
 	return allObjects, nil
 }
 
-<<<<<<< HEAD
-func (e *export) queryObjectsByIds(spaceId string, reqIds []string, relationFilter string) ([]database.Record, error) {
+func (e *exportContext) queryObjectsByIds(spaceId string, reqIds []string, relationFilter string) ([]database.Record, error) {
 	return e.objectStore.SpaceIndex(spaceId).Query(database.Query{
-=======
-func (e *exportContext) queryObjectsByIds(spaceId string, reqIds []string, relationFilter string) ([]database.Record, error) {
-	return e.objectStore.Query(database.Query{
->>>>>>> 1f651369
 		Filters: []*model.BlockContentDataviewFilter{
 			{
 				RelationKey: relationFilter,
@@ -658,13 +653,8 @@
 	return nil
 }
 
-<<<<<<< HEAD
-func (e *export) getRelationOptions(spaceId, relationKey string) ([]database.Record, error) {
+func (e *exportContext) getRelationOptions(relationKey string) ([]database.Record, error) {
 	relationOptionsDetails, err := e.objectStore.SpaceIndex(spaceId).Query(database.Query{
-=======
-func (e *exportContext) getRelationOptions(relationKey string) ([]database.Record, error) {
-	relationOptionsDetails, err := e.objectStore.Query(database.Query{
->>>>>>> 1f651369
 		Filters: []*model.BlockContentDataviewFilter{
 			{
 				RelationKey: bundle.RelationKeyLayout.String(),
@@ -676,14 +666,11 @@
 				Condition:   model.BlockContentDataviewFilter_Equal,
 				Value:       pbtypes.String(relationKey),
 			},
-<<<<<<< HEAD
-=======
 			{
 				RelationKey: bundle.RelationKeySpaceId.String(),
 				Condition:   model.BlockContentDataviewFilter_Equal,
 				Value:       pbtypes.String(e.spaceId),
 			},
->>>>>>> 1f651369
 		},
 	})
 	if err != nil {
@@ -782,25 +769,15 @@
 	return nil
 }
 
-<<<<<<< HEAD
-func (e *export) addNestedObject(spaceId string, id string, docs map[string]*types.Struct, nestedDocs map[string]*types.Struct) {
-	links, err := e.objectStore.SpaceIndex(spaceId).GetOutboundLinksById(id)
-=======
 func (e *exportContext) addNestedObject(id string, nestedDocs map[string]*types.Struct) {
-	links, err := e.objectStore.GetOutboundLinksByID(id)
->>>>>>> 1f651369
+	links, err := e.objectStore.SpaceIndex(e.spaceId).GetOutboundLinksById(id)
 	if err != nil {
 		log.Errorf("export failed to get outbound links for id: %s", err)
 		return
 	}
 	for _, link := range links {
-<<<<<<< HEAD
-		if _, exists := docs[link]; !exists {
-			sbt, sbtErr := e.sbtProvider.Type(spaceId, link)
-=======
 		if _, exists := e.docs[link]; !exists {
 			sbt, sbtErr := e.sbtProvider.Type(e.spaceId, link)
->>>>>>> 1f651369
 			if sbtErr != nil {
 				log.Errorf("failed to get smartblocktype of id %s", link)
 				continue
@@ -808,24 +785,13 @@
 			if !validType(sbt) {
 				continue
 			}
-			rec, qErr := e.objectStore.SpaceIndex(spaceId).QueryByIds([]string{link})
+			rec, qErr := e.objectStore.SpaceIndex(e.spaceId).QueryByIds([]string{link})
 			if qErr != nil {
 				log.Errorf("failed to query id %s, err: %s", qErr, err)
 				continue
 			}
 			if isLinkedObjectExist(rec) {
 				nestedDocs[link] = rec[0].Details
-<<<<<<< HEAD
-				docs[link] = rec[0].Details
-				e.addNestedObject(spaceId, link, docs, nestedDocs)
-			}
-		}
-	}
-}
-
-func (e *export) fillLinkedFiles(space clientspace.Space, id string, docs map[string]*types.Struct) ([]string, error) {
-	spaceIndex := e.objectStore.SpaceIndex(space.Id())
-=======
 				e.docs[link] = rec[0].Details
 				e.addNestedObject(link, nestedDocs)
 			}
@@ -834,7 +800,7 @@
 }
 
 func (e *exportContext) fillLinkedFiles(id string) ([]string, error) {
->>>>>>> 1f651369
+	spaceIndex := e.objectStore.SpaceIndex(space.Id())
 	var fileObjectsIds []string
 	err := cache.Do(e.picker, id, func(b sb.SmartBlock) error {
 		b.NewState().IterateLinkedFiles(func(fileObjectId string) {
@@ -865,24 +831,14 @@
 	return fileObjectsIds, nil
 }
 
-<<<<<<< HEAD
-func (e *export) getExistedObjects(spaceId string, includeArchived bool, isProtobuf bool) (map[string]*types.Struct, error) {
-	spaceIndex := e.objectStore.SpaceIndex(spaceId)
+func (e *exportContext) getExistedObjects(isProtobuf bool) error {
+	spaceIndex := e.objectStore.SpaceIndex(e.spaceId)
 	res, err := spaceIndex.List(false)
-=======
-func (e *exportContext) getExistedObjects(isProtobuf bool) error {
-	res, err := e.objectStore.List(e.spaceId, false)
->>>>>>> 1f651369
-	if err != nil {
-		return err
-	}
-<<<<<<< HEAD
-	if includeArchived {
+	if err != nil {
+		return err
+	}
+	if e.includeArchive {
 		archivedObjects, err := spaceIndex.List(true)
-=======
-	if e.includeArchive {
-		archivedObjects, err := e.objectStore.List(e.spaceId, true)
->>>>>>> 1f651369
 		if err != nil {
 			return err
 		}
@@ -890,13 +846,8 @@
 	}
 	e.docs = make(map[string]*types.Struct, len(res))
 	for _, info := range res {
-<<<<<<< HEAD
-		objectSpaceID := spaceId
-		if spaceId == "" {
-=======
 		objectSpaceID := e.spaceId
 		if objectSpaceID == "" {
->>>>>>> 1f651369
 			objectSpaceID = pbtypes.GetString(info.Details, bundle.RelationKeySpaceId.String())
 		}
 		sbType, err := e.sbtProvider.Type(objectSpaceID, info.Id)
@@ -910,9 +861,6 @@
 		e.docs[info.Id] = info.Details
 
 	}
-<<<<<<< HEAD
-	return objectDetails, nil
-=======
 	return nil
 }
 
@@ -923,7 +871,6 @@
 		}
 	}
 	return ids
->>>>>>> 1f651369
 }
 
 func (e *exportContext) writeMultiDoc(ctx context.Context, mw converter.MultiConverter, wr writer, queue process.Queue) (succeed int, err error) {
