--- conflicted
+++ resolved
@@ -55,23 +55,14 @@
 		storeFixture := objectstore.NewStoreFixture(t)
 		storeFixture.AddObjects(t, []objectstore.TestObject{
 			{
-<<<<<<< HEAD
-				bundle.RelationKeyId:   domain.String("id"),
-				bundle.RelationKeyName: domain.String("name1"),
-			},
-			{
-				bundle.RelationKeyId:   domain.String("id1"),
-				bundle.RelationKeyName: domain.String("name2"),
-=======
-				bundle.RelationKeyId:      pbtypes.String("id"),
-				bundle.RelationKeyName:    pbtypes.String("name1"),
-				bundle.RelationKeySpaceId: pbtypes.String("spaceId"),
-			},
-			{
-				bundle.RelationKeyId:      pbtypes.String("id1"),
-				bundle.RelationKeyName:    pbtypes.String("name2"),
-				bundle.RelationKeySpaceId: pbtypes.String("spaceId"),
->>>>>>> 4cc97573
+				bundle.RelationKeyId:      domain.String("id"),
+				bundle.RelationKeyName:    domain.String("name1"),
+				bundle.RelationKeySpaceId: domain.String("spaceId"),
+			},
+			{
+				bundle.RelationKeyId:      domain.String("id1"),
+				bundle.RelationKeyName:    domain.String("name2"),
+				bundle.RelationKeySpaceId: domain.String("spaceId"),
 			},
 		})
 		err := storeFixture.UpdateObjectLinks(context.Background(), "id", []string{"id1"})
@@ -100,23 +91,14 @@
 		storeFixture := objectstore.NewStoreFixture(t)
 		storeFixture.AddObjects(t, []objectstore.TestObject{
 			{
-<<<<<<< HEAD
-				bundle.RelationKeyId:   domain.String("id"),
-				bundle.RelationKeyName: domain.String("name"),
+				bundle.RelationKeyId:      domain.String("id"),
+				bundle.RelationKeyName:    domain.String("name"),
+				bundle.RelationKeySpaceId: domain.String("spaceId"),
 			},
 			{
 				bundle.RelationKeyId:        domain.String("id1"),
 				bundle.RelationKeyIsDeleted: domain.Bool(true),
-=======
-				bundle.RelationKeyId:      pbtypes.String("id"),
-				bundle.RelationKeyName:    pbtypes.String("name"),
-				bundle.RelationKeySpaceId: pbtypes.String("spaceId"),
-			},
-			{
-				bundle.RelationKeyId:        pbtypes.String("id1"),
-				bundle.RelationKeyIsDeleted: pbtypes.Bool(true),
-				bundle.RelationKeySpaceId:   pbtypes.String("spaceId"),
->>>>>>> 4cc97573
+				bundle.RelationKeySpaceId:   domain.String("spaceId"),
 			},
 		})
 		err := storeFixture.UpdateObjectLinks(context.Background(), "id", []string{"id1"})
@@ -146,16 +128,10 @@
 		relationKey := domain.RelationKey("key")
 		storeFixture.AddObjects(t, []objectstore.TestObject{
 			{
-<<<<<<< HEAD
 				bundle.RelationKeyId:            domain.String("id"),
 				domain.RelationKey(relationKey): domain.String("value"),
 				bundle.RelationKeyType:          domain.String("objectType"),
-=======
-				bundle.RelationKeyId:            pbtypes.String("id"),
-				domain.RelationKey(relationKey): pbtypes.String("value"),
-				bundle.RelationKeyType:          pbtypes.String("objectType"),
-				bundle.RelationKeySpaceId:       pbtypes.String("spaceId"),
->>>>>>> 4cc97573
+				bundle.RelationKeySpaceId:       domain.String("spaceId"),
 			},
 		})
 		err := storeFixture.UpdateObjectLinks(context.Background(), "id", []string{"id1"})
@@ -220,27 +196,16 @@
 
 		storeFixture.AddObjects(t, []objectstore.TestObject{
 			{
-<<<<<<< HEAD
 				bundle.RelationKeyId:            domain.String("id"),
 				domain.RelationKey(relationKey): domain.String("value"),
 				bundle.RelationKeyType:          domain.String("objectType"),
+				bundle.RelationKeySpaceId:       pbtypes.String("spaceId"),
 			},
 			{
 				bundle.RelationKeyId:          domain.String(relationKey),
 				bundle.RelationKeyRelationKey: domain.String(relationKey),
 				bundle.RelationKeyUniqueKey:   domain.String(uniqueKey.Marshal()),
-=======
-				bundle.RelationKeyId:            pbtypes.String("id"),
-				domain.RelationKey(relationKey): pbtypes.String("value"),
-				bundle.RelationKeyType:          pbtypes.String("objectType"),
-				bundle.RelationKeySpaceId:       pbtypes.String("spaceId"),
-			},
-			{
-				bundle.RelationKeyId:          pbtypes.String(relationKey),
-				bundle.RelationKeyRelationKey: pbtypes.String(relationKey),
-				bundle.RelationKeyUniqueKey:   pbtypes.String(uniqueKey.Marshal()),
 				bundle.RelationKeySpaceId:     pbtypes.String("spaceId"),
->>>>>>> 4cc97573
 			},
 		})
 
@@ -308,29 +273,17 @@
 
 		storeFixture.AddObjects(t, []objectstore.TestObject{
 			{
-<<<<<<< HEAD
 				bundle.RelationKeyId:            domain.String("id"),
 				domain.RelationKey(relationKey): domain.String("value"),
 				bundle.RelationKeyType:          domain.String("objectType"),
+				bundle.RelationKeySpaceId:       pbtypes.String("spaceId"),
 			},
 			{
 				bundle.RelationKeyId:             domain.String(relationKey),
 				bundle.RelationKeyRelationKey:    domain.String(relationKey),
 				bundle.RelationKeyUniqueKey:      domain.String(uniqueKey.Marshal()),
 				bundle.RelationKeyRelationFormat: domain.Int64(int64(model.RelationFormat_status)),
-=======
-				bundle.RelationKeyId:            pbtypes.String("id"),
-				domain.RelationKey(relationKey): pbtypes.String("value"),
-				bundle.RelationKeyType:          pbtypes.String("objectType"),
-				bundle.RelationKeySpaceId:       pbtypes.String("spaceId"),
-			},
-			{
-				bundle.RelationKeyId:             pbtypes.String(relationKey),
-				bundle.RelationKeyRelationKey:    pbtypes.String(relationKey),
-				bundle.RelationKeyUniqueKey:      pbtypes.String(uniqueKey.Marshal()),
-				bundle.RelationKeyRelationFormat: pbtypes.Int64(int64(model.RelationFormat_status)),
 				bundle.RelationKeySpaceId:        pbtypes.String("spaceId"),
->>>>>>> 4cc97573
 			},
 		})
 
@@ -397,10 +350,10 @@
 
 		storeFixture.AddObjects(t, []objectstore.TestObject{
 			{
-<<<<<<< HEAD
 				bundle.RelationKeyId:            domain.String("id"),
 				domain.RelationKey(relationKey): domain.String(optionId),
 				bundle.RelationKeyType:          domain.String("objectType"),
+				bundle.RelationKeySpaceId:       pbtypes.String("spaceId"),
 			},
 			{
 				bundle.RelationKeyId:             domain.String(relationKey),
@@ -408,33 +361,14 @@
 				bundle.RelationKeyUniqueKey:      domain.String(uniqueKey.Marshal()),
 				bundle.RelationKeyRelationFormat: domain.Int64(int64(model.RelationFormat_tag)),
 				bundle.RelationKeyLayout:         domain.Int64(int64(model.ObjectType_relation)),
+				bundle.RelationKeySpaceId:        pbtypes.String("spaceId"),
 			},
 			{
 				bundle.RelationKeyId:          domain.String(optionId),
 				bundle.RelationKeyRelationKey: domain.String(relationKey),
 				bundle.RelationKeyUniqueKey:   domain.String(optionUniqueKey.Marshal()),
 				bundle.RelationKeyLayout:      domain.Int64(int64(model.ObjectType_relationOption)),
-=======
-				bundle.RelationKeyId:            pbtypes.String("id"),
-				domain.RelationKey(relationKey): pbtypes.String(optionId),
-				bundle.RelationKeyType:          pbtypes.String("objectType"),
-				bundle.RelationKeySpaceId:       pbtypes.String("spaceId"),
-			},
-			{
-				bundle.RelationKeyId:             pbtypes.String(relationKey),
-				bundle.RelationKeyRelationKey:    pbtypes.String(relationKey),
-				bundle.RelationKeyUniqueKey:      pbtypes.String(uniqueKey.Marshal()),
-				bundle.RelationKeyRelationFormat: pbtypes.Int64(int64(model.RelationFormat_tag)),
-				bundle.RelationKeyLayout:         pbtypes.Int64(int64(model.ObjectType_relation)),
-				bundle.RelationKeySpaceId:        pbtypes.String("spaceId"),
-			},
-			{
-				bundle.RelationKeyId:          pbtypes.String(optionId),
-				bundle.RelationKeyRelationKey: pbtypes.String(relationKey),
-				bundle.RelationKeyUniqueKey:   pbtypes.String(optionUniqueKey.Marshal()),
-				bundle.RelationKeyLayout:      pbtypes.Int64(int64(model.ObjectType_relationOption)),
 				bundle.RelationKeySpaceId:     pbtypes.String("spaceId"),
->>>>>>> 4cc97573
 			},
 		})
 
@@ -514,75 +448,43 @@
 		linkedObjectId := "linkedObjectId"
 		storeFixture.AddObjects(t, []objectstore.TestObject{
 			{
-<<<<<<< HEAD
 				bundle.RelationKeyId:            domain.String("id"),
 				domain.RelationKey(relationKey): domain.String("test"),
 				bundle.RelationKeyType:          domain.String(objectTypeKey),
+				bundle.RelationKeySpaceId:       pbtypes.String("spaceId"),
 			},
 			{
 				bundle.RelationKeyId:          domain.String(relationKey),
 				bundle.RelationKeyRelationKey: domain.String(relationKey),
 				bundle.RelationKeyUniqueKey:   domain.String(uniqueKey.Marshal()),
 				bundle.RelationKeyLayout:      domain.Int64(int64(model.ObjectType_relation)),
+				bundle.RelationKeySpaceId:     pbtypes.String("spaceId"),
 			},
 			{
 				bundle.RelationKeyId:                   domain.String(objectTypeKey),
 				bundle.RelationKeyUniqueKey:            domain.String(objectTypeUniqueKey.Marshal()),
 				bundle.RelationKeyLayout:               domain.Int64(int64(model.ObjectType_objectType)),
 				bundle.RelationKeyRecommendedRelations: domain.StringList([]string{recommendedRelationKey}),
+				bundle.RelationKeySpaceId:              pbtypes.String("spaceId"),
+				bundle.RelationKeyType:                 pbtypes.String(objectTypeKey),
 			},
 			{
 				bundle.RelationKeyId:          domain.String(recommendedRelationKey),
 				bundle.RelationKeyRelationKey: domain.String(recommendedRelationKey),
 				bundle.RelationKeyUniqueKey:   domain.String(recommendedRelationUniqueKey.Marshal()),
 				bundle.RelationKeyLayout:      domain.Int64(int64(model.ObjectType_relation)),
+				bundle.RelationKeySpaceId:     pbtypes.String("spaceId"),
 			},
 			{
 				bundle.RelationKeyId:               domain.String(templateId),
 				bundle.RelationKeyTargetObjectType: domain.String(objectTypeKey),
-			},
-			{
-				bundle.RelationKeyId:   domain.String(linkedObjectId),
-				bundle.RelationKeyType: domain.String(objectTypeKey),
-=======
-				bundle.RelationKeyId:            pbtypes.String("id"),
-				domain.RelationKey(relationKey): pbtypes.String("test"),
-				bundle.RelationKeyType:          pbtypes.String(objectTypeKey),
-				bundle.RelationKeySpaceId:       pbtypes.String("spaceId"),
-			},
-			{
-				bundle.RelationKeyId:          pbtypes.String(relationKey),
-				bundle.RelationKeyRelationKey: pbtypes.String(relationKey),
-				bundle.RelationKeyUniqueKey:   pbtypes.String(uniqueKey.Marshal()),
-				bundle.RelationKeyLayout:      pbtypes.Int64(int64(model.ObjectType_relation)),
-				bundle.RelationKeySpaceId:     pbtypes.String("spaceId"),
-			},
-			{
-				bundle.RelationKeyId:                   pbtypes.String(objectTypeKey),
-				bundle.RelationKeyUniqueKey:            pbtypes.String(objectTypeUniqueKey.Marshal()),
-				bundle.RelationKeyLayout:               pbtypes.Int64(int64(model.ObjectType_objectType)),
-				bundle.RelationKeyRecommendedRelations: pbtypes.StringList([]string{recommendedRelationKey}),
-				bundle.RelationKeySpaceId:              pbtypes.String("spaceId"),
-				bundle.RelationKeyType:                 pbtypes.String(objectTypeKey),
-			},
-			{
-				bundle.RelationKeyId:          pbtypes.String(recommendedRelationKey),
-				bundle.RelationKeyRelationKey: pbtypes.String(recommendedRelationKey),
-				bundle.RelationKeyUniqueKey:   pbtypes.String(recommendedRelationUniqueKey.Marshal()),
-				bundle.RelationKeyLayout:      pbtypes.Int64(int64(model.ObjectType_relation)),
-				bundle.RelationKeySpaceId:     pbtypes.String("spaceId"),
-			},
-			{
-				bundle.RelationKeyId:               pbtypes.String(templateId),
-				bundle.RelationKeyTargetObjectType: pbtypes.String(objectTypeKey),
 				bundle.RelationKeySpaceId:          pbtypes.String("spaceId"),
 				bundle.RelationKeyType:             pbtypes.String(templateObjectTypeId),
 			},
 			{
-				bundle.RelationKeyId:      pbtypes.String(linkedObjectId),
-				bundle.RelationKeyType:    pbtypes.String(objectTypeKey),
+				bundle.RelationKeyId:      domain.String(linkedObjectId),
+				bundle.RelationKeyType:    domain.String(objectTypeKey),
 				bundle.RelationKeySpaceId: pbtypes.String("spaceId"),
->>>>>>> 4cc97573
 			},
 		})
 
@@ -607,22 +509,11 @@
 		template.Doc = templateDoc
 
 		smartBlockTest := smarttest.New("id")
-<<<<<<< HEAD
-		smartBlockTemplate := smarttest.New(templateId)
-		smartBlockObjectType := smarttest.New(objectTypeKey)
 		doc := smartBlockTest.NewState().SetDetails(domain.NewDetailsFromMap(map[domain.RelationKey]domain.Value{
 			bundle.RelationKeyId:   domain.String("id"),
 			relationKey:            domain.String("value"),
-			bundle.RelationKeyType: domain.String("objectType"),
+			bundle.RelationKeyType: domain.String(objectTypeKey),
 		}))
-=======
-		doc := smartBlockTest.NewState().SetDetails(&types.Struct{
-			Fields: map[string]*types.Value{
-				bundle.RelationKeyId.String():   pbtypes.String("id"),
-				relationKey:                     pbtypes.String("value"),
-				bundle.RelationKeyType.String(): pbtypes.String(objectTypeKey),
-			}})
->>>>>>> 4cc97573
 		doc.AddRelationLinks(&model.RelationLink{
 			Key:    bundle.RelationKeyId.String(),
 			Format: model.RelationFormat_longtext,
@@ -1133,19 +1024,9 @@
 
 		storeFixture.AddObjects(t, []objectstore.TestObject{
 			{
-<<<<<<< HEAD
-				bundle.RelationKeyId:   domain.String("id"),
-				bundle.RelationKeyType: domain.String(objectTypeKey),
-			},
-			{
-				bundle.RelationKeyId:                   domain.String(objectTypeKey),
-				bundle.RelationKeyUniqueKey:            domain.String(objectTypeUniqueKey.Marshal()),
-				bundle.RelationKeyLayout:               domain.Int64(int64(model.ObjectType_objectType)),
-				bundle.RelationKeyRecommendedRelations: domain.StringList([]string{addr.MissingObject}),
-=======
-				bundle.RelationKeyId:      pbtypes.String("id"),
+				bundle.RelationKeyId:      domain.String("id"),
 				bundle.RelationKeySetOf:   pbtypes.StringList([]string{relationKey}),
-				bundle.RelationKeyType:    pbtypes.String(objectTypeKey),
+				bundle.RelationKeyType:    domain.String(objectTypeKey),
 				bundle.RelationKeySpaceId: pbtypes.String("spaceId"),
 			},
 			{
@@ -1157,10 +1038,10 @@
 				bundle.RelationKeyType:        pbtypes.String(relationObjectTypeKey),
 			},
 			{
-				bundle.RelationKeyId:                   pbtypes.String(objectTypeKey),
-				bundle.RelationKeyUniqueKey:            pbtypes.String(objectTypeUniqueKey.Marshal()),
-				bundle.RelationKeyLayout:               pbtypes.Int64(int64(model.ObjectType_objectType)),
-				bundle.RelationKeyRecommendedRelations: pbtypes.StringList([]string{recommendedRelationKey}),
+				bundle.RelationKeyId:                   domain.String(objectTypeKey),
+				bundle.RelationKeyUniqueKey:            domain.String(objectTypeUniqueKey.Marshal()),
+				bundle.RelationKeyLayout:               domain.Int64(int64(model.ObjectType_objectType)),
+				bundle.RelationKeyRecommendedRelations: domain.StringList([]string{recommendedRelationKey}),
 				bundle.RelationKeySpaceId:              pbtypes.String("spaceId"),
 				bundle.RelationKeyType:                 pbtypes.String(objectTypeKey),
 			},
@@ -1177,7 +1058,6 @@
 				bundle.RelationKeyUniqueKey:   pbtypes.String(recommendedRelationUniqueKey.Marshal()),
 				bundle.RelationKeyLayout:      pbtypes.Int64(int64(model.ObjectType_relation)),
 				bundle.RelationKeySpaceId:     pbtypes.String("spaceId"),
->>>>>>> 4cc97573
 			},
 		})
 
