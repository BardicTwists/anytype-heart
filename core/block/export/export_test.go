--- conflicted
+++ resolved
@@ -7,11 +7,6 @@
 	"path/filepath"
 	"testing"
 
-<<<<<<< HEAD
-=======
-	"github.com/anyproto/any-sync/app"
-	"github.com/gogo/protobuf/types"
->>>>>>> 4848a492
 	"github.com/stretchr/testify/assert"
 	"github.com/stretchr/testify/mock"
 
@@ -32,11 +27,8 @@
 	"github.com/anyproto/anytype-heart/pkg/lib/localstore/objectstore/spaceindex"
 	"github.com/anyproto/anytype-heart/pkg/lib/pb/model"
 	"github.com/anyproto/anytype-heart/space/spacecore/typeprovider/mock_typeprovider"
-<<<<<<< HEAD
-=======
 	"github.com/anyproto/anytype-heart/tests/testutil"
 	"github.com/anyproto/anytype-heart/util/pbtypes"
->>>>>>> 4848a492
 )
 
 func TestFileNamer_Get(t *testing.T) {
@@ -274,16 +266,6 @@
 		storeFixture := objectstore.NewStoreFixture(t)
 		storeFixture.AddObjects(t, spaceId, []objectstore.TestObject{
 			{
-<<<<<<< HEAD
-				bundle.RelationKeyId:      domain.String("id"),
-				bundle.RelationKeyName:    domain.String("name1"),
-				bundle.RelationKeySpaceId: domain.String("spaceId"),
-			},
-			{
-				bundle.RelationKeyId:      domain.String("id1"),
-				bundle.RelationKeyName:    domain.String("name2"),
-				bundle.RelationKeySpaceId: domain.String("spaceId"),
-=======
 				bundle.RelationKeyId:      pbtypes.String("id"),
 				bundle.RelationKeyName:    pbtypes.String("name1"),
 				bundle.RelationKeySpaceId: pbtypes.String(spaceId),
@@ -292,7 +274,6 @@
 				bundle.RelationKeyId:      pbtypes.String("id1"),
 				bundle.RelationKeyName:    pbtypes.String("name2"),
 				bundle.RelationKeySpaceId: pbtypes.String(spaceId),
->>>>>>> 4848a492
 			},
 		})
 		err := storeFixture.SpaceIndex(spaceId).UpdateObjectLinks(context.Background(), "id", []string{"id1"})
@@ -323,16 +304,6 @@
 		storeFixture := objectstore.NewStoreFixture(t)
 		storeFixture.AddObjects(t, spaceId, []objectstore.TestObject{
 			{
-<<<<<<< HEAD
-				bundle.RelationKeyId:      domain.String("id"),
-				bundle.RelationKeyName:    domain.String("name"),
-				bundle.RelationKeySpaceId: domain.String("spaceId"),
-			},
-			{
-				bundle.RelationKeyId:        domain.String("id1"),
-				bundle.RelationKeyIsDeleted: domain.Bool(true),
-				bundle.RelationKeySpaceId:   domain.String("spaceId"),
-=======
 				bundle.RelationKeyId:      pbtypes.String("id"),
 				bundle.RelationKeyName:    pbtypes.String("name"),
 				bundle.RelationKeySpaceId: pbtypes.String(spaceId),
@@ -341,7 +312,6 @@
 				bundle.RelationKeyId:        pbtypes.String("id1"),
 				bundle.RelationKeyIsDeleted: pbtypes.Bool(true),
 				bundle.RelationKeySpaceId:   pbtypes.String(spaceId),
->>>>>>> 4848a492
 			},
 		})
 		err := storeFixture.SpaceIndex(spaceId).UpdateObjectLinks(context.Background(), "id", []string{"id1"})
@@ -372,17 +342,10 @@
 		relationKey := domain.RelationKey("key")
 		storeFixture.AddObjects(t, spaceId, []objectstore.TestObject{
 			{
-<<<<<<< HEAD
-				bundle.RelationKeyId:            domain.String("id"),
-				domain.RelationKey(relationKey): domain.String("value"),
-				bundle.RelationKeyType:          domain.String("objectType"),
-				bundle.RelationKeySpaceId:       domain.String("spaceId"),
-=======
 				bundle.RelationKeyId:            pbtypes.String("id"),
 				domain.RelationKey(relationKey): pbtypes.String("value"),
 				bundle.RelationKeyType:          pbtypes.String("objectType"),
 				bundle.RelationKeySpaceId:       pbtypes.String(spaceId),
->>>>>>> 4848a492
 			},
 		})
 		err := storeFixture.SpaceIndex(spaceId).UpdateObjectLinks(context.Background(), "id", []string{"id1"})
@@ -448,18 +411,6 @@
 
 		storeFixture.AddObjects(t, spaceId, []objectstore.TestObject{
 			{
-<<<<<<< HEAD
-				bundle.RelationKeyId:            domain.String("id"),
-				domain.RelationKey(relationKey): domain.String("value"),
-				bundle.RelationKeyType:          domain.String("objectType"),
-				bundle.RelationKeySpaceId:       domain.String("spaceId"),
-			},
-			{
-				bundle.RelationKeyId:          domain.String(relationKey),
-				bundle.RelationKeyRelationKey: domain.String(relationKey),
-				bundle.RelationKeyUniqueKey:   domain.String(uniqueKey.Marshal()),
-				bundle.RelationKeySpaceId:     domain.String("spaceId"),
-=======
 				bundle.RelationKeyId:            pbtypes.String("id"),
 				domain.RelationKey(relationKey): pbtypes.String("value"),
 				bundle.RelationKeyType:          pbtypes.String("objectType"),
@@ -470,7 +421,6 @@
 				bundle.RelationKeyRelationKey: pbtypes.String(relationKey),
 				bundle.RelationKeyUniqueKey:   pbtypes.String(uniqueKey.Marshal()),
 				bundle.RelationKeySpaceId:     pbtypes.String(spaceId),
->>>>>>> 4848a492
 			},
 		})
 
@@ -538,19 +488,6 @@
 
 		storeFixture.AddObjects(t, spaceId, []objectstore.TestObject{
 			{
-<<<<<<< HEAD
-				bundle.RelationKeyId:            domain.String("id"),
-				domain.RelationKey(relationKey): domain.String("value"),
-				bundle.RelationKeyType:          domain.String("objectType"),
-				bundle.RelationKeySpaceId:       domain.String("spaceId"),
-			},
-			{
-				bundle.RelationKeyId:             domain.String(relationKey),
-				bundle.RelationKeyRelationKey:    domain.String(relationKey),
-				bundle.RelationKeyUniqueKey:      domain.String(uniqueKey.Marshal()),
-				bundle.RelationKeyRelationFormat: domain.Int64(int64(model.RelationFormat_status)),
-				bundle.RelationKeySpaceId:        domain.String("spaceId"),
-=======
 				bundle.RelationKeyId:            pbtypes.String("id"),
 				domain.RelationKey(relationKey): pbtypes.String("value"),
 				bundle.RelationKeyType:          pbtypes.String("objectType"),
@@ -562,7 +499,6 @@
 				bundle.RelationKeyUniqueKey:      pbtypes.String(uniqueKey.Marshal()),
 				bundle.RelationKeyRelationFormat: pbtypes.Int64(int64(model.RelationFormat_status)),
 				bundle.RelationKeySpaceId:        pbtypes.String(spaceId),
->>>>>>> 4848a492
 			},
 		})
 
@@ -631,27 +567,6 @@
 
 		storeFixture.AddObjects(t, spaceId, []objectstore.TestObject{
 			{
-<<<<<<< HEAD
-				bundle.RelationKeyId:            domain.String("id"),
-				domain.RelationKey(relationKey): domain.String(optionId),
-				bundle.RelationKeyType:          domain.String("objectType"),
-				bundle.RelationKeySpaceId:       domain.String("spaceId"),
-			},
-			{
-				bundle.RelationKeyId:             domain.String(relationKey),
-				bundle.RelationKeyRelationKey:    domain.String(relationKey),
-				bundle.RelationKeyUniqueKey:      domain.String(uniqueKey.Marshal()),
-				bundle.RelationKeyRelationFormat: domain.Int64(int64(model.RelationFormat_tag)),
-				bundle.RelationKeyLayout:         domain.Int64(int64(model.ObjectType_relation)),
-				bundle.RelationKeySpaceId:        domain.String("spaceId"),
-			},
-			{
-				bundle.RelationKeyId:          domain.String(optionId),
-				bundle.RelationKeyRelationKey: domain.String(relationKey),
-				bundle.RelationKeyUniqueKey:   domain.String(optionUniqueKey.Marshal()),
-				bundle.RelationKeyLayout:      domain.Int64(int64(model.ObjectType_relationOption)),
-				bundle.RelationKeySpaceId:     domain.String("spaceId"),
-=======
 				bundle.RelationKeyId:            pbtypes.String("id"),
 				domain.RelationKey(relationKey): pbtypes.String(optionId),
 				bundle.RelationKeyType:          pbtypes.String("objectType"),
@@ -671,7 +586,6 @@
 				bundle.RelationKeyUniqueKey:   pbtypes.String(optionUniqueKey.Marshal()),
 				bundle.RelationKeyLayout:      pbtypes.Int64(int64(model.ObjectType_relationOption)),
 				bundle.RelationKeySpaceId:     pbtypes.String(spaceId),
->>>>>>> 4848a492
 			},
 		})
 
@@ -753,45 +667,6 @@
 		linkedObjectId := "linkedObjectId"
 		storeFixture.AddObjects(t, spaceId, []objectstore.TestObject{
 			{
-<<<<<<< HEAD
-				bundle.RelationKeyId:            domain.String("id"),
-				domain.RelationKey(relationKey): domain.String("test"),
-				bundle.RelationKeyType:          domain.String(objectTypeKey),
-				bundle.RelationKeySpaceId:       domain.String("spaceId"),
-			},
-			{
-				bundle.RelationKeyId:          domain.String(relationKey),
-				bundle.RelationKeyRelationKey: domain.String(relationKey),
-				bundle.RelationKeyUniqueKey:   domain.String(uniqueKey.Marshal()),
-				bundle.RelationKeyLayout:      domain.Int64(int64(model.ObjectType_relation)),
-				bundle.RelationKeySpaceId:     domain.String("spaceId"),
-			},
-			{
-				bundle.RelationKeyId:                   domain.String(objectTypeKey),
-				bundle.RelationKeyUniqueKey:            domain.String(objectTypeUniqueKey.Marshal()),
-				bundle.RelationKeyLayout:               domain.Int64(int64(model.ObjectType_objectType)),
-				bundle.RelationKeyRecommendedRelations: domain.StringList([]string{recommendedRelationKey}),
-				bundle.RelationKeySpaceId:              domain.String("spaceId"),
-				bundle.RelationKeyType:                 domain.String(objectTypeKey),
-			},
-			{
-				bundle.RelationKeyId:          domain.String(recommendedRelationKey),
-				bundle.RelationKeyRelationKey: domain.String(recommendedRelationKey),
-				bundle.RelationKeyUniqueKey:   domain.String(recommendedRelationUniqueKey.Marshal()),
-				bundle.RelationKeyLayout:      domain.Int64(int64(model.ObjectType_relation)),
-				bundle.RelationKeySpaceId:     domain.String("spaceId"),
-			},
-			{
-				bundle.RelationKeyId:               domain.String(templateId),
-				bundle.RelationKeyTargetObjectType: domain.String(objectTypeKey),
-				bundle.RelationKeySpaceId:          domain.String("spaceId"),
-				bundle.RelationKeyType:             domain.String(templateObjectTypeId),
-			},
-			{
-				bundle.RelationKeyId:      domain.String(linkedObjectId),
-				bundle.RelationKeyType:    domain.String(objectTypeKey),
-				bundle.RelationKeySpaceId: domain.String("spaceId"),
-=======
 				bundle.RelationKeyId:            pbtypes.String("id"),
 				domain.RelationKey(relationKey): pbtypes.String("test"),
 				bundle.RelationKeyType:          pbtypes.String(objectTypeKey),
@@ -829,7 +704,6 @@
 				bundle.RelationKeyId:      pbtypes.String(linkedObjectId),
 				bundle.RelationKeyType:    pbtypes.String(objectTypeKey),
 				bundle.RelationKeySpaceId: pbtypes.String(spaceId),
->>>>>>> 4848a492
 			},
 		})
 
@@ -947,18 +821,6 @@
 
 		storeFixture.AddObjects(t, spaceId, []objectstore.TestObject{
 			{
-<<<<<<< HEAD
-				bundle.RelationKeyId:      domain.String("id"),
-				bundle.RelationKeyType:    domain.String(objectTypeId),
-				bundle.RelationKeySpaceId: domain.String("spaceId"),
-			},
-			{
-				bundle.RelationKeyId:                   domain.String(objectTypeId),
-				bundle.RelationKeyUniqueKey:            domain.String(objectTypeUniqueKey.Marshal()),
-				bundle.RelationKeyLayout:               domain.Int64(int64(model.ObjectType_objectType)),
-				bundle.RelationKeyRecommendedRelations: domain.StringList([]string{addr.MissingObject}),
-				bundle.RelationKeySpaceId:              domain.String("spaceId"),
-=======
 				bundle.RelationKeyId:      pbtypes.String("id"),
 				bundle.RelationKeyType:    pbtypes.String(objectTypeId),
 				bundle.RelationKeySpaceId: pbtypes.String(spaceId),
@@ -969,7 +831,6 @@
 				bundle.RelationKeyLayout:               pbtypes.Int64(int64(model.ObjectType_objectType)),
 				bundle.RelationKeyRecommendedRelations: pbtypes.StringList([]string{addr.MissingObject}),
 				bundle.RelationKeySpaceId:              pbtypes.String(spaceId),
->>>>>>> 4848a492
 			},
 		})
 
@@ -1034,25 +895,6 @@
 
 		storeFixture.AddObjects(t, spaceId, []objectstore.TestObject{
 			{
-<<<<<<< HEAD
-				bundle.RelationKeyId:      domain.String("id"),
-				bundle.RelationKeyName:    domain.String("name1"),
-				bundle.RelationKeySpaceId: domain.String("spaceId"),
-				bundle.RelationKeyType:    domain.String(objectTypeId),
-			},
-			{
-				bundle.RelationKeyId:      domain.String("id1"),
-				bundle.RelationKeyName:    domain.String("name2"),
-				bundle.RelationKeySpaceId: domain.String("spaceId"),
-				bundle.RelationKeyType:    domain.String(objectTypeId),
-			},
-			{
-				bundle.RelationKeyId:        domain.String(objectTypeId),
-				bundle.RelationKeyUniqueKey: domain.String(objectTypeUniqueKey.Marshal()),
-				bundle.RelationKeyLayout:    domain.Int64(int64(model.ObjectType_objectType)),
-				bundle.RelationKeySpaceId:   domain.String("spaceId"),
-				bundle.RelationKeyType:      domain.String(objectTypeId),
-=======
 				bundle.RelationKeyId:      pbtypes.String("id"),
 				bundle.RelationKeyName:    pbtypes.String("name1"),
 				bundle.RelationKeySpaceId: pbtypes.String(spaceId),
@@ -1070,7 +912,6 @@
 				bundle.RelationKeyLayout:    pbtypes.Int64(int64(model.ObjectType_objectType)),
 				bundle.RelationKeySpaceId:   pbtypes.String(spaceId),
 				bundle.RelationKeyType:      pbtypes.String(objectTypeId),
->>>>>>> 4848a492
 			},
 		})
 
@@ -1138,36 +979,6 @@
 
 		storeFixture.AddObjects(t, spaceId, []objectstore.TestObject{
 			{
-<<<<<<< HEAD
-				bundle.RelationKeyId:      domain.String("id"),
-				bundle.RelationKeyName:    domain.String("name1"),
-				bundle.RelationKeySpaceId: domain.String("spaceId"),
-				bundle.RelationKeyType:    domain.String(objectTypeId),
-				bundle.RelationKeyLayout:  domain.Int64(int64(model.ObjectType_set)),
-			},
-			{
-				bundle.RelationKeyId:        domain.String(objectTypeId),
-				bundle.RelationKeyUniqueKey: domain.String(objectTypeUniqueKey.Marshal()),
-				bundle.RelationKeyLayout:    domain.Int64(int64(model.ObjectType_objectType)),
-				bundle.RelationKeySpaceId:   domain.String("spaceId"),
-				bundle.RelationKeyType:      domain.String(objectTypeId),
-			},
-			{
-				bundle.RelationKeyId:          domain.String(bundle.RelationKeyTag.String()),
-				bundle.RelationKeyName:        domain.String(bundle.RelationKeyTag.String()),
-				bundle.RelationKeyRelationKey: domain.String(bundle.RelationKeyTag.String()),
-				bundle.RelationKeySpaceId:     domain.String("spaceId"),
-				bundle.RelationKeyLayout:      domain.Int64(int64(model.ObjectType_relation)),
-				bundle.RelationKeyUniqueKey:   domain.String(bundle.RelationKeyTag.URL()),
-			},
-			{
-				bundle.RelationKeyId:          domain.String(relationKey),
-				bundle.RelationKeyName:        domain.String(relationKey),
-				bundle.RelationKeyRelationKey: domain.String(relationKey),
-				bundle.RelationKeySpaceId:     domain.String("spaceId"),
-				bundle.RelationKeyLayout:      domain.Int64(int64(model.ObjectType_relation)),
-				bundle.RelationKeyUniqueKey:   domain.String(relationKeyUniqueKey.Marshal()),
-=======
 				bundle.RelationKeyId:      pbtypes.String("id"),
 				bundle.RelationKeyName:    pbtypes.String("name1"),
 				bundle.RelationKeySpaceId: pbtypes.String(spaceId),
@@ -1196,7 +1007,6 @@
 				bundle.RelationKeySpaceId:     pbtypes.String(spaceId),
 				bundle.RelationKeyLayout:      pbtypes.Int64(int64(model.ObjectType_relation)),
 				bundle.RelationKeyUniqueKey:   pbtypes.String(relationKeyUniqueKey.Marshal()),
->>>>>>> 4848a492
 			},
 		})
 
@@ -1287,20 +1097,6 @@
 
 		storeFixture.AddObjects(t, spaceId, []objectstore.TestObject{
 			{
-<<<<<<< HEAD
-				bundle.RelationKeyId:      domain.String("id"),
-				bundle.RelationKeyName:    domain.String("name1"),
-				bundle.RelationKeySpaceId: domain.String("spaceId"),
-				bundle.RelationKeyType:    domain.String(objectTypeId),
-				bundle.RelationKeyLayout:  domain.Int64(int64(model.ObjectType_set)),
-			},
-			{
-				bundle.RelationKeyId:        domain.String(objectTypeId),
-				bundle.RelationKeyUniqueKey: domain.String(objectTypeUniqueKey.Marshal()),
-				bundle.RelationKeyLayout:    domain.Int64(int64(model.ObjectType_objectType)),
-				bundle.RelationKeySpaceId:   domain.String("spaceId"),
-				bundle.RelationKeyType:      domain.String(objectTypeId),
-=======
 				bundle.RelationKeyId:      pbtypes.String("id"),
 				bundle.RelationKeyName:    pbtypes.String("name1"),
 				bundle.RelationKeySpaceId: pbtypes.String(spaceId),
@@ -1313,7 +1109,6 @@
 				bundle.RelationKeyLayout:    pbtypes.Int64(int64(model.ObjectType_objectType)),
 				bundle.RelationKeySpaceId:   pbtypes.String(spaceId),
 				bundle.RelationKeyType:      pbtypes.String(objectTypeId),
->>>>>>> 4848a492
 			},
 		})
 
@@ -1382,20 +1177,6 @@
 
 		storeFixture.AddObjects(t, spaceId, []objectstore.TestObject{
 			{
-<<<<<<< HEAD
-				bundle.RelationKeyId:      domain.String("id"),
-				bundle.RelationKeyName:    domain.String("name1"),
-				bundle.RelationKeySpaceId: domain.String("spaceId"),
-				bundle.RelationKeyType:    domain.String(objectTypeId),
-				bundle.RelationKeyLayout:  domain.Int64(int64(model.ObjectType_set)),
-			},
-			{
-				bundle.RelationKeyId:        domain.String(objectTypeId),
-				bundle.RelationKeyUniqueKey: domain.String(objectTypeUniqueKey.Marshal()),
-				bundle.RelationKeyLayout:    domain.Int64(int64(model.ObjectType_objectType)),
-				bundle.RelationKeySpaceId:   domain.String("spaceId"),
-				bundle.RelationKeyType:      domain.String(objectTypeId),
-=======
 				bundle.RelationKeyId:      pbtypes.String("id"),
 				bundle.RelationKeyName:    pbtypes.String("name1"),
 				bundle.RelationKeySpaceId: pbtypes.String(spaceId),
@@ -1408,7 +1189,6 @@
 				bundle.RelationKeyLayout:    pbtypes.Int64(int64(model.ObjectType_objectType)),
 				bundle.RelationKeySpaceId:   pbtypes.String(spaceId),
 				bundle.RelationKeyType:      pbtypes.String(objectTypeId),
->>>>>>> 4848a492
 			},
 		})
 
@@ -1469,42 +1249,6 @@
 
 		storeFixture.AddObjects(t, spaceId, []objectstore.TestObject{
 			{
-<<<<<<< HEAD
-				bundle.RelationKeyId:      domain.String("id"),
-				bundle.RelationKeySetOf:   domain.StringList([]string{relationKey}),
-				bundle.RelationKeyType:    domain.String(objectTypeKey),
-				bundle.RelationKeySpaceId: domain.String("spaceId"),
-			},
-			{
-				bundle.RelationKeyId:          domain.String(relationKey),
-				bundle.RelationKeyRelationKey: domain.String(relationKey),
-				bundle.RelationKeyUniqueKey:   domain.String(uniqueKey.Marshal()),
-				bundle.RelationKeyLayout:      domain.Int64(int64(model.ObjectType_relation)),
-				bundle.RelationKeySpaceId:     domain.String("spaceId"),
-				bundle.RelationKeyType:        domain.String(relationObjectTypeKey),
-			},
-			{
-				bundle.RelationKeyId:                   domain.String(objectTypeKey),
-				bundle.RelationKeyUniqueKey:            domain.String(objectTypeUniqueKey.Marshal()),
-				bundle.RelationKeyLayout:               domain.Int64(int64(model.ObjectType_objectType)),
-				bundle.RelationKeyRecommendedRelations: domain.StringList([]string{recommendedRelationKey}),
-				bundle.RelationKeySpaceId:              domain.String("spaceId"),
-				bundle.RelationKeyType:                 domain.String(objectTypeKey),
-			},
-			{
-				bundle.RelationKeyId:        domain.String(relationObjectTypeKey),
-				bundle.RelationKeyUniqueKey: domain.String(relationObjectTypeUK.Marshal()),
-				bundle.RelationKeyLayout:    domain.Int64(int64(model.ObjectType_objectType)),
-				bundle.RelationKeySpaceId:   domain.String("spaceId"),
-				bundle.RelationKeyType:      domain.String(objectTypeKey),
-			},
-			{
-				bundle.RelationKeyId:          domain.String(recommendedRelationKey),
-				bundle.RelationKeyRelationKey: domain.String(recommendedRelationKey),
-				bundle.RelationKeyUniqueKey:   domain.String(recommendedRelationUniqueKey.Marshal()),
-				bundle.RelationKeyLayout:      domain.Int64(int64(model.ObjectType_relation)),
-				bundle.RelationKeySpaceId:     domain.String("spaceId"),
-=======
 				bundle.RelationKeyId:      pbtypes.String("id"),
 				bundle.RelationKeySetOf:   pbtypes.StringList([]string{relationKey}),
 				bundle.RelationKeyType:    pbtypes.String(objectTypeKey),
@@ -1539,7 +1283,6 @@
 				bundle.RelationKeyUniqueKey:   pbtypes.String(recommendedRelationUniqueKey.Marshal()),
 				bundle.RelationKeyLayout:      pbtypes.Int64(int64(model.ObjectType_relation)),
 				bundle.RelationKeySpaceId:     pbtypes.String(spaceId),
->>>>>>> 4848a492
 			},
 		})
 
@@ -1681,13 +1424,8 @@
 			id := fmt.Sprintf("%d", i)
 			store.AddObjects(t, spaceId, []objectstore.TestObject{
 				{
-<<<<<<< HEAD
-					bundle.RelationKeyId:      domain.String(id),
-					bundle.RelationKeySpaceId: domain.String("spaceId"),
-=======
 					bundle.RelationKeyId:      pbtypes.String(id),
 					bundle.RelationKeySpaceId: pbtypes.String(spaceId),
->>>>>>> 4848a492
 				},
 			})
 			ids = append(ids, id)
@@ -1696,11 +1434,7 @@
 		expCtx := newExportContext(e, pb.RpcObjectListExportRequest{})
 
 		// when
-<<<<<<< HEAD
-		records, err := e.queryAndFilterObjectsByRelation("spaceId", ids, bundle.RelationKeyId)
-=======
 		records, err := expCtx.queryAndFilterObjectsByRelation(spaceId, ids, bundle.RelationKeyId.String())
->>>>>>> 4848a492
 
 		// then
 		assert.Nil(t, err)
@@ -1714,13 +1448,8 @@
 			id := fmt.Sprintf("%d", i)
 			fixture.AddObjects(t, spaceId, []objectstore.TestObject{
 				{
-<<<<<<< HEAD
-					bundle.RelationKeyId:      domain.String(id),
-					bundle.RelationKeySpaceId: domain.String("spaceId"),
-=======
 					bundle.RelationKeyId:      pbtypes.String(id),
 					bundle.RelationKeySpaceId: pbtypes.String(spaceId),
->>>>>>> 4848a492
 				},
 			})
 			ids = append(ids, id)
@@ -1729,11 +1458,7 @@
 		expCtx := newExportContext(e, pb.RpcObjectListExportRequest{})
 
 		// when
-<<<<<<< HEAD
-		records, err := e.queryAndFilterObjectsByRelation("spaceId", ids, bundle.RelationKeyId)
-=======
 		records, err := expCtx.queryAndFilterObjectsByRelation(spaceId, ids, bundle.RelationKeyId.String())
->>>>>>> 4848a492
 
 		// then
 		assert.Nil(t, err)
