--- conflicted
+++ resolved
@@ -42,14 +42,9 @@
 	EditMessage(ctx context.Context, messageId string, newMessage *model.ChatMessage) error
 	ToggleMessageReaction(ctx context.Context, messageId string, emoji string) error
 	DeleteMessage(ctx context.Context, messageId string) error
-<<<<<<< HEAD
 	SubscribeLastMessages(ctx context.Context, subId string, limit int, asyncInit bool) ([]*model.ChatMessage, int, error)
+	MarkSeenHeads(heads []string)
 	Unsubscribe(subId string) error
-=======
-	SubscribeLastMessages(ctx context.Context, limit int) ([]*model.ChatMessage, int, error)
-	MarkSeenHeads(heads []string)
-	Unsubscribe() error
->>>>>>> f3c538a9
 }
 
 type GetMessagesRequest struct {
