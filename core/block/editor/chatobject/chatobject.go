--- conflicted
+++ resolved
@@ -11,7 +11,6 @@
 	anystore "github.com/anyproto/any-store"
 	"github.com/anyproto/any-store/anyenc"
 	"github.com/anyproto/any-store/query"
-	"github.com/anyproto/any-sync/app/logger"
 	"go.uber.org/zap"
 	"golang.org/x/exp/slices"
 
@@ -27,8 +26,6 @@
 	"github.com/anyproto/anytype-heart/pkg/lib/pb/model"
 )
 
-var log = logger.NewNamed("common.editor.chatobject")
-
 const (
 	collectionName = "chats"
 	descOrder      = "-_o.id"
@@ -48,15 +45,9 @@
 	EditMessage(ctx context.Context, messageId string, newMessage *model.ChatMessage) error
 	ToggleMessageReaction(ctx context.Context, messageId string, emoji string) error
 	DeleteMessage(ctx context.Context, messageId string) error
-<<<<<<< HEAD
-	SubscribeLastMessages(ctx context.Context, limit int) ([]*model.ChatMessage, int, *model.ChatState, error)
+	SubscribeLastMessages(ctx context.Context, subId string, limit int, asyncInit bool) ([]*model.ChatMessage, int, *model.ChatState, error)
 	MarkReadMessages(ctx context.Context, afterOrderId string, beforeOrderId string, lastAddedMessageTimestamp int64) error
-	Unsubscribe() error
-=======
-	SubscribeLastMessages(ctx context.Context, subId string, limit int, asyncInit bool) ([]*model.ChatMessage, int, error)
-	MarkSeenHeads(heads []string)
 	Unsubscribe(subId string) error
->>>>>>> f71ca44f
 }
 
 type GetMessagesRequest struct {
@@ -88,8 +79,7 @@
 	componentCtxCancel context.CancelFunc
 }
 
-<<<<<<< HEAD
-func New(sb smartblock.SmartBlock, accountService AccountService, eventSender event.Sender, crdtDb anystore.DB) StoreObject {
+func New(sb smartblock.SmartBlock, accountService AccountService, eventSender event.Sender, crdtDb anystore.DB, spaceIndex spaceindex.Store) StoreObject {
 	ctx, cancel := context.WithCancel(context.Background())
 	return &storeObject{
 		SmartBlock:         sb,
@@ -100,17 +90,7 @@
 		crdtDb:             crdtDb,
 		componentCtx:       ctx,
 		componentCtxCancel: cancel,
-=======
-func New(sb smartblock.SmartBlock, accountService AccountService, eventSender event.Sender, crdtDb anystore.DB, spaceIndex spaceindex.Store) StoreObject {
-	return &storeObject{
-		SmartBlock:     sb,
-		locker:         sb.(smartblock.Locker),
-		accountService: accountService,
-		arenaPool:      &anyenc.ArenaPool{},
-		eventSender:    eventSender,
-		crdtDb:         crdtDb,
-		spaceIndex:     spaceIndex,
->>>>>>> f71ca44f
+		spaceIndex:         spaceIndex,
 	}
 }
 
@@ -125,12 +105,8 @@
 	if err != nil {
 		return err
 	}
-<<<<<<< HEAD
-
-	s.subscription = newSubscription(s.SpaceID(), s.Id(), s.eventSender)
-=======
+
 	s.subscription = newSubscription(s.SpaceID(), s.Id(), s.eventSender, s.spaceIndex)
->>>>>>> f71ca44f
 
 	stateStore, err := storestate.New(ctx.Ctx, s.Id(), s.crdtDb, ChatHandler{
 		subscription:    s.subscription,
@@ -554,11 +530,7 @@
 	return false, nil
 }
 
-<<<<<<< HEAD
-func (s *storeObject) SubscribeLastMessages(ctx context.Context, limit int) ([]*model.ChatMessage, int, *model.ChatState, error) {
-=======
-func (s *storeObject) SubscribeLastMessages(ctx context.Context, subId string, limit int, asyncInit bool) ([]*model.ChatMessage, int, error) {
->>>>>>> f71ca44f
+func (s *storeObject) SubscribeLastMessages(ctx context.Context, subId string, limit int, asyncInit bool) ([]*model.ChatMessage, int, *model.ChatState, error) {
 	coll, err := s.store.Collection(ctx, collectionName)
 	if err != nil {
 		return nil, 0, nil, fmt.Errorf("get collection: %w", err)
@@ -566,7 +538,7 @@
 
 	txn, err := s.store.NewTx(ctx)
 	if err != nil {
-		return nil, 0, fmt.Errorf("init read transaction: %w", err)
+		return nil, 0, nil, fmt.Errorf("init read transaction: %w", err)
 	}
 	defer txn.Commit()
 
@@ -580,36 +552,31 @@
 		return messages[i].OrderId < messages[j].OrderId
 	})
 
-<<<<<<< HEAD
-	if s.subscription.enable() {
+	isNewSubscription := s.subscription.subscribe(subId)
+	if isNewSubscription {
 		s.subscription.chatState, err = s.initialChatState()
 		if err != nil {
 			return nil, 0, s.subscription.chatState, fmt.Errorf("failed to fetch initial chat state: %w", err)
 		}
 	}
-
-	return messages, 0, s.subscription.chatState, nil
-=======
-	s.subscription.subscribe(subId)
 	if asyncInit {
 		var previousOrderId string
 		if len(messages) > 0 {
 			previousOrderId, err = txn.GetPrevOrderId(messages[0].OrderId)
 			if err != nil {
-				return nil, 0, fmt.Errorf("get previous order id: %w", err)
+				return nil, 0, nil, fmt.Errorf("get previous order id: %w", err)
 			}
 		}
-
 		for _, message := range messages {
 			s.subscription.add(previousOrderId, message)
 			previousOrderId = message.OrderId
 		}
 		s.subscription.flush()
-		return nil, 0, nil
+		// TODO Do not return chat state?
+		return nil, 0, s.subscription.chatState, nil
 	} else {
-		return messages, 0, nil
-	}
->>>>>>> f71ca44f
+		return messages, 0, s.subscription.chatState, nil
+	}
 }
 
 func (s *storeObject) Unsubscribe(subId string) error {
