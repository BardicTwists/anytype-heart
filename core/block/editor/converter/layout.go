--- conflicted
+++ resolved
@@ -180,11 +180,7 @@
 	return nil
 }
 
-<<<<<<< HEAD
-func (c *LayoutConverter) listIDsFromSet(spaceId string, typesFromSet []string) ([]string, error) {
-=======
-func (c *layoutConverter) listIDsFromSet(typesFromSet []string) ([]string, error) {
->>>>>>> c7a7351d
+func (c *layoutConverter) listIDsFromSet(spaceId string, typesFromSet []string) ([]string, error) {
 	records, _, err := c.objectStore.Query(
 		nil,
 		database.Query{
