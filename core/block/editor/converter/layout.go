package converter

import (
	"fmt"

	"github.com/anyproto/any-sync/app"
	"golang.org/x/exp/slices"

	"github.com/anyproto/anytype-heart/core/block/editor/dataview"
	"github.com/anyproto/anytype-heart/core/block/editor/state"
	"github.com/anyproto/anytype-heart/core/block/editor/template"
	"github.com/anyproto/anytype-heart/core/block/simple"
	"github.com/anyproto/anytype-heart/core/domain"
	"github.com/anyproto/anytype-heart/pkg/lib/bundle"
	coresb "github.com/anyproto/anytype-heart/pkg/lib/core/smartblock"
	"github.com/anyproto/anytype-heart/pkg/lib/database"
	"github.com/anyproto/anytype-heart/pkg/lib/localstore/objectstore"
	"github.com/anyproto/anytype-heart/pkg/lib/pb/model"
	"github.com/anyproto/anytype-heart/space/spacecore/typeprovider"
	"github.com/anyproto/anytype-heart/util/slice"
)

type LayoutConverter interface {
	Convert(st *state.State, fromLayout, toLayout model.ObjectTypeLayout) error
	app.Component
}

type layoutConverter struct {
	objectStore objectstore.ObjectStore
	sbtProvider typeprovider.SmartBlockTypeProvider
}

func NewLayoutConverter() LayoutConverter {
	return &layoutConverter{}
}

func (c *layoutConverter) Init(a *app.App) error {
	c.objectStore = app.MustComponent[objectstore.ObjectStore](a)
	c.sbtProvider = app.MustComponent[typeprovider.SmartBlockTypeProvider](a)
	return nil
}

func (c *layoutConverter) Name() string {
	return "layout-converter"
}

func (c *layoutConverter) Convert(st *state.State, fromLayout, toLayout model.ObjectTypeLayout) error {
	if fromLayout == toLayout {
		return nil
	}

	if fromLayout == model.ObjectType_chat || fromLayout == model.ObjectType_chatDerived {
		return fmt.Errorf("can't convert from chat")
	}
	if toLayout == model.ObjectType_chat || toLayout == model.ObjectType_chatDerived {
		return fmt.Errorf("can't convert to chat")
	}

	if fromLayout == model.ObjectType_note && toLayout == model.ObjectType_collection {
		return c.fromNoteToCollection(st)
	}
	if fromLayout == model.ObjectType_set && toLayout == model.ObjectType_collection {
		return c.fromSetToCollection(st)
	}
	if toLayout == model.ObjectType_collection {
		return c.fromAnyToCollection(st)
	}

	if fromLayout == model.ObjectType_note && toLayout == model.ObjectType_set {
		return c.fromNoteToSet(st)
	}
	if toLayout == model.ObjectType_set {
		return c.fromAnyToSet(st)
	}

	if toLayout == model.ObjectType_note {
		return c.fromAnyToNote(st)
	}
	if fromLayout == model.ObjectType_note {
		if err := c.fromNoteToAny(st); err != nil {
			return err
		}
	}

	if toLayout == model.ObjectType_todo {
		return c.fromAnyToTodo(st)
	}

	if toLayout == model.ObjectType_bookmark {
		return c.fromAnyToBookmark(st)
	}

	// TODO We need more granular cases (not catch-all)

	return c.fromAnyToAny(st)
}

func (c *layoutConverter) fromAnyToAny(st *state.State) error {
	template.InitTemplate(st,
		template.WithTitle,
	)
	return nil
}

func (c *layoutConverter) fromAnyToBookmark(st *state.State) error {
	template.InitTemplate(st,
		template.WithTitle,
		template.WithDescription,
		template.WithBookmarkBlocks,
	)
	return nil
}

func (c *layoutConverter) fromAnyToTodo(st *state.State) error {
	if err := st.SetAlign(model.Block_AlignLeft); err != nil {
		return err
	}
	template.InitTemplate(st,
		template.WithTitle,
		template.WithRelations([]domain.RelationKey{bundle.RelationKeyDone}),
	)
	return nil
}

func (c *layoutConverter) fromNoteToSet(st *state.State) error {
	if err := c.fromNoteToAny(st); err != nil {
		return err
	}

	template.InitTemplate(st,
		template.WithTitle,
	)
	return c.fromAnyToSet(st)
}

<<<<<<< HEAD
func (c *layoutConverter) fromAnyToSet(space smartblock.Space, st *state.State) error {
	source := st.Details().GetStringList(bundle.RelationKeySetOf)
	if len(source) == 0 && space != nil {
		defaultTypeID, err := space.GetTypeIdByKey(context.Background(), DefaultSetSource)
		if err != nil {
			return fmt.Errorf("get default type id: %w", err)
		}
		source = []string{defaultTypeID}
	}
=======
func (c *layoutConverter) fromAnyToSet(st *state.State) error {
	source := pbtypes.GetStringList(st.Details(), bundle.RelationKeySetOf.String())
>>>>>>> a85b42fa
	addFeaturedRelationSetOf(st)

	dvBlock, err := dataview.BlockBySource(c.objectStore.SpaceIndex(st.SpaceID()), source)
	if err != nil {
		return err
	}
	template.InitTemplate(st, template.WithDataview(dvBlock, false))
	return nil
}

func addFeaturedRelationSetOf(st *state.State) {
	fr := st.Details().GetStringList(bundle.RelationKeyFeaturedRelations)
	if !slices.Contains(fr, bundle.RelationKeySetOf.String()) {
		fr = append(fr, bundle.RelationKeySetOf.String())
	}
	st.SetDetail(bundle.RelationKeyFeaturedRelations, domain.StringList(fr))
}

func (c *layoutConverter) fromSetToCollection(st *state.State) error {
	dvBlock := st.Get(template.DataviewBlockId)
	if dvBlock == nil {
		return fmt.Errorf("dataview block is not found")
	}
	details := st.Details()
	setSourceIds := details.GetStringList(bundle.RelationKeySetOf)
	spaceId := st.SpaceID()

	c.removeRelationSetOf(st)

	dvBlock.Model().GetDataview().IsCollection = true

	ids, err := c.listIDsFromSet(spaceId, setSourceIds)
	if err != nil {
		return err
	}
	st.UpdateStoreSlice(template.CollectionStoreKey, ids)
	return nil
}

func (c *layoutConverter) listIDsFromSet(spaceID string, typesFromSet []string) ([]string, error) {
	filters, err := c.generateFilters(spaceID, typesFromSet)
	if err != nil {
		return nil, fmt.Errorf("generate filters: %w", err)
	}
	if len(filters) == 0 {
		return []string{}, nil
	}

	records, err := c.objectStore.SpaceIndex(spaceID).Query(
		database.Query{
			Filters: filters,
		},
	)
	if err != nil {
		return nil, fmt.Errorf("can't get records for collection: %w", err)
	}
	ids := make([]string, 0, len(records))
	for _, record := range records {
		ids = append(ids, record.Details.GetString(bundle.RelationKeyId))
	}
	return ids, nil
}

func (c *layoutConverter) fromNoteToCollection(st *state.State) error {
	if err := c.fromNoteToAny(st); err != nil {
		return err
	}

	template.InitTemplate(st,
		template.WithTitle,
	)

	return c.fromAnyToCollection(st)
}

func (c *layoutConverter) fromAnyToCollection(st *state.State) error {
	blockContent := template.MakeDataviewContent(true, nil, nil)
	template.InitTemplate(st, template.WithDataview(blockContent, false))
	return nil
}

func (c *layoutConverter) fromNoteToAny(st *state.State) error {
	name, ok := st.Details().TryString(bundle.RelationKeyName)

	if !ok || name == "" {
		textBlock, err := getFirstTextBlock(st)
		if err != nil {
			return err
		}
		if textBlock == nil {
			return nil
		}
		st.SetDetail(bundle.RelationKeyName, domain.String(textBlock.Model().GetText().GetText()))

		for _, id := range textBlock.Model().ChildrenIds {
			st.Unlink(id)
		}
		err = st.InsertTo(textBlock.Model().Id, model.Block_Bottom, textBlock.Model().ChildrenIds...)
		if err != nil {
			return fmt.Errorf("insert children: %w", err)
		}
		st.Unlink(textBlock.Model().Id)
	}
	return nil
}

func (c *layoutConverter) fromAnyToNote(st *state.State) error {
	template.InitTemplate(st,
		template.WithNameToFirstBlock,
		template.WithNoTitle,
		template.WithNoDescription,
	)
	return nil
}

func (c *layoutConverter) removeRelationSetOf(st *state.State) {
	st.RemoveDetail(bundle.RelationKeySetOf)

	fr := st.Details().GetStringList(bundle.RelationKeyFeaturedRelations)
	fr = slice.RemoveMut(fr, bundle.RelationKeySetOf.String())
	st.SetDetail(bundle.RelationKeyFeaturedRelations, domain.StringList(fr))
}

func getFirstTextBlock(st *state.State) (simple.Block, error) {
	var res simple.Block
	err := st.Iterate(func(b simple.Block) (isContinue bool) {
		if b.Model().GetText() != nil {
			res = b
			return false
		}
		return true
	})
	if err != nil {
		return nil, err
	}
	return res, nil
}

func (c *layoutConverter) generateFilters(spaceId string, typesAndRelations []string) ([]database.FilterRequest, error) {
	var filters []database.FilterRequest
	m, err := c.sbtProvider.PartitionIDsByType(spaceId, typesAndRelations)
	if err != nil {
		return nil, fmt.Errorf("partition ids by sb type: %w", err)
	}
	filters = c.appendTypesFilter(m[coresb.SmartBlockTypeObjectType], filters)
	filters, err = c.appendRelationFilters(spaceId, m[coresb.SmartBlockTypeRelation], filters)
	if err != nil {
		return nil, fmt.Errorf("append relation filters: %w", err)
	}
	return filters, nil
}

func (c *layoutConverter) appendRelationFilters(spaceId string, relationIDs []string, filters []database.FilterRequest) ([]database.FilterRequest, error) {
	for _, relationID := range relationIDs {
		relation, err := c.objectStore.SpaceIndex(spaceId).GetRelationById(relationID)
		if err != nil {
			return nil, fmt.Errorf("get relation by id %s: %w", relationID, err)
		}
		filters = append(filters, database.FilterRequest{
			RelationKey: domain.RelationKey(relation.Key),
			Condition:   model.BlockContentDataviewFilter_Exists,
		})
	}
	return filters, nil
}

func (c *layoutConverter) appendTypesFilter(types []string, filters []database.FilterRequest) []database.FilterRequest {
	if len(types) != 0 {
		filters = append(filters, database.FilterRequest{
			RelationKey: bundle.RelationKeyType,
			Condition:   model.BlockContentDataviewFilter_In,
			Value:       domain.StringList(types),
		})
	}
	return filters
}<|MERGE_RESOLUTION|>--- conflicted
+++ resolved
@@ -133,20 +133,8 @@
 	return c.fromAnyToSet(st)
 }
 
-<<<<<<< HEAD
-func (c *layoutConverter) fromAnyToSet(space smartblock.Space, st *state.State) error {
+func (c *layoutConverter) fromAnyToSet(st *state.State) error {
 	source := st.Details().GetStringList(bundle.RelationKeySetOf)
-	if len(source) == 0 && space != nil {
-		defaultTypeID, err := space.GetTypeIdByKey(context.Background(), DefaultSetSource)
-		if err != nil {
-			return fmt.Errorf("get default type id: %w", err)
-		}
-		source = []string{defaultTypeID}
-	}
-=======
-func (c *layoutConverter) fromAnyToSet(st *state.State) error {
-	source := pbtypes.GetStringList(st.Details(), bundle.RelationKeySetOf.String())
->>>>>>> a85b42fa
 	addFeaturedRelationSetOf(st)
 
 	dvBlock, err := dataview.BlockBySource(c.objectStore.SpaceIndex(st.SpaceID()), source)
