package converter

import (
	"errors"
	"fmt"

	"github.com/anyproto/any-sync/app"
	"github.com/samber/lo"
	"go.uber.org/zap"
	"golang.org/x/exp/slices"

	"github.com/anyproto/any-sync/app/logger"

	"github.com/anyproto/anytype-heart/core/block/editor/dataview"
	"github.com/anyproto/anytype-heart/core/block/editor/state"
	"github.com/anyproto/anytype-heart/core/block/editor/template"
	"github.com/anyproto/anytype-heart/core/block/simple"
	"github.com/anyproto/anytype-heart/core/domain"
	"github.com/anyproto/anytype-heart/pkg/lib/bundle"
	coresb "github.com/anyproto/anytype-heart/pkg/lib/core/smartblock"
	"github.com/anyproto/anytype-heart/pkg/lib/database"
	"github.com/anyproto/anytype-heart/pkg/lib/localstore/objectstore"
	"github.com/anyproto/anytype-heart/pkg/lib/pb/model"
	"github.com/anyproto/anytype-heart/space/spacecore/typeprovider"
	"github.com/anyproto/anytype-heart/util/slice"
)

type LayoutConverter interface {
	Convert(st *state.State, fromLayout, toLayout model.ObjectTypeLayout, ignoreIntergroupConversion bool) error
	CheckRecommendedLayoutConversionAllowed(st *state.State, layout model.ObjectTypeLayout) error
	app.Component
}

type layoutConverter struct {
	objectStore objectstore.ObjectStore
	sbtProvider typeprovider.SmartBlockTypeProvider
}

var log = logger.NewNamed("layout.converter")

func NewLayoutConverter() LayoutConverter {
	return &layoutConverter{}
}

func (c *layoutConverter) Init(a *app.App) error {
	c.objectStore = app.MustComponent[objectstore.ObjectStore](a)
	c.sbtProvider = app.MustComponent[typeprovider.SmartBlockTypeProvider](a)
	return nil
}

func (c *layoutConverter) Name() string {
	return "layout-converter"
}

func (c *layoutConverter) CheckRecommendedLayoutConversionAllowed(st *state.State, layout model.ObjectTypeLayout) error {
	fromLayout := st.Details().GetInt64(bundle.RelationKeyRecommendedLayout)
	if !c.isConversionAllowed(model.ObjectTypeLayout(fromLayout), layout) { //nolint:gosec
		return fmt.Errorf("can't change object type recommended layout from '%s' to '%s'",
			model.ObjectTypeLayout_name[int32(fromLayout)], model.ObjectTypeLayout_name[int32(layout)]) //nolint:gosec
	}
	return nil
}

// isConversionAllowed provides more strict check of layout conversion with introduction of primitives.
// Only conversion between page layouts (page/note/task/profile) and list layouts (set->collection) is allowed
func (c *layoutConverter) isConversionAllowed(from, to model.ObjectTypeLayout) bool {
	if from == to {
		return true
	}
	if isPageLayout(from) && isPageLayout(to) {
		return true
	}
	if from == model.ObjectType_set && to == model.ObjectType_collection {
		return true
	}
	return false
}

func isPageLayout(layout model.ObjectTypeLayout) bool {
	return slices.Contains([]model.ObjectTypeLayout{
		model.ObjectType_basic,
		model.ObjectType_todo,
		model.ObjectType_note,
		model.ObjectType_profile,
		model.ObjectType_bookmark,
	}, layout)
}

func (c *layoutConverter) Convert(st *state.State, fromLayout, toLayout model.ObjectTypeLayout, ignoreIntergroupConversion bool) error {
	if fromLayout == toLayout {
		return nil
	}

	if !ignoreIntergroupConversion && !c.isConversionAllowed(fromLayout, toLayout) {
		return fmt.Errorf("layout conversion from %s to %s is not allowed", model.ObjectTypeLayout_name[int32(fromLayout)], model.ObjectTypeLayout_name[int32(toLayout)])
	}

	if fromLayout == model.ObjectType_chat || fromLayout == model.ObjectType_chatDerived {
		return fmt.Errorf("can't convert from chat")
	}
	if toLayout == model.ObjectType_chat || toLayout == model.ObjectType_chatDerived {
		return fmt.Errorf("can't convert to chat")
	}

	if fromLayout == model.ObjectType_note && toLayout == model.ObjectType_collection {
		return c.fromNoteToCollection(st)
	}
	if fromLayout == model.ObjectType_set && toLayout == model.ObjectType_collection {
		return c.fromSetToCollection(st)
	}
	if toLayout == model.ObjectType_collection {
		return c.fromAnyToCollection(st)
	}

	if fromLayout == model.ObjectType_note && toLayout == model.ObjectType_set {
		return c.fromNoteToSet(st)
	}
	if toLayout == model.ObjectType_set {
		return c.fromAnyToSet(st)
	}

	if toLayout == model.ObjectType_note {
		return c.fromAnyToNote(st)
	}
	if fromLayout == model.ObjectType_note {
		if err := c.fromNoteToAny(st); err != nil {
			return err
		}
	}

	if toLayout == model.ObjectType_todo {
		return c.fromAnyToTodo(st)
	}

	if toLayout == model.ObjectType_bookmark {
		return c.fromAnyToBookmark(st)
	}

	// TODO We need more granular cases (not catch-all)

	return c.fromAnyToAny(st)
}

func (c *layoutConverter) fromAnyToAny(st *state.State) error {
	template.InitTemplate(st,
		template.WithTitle,
	)
	return nil
}

func (c *layoutConverter) fromAnyToBookmark(st *state.State) error {
	template.InitTemplate(st,
		template.WithTitle,
		template.WithDescription,
		template.WithBookmarkBlocks,
	)
	return nil
}

func (c *layoutConverter) fromAnyToTodo(st *state.State) error {
	if err := st.SetAlign(model.Block_AlignLeft); err != nil {
		return err
	}
	template.InitTemplate(st,
		template.WithTitle,
		template.WithRelations([]domain.RelationKey{bundle.RelationKeyDone}),
	)
	return nil
}

func (c *layoutConverter) fromNoteToSet(st *state.State) error {
	if err := c.fromNoteToAny(st); err != nil {
		return err
	}

	template.InitTemplate(st,
		template.WithTitle,
	)
	return c.fromAnyToSet(st)
}

func (c *layoutConverter) fromAnyToSet(st *state.State) error {
	source := st.Details().GetStringList(bundle.RelationKeySetOf)
	addFeaturedRelationSetOf(st)

	dvBlock, err := dataview.BlockBySource(c.objectStore.SpaceIndex(st.SpaceID()), source, "")
	if err != nil {
		return err
	}
	if err = c.insertTypeLevelFieldsToDataview(dvBlock, st); err != nil {
		log.Error("failed to insert type level fields to dataview block", zap.Error(err))
	}
	template.InitTemplate(st, template.WithDataview(dvBlock, false))
	return nil
}

func addFeaturedRelationSetOf(st *state.State) {
	fr := st.Details().GetStringList(bundle.RelationKeyFeaturedRelations)
	if !slices.Contains(fr, bundle.RelationKeySetOf.String()) {
		fr = append(fr, bundle.RelationKeySetOf.String())
	}
	st.SetDetail(bundle.RelationKeyFeaturedRelations, domain.StringList(fr))
}

func (c *layoutConverter) fromSetToCollection(st *state.State) error {
	dvBlock := st.Get(template.DataviewBlockId)
	if dvBlock == nil {
		return fmt.Errorf("dataview block is not found")
	}
	details := st.Details()
	err := c.addDefaultCollectionRelationIfNotPresent(st)
	if err != nil {
		return err
	}
	setSourceIds := details.GetStringList(bundle.RelationKeySetOf)
	spaceId := st.SpaceID()

	c.removeRelationSetOf(st)

	dvBlock.Model().GetDataview().IsCollection = true

	ids, err := c.listIDsFromSet(spaceId, setSourceIds)
	if err != nil {
		return err
	}
	st.UpdateStoreSlice(template.CollectionStoreKey, ids)
	return nil
}

func (c *layoutConverter) addDefaultCollectionRelationIfNotPresent(st *state.State) error {
	relationExists := func(relations []*model.BlockContentDataviewRelation, relationKey domain.RelationKey) bool {
		return lo.ContainsBy(relations, func(item *model.BlockContentDataviewRelation) bool {
			return item.Key == relationKey.String()
		})
	}

	addRelationToView := func(view *model.BlockContentDataviewView, dv *model.BlockContentDataview, relationKey domain.RelationKey) {
		if !relationExists(view.Relations, relationKey) {
			bundleRelation := bundle.MustGetRelation(relationKey)
			view.Relations = append(view.Relations, &model.BlockContentDataviewRelation{Key: bundleRelation.Key})
			dv.RelationLinks = append(dv.RelationLinks, &model.RelationLink{
				Key:    bundleRelation.Key,
				Format: bundleRelation.Format,
			})
		}
	}

	return st.Iterate(func(block simple.Block) (isContinue bool) {
		dataview := block.Model().GetDataview()
		if dataview == nil {
			return true
		}
		for _, view := range dataview.Views {
			for _, defaultRelation := range template.DefaultCollectionRelations() {
				addRelationToView(view, dataview, defaultRelation)
			}
		}
		return false
	})
}

func (c *layoutConverter) listIDsFromSet(spaceID string, typesFromSet []string) ([]string, error) {
	filters, err := c.generateFilters(spaceID, typesFromSet)
	if err != nil {
		return nil, fmt.Errorf("generate filters: %w", err)
	}
	if len(filters) == 0 {
		return []string{}, nil
	}

	records, err := c.objectStore.SpaceIndex(spaceID).Query(
		database.Query{
			Filters: filters,
		},
	)
	if err != nil {
		return nil, fmt.Errorf("can't get records for collection: %w", err)
	}
	ids := make([]string, 0, len(records))
	for _, record := range records {
		ids = append(ids, record.Details.GetString(bundle.RelationKeyId))
	}
	return ids, nil
}

func (c *layoutConverter) fromNoteToCollection(st *state.State) error {
	if err := c.fromNoteToAny(st); err != nil {
		return err
	}

	template.InitTemplate(st,
		template.WithTitle,
	)

	return c.fromAnyToCollection(st)
}

func (c *layoutConverter) fromAnyToCollection(st *state.State) error {
<<<<<<< HEAD
	blockContent := template.MakeDataviewContent(true, nil, nil, "")
=======
	blockContent := template.MakeDataviewContent(true, nil, nil)
	if err := c.insertTypeLevelFieldsToDataview(blockContent, st); err != nil {
		log.Error("failed to insert type level fields to dataview block", zap.Error(err))
	}
>>>>>>> 03b6131f
	template.InitTemplate(st, template.WithDataview(blockContent, false))
	return nil
}

func (c *layoutConverter) fromNoteToAny(st *state.State) error {
	name, ok := st.Details().TryString(bundle.RelationKeyName)

	if !ok || name == "" {
		textBlock, err := getFirstTextBlock(st)
		if err != nil {
			return err
		}
		if textBlock == nil {
			return nil
		}
		st.SetDetail(bundle.RelationKeyName, domain.String(textBlock.Model().GetText().GetText()))

		for _, id := range textBlock.Model().ChildrenIds {
			st.Unlink(id)
		}
		err = st.InsertTo(textBlock.Model().Id, model.Block_Bottom, textBlock.Model().ChildrenIds...)
		if err != nil {
			return fmt.Errorf("insert children: %w", err)
		}
		st.Unlink(textBlock.Model().Id)
	}
	return nil
}

func (c *layoutConverter) fromAnyToNote(st *state.State) error {
	template.InitTemplate(st,
		template.WithNameToFirstBlock,
		template.WithNoTitle,
		template.WithNoDescription,
	)
	return nil
}

func (c *layoutConverter) removeRelationSetOf(st *state.State) {
	st.RemoveDetail(bundle.RelationKeySetOf)

	fr := st.Details().GetStringList(bundle.RelationKeyFeaturedRelations)
	fr = slice.RemoveMut(fr, bundle.RelationKeySetOf.String())
	st.SetDetail(bundle.RelationKeyFeaturedRelations, domain.StringList(fr))
}

func getFirstTextBlock(st *state.State) (simple.Block, error) {
	var res simple.Block
	err := st.Iterate(func(b simple.Block) (isContinue bool) {
		if b.Model().GetText() != nil {
			res = b
			return false
		}
		return true
	})
	if err != nil {
		return nil, err
	}
	return res, nil
}

func (c *layoutConverter) generateFilters(spaceId string, typesAndRelations []string) ([]database.FilterRequest, error) {
	var filters []database.FilterRequest
	m, err := c.sbtProvider.PartitionIDsByType(spaceId, typesAndRelations)
	if err != nil {
		return nil, fmt.Errorf("partition ids by sb type: %w", err)
	}
	filters = c.appendTypesFilter(m[coresb.SmartBlockTypeObjectType], filters)
	filters, err = c.appendRelationFilters(spaceId, m[coresb.SmartBlockTypeRelation], filters)
	if err != nil {
		return nil, fmt.Errorf("append relation filters: %w", err)
	}
	return filters, nil
}

func (c *layoutConverter) appendRelationFilters(spaceId string, relationIDs []string, filters []database.FilterRequest) ([]database.FilterRequest, error) {
	for _, relationID := range relationIDs {
		relation, err := c.objectStore.SpaceIndex(spaceId).GetRelationById(relationID)
		if err != nil {
			return nil, fmt.Errorf("get relation by id %s: %w", relationID, err)
		}
		filters = append(filters, database.FilterRequest{
			RelationKey: domain.RelationKey(relation.Key),
			Condition:   model.BlockContentDataviewFilter_Exists,
		})
	}
	return filters, nil
}

func (c *layoutConverter) appendTypesFilter(types []string, filters []database.FilterRequest) []database.FilterRequest {
	if len(types) != 0 {
		filters = append(filters, database.FilterRequest{
			RelationKey: bundle.RelationKeyType,
			Condition:   model.BlockContentDataviewFilter_In,
			Value:       domain.StringList(types),
		})
	}
	return filters
}

func (c *layoutConverter) insertTypeLevelFieldsToDataview(block *model.BlockContentOfDataview, st *state.State) error {
	typeId := st.LocalDetails().GetString(bundle.RelationKeyType)
	records, err := c.objectStore.SpaceIndex(st.SpaceID()).QueryByIds([]string{typeId})
	if err != nil {
		return fmt.Errorf("failed to get type object from store: %w", err)
	}
	if len(records) != 1 {
		return fmt.Errorf("failed to get type object: expected 1 record")
	}

	rawViewType := records[0].Details.GetInt64(bundle.RelationKeyDefaultViewType)
	defaultTypeId := records[0].Details.GetString(bundle.RelationKeyDefaultTypeId)

	// nolint:gosec
	viewType := model.BlockContentDataviewViewType(rawViewType)
	block.Dataview.Views[0].Type = viewType
	block.Dataview.Views[0].DefaultObjectTypeId = defaultTypeId
	insertGroupRelationKey(block, viewType)

	return nil
}

func insertGroupRelationKey(block *model.BlockContentOfDataview, viewType model.BlockContentDataviewViewType) {
	var formats map[model.RelationFormat]struct{}
	switch viewType {
	case model.BlockContentDataviewView_Kanban:
		formats = map[model.RelationFormat]struct{}{
			model.RelationFormat_status:   {},
			model.RelationFormat_tag:      {},
			model.RelationFormat_checkbox: {},
		}
	case model.BlockContentDataviewView_Calendar:
		formats = map[model.RelationFormat]struct{}{model.RelationFormat_date: {}}
	default:
		return
	}

	for _, relLink := range block.Dataview.RelationLinks {
		_, found := formats[relLink.Format]
		if !found {
			continue
		}
		relation, err := bundle.GetRelation(domain.RelationKey(relLink.Key))
		if errors.Is(err, bundle.ErrNotFound) || (relation != nil && !relation.Hidden) {
			block.Dataview.Views[0].GroupRelationKey = relLink.Key
			return
		}
	}
}<|MERGE_RESOLUTION|>--- conflicted
+++ resolved
@@ -296,14 +296,10 @@
 }
 
 func (c *layoutConverter) fromAnyToCollection(st *state.State) error {
-<<<<<<< HEAD
 	blockContent := template.MakeDataviewContent(true, nil, nil, "")
-=======
-	blockContent := template.MakeDataviewContent(true, nil, nil)
 	if err := c.insertTypeLevelFieldsToDataview(blockContent, st); err != nil {
 		log.Error("failed to insert type level fields to dataview block", zap.Error(err))
 	}
->>>>>>> 03b6131f
 	template.InitTemplate(st, template.WithDataview(blockContent, false))
 	return nil
 }
