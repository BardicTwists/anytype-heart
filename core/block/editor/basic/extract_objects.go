package basic

import (
	"context"
	"errors"
	"fmt"

	"github.com/globalsign/mgo/bson"
	"github.com/gogo/protobuf/types"

	"github.com/anyproto/anytype-heart/core/block/editor/state"
	"github.com/anyproto/anytype-heart/core/block/simple"
	"github.com/anyproto/anytype-heart/core/domain"
	"github.com/anyproto/anytype-heart/core/session"
	"github.com/anyproto/anytype-heart/pb"
	"github.com/anyproto/anytype-heart/pkg/lib/bundle"
	"github.com/anyproto/anytype-heart/pkg/lib/pb/model"
	"github.com/anyproto/anytype-heart/util/pbtypes"
)

type ObjectCreator interface {
	CreateSmartBlockFromState(ctx context.Context, spaceID string, objectTypeKeys []domain.TypeKey, createState *state.State) (id string, newDetails *types.Struct, err error)
}

type TemplateStateCreator interface {
	CreateTemplateStateWithDetails(templateId string, details *types.Struct) (*state.State, error)
}

// ExtractBlocksToObjects extracts child blocks from the object to separate objects and
// replaces these blocks to the links to these objects
func (bs *basic) ExtractBlocksToObjects(
	ctx session.Context,
	objectCreator ObjectCreator,
	templateStateCreator TemplateStateCreator,
	req pb.RpcBlockListConvertToObjectsRequest,
) (linkIds []string, err error) {
	typeUniqueKey, err := domain.UnmarshalUniqueKey(req.ObjectTypeUniqueKey)
	if err != nil {
		return nil, fmt.Errorf("unmarshal unique key: %w", err)
	}
	typeKey := domain.TypeKey(typeUniqueKey.InternalKey())

	newState := bs.NewStateCtx(ctx)
	rootIds := newState.SelectRoots(req.BlockIds)

	for _, rootID := range rootIds {
		rootBlock := newState.Pick(rootID)

		objState, err := bs.prepareObjectState(typeUniqueKey, rootBlock, templateStateCreator, req)
		if err != nil {
			return nil, err
		}

		insertBlocksToState(newState, rootBlock, objState)

		objectID, _, err := objectCreator.CreateSmartBlockFromState(
			context.Background(),
			bs.SpaceID(),
			[]domain.TypeKey{typeKey},
			objState,
		)
		if err != nil {
			return nil, fmt.Errorf("create child object: %w", err)
		}

		linkID, err := bs.changeToBlockWithLink(newState, rootBlock, objectID, req.Block)
		if err != nil {
			return nil, fmt.Errorf("create link to object %s: %w", objectID, err)
		}

		linkIds = append(linkIds, linkID)
	}

	return linkIds, bs.Apply(newState)
}

func (bs *basic) prepareObjectState(
	uk domain.UniqueKey, root simple.Block, creator TemplateStateCreator, req pb.RpcBlockListConvertToObjectsRequest,
) (*state.State, error) {
	details, err := bs.prepareTargetObjectDetails(bs.SpaceID(), uk, root)
	if err != nil {
		return nil, fmt.Errorf("prepare target details: %w", err)
	}
	return creator.CreateTemplateStateWithDetails(req.TemplateId, details)
}

func (bs *basic) prepareTargetObjectDetails(
	spaceID string,
	typeUniqueKey domain.UniqueKey,
	rootBlock simple.Block,
) (*types.Struct, error) {
	objType, err := bs.objectStore.GetObjectByUniqueKey(spaceID, typeUniqueKey)
	if err != nil {
		return nil, err
	}
	rawLayout := pbtypes.GetInt64(objType.GetDetails(), bundle.RelationKeyRecommendedLayout.String())
	details := createTargetObjectDetails(rootBlock.Model().GetText().GetText(), model.ObjectTypeLayout(rawLayout))
	return details, nil
}

func insertBlocksToState(
	newState *state.State,
	rootBlock simple.Block,
	objState *state.State,
) {
	rootID := rootBlock.Model().Id
	descendants := newState.Descendants(rootID)
	newRoot, newBlocks := reassignSubtreeIds(rootID, append(descendants, rootBlock))

	// remove descendant blocks from source object
	removeBlocks(newState, descendants)

	for _, b := range newBlocks {
		objState.Add(b)
	}
	rootB := objState.Pick(objState.RootId()).Model()
	rootB.ChildrenIds = append(rootB.ChildrenIds, newRoot)
	objState.Set(simple.New(rootB))
}

func (bs *basic) changeToBlockWithLink(newState *state.State, blockToReplace simple.Block, objectID string, linkBlock *model.Block) (string, error) {
	if linkBlock == nil {
		linkBlock = &model.Block{
			Content: &model.BlockContentOfLink{
				Link: &model.BlockContentLink{
					TargetBlockId: objectID,
					Style:         model.BlockContentLink_Page,
				},
			},
		}
	} else {
		link := linkBlock.GetLink()
		if link == nil {
			return "", errors.New("linkBlock content is not a link")
		} else {
			link.TargetBlockId = objectID
		}
	}
<<<<<<< HEAD
	return bs.CreateBlock(newState, pb.RpcBlockCreateRequest{
		TargetId: blockToReplace.Model().Id,
		Block:    linkBlock,
=======
	linkBlockCopy := pbtypes.CopyBlock(linkBlock)
	return bs.CreateBlock(newState, pb.RpcBlockCreateRequest{
		TargetId: blockToReplace.Model().Id,
		Block:    linkBlockCopy,
>>>>>>> e2c084a5
		Position: model.Block_Replace,
	})
}

func removeBlocks(state *state.State, descendants []simple.Block) {
	for _, b := range descendants {
		state.Unlink(b.Model().Id)
	}
}

func createTargetObjectDetails(nameText string, layout model.ObjectTypeLayout) *types.Struct {
	fields := map[string]*types.Value{}

	// Without this check title will be duplicated in template.WithNameToFirstBlock
	if layout != model.ObjectType_note {
		fields[bundle.RelationKeyName.String()] = pbtypes.String(nameText)
	}

	details := &types.Struct{Fields: fields}
	return details
}

// reassignSubtreeIds makes a copy of a subtree of blocks and assign a new id for each block
func reassignSubtreeIds(rootId string, blocks []simple.Block) (string, []simple.Block) {
	res := make([]simple.Block, 0, len(blocks))
	mapping := map[string]string{}
	for _, b := range blocks {
		newId := bson.NewObjectId().Hex()
		mapping[b.Model().Id] = newId

		newBlock := b.Copy()
		newBlock.Model().Id = newId
		res = append(res, newBlock)
	}

	for _, b := range res {
		for i, id := range b.Model().ChildrenIds {
			b.Model().ChildrenIds[i] = mapping[id]
		}
	}
	return mapping[rootId], res
}<|MERGE_RESOLUTION|>--- conflicted
+++ resolved
@@ -136,16 +136,10 @@
 			link.TargetBlockId = objectID
 		}
 	}
-<<<<<<< HEAD
-	return bs.CreateBlock(newState, pb.RpcBlockCreateRequest{
-		TargetId: blockToReplace.Model().Id,
-		Block:    linkBlock,
-=======
 	linkBlockCopy := pbtypes.CopyBlock(linkBlock)
 	return bs.CreateBlock(newState, pb.RpcBlockCreateRequest{
 		TargetId: blockToReplace.Model().Id,
 		Block:    linkBlockCopy,
->>>>>>> e2c084a5
 		Position: model.Block_Replace,
 	})
 }
