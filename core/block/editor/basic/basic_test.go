--- conflicted
+++ resolved
@@ -602,27 +602,6 @@
 	assert.Equal(t, model.BlockContentDiv_Dots, r.Pick("2").Model().GetDiv().Style)
 }
 
-<<<<<<< HEAD
-=======
-func TestBasic_PasteBlocks(t *testing.T) {
-	sb := smarttest.New("test")
-	sb.AddBlock(simple.New(&model.Block{Id: "test"}))
-	b := NewBasic(sb, nil, converter.NewLayoutConverter(), nil)
-	s := sb.NewState()
-	err := b.PasteBlocks(s, "", model.Block_Inner, []simple.Block{
-		simple.New(&model.Block{Id: "1", ChildrenIds: []string{"1.1"}}),
-		simple.New(&model.Block{Id: "1.1", ChildrenIds: []string{"1.1.1"}}),
-		simple.New(&model.Block{Id: "1.1.1"}),
-		simple.New(&model.Block{Id: "2", ChildrenIds: []string{"2.1"}}),
-		simple.New(&model.Block{Id: "2.1"}),
-	})
-	require.NoError(t, err)
-
-	require.Len(t, s.Blocks(), 6)
-	assert.Len(t, s.Pick(s.RootId()).Model().ChildrenIds, 2)
-}
-
->>>>>>> 000f61ac
 func TestBasic_SetRelationKey(t *testing.T) {
 	fillSb := func(sb *smarttest.SmartTest) {
 		sb.AddBlock(simple.New(&model.Block{Id: "test", ChildrenIds: []string{"1", "2"}})).
