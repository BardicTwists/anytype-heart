--- conflicted
+++ resolved
@@ -356,8 +356,6 @@
 		assert.NotNil(t, block)
 		assert.Equal(t, block.GetLink().GetCardStyle(), model.BlockContentLink_Card)
 	})
-<<<<<<< HEAD
-=======
 	t.Run("add custom link block for multiple blocks", func(t *testing.T) {
 		fixture := newFixture(t)
 		defer fixture.cleanUp()
@@ -394,7 +392,6 @@
 		assert.NotEqual(t, addedBlocks[0].Id, addedBlocks[1].Id)
 		assert.NotEqual(t, addedBlocks[0].GetLink().GetTargetBlockId(), addedBlocks[1].GetLink().GetTargetBlockId())
 	})
->>>>>>> e2c084a5
 }
 
 type fixture struct {
