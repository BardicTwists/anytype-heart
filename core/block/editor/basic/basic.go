package basic

import (
	"fmt"

	"github.com/anytypeio/go-anytype-middleware/core/block/editor/smartblock"
	"github.com/anytypeio/go-anytype-middleware/core/block/editor/state"
	"github.com/anytypeio/go-anytype-middleware/core/block/editor/template"
	"github.com/anytypeio/go-anytype-middleware/core/block/simple"
	"github.com/anytypeio/go-anytype-middleware/core/block/simple/base"
	"github.com/anytypeio/go-anytype-middleware/core/block/simple/latex"
	"github.com/anytypeio/go-anytype-middleware/core/block/simple/link"
	"github.com/anytypeio/go-anytype-middleware/core/block/simple/relation"
	"github.com/anytypeio/go-anytype-middleware/core/block/simple/text"
	"github.com/anytypeio/go-anytype-middleware/pb"
	"github.com/anytypeio/go-anytype-middleware/pkg/lib/bundle"
	"github.com/anytypeio/go-anytype-middleware/pkg/lib/pb/model"
	"github.com/anytypeio/go-anytype-middleware/util/pbtypes"
	"github.com/anytypeio/go-anytype-middleware/util/slice"
	"github.com/globalsign/mgo/bson"
)

type Basic interface {
	Create(ctx *state.Context, groupId string, req pb.RpcBlockCreateRequest) (id string, err error)
	Duplicate(ctx *state.Context, req pb.RpcBlockListDuplicateRequest) (newIds []string, err error)
	Unlink(ctx *state.Context, id ...string) (err error)
	Move(ctx *state.Context, req pb.RpcBlockListMoveToExistingObjectRequest) error
	Replace(ctx *state.Context, id string, block *model.Block) (newId string, err error)
	SetFields(ctx *state.Context, fields ...*pb.RpcBlockListSetFieldsRequestBlockField) (err error)
	Update(ctx *state.Context, apply func(b simple.Block) error, blockIds ...string) (err error)
	SetDivStyle(ctx *state.Context, style model.BlockContentDivStyle, ids ...string) (err error)
<<<<<<< HEAD

	PasteBlocks(blocks []simple.Block) (err error)
=======
	InternalCut(ctx *state.Context, req pb.RpcBlockListMoveToExistingObjectRequest) (apply func() error, blocks []simple.Block, err error)
	InternalPaste(blocks []simple.Block) (err error)
>>>>>>> 6004d1ca
	SetRelationKey(ctx *state.Context, req pb.RpcBlockRelationSetKeyRequest) error
	SetLatexText(ctx *state.Context, req pb.RpcBlockLatexSetTextRequest) error
	AddRelationAndSet(ctx *state.Context, req pb.RpcBlockRelationAddRequest) error
	FeaturedRelationAdd(ctx *state.Context, relations ...string) error
	FeaturedRelationRemove(ctx *state.Context, relations ...string) error
	ReplaceLink(oldId, newId string) error

	ExtractBlocksToPages(ctx *state.Context, s PageCreator, req pb.RpcBlockListConvertChildrenToPagesRequest) (linkIds []string, err error)
}

var ErrNotSupported = fmt.Errorf("operation not supported for this type of smartblock")

<<<<<<< HEAD
func (bs *basic) PasteBlocks(blocks []simple.Block) (err error) {
=======
// InternalCut will only unlink blocks you've cut after you call apply()
func (bs *basic) InternalCut(ctx *state.Context, req pb.RpcBlockListMoveToExistingObjectRequest) (apply func() error, blocks []simple.Block, err error) {
	s := bs.NewStateCtx(ctx)
	var uniqMap = make(map[string]struct{})
	for _, bId := range req.BlockIds {
		b := s.Pick(bId)
		if b != nil {
			descendants := bs.getAllDescendants(uniqMap, b.Copy(), []simple.Block{})
			blocks = append(blocks, descendants...)
			s.Unlink(b.Model().Id)
		}
	}

	return func() error { return bs.Apply(s) }, blocks, err
}

func (bs *basic) InternalPaste(blocks []simple.Block) (err error) {
>>>>>>> 6004d1ca
	s := bs.NewState()
	if err := PasteBlocks(s, blocks); err != nil {
		return fmt.Errorf("paste blocks: %w", err)
	}
	return bs.Apply(s)
}

func NewBasic(sb smartblock.SmartBlock) Basic {
	return &basic{sb}
}

type basic struct {
	smartblock.SmartBlock
}

func (bs *basic) Create(ctx *state.Context, groupId string, req pb.RpcBlockCreateRequest) (id string, err error) {
	if err = bs.Restrictions().Object.Check(model.Restrictions_Blocks); err != nil {
		return
	}
	if bs.Type() == model.SmartBlockType_Set {
		return "", ErrNotSupported
	}

	s := bs.NewStateCtx(ctx).SetGroupId(groupId)

	id, err = CreateBlock(s, groupId, req)
	if err != nil {
		return "", fmt.Errorf("create block: %w", err)
	}

	if err = bs.Apply(s); err != nil {
		return
	}
	return id, nil
}

func (bs *basic) Duplicate(ctx *state.Context, req pb.RpcBlockListDuplicateRequest) (newIds []string, err error) {
	if bs.Type() == model.SmartBlockType_Set {
		return nil, ErrNotSupported
	}

	s := bs.NewStateCtx(ctx)
	pos := req.Position
	targetId := req.TargetId
	for _, id := range req.BlockIds {
		copyId, e := bs.copy(s, id)
		if e != nil {
			return nil, e
		}
		if err = s.InsertTo(targetId, pos, copyId); err != nil {
			return
		}
		pos = model.Block_Bottom
		targetId = copyId
		newIds = append(newIds, copyId)
	}
	if err = bs.Apply(s); err != nil {
		return
	}
	return
}

func (bs *basic) copy(s *state.State, sourceId string) (id string, err error) {
	b := s.Get(sourceId)
	if b == nil {
		return "", smartblock.ErrSimpleBlockNotFound
	}
	m := b.Copy().Model()
	m.Id = "" // reset id
	copy := simple.New(m)
	s.Add(copy)
	for i, childrenId := range copy.Model().ChildrenIds {
		if copy.Model().ChildrenIds[i], err = bs.copy(s, childrenId); err != nil {
			return
		}
	}
	return copy.Model().Id, nil
}

func (bs *basic) Unlink(ctx *state.Context, ids ...string) (err error) {
	if bs.Type() == model.SmartBlockType_Set {
		return ErrNotSupported
	}

	s := bs.NewStateCtx(ctx)
	for _, id := range ids {
		if !s.Unlink(id) {
			return smartblock.ErrSimpleBlockNotFound
		}
	}
	return bs.Apply(s)
}

func (bs *basic) Move(ctx *state.Context, req pb.RpcBlockListMoveToExistingObjectRequest) (err error) {
	if bs.Type() == model.SmartBlockType_Set {
		return ErrNotSupported
	}

	s := bs.NewStateCtx(ctx)
	if req.DropTargetId != "" {
		if s.IsChild(template.HeaderLayoutId, req.DropTargetId) || req.DropTargetId == template.HeaderLayoutId {
			req.Position = model.Block_Bottom
			req.DropTargetId = template.HeaderLayoutId
		}
	}

	var replacementCandidate simple.Block
	for _, id := range req.BlockIds {
		if b := s.Pick(id); b != nil {
			if replacementCandidate == nil {
				replacementCandidate = s.Get(id)
			}
			s.Unlink(id)
		}
	}

	target := s.Get(req.DropTargetId)
	if target == nil {
		return fmt.Errorf("target block not found")
	}

	if targetContent, ok := target.Model().Content.(*model.BlockContentOfText); ok && targetContent.Text != nil {
		if targetContent.Text.Style == model.BlockContentText_Paragraph && targetContent.Text.Text == "" {

			req.Position = model.Block_Replace

			if replacementCandidate != nil {
				if replacementCandidate.Model().BackgroundColor == "" {
					replacementCandidate.Model().BackgroundColor = target.Model().BackgroundColor
				}
			}

			if replacementContent, ok := replacementCandidate.Model().Content.(*model.BlockContentOfText); ok {
				if replacementContent.Text.Color == "" {
					replacementContent.Text.Color = targetContent.Text.Color
				}
			}
		}
	}

	if err = s.InsertTo(req.DropTargetId, req.Position, req.BlockIds...); err != nil {
		return
	}
	return bs.Apply(s)
}

func (bs *basic) Replace(ctx *state.Context, id string, block *model.Block) (newId string, err error) {
	if bs.Type() == model.SmartBlockType_Set {
		return "", ErrNotSupported
	}

	s := bs.NewStateCtx(ctx)
	if block.GetContent() == nil {
		err = fmt.Errorf("no block content")
		return
	}
	new := simple.New(block)
	newId = new.Model().Id
	new.Model().ChildrenIds = nil
	err = new.Validate()
	if err != nil {
		return
	}
	s.Add(new)
	if err = s.InsertTo(id, model.Block_Replace, newId); err != nil {
		return
	}
	if err = bs.Apply(s); err != nil {
		return
	}
	return
}

func (bs *basic) SetFields(ctx *state.Context, fields ...*pb.RpcBlockListSetFieldsRequestBlockField) (err error) {
	s := bs.NewStateCtx(ctx)
	for _, fr := range fields {
		if b := s.Get(fr.BlockId); b != nil {
			b.Model().Fields = fr.Fields
		}
	}
	return bs.Apply(s)
}

func (bs *basic) Update(ctx *state.Context, apply func(b simple.Block) error, blockIds ...string) (err error) {
	s := bs.NewStateCtx(ctx)
	for _, id := range blockIds {
		if b := s.Get(id); b != nil {
			if err = apply(b); err != nil {
				return
			}
		} else {
			return smartblock.ErrSimpleBlockNotFound
		}
	}
	return bs.Apply(s)
}

func (bs *basic) SetDivStyle(ctx *state.Context, style model.BlockContentDivStyle, ids ...string) (err error) {
	s := bs.NewStateCtx(ctx)
	for _, id := range ids {
		b := s.Get(id)
		if b == nil {
			return smartblock.ErrSimpleBlockNotFound
		}
		if div, ok := b.(base.DivBlock); ok {
			div.SetStyle(style)
		} else {
			return fmt.Errorf("unexpected block type: %T (want Div)", b)
		}
	}
	return bs.Apply(s)
}

func (bs *basic) SetRelationKey(ctx *state.Context, req pb.RpcBlockRelationSetKeyRequest) (err error) {
	s := bs.NewStateCtx(ctx)
	b := s.Get(req.BlockId)
	if b == nil {
		return smartblock.ErrSimpleBlockNotFound
	}
	if !bs.HasRelation(req.Key) {
		return fmt.Errorf("relation with given key not found")
	}
	if rel, ok := b.(relation.Block); ok {
		rel.SetKey(req.Key)
	} else {
		return fmt.Errorf("unexpected block type: %T (want relation)", b)
	}
	return bs.Apply(s)
}

func (bs *basic) SetLatexText(ctx *state.Context, req pb.RpcBlockLatexSetTextRequest) (err error) {
	s := bs.NewStateCtx(ctx)
	b := s.Get(req.BlockId)
	if b == nil {
		return smartblock.ErrSimpleBlockNotFound
	}

	if rel, ok := b.(latex.Block); ok {
		rel.SetText(req.Text)
	} else {
		return fmt.Errorf("unexpected block type: %T (want latex)", b)
	}
	return bs.Apply(s, smartblock.NoEvent)
}

func (bs *basic) AddRelationAndSet(ctx *state.Context, req pb.RpcBlockRelationAddRequest) (err error) {
	s := bs.NewStateCtx(ctx)
	b := s.Get(req.BlockId)
	if b == nil {
		return smartblock.ErrSimpleBlockNotFound
	}
	key := req.Relation.Key
	if !s.HasRelation(key) {
		if req.Relation.Key == "" {
			req.Relation.Key = bson.NewObjectId().Hex()
		}
		s.AddRelation(req.Relation)
	}
	if rel, ok := b.(relation.Block); ok {
		rel.SetKey(req.Relation.Key)
	} else {
		return fmt.Errorf("unexpected block type: %T (want relation)", b)
	}
	return bs.Apply(s)
}

func (bs *basic) FeaturedRelationAdd(ctx *state.Context, relations ...string) (err error) {
	s := bs.NewStateCtx(ctx)
	fr := pbtypes.GetStringList(s.Details(), bundle.RelationKeyFeaturedRelations.String())
	frc := make([]string, len(fr))
	copy(frc, fr)
	for _, r := range relations {
		if bs.HasRelation(r) && slice.FindPos(frc, r) == -1 {
			frc = append(frc, r)
		}
	}
	if len(frc) != len(fr) {
		s.SetDetail(bundle.RelationKeyFeaturedRelations.String(), pbtypes.StringList(frc))
		template.WithDescription(s)
	}
	return bs.Apply(s, smartblock.NoRestrictions)
}

func (bs *basic) FeaturedRelationRemove(ctx *state.Context, relations ...string) (err error) {
	s := bs.NewStateCtx(ctx)
	fr := pbtypes.GetStringList(s.Details(), bundle.RelationKeyFeaturedRelations.String())
	frc := make([]string, len(fr))
	copy(frc, fr)
	for _, r := range relations {
		if slice.FindPos(frc, r) != -1 {
			frc = slice.Remove(frc, r)
		}
	}
	if len(frc) != len(fr) {
		s.SetDetail(bundle.RelationKeyFeaturedRelations.String(), pbtypes.StringList(frc))
		template.WithDescription(s)
	}
	return bs.Apply(s, smartblock.NoRestrictions)
}

func (bs *basic) ReplaceLink(oldId, newId string) error {
	s := bs.NewState()
	s.Iterate(func(b simple.Block) (isContinue bool) {
		if l, ok := b.(link.Block); ok {
			if l.Model().GetLink().TargetBlockId == oldId {
				s.Get(b.Model().Id).Model().GetLink().TargetBlockId = newId
			}
		} else if t, ok := b.(text.Block); ok {
			if marks := t.Model().GetText().Marks; marks != nil {
				for i, m := range marks.Marks {
					if m.Param == oldId {
						s.Get(b.Model().Id).Model().GetText().Marks.Marks[i].Param = newId
					}
				}
			}
		}
		return true
	})
	rels := bs.RelationsState(s, true)
	details := s.Details()
	for _, rel := range rels {
		if rel.Format == model.RelationFormat_object {
			if pbtypes.GetString(details, rel.Key) == oldId {
				s.SetDetail(rel.Key, pbtypes.String(newId))
			}
		}
	}
	return bs.Apply(s)
}<|MERGE_RESOLUTION|>--- conflicted
+++ resolved
@@ -29,13 +29,8 @@
 	SetFields(ctx *state.Context, fields ...*pb.RpcBlockListSetFieldsRequestBlockField) (err error)
 	Update(ctx *state.Context, apply func(b simple.Block) error, blockIds ...string) (err error)
 	SetDivStyle(ctx *state.Context, style model.BlockContentDivStyle, ids ...string) (err error)
-<<<<<<< HEAD
 
 	PasteBlocks(blocks []simple.Block) (err error)
-=======
-	InternalCut(ctx *state.Context, req pb.RpcBlockListMoveToExistingObjectRequest) (apply func() error, blocks []simple.Block, err error)
-	InternalPaste(blocks []simple.Block) (err error)
->>>>>>> 6004d1ca
 	SetRelationKey(ctx *state.Context, req pb.RpcBlockRelationSetKeyRequest) error
 	SetLatexText(ctx *state.Context, req pb.RpcBlockLatexSetTextRequest) error
 	AddRelationAndSet(ctx *state.Context, req pb.RpcBlockRelationAddRequest) error
@@ -43,32 +38,12 @@
 	FeaturedRelationRemove(ctx *state.Context, relations ...string) error
 	ReplaceLink(oldId, newId string) error
 
-	ExtractBlocksToPages(ctx *state.Context, s PageCreator, req pb.RpcBlockListConvertChildrenToPagesRequest) (linkIds []string, err error)
+	ExtractBlocksToPages(ctx *state.Context, s PageCreator, req pb.RpcBlockListConvertToObjectsRequest) (linkIds []string, err error)
 }
 
 var ErrNotSupported = fmt.Errorf("operation not supported for this type of smartblock")
 
-<<<<<<< HEAD
 func (bs *basic) PasteBlocks(blocks []simple.Block) (err error) {
-=======
-// InternalCut will only unlink blocks you've cut after you call apply()
-func (bs *basic) InternalCut(ctx *state.Context, req pb.RpcBlockListMoveToExistingObjectRequest) (apply func() error, blocks []simple.Block, err error) {
-	s := bs.NewStateCtx(ctx)
-	var uniqMap = make(map[string]struct{})
-	for _, bId := range req.BlockIds {
-		b := s.Pick(bId)
-		if b != nil {
-			descendants := bs.getAllDescendants(uniqMap, b.Copy(), []simple.Block{})
-			blocks = append(blocks, descendants...)
-			s.Unlink(b.Model().Id)
-		}
-	}
-
-	return func() error { return bs.Apply(s) }, blocks, err
-}
-
-func (bs *basic) InternalPaste(blocks []simple.Block) (err error) {
->>>>>>> 6004d1ca
 	s := bs.NewState()
 	if err := PasteBlocks(s, blocks); err != nil {
 		return fmt.Errorf("paste blocks: %w", err)
