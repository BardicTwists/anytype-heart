package accountobject

import (
	"context"
	"errors"
	"fmt"
	"path/filepath"
	"testing"

	anystore "github.com/anyproto/any-store"
	"github.com/anyproto/any-store/anyenc"
	"github.com/anyproto/any-sync/commonspace/object/accountdata"
	"github.com/globalsign/mgo/bson"
	"github.com/stretchr/testify/mock"
	"github.com/stretchr/testify/require"

	"github.com/anyproto/anytype-heart/core/anytype/config"
	"github.com/anyproto/anytype-heart/core/block/editor/smartblock"
	"github.com/anyproto/anytype-heart/core/block/editor/smartblock/smarttest"
	"github.com/anyproto/anytype-heart/core/block/editor/state"
	"github.com/anyproto/anytype-heart/core/block/editor/storestate"
	"github.com/anyproto/anytype-heart/core/block/simple"
	"github.com/anyproto/anytype-heart/core/block/source"
	"github.com/anyproto/anytype-heart/core/block/source/mock_source"
	"github.com/anyproto/anytype-heart/core/domain"
	"github.com/anyproto/anytype-heart/pb"
	"github.com/anyproto/anytype-heart/pkg/lib/localstore/objectstore"
	"github.com/anyproto/anytype-heart/util/metricsid"
	"github.com/anyproto/anytype-heart/util/pbtypes"
)

var ctx = context.Background()

type fixture struct {
	*accountObject
	source  *mock_source.MockStore
	storeFx *objectstore.StoreFixture
	db      anystore.DB
	events  []*pb.EventMessage
}

func newFixture(t *testing.T, isNewAccount bool, prepareDb func(db anystore.DB)) *fixture {
	ctx := context.Background()
	cfg := config.New(config.WithNewAccount(isNewAccount))
	db, err := anystore.Open(ctx, filepath.Join(t.TempDir(), "crdt.db"), nil)
	require.NoError(t, err)
	if prepareDb != nil {
		prepareDb(db)
	}
	t.Cleanup(func() {
		err := db.Close()
		require.NoError(t, err)
	})
	sb := smarttest.New("accountId1")
	indexStore := objectstore.NewStoreFixture(t).SpaceIndex("spaceId")
<<<<<<< HEAD
	object := New(sb, indexStore, nil, nil, nil, db, cfg)
=======
	keys, err := accountdata.NewRandom()
	require.NoError(t, err)
	object := New(sb, keys, indexStore, nil, nil, nil, db, cfg)
>>>>>>> 5fc75dfd
	fx := &fixture{
		storeFx:       objectstore.NewStoreFixture(t),
		db:            db,
		accountObject: object.(*accountObject),
	}
	source := mock_source.NewMockStore(t)
	source.EXPECT().ReadStoreDoc(ctx, mock.Anything, mock.Anything).Return(nil)
	source.EXPECT().PushStoreChange(mock.Anything, mock.Anything).RunAndReturn(fx.applyToStore).Maybe()
	source.EXPECT().SetPushChangeHook(mock.Anything)
	fx.source = source

	err = object.Init(&smartblock.InitContext{
		Ctx:    ctx,
		Source: source,
	})
	require.NoError(t, err)

	return fx
}

func (fx *fixture) applyToStore(ctx context.Context, params source.PushStoreChangeParams) (string, error) {
	changeId := bson.NewObjectId().Hex()
	tx, err := params.State.NewTx(ctx)
	if err != nil {
		return "", fmt.Errorf("new tx: %w", err)
	}
	order := tx.NextOrder(tx.GetMaxOrder())
	err = tx.ApplyChangeSet(storestate.ChangeSet{
		Id:        changeId,
		Order:     order,
		Changes:   params.Changes,
		Creator:   "creator",
		Timestamp: params.Time.Unix(),
	})
	if err != nil {
		return "", errors.Join(tx.Rollback(), fmt.Errorf("apply change set: %w", err))
	}
	err = tx.Commit()
	if err != nil {
		return "", err
	}
	fx.onUpdate()
	return changeId, nil
}

func assertBlock(t *testing.T, st state.Doc, id string) {
	found := false
	st.Iterate(func(b simple.Block) (isContinue bool) {
		if b.Model().Id == id {
			found = true
			return false
		}
		return true
	})
	require.True(t, found)
}

func makeStoreContent(m map[string]any) source.PushChangeParams {
	changes := make([]*pb.ChangeContent, 0, len(m))
	for k, v := range m {
		changes = append(changes, &pb.ChangeContent{
			&pb.ChangeContentValueOfDetailsSet{DetailsSet: &pb.ChangeDetailsSet{
				Key:   k,
				Value: pbtypes.InterfaceToValue(v),
			},
			},
		})
	}
	return source.PushChangeParams{Changes: changes}
}

func (fx *fixture) assertStoreValue(t *testing.T, test any, extract func(val *anyenc.Value) any) {
	val, err := fx.getValue()
	require.NoError(t, err)
	require.Equal(t, test, extract(val))
}

func (fx *fixture) assertStateValue(t *testing.T, val any, extract func(str *domain.Details) any) {
	require.Equal(t, val, extract(fx.SmartBlock.NewState().CombinedDetails()))
}

func TestAccountNew(t *testing.T) {
	fx := newFixture(t, true, nil)
	expectedId, err := metricsid.DeriveMetricsId(fx.keys.SignKey)
	require.NoError(t, err)
	st := fx.SmartBlock.NewState()
	assertBlock(t, st, "accountId1")
	assertBlock(t, st, "title")
	assertBlock(t, st, "header")
	assertBlock(t, st, "identity")
	res, err := fx.IsIconMigrated()
	require.NoError(t, err)
	require.True(t, res)
	id, err := fx.GetAnalyticsId()
	require.NoError(t, err)
	fmt.Println(id)
	require.Equal(t, expectedId, id)
}

func TestAccountOldInitWithData(t *testing.T) {
	fx := newFixture(t, false, func(db anystore.DB) {
		tx, err := db.WriteTx(ctx)
		coll, err := db.CreateCollection(tx.Context(), "accountId1"+collectionName)
		require.NoError(t, err)
		err = coll.Insert(tx.Context(), anyenc.MustParseJson(fmt.Sprintf(`{"id":"%s","analyticsId":"%s","%s":"true","name":"Anna","description":"Molly"}`, accountDocumentId, "analyticsId", iconMigrationKey)))
		require.NoError(t, err)
		require.NoError(t, tx.Commit())
	})
	st := fx.SmartBlock.NewState()
	assertBlock(t, st, "accountId1")
	assertBlock(t, st, "title")
	assertBlock(t, st, "header")
	assertBlock(t, st, "identity")
	res, err := fx.IsIconMigrated()
	require.NoError(t, err)
	require.True(t, res)
	id, err := fx.GetAnalyticsId()
	require.NoError(t, err)
	require.Equal(t, "analyticsId", id)
	fx.assertStateValue(t, "Anna", func(str *domain.Details) any {
		return str.GetString("name")
	})
	fx.assertStateValue(t, "Molly", func(str *domain.Details) any {
		return str.GetString("description")
	})
	require.NotNil(t, fx)
}

func TestPushNewChanges(t *testing.T) {
	// this tests both cases when we get changes from somewhere or we push our own changes
	fx := newFixture(t, true, nil)
	_, err := fx.OnPushChange(makeStoreContent(map[string]any{"name": "Anna", "description": "Molly"}))
	require.NoError(t, err)
	fx.assertStateValue(t, "Anna", func(str *domain.Details) any {
		return str.GetString("name")
	})
	fx.assertStateValue(t, "Molly", func(str *domain.Details) any {
		return str.GetString("description")
	})
	require.NotNil(t, fx)
}

func TestIconMigrated(t *testing.T) {
	fx := newFixture(t, false, nil)
	err := fx.MigrateIconImage("image")
	require.NoError(t, err)
	res, err := fx.IsIconMigrated()
	require.NoError(t, err)
	require.True(t, res)
}

func TestSetSharedSpacesLimit(t *testing.T) {
	fx := newFixture(t, true, nil)
	err := fx.SetSharedSpacesLimit(10)
	require.NoError(t, err)
	res := fx.GetSharedSpacesLimit()
	require.Equal(t, 10, res)
}

func TestAnalyticsId(t *testing.T) {
	fx := newFixture(t, true, nil)
	err := fx.SetAnalyticsId("analyticsId")
	require.NoError(t, err)
	res, err := fx.GetAnalyticsId()
	require.NoError(t, err)
	require.Equal(t, "analyticsId", res)
}<|MERGE_RESOLUTION|>--- conflicted
+++ resolved
@@ -53,13 +53,9 @@
 	})
 	sb := smarttest.New("accountId1")
 	indexStore := objectstore.NewStoreFixture(t).SpaceIndex("spaceId")
-<<<<<<< HEAD
-	object := New(sb, indexStore, nil, nil, nil, db, cfg)
-=======
 	keys, err := accountdata.NewRandom()
 	require.NoError(t, err)
 	object := New(sb, keys, indexStore, nil, nil, nil, db, cfg)
->>>>>>> 5fc75dfd
 	fx := &fixture{
 		storeFx:       objectstore.NewStoreFixture(t),
 		db:            db,
