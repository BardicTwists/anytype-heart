package accountobject

import (
	"fmt"

	"github.com/anyproto/any-store/anyenc"
	"github.com/gogo/protobuf/types"

	"github.com/anyproto/anytype-heart/core/domain"
)

type KeyType int

const (
	KeyTypeString KeyType = iota
	KeyTypeInt64
)

type relationsMapper struct {
	keys map[string]KeyType
}

func newRelationsMapper(keys map[string]KeyType) *relationsMapper {
	return &relationsMapper{
		keys: keys,
	}
}

<<<<<<< HEAD
func (r *relationsMapper) GetRelationKey(key string, val *fastjson.Value) (domain.Value, bool) {
=======
func (r *relationsMapper) GetRelationKey(key string, val *anyenc.Value) (*types.Value, bool) {
>>>>>>> ffeaba51
	kt, ok := r.keys[key]
	if !ok {
		return domain.Invalid(), false
	}
	switch kt {
	case KeyTypeString:
		val := val.GetStringBytes(key)
		if val == nil {
			return domain.Invalid(), false
		}
		return domain.String(string(val)), true
	case KeyTypeInt64:
		val := val.GetInt(key)
		if val == 0 {
			return domain.Invalid(), false
		}
<<<<<<< HEAD
		return domain.Int64(val), true
=======
		return pbtypes.Int64(int64(val)), true
>>>>>>> ffeaba51
	}
	return domain.Invalid(), false
}

func (r *relationsMapper) GetStoreKey(key string, val *types.Value) (res any, ok bool) {
	kt, ok := r.keys[key]
	if !ok {
		return nil, false
	}
	switch kt {
	case KeyTypeString:
		res = val.GetStringValue()
		if res == "" {
			return nil, false
		}
		res = fmt.Sprintf(`"%s"`, res)
	case KeyTypeInt64:
		res = int64(val.GetNumberValue())
		if res == 0 {
			return nil, false
		}
	}
	return res, true
}<|MERGE_RESOLUTION|>--- conflicted
+++ resolved
@@ -26,11 +26,7 @@
 	}
 }
 
-<<<<<<< HEAD
-func (r *relationsMapper) GetRelationKey(key string, val *fastjson.Value) (domain.Value, bool) {
-=======
-func (r *relationsMapper) GetRelationKey(key string, val *anyenc.Value) (*types.Value, bool) {
->>>>>>> ffeaba51
+func (r *relationsMapper) GetRelationKey(key string, val *anyenc.Value) (domain.Value, bool) {
 	kt, ok := r.keys[key]
 	if !ok {
 		return domain.Invalid(), false
@@ -47,11 +43,7 @@
 		if val == 0 {
 			return domain.Invalid(), false
 		}
-<<<<<<< HEAD
-		return domain.Int64(val), true
-=======
-		return pbtypes.Int64(int64(val)), true
->>>>>>> ffeaba51
+		return domain.Int64(int64(val)), true
 	}
 	return domain.Invalid(), false
 }
