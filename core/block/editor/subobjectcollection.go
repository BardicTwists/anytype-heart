package editor

import (
	"errors"
	"fmt"
	"strings"

	"github.com/gogo/protobuf/types"

	"github.com/anytypeio/go-anytype-middleware/app"
	"github.com/anytypeio/go-anytype-middleware/core/block/editor/basic"
	"github.com/anytypeio/go-anytype-middleware/core/block/editor/dataview"
	"github.com/anytypeio/go-anytype-middleware/core/block/editor/file"
	"github.com/anytypeio/go-anytype-middleware/core/block/editor/smartblock"
	"github.com/anytypeio/go-anytype-middleware/core/block/editor/state"
	"github.com/anytypeio/go-anytype-middleware/core/block/editor/stext"
	"github.com/anytypeio/go-anytype-middleware/core/block/simple"
	"github.com/anytypeio/go-anytype-middleware/core/block/source"
	relation2 "github.com/anytypeio/go-anytype-middleware/core/relation"
	"github.com/anytypeio/go-anytype-middleware/pkg/lib/bundle"
	"github.com/anytypeio/go-anytype-middleware/pkg/lib/core"
	"github.com/anytypeio/go-anytype-middleware/pkg/lib/localstore/addr"
	"github.com/anytypeio/go-anytype-middleware/pkg/lib/localstore/objectstore"
	"github.com/anytypeio/go-anytype-middleware/pkg/lib/pb/model"
	"github.com/anytypeio/go-anytype-middleware/util/internalflag"
	"github.com/anytypeio/go-anytype-middleware/util/pbtypes"
	"github.com/anytypeio/go-anytype-middleware/util/slice"
)

var (
	ErrSubObjectNotFound      = errors.New("sub object not found")
	ErrCollectionNotFound     = errors.New("collection not found")
	ErrSubObjectAlreadyExists = fmt.Errorf("subobject already exists in the collection")
)

type SubObjectImpl interface {
	smartblock.SmartBlock
	SetStruct(*types.Struct) error
}

var localDetailsAllowedToBeStored = []string{
	bundle.RelationKeyType.String(),
	bundle.RelationKeyCreatedDate.String(),
	bundle.RelationKeyLastModifiedDate.String(),
	bundle.RelationKeyLastModifiedBy.String(),
}

type SubObjectCollection struct {
	smartblock.SmartBlock
	basic.AllOperations
	basic.IHistory
	dataview.Dataview
	stext.Text

	defaultCollectionName string
	collections           map[string]map[string]SubObjectImpl

	app              *app.App
	sourceService    source.Service
	objectStore      objectstore.ObjectStore
	anytype          core.Service
	relationService  relation2.Service
	fileBlockService file.BlockService
}

func NewSubObjectCollection(
	defaultCollectionName string,
	objectStore objectstore.ObjectStore,
	anytype core.Service,
	relationService relation2.Service,
	sourceService source.Service,
	fileBlockService file.BlockService,
) *SubObjectCollection {
	sb := smartblock.New()
	return &SubObjectCollection{
		SmartBlock:    sb,
		AllOperations: basic.NewBasic(sb),
		IHistory:      basic.NewHistory(sb),
		Text: stext.NewText(
			sb,
			objectStore,
		),
		Dataview: dataview.NewDataview(
			sb,
			anytype,
			objectStore,
			relationService,
		),

		objectStore:           objectStore,
		sourceService:         sourceService,
		anytype:               anytype,
		relationService:       relationService,
		fileBlockService:      fileBlockService,
		defaultCollectionName: defaultCollectionName,
		collections:           map[string]map[string]SubObjectImpl{},
	}
}

func (c *SubObjectCollection) Init(ctx *smartblock.InitContext) error {
	c.app = ctx.App

	return c.SmartBlock.Init(ctx)
}

func (c *SubObjectCollection) getCollectionAndKeyFromId(id string) (collection, key string) {
	parts := strings.Split(id, addr.SubObjectCollectionIdSeparator)
	if len(parts) == 1 {
		collection = c.defaultCollectionName
		key = parts[0]
	} else {
		collection = parts[0]
		key = parts[1]
	}
	return
}

func (c *SubObjectCollection) Open(subId string) (sb smartblock.SmartBlock, err error) {
	c.Lock()
	defer c.Unlock()

	collection, key := c.getCollectionAndKeyFromId(subId)
	if coll, exists := c.collections[collection]; exists {
		if sub, exists := coll[key]; exists {
			return sub, nil
		} else {
			return nil, ErrSubObjectNotFound
		}
	}

	return nil, ErrCollectionNotFound
}

func (c *SubObjectCollection) DeleteSubObject(objectId string) error {
	st := c.NewState()
	collection, key := c.getCollectionAndKeyFromId(objectId)
	err := c.objectStore.DeleteObject(objectId)
	if err != nil {
		log.Errorf("error deleting subobject from store %s %s %v", objectId, c.Id(), err.Error())
	}
	st.RemoveFromStore([]string{collection, key})
	return c.Apply(st, smartblock.NoEvent, smartblock.NoHistory)
}

func (c *SubObjectCollection) removeObject(st *state.State, objectId string) (err error) {
	collection, key := c.getCollectionAndKeyFromId(objectId)
	// todo: check inbound links
	links, err := c.objectStore.GetInboundLinksById(objectId)
	if err != nil {
		return err
	}
	if len(links) > 0 {
		// todo: return the error to user?
		log.Errorf("workspace removeObject: found inbound links: %v", links)
	}
	st.RemoveFromStore([]string{collection, key})
	if v, exists := c.collections[collection]; exists {
		if o, exists := v[key]; exists {
			o.SetIsDeleted()
			o.Close()
			delete(v, key)
		}
	}
	c.sourceService.RemoveStaticSource(objectId)

	err = c.objectStore.DeleteObject(objectId)
	if err != nil {
		return err
	}
	return nil
}

func (c *SubObjectCollection) Locked() bool {
	c.Lock()
	defer c.Unlock()
	if c.IsLocked() {
		return true
	}
	for _, coll := range c.collections {
		for _, sub := range coll {
			if sub.IsLocked() {
				return true
			}
		}
	}
	return false
}

func (c *SubObjectCollection) updateSubObject(info smartblock.ApplyInfo) (err error) {
	if len(info.Changes) == 0 {
		return nil
	}
	st := c.NewState()
	for _, ch := range info.Changes {
		if keySet := ch.GetStoreKeySet(); keySet != nil {
			if len(keySet.Path) >= 2 {
				if coll, ok := c.collections[keySet.Path[0]]; ok {
					if opt, ok := coll[keySet.Path[1]]; ok {
						if e := opt.SetStruct(pbtypes.GetStruct(c.NewState().GetCollection(keySet.Path[0]), keySet.Path[1])); e != nil {
							log.With("threadId", c.Id()).Errorf("options: can't set struct %s-%s: %v", keySet.Path[0], keySet.Path[1], e)
						}
					} else {
						if err = c.initSubObject(st, keySet.Path[0], keySet.Path[1], false); err != nil {
							return
						}
					}
				}
			}
		} else if keyUnset := ch.GetStoreKeyUnset(); keyUnset != nil {
			err = c.removeObject(st, strings.Join(keyUnset.Path, addr.SubObjectCollectionIdSeparator))
			if err != nil {
				log.With("threadId", c.Id()).Errorf("failed to remove object %s: %v", strings.Join(keyUnset.Path, addr.SubObjectCollectionIdSeparator), err)
				return err
			}
		}

	}
	return
}

// cleanSubObjectDetails returns the new type.Struct but the values of fields are passed by reference
func cleanSubObjectDetails(details *types.Struct) *types.Struct {
	dataToSave := &types.Struct{Fields: map[string]*types.Value{}}
	for k, v := range details.GetFields() {
		r, _ := bundle.GetRelation(bundle.RelationKey(k))
		if r == nil {
			continue
		}
		if r.DataSource == model.Relation_details || slice.FindPos(localDetailsAllowedToBeStored, k) > -1 {
			dataToSave.Fields[k] = v
		}
	}
	return dataToSave
}

func (c *SubObjectCollection) onSubObjectChange(collection, subId string) func(p source.PushChangeParams) (string, error) {
	return func(p source.PushChangeParams) (string, error) {
		st := c.NewState()

		coll, exists := c.collections[collection]
		if !exists {
			return "", fmt.Errorf("collection not found")
		}

		if _, ok := coll[subId]; !ok {
			return "", fmt.Errorf("onSubObjectChange: subObject '%s' not exists in collection '%s'", subId, collection)
		}

		dataToSave := cleanSubObjectDetails(p.State.CombinedDetails())

		var notOnlyLocalDetailsChanged bool
		for k, _ := range dataToSave.Fields {
			if slice.FindPos(localDetailsAllowedToBeStored, k) == -1 {
				notOnlyLocalDetailsChanged = true
				break
			}
		}

		if !notOnlyLocalDetailsChanged {
			// todo: it shouldn't be done here, we have a place for it in the state, but it's not possible to set the virtual changes there
			// revert lastModifiedDate details
			prev := p.State.ParentState().LocalDetails().GetFields()
			if prev != nil && prev[bundle.RelationKeyLastModifiedDate.String()] != nil {
				dataToSave.Fields[bundle.RelationKeyLastModifiedDate.String()] = prev[bundle.RelationKeyLastModifiedDate.String()]
			}
		}

		if !pbtypes.StructCompareIgnoreKeys(dataToSave, st.Store(), []string{bundle.RelationKeyLastModifiedDate.String()}) {
			return "", nil
		}

		if !pbtypes.StructCompareIgnoreKeys(dataToSave, st.Store(), localDetailsAllowedToBeStored) {
			return "", nil
		}

		changed := st.SetInStore([]string{collection, subId}, pbtypes.Struct(dataToSave))
		if !changed {
			return "", nil
		}
		return "", c.Apply(st, smartblock.NoHooks)
	}
}

<<<<<<< HEAD
func (c *SubObjectCollection) initSubObject(st *state.State, collection string, subId string) (err error) {
=======
func (c *SubObjectCollection) Init(ctx *smartblock.InitContext) error {
	c.app = ctx.App
	c.sourceService = c.app.MustComponent(source.CName).(source.Service)

	return c.SmartBlock.Init(ctx)
}

func (c *SubObjectCollection) initSubObject(st *state.State, collection string, subId string, justCreated bool) (err error) {
>>>>>>> aaa5c47a
	var subObj SubObjectImpl
	switch collection {
	case collectionKeyObjectTypes:
		subObj = NewObjectType(c.anytype, c.objectStore, c.relationService)
	default:
		subObj = NewSubObject(c.objectStore, c.fileBlockService, c.anytype, c.relationService)
	}

	var fullId string
	if collection == "" || collection == c.defaultCollectionName {
		fullId = subId
		collection = c.defaultCollectionName
	} else {
		fullId = collection + addr.SubObjectCollectionIdSeparator + subId
	}

	ws := pbtypes.GetString(st.CombinedDetails(), bundle.RelationKeyWorkspaceId.String())
	if ws == "" && c.anytype.PredefinedBlocks().Account == st.RootId() {
		ws = st.RootId()
	}
	if v := st.StoreKeysRemoved(); v != nil {
		if _, exists := v[fullId]; exists {
			log.Errorf("initSubObject %s: found keyremoved, calling removeObject", fullId)
			return c.removeObject(st, fullId)
		}
	}

	storedDetails, err := c.ObjectStore().GetDetails(fullId)
	if storedDetails.GetDetails() != nil && pbtypes.GetBool(storedDetails.Details, bundle.RelationKeyIsDeleted.String()) {
		// we have removed this subobject previously, so let's removed stored details(with isDeleted=true) so it will not be injected to the new subobject
		err = c.ObjectStore().DeleteDetails(fullId)
		if err != nil {
			log.Errorf("initSubObject %s: failed to delete deleted details: %v", fullId, err)
		}
	}

	subState, err := SubState(st, collection, fullId, ws)
	if err != nil {
		return
	}

	if justCreated {
		det := subState.CombinedDetails()
		internalflag.PutToDetails(det, []*model.InternalFlag{{Value: model.InternalFlag_editorDeleteEmpty}})
		subState.SetDetails(det)
		// inject the internal flag to the state
	}
	if _, exists := c.collections[collection]; !exists {
		c.collections[collection] = map[string]SubObjectImpl{}
	}
	c.collections[collection][subId] = subObj
	if err = subObj.Init(&smartblock.InitContext{
		Source: c.sourceService.NewStaticSource(fullId, model.SmartBlockType_SubObject, subState, c.onSubObjectChange(collection, subId)),
		App:    c.app,
	}); err != nil {
		return
	}

	return
}

func SubState(st *state.State, collection string, fullId string, workspaceId string) (*state.State, error) {
	subId := strings.TrimPrefix(fullId, collection+addr.SubObjectCollectionIdSeparator)
	data := pbtypes.GetStruct(st.GetCollection(collection), subId)
	if data == nil || data.Fields == nil {
		return nil, fmt.Errorf("no data for subId %s: %v", collection, subId)
	}
	subst := structToState(fullId, data)

	relationsToCopy := []bundle.RelationKey{bundle.RelationKeyCreator}
	for _, rk := range relationsToCopy {
		subst.SetDetailAndBundledRelation(rk, pbtypes.String(pbtypes.GetString(st.CombinedDetails(), rk.String())))
	}
	subst.AddBundledRelations(bundle.RelationKeyLastModifiedDate, bundle.RelationKeyLastOpenedDate)
	subst.SetDetailAndBundledRelation(bundle.RelationKeyWorkspaceId, pbtypes.String(workspaceId))
	return subst, nil
}

func structToState(id string, data *types.Struct) *state.State {
	blocks := map[string]simple.Block{
		id: simple.New(&model.Block{Id: id, ChildrenIds: []string{}}),
	}
	subState := state.NewDoc(id, blocks).(*state.State)

	for k, v := range data.Fields {
		if rel, err := bundle.GetRelation(bundle.RelationKey(k)); err == nil {
			if rel.DataSource == model.Relation_details || slice.FindPos(localDetailsAllowedToBeStored, k) > -1 {
				subState.SetDetailAndBundledRelation(bundle.RelationKey(k), v)
			}
		}
	}
	subState.SetDetailAndBundledRelation(bundle.RelationKeyId, pbtypes.String(id))
	subState.SetObjectType(pbtypes.GetString(data, bundle.RelationKeyType.String()))
	return subState
}<|MERGE_RESOLUTION|>--- conflicted
+++ resolved
@@ -213,7 +213,6 @@
 				return err
 			}
 		}
-
 	}
 	return
 }
@@ -281,18 +280,7 @@
 	}
 }
 
-<<<<<<< HEAD
-func (c *SubObjectCollection) initSubObject(st *state.State, collection string, subId string) (err error) {
-=======
-func (c *SubObjectCollection) Init(ctx *smartblock.InitContext) error {
-	c.app = ctx.App
-	c.sourceService = c.app.MustComponent(source.CName).(source.Service)
-
-	return c.SmartBlock.Init(ctx)
-}
-
 func (c *SubObjectCollection) initSubObject(st *state.State, collection string, subId string, justCreated bool) (err error) {
->>>>>>> aaa5c47a
 	var subObj SubObjectImpl
 	switch collection {
 	case collectionKeyObjectTypes:
@@ -320,10 +308,10 @@
 		}
 	}
 
-	storedDetails, err := c.ObjectStore().GetDetails(fullId)
+	storedDetails, err := c.objectStore.GetDetails(fullId)
 	if storedDetails.GetDetails() != nil && pbtypes.GetBool(storedDetails.Details, bundle.RelationKeyIsDeleted.String()) {
 		// we have removed this subobject previously, so let's removed stored details(with isDeleted=true) so it will not be injected to the new subobject
-		err = c.ObjectStore().DeleteDetails(fullId)
+		err = c.objectStore.DeleteDetails(fullId)
 		if err != nil {
 			log.Errorf("initSubObject %s: failed to delete deleted details: %v", fullId, err)
 		}
