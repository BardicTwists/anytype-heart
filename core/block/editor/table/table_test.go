package table

import (
	"testing"

	"github.com/stretchr/testify/assert"
	"github.com/stretchr/testify/require"

	"github.com/anyproto/anytype-heart/core/block/editor/smartblock/smarttest"
	"github.com/anyproto/anytype-heart/core/block/editor/state"
	"github.com/anyproto/anytype-heart/core/block/simple"
	"github.com/anyproto/anytype-heart/pkg/lib/pb/model"
)

func TestPickTableRootBlock(t *testing.T) {
	t.Run("block is not in state", func(t *testing.T) {
		// given
		s := state.NewDoc("root", nil).NewState()

		// when
		root := PickTableRootBlock(s, "id")

		// then
		assert.Nil(t, root)
	})
}

func TestDestructureDivs(t *testing.T) {
	t.Run("remove divs", func(t *testing.T) {
		// given
		s := mkTestTable([]string{"col1, col2"}, []string{"row1", "row2"}, nil)
		s = modifyState(s, func(s *state.State) *state.State {
			rows := s.Pick("rows")
			rows.Model().ChildrenIds = []string{"div1", "div2"}
			s.Set(rows)
			s.Set(simple.New(&model.Block{
				Id:          "div1",
				ChildrenIds: []string{"row1"},
				Content:     &model.BlockContentOfLayout{Layout: &model.BlockContentLayout{Style: model.BlockContentLayout_Div}},
			}))
			s.Set(simple.New(&model.Block{
				Id:          "div2",
				ChildrenIds: []string{"row2"},
				Content:     &model.BlockContentOfLayout{Layout: &model.BlockContentLayout{Style: model.BlockContentLayout_Div}},
			}))
			return s
		})

		// when
		destructureDivs(s, "rows")

		// then
		assert.Equal(t, []string{"row1", "row2"}, s.Pick("rows").Model().ChildrenIds)
	})
}

func TestTable_Iterate(t *testing.T) {
	t.Run("paint it black", func(t *testing.T) {
		// given
		colIDs := []string{"col1", "col2"}
		rowIDs := []string{"row1", "row2"}
		s := mkTestTable(colIDs, rowIDs, [][]string{{"row1-col1", "row1-col2"}, {"row2-col1", "row2-col2"}})
		tb, err := NewTable(s, "rows")
		require.NoError(t, err)

		// when
		err = tb.Iterate(func(b simple.Block, _ CellPosition) bool {
			b.Model().BackgroundColor = "black"
			return true
		})

		// then
		require.NoError(t, err)
		for _, rowId := range rowIDs {
			for _, colId := range colIDs {
				assert.Equal(t, "black", s.Pick(MakeCellID(rowId, colId)).Model().BackgroundColor)
			}
		}
	})

	t.Run("failed to get a row", func(t *testing.T) {
		// given
		s := mkTestTable([]string{"col1", "col2"}, []string{"row1", "row2"}, [][]string{{"row1-col1", "row1-col2"}, {"row2-col1", "row2-col2"}})
		s = modifyState(s, func(s *state.State) *state.State {
			rows := s.Pick("rows")
			rows.Model().ChildrenIds = []string{"row0"}
			s.Set(rows)
			return s
		})
		tb, err := NewTable(s, "rows")
		require.NoError(t, err)

		// when
		err = tb.Iterate(func(b simple.Block, pos CellPosition) bool {
			return true
		})

		// then
		assert.Error(t, err)
	})

	t.Run("invalid cell id", func(t *testing.T) {
		// given
		s := mkTestTable([]string{"col1", "col2"}, []string{"row1", "row2"}, nil)
		s = modifyState(s, func(s *state.State) *state.State {
			row := s.Pick("row1")
			row.Model().ChildrenIds = []string{"cell"}
			s.Set(row)
			return s
		})
		tb, err := NewTable(s, "rows")
		require.NoError(t, err)

		// when
		err = tb.Iterate(func(b simple.Block, pos CellPosition) bool {
			return true
		})

		// then
		assert.Error(t, err)
	})

	t.Run("no iteration", func(t *testing.T) {
		// given
		s := mkTestTable([]string{"col1", "col2"}, []string{"row1", "row2"}, [][]string{{"row1-col1"}})
		tb, err := NewTable(s, "rows")
		require.NoError(t, err)

		// when
		err = tb.Iterate(func(b simple.Block, pos CellPosition) bool {
			return false
		})

		// then
		assert.NoError(t, err)
	})
}

func TestCheckTableBlocksMove(t *testing.T) {
	for _, tc := range []struct {
		name      string
		source    *state.State
		target    string
		pos       model.BlockPosition
		blockIds  []string
		resPos    model.BlockPosition
		resTarget string
		shouldErr bool
	}{
		{
			name:      "no table - no error",
			source:    state.NewDoc("root", nil).NewState(),
			shouldErr: false,
		},
		{
			name:      "moving rows between each other",
			source:    mkTestTable([]string{"col"}, []string{"row1", "row2", "row3"}, nil),
			target:    "row2",
			pos:       model.Block_Bottom,
			blockIds:  []string{"row3", "row1"},
			resTarget: "row2",
			resPos:    model.Block_Bottom,
			shouldErr: false,
		},
		{
			name:      "moving rows between each other with invalid position",
			source:    mkTestTable([]string{"col"}, []string{"row1", "row2", "row3"}, nil),
			target:    "row2",
			pos:       model.Block_Replace,
			blockIds:  []string{"row3", "row1"},
			shouldErr: true,
		},
		{
			name:      "moving inner table blocks is prohibited",
			source:    mkTestTable([]string{"col"}, []string{"row1", "row2", "row3"}, nil),
			target:    "root",
			pos:       model.Block_Bottom,
			blockIds:  []string{"row3", "cols"},
			shouldErr: true,
		},
		{
			name: "place blocks under the table",
			source: modifyState(mkTestTable([]string{"col"}, []string{"row1", "row2", "row3"}, nil),
				func(s *state.State) *state.State {
					root := s.Pick("root")
					root.Model().ChildrenIds = []string{"table", "text"}
					s.Set(root)
					s.Add(simple.New(&model.Block{Id: "text"}))
					return s
				}),
			target:    "col",
			pos:       model.Block_Inner,
			blockIds:  []string{"text"},
			resTarget: "table",
			resPos:    model.Block_Bottom,
			shouldErr: false,
		},
	} {
		t.Run(tc.name, func(t *testing.T) {
			resTarget, resPos, err := CheckTableBlocksMove(tc.source, tc.target, tc.pos, tc.blockIds)
			if tc.shouldErr {
				assert.Error(t, err)
				return
			}
			require.NoError(t, err)
			assert.Equal(t, tc.resTarget, resTarget)
			assert.Equal(t, tc.resPos, resPos)
		})
	}
}

type testTableOptions struct {
	blocks    map[string]*model.Block
	rowBlocks map[string]*model.BlockContentTableRow
	children  map[string][]string
}

type testTableOption func(o *testTableOptions)

func withBlockContents(blocks map[string]*model.Block) testTableOption {
	return func(o *testTableOptions) {
		o.blocks = blocks
	}
}

func withRowBlockContents(blocks map[string]*model.BlockContentTableRow) testTableOption {
	return func(o *testTableOptions) {
		o.rowBlocks = blocks
	}
}

func withChangedChildren(children map[string][]string) testTableOption {
	return func(o *testTableOptions) {
		o.children = children
	}
}

func mkTestTable(columns []string, rows []string, cells [][]string, opts ...testTableOption) *state.State {
	blocks := mkTestTableBlocks(columns, rows, cells, opts...)
	s := state.NewDoc("root", nil).NewState()
	for _, b := range blocks {
		s.Add(simple.New(b))
	}
	return s
}

func mkTestTableSb(columns []string, rows []string, cells [][]string, opts ...testTableOption) *smarttest.SmartTest {
	blocks := mkTestTableBlocks(columns, rows, cells, opts...)
	sb := smarttest.New("root")
	for _, b := range blocks {
		sb.AddBlock(simple.New(b))
	}
	return sb
}

func mkTestTableBlocks(columns []string, rows []string, cells [][]string, opts ...testTableOption) []*model.Block {
	o := testTableOptions{}
	for _, apply := range opts {
		apply(&o)
	}

	blocks := []*model.Block{
		{
			Id:          "root",
			ChildrenIds: []string{"table"},
		},
		{
			Id:          "table",
			ChildrenIds: []string{"columns", "rows"},
			Content:     &model.BlockContentOfTable{Table: &model.BlockContentTable{}},
		},
		{
			Id:          "columns",
			ChildrenIds: columns,
			Content: &model.BlockContentOfLayout{
				Layout: &model.BlockContentLayout{
					Style: model.BlockContentLayout_TableColumns,
				},
			},
		},
		{
			Id:          "rows",
			ChildrenIds: rows,
			Content: &model.BlockContentOfLayout{
				Layout: &model.BlockContentLayout{
					Style: model.BlockContentLayout_TableRows,
				},
			},
		},
	}

	for _, c := range columns {
		blocks = append(blocks, &model.Block{
			Id:      c,
			Content: &model.BlockContentOfTableColumn{TableColumn: &model.BlockContentTableColumn{}},
		})
	}

	cellsByRow := map[string][]string{}
	for _, cc := range cells {
		if len(cc) == 0 {
			continue
		}
		rowID, _, err := ParseCellID(cc[0])
		if err != nil {
			panic(err)
		}
		cellsByRow[rowID] = cc

		for _, c := range cc {
			proto, ok := o.blocks[c]
			if !ok {
				proto = &model.Block{
					Content: &model.BlockContentOfText{Text: &model.BlockContentText{}},
				}
			}
			proto.Id = c
			blocks = append(blocks, proto)
		}
	}

	for _, r := range rows {
		content := &model.BlockContentOfTableRow{TableRow: &model.BlockContentTableRow{}}
		if c, ok := o.rowBlocks[r]; ok {
			content.TableRow = c
		}
		blocks = append(blocks, &model.Block{
			Id:          r,
			ChildrenIds: cellsByRow[r],
			Content:     content,
		})
	}

<<<<<<< HEAD
	for _, b := range blocks {
		if children, found := o.children[b.Id]; found {
			b.ChildrenIds = children
		}
		s.Add(simple.New(b))
	}
	return s
=======
	return blocks
>>>>>>> 000f61ac
}

func mkTextBlock(txt string) *model.Block {
	return &model.Block{
		Content: &model.BlockContentOfText{Text: &model.BlockContentText{
			Text: txt,
		}},
	}
}

func idFromSlice(ids []string) func() string {
	var i int
	return func() string {
		id := ids[i]
		i++
		return id
	}
}

func modifyState(s *state.State, modifier func(s *state.State) *state.State) *state.State {
	return modifier(s)
}<|MERGE_RESOLUTION|>--- conflicted
+++ resolved
@@ -246,9 +246,16 @@
 
 func mkTestTableSb(columns []string, rows []string, cells [][]string, opts ...testTableOption) *smarttest.SmartTest {
 	blocks := mkTestTableBlocks(columns, rows, cells, opts...)
+	o := testTableOptions{}
+	for _, apply := range opts {
+		apply(&o)
+	}
 	sb := smarttest.New("root")
 	for _, b := range blocks {
 		sb.AddBlock(simple.New(b))
+		if children, found := o.children[b.Id]; found {
+			b.ChildrenIds = children
+		}
 	}
 	return sb
 }
@@ -331,17 +338,7 @@
 		})
 	}
 
-<<<<<<< HEAD
-	for _, b := range blocks {
-		if children, found := o.children[b.Id]; found {
-			b.ChildrenIds = children
-		}
-		s.Add(simple.New(b))
-	}
-	return s
-=======
 	return blocks
->>>>>>> 000f61ac
 }
 
 func mkTextBlock(txt string) *model.Block {
