package clipboard

import (
	"strconv"
	"testing"

	"github.com/gogo/protobuf/types"
	"github.com/samber/lo"
	"github.com/stretchr/testify/assert"
	"github.com/stretchr/testify/require"

	"github.com/anyproto/anytype-heart/core/block/editor/smartblock"
	"github.com/anyproto/anytype-heart/core/block/editor/smartblock/smarttest"
	"github.com/anyproto/anytype-heart/core/block/editor/state"
	"github.com/anyproto/anytype-heart/core/block/editor/template"
	"github.com/anyproto/anytype-heart/core/block/simple"
	"github.com/anyproto/anytype-heart/core/block/simple/text"
	"github.com/anyproto/anytype-heart/core/session"
	"github.com/anyproto/anytype-heart/pb"
	"github.com/anyproto/anytype-heart/pkg/lib/pb/model"
	"github.com/anyproto/anytype-heart/util/pbtypes"

	_ "github.com/anyproto/anytype-heart/core/block/simple/base"
)

func TestCommonSmart_pasteHtml(t *testing.T) {
	t.Run("Simple: single p block", func(t *testing.T) {
		sb := createPage(t, createBlocks([]string{}, []string{"11111", "22222", "33333", "abcde", "55555"}, emptyMarks))
		pasteHtml(t, sb, "4", model.Range{From: 2, To: 4}, []string{}, "<p>000</p>")
		checkBlockText(t, sb, []string{"11111", "22222", "33333", "ab000e", "55555"})
	})

	t.Run("Simple: 2 p blocks", func(t *testing.T) {
		sb := createPage(t, createBlocks([]string{}, []string{"11111", "22222", "33333", "abcde", "55555"}, emptyMarks))
		pasteHtml(t, sb, "4", model.Range{From: 2, To: 4}, []string{}, "<p>lkjhg</p><p>hello</p>")
		checkBlockText(t, sb, []string{"11111", "22222", "33333", "ab", "lkjhg", "hello", "e", "55555"})
	})

	t.Run("Simple: 1 p 1 h2", func(t *testing.T) {
		sb := createPage(t, createBlocks([]string{}, []string{}, emptyMarks))
		pasteHtml(t, sb, "", model.Range{From: 0, To: 0}, []string{}, "<h2>lorem</h2><p>ipsum</p>")
		checkBlockText(t, sb, []string{"lorem", "ipsum"})
	})

	t.Run("Simple: 1 p with markup", func(t *testing.T) {
		sb := createPage(t, createBlocks([]string{}, []string{}, emptyMarks))
		pasteHtml(t, sb, "", model.Range{From: 0, To: 0}, []string{}, "<p>i<b>p</b>s <i>um</i> ololo</p>")
		checkBlockText(t, sb, []string{"ips um ololo"})
	})

	t.Run("Markup in header", func(t *testing.T) {
		sb := createPage(t, createBlocks([]string{}, []string{}, emptyMarks))
		pasteHtml(t, sb, "", model.Range{From: 0, To: 0}, []string{}, "<h1>foo <em>bar</em> baz</h1>\n")
		checkBlockText(t, sb, []string{"foo bar baz"})
	})

	t.Run("Different headers", func(t *testing.T) {
		sb := createPage(t, createBlocks([]string{}, []string{}, emptyMarks))
		pasteHtml(t, sb, "", model.Range{From: 0, To: 0}, []string{}, "<h3>foo</h3>\n<h2>foo</h2>\n<h1>foo</h1>\n")
		checkBlockText(t, sb, []string{"foo", "foo", "foo"})
	})

	t.Run("Code block -> header", func(t *testing.T) {
		sb := createPage(t, createBlocks([]string{}, []string{}, emptyMarks))
		pasteHtml(t, sb, "", model.Range{From: 0, To: 0}, []string{}, "<pre><code># foo\n</code></pre>\n")
		checkBlockText(t, sb, []string{"# foo\n\n"})
	})

	t.Run("Link markup, auto paragraph", func(t *testing.T) {
		sb := createPage(t, createBlocks([]string{}, []string{}, emptyMarks))
		pasteHtml(t, sb, "", model.Range{From: 0, To: 0}, []string{}, "<div><a href=\"bar\">foo</a></div>\n")
		checkBlockText(t, sb, []string{"foo"})
	})

	t.Run("Table block", func(t *testing.T) {
		sb := createPage(t, createBlocks([]string{}, []string{}, emptyMarks))
		pasteHtml(t, sb, "", model.Range{From: 0, To: 0}, []string{}, "<table><tr><td>\nfoo\n</td></tr></table>\n")
		checkBlockText(t, sb, []string{"foo"})
	})

	t.Run("Link in paragraph", func(t *testing.T) {
		sb := createPage(t, createBlocks([]string{}, []string{}, emptyMarks))
		pasteHtml(t, sb, "", model.Range{From: 0, To: 0}, []string{}, "<p><a href=\"url\">foo</a></p>\n")
		checkBlockText(t, sb, []string{"foo"})
	})

	t.Run("Nested tags: p inside quote && header with markup", func(t *testing.T) {
		sb := createPage(t, createBlocks([]string{}, []string{}, emptyMarks))
		pasteHtml(t, sb, "", model.Range{From: 0, To: 0}, []string{}, "<h1><a href=\"/url\">Foo</a></h1>\n<blockquote>\n<p>bar</p>\n</blockquote>\n")
		checkBlockText(t, sb, []string{"Foo", "bar"})
	})

	t.Run("Nested tags: h1 && p inside quote", func(t *testing.T) {
		sb := createPage(t, createBlocks([]string{}, []string{}, emptyMarks))
		pasteHtml(t, sb, "", model.Range{From: 0, To: 0}, []string{}, "<blockquote>\n<h1>Foo</h1>\n<p>bar\nbaz</p>\n</blockquote>\n")
		checkBlockText(t, sb, []string{"Foo", "bar\nbaz"})
	})
}

func TestCommonSmart_pasteAny(t *testing.T) {
	t.Run("1. Cursor at the beginning, range == 0. Expected behavior: inserting blocks on top", func(t *testing.T) {
		sb := createPage(t, createBlocks([]string{}, []string{"11111", "22222", "33333", "qwerty", "55555"}, emptyMarks))
		pasteAny(t, sb, "4", model.Range{From: 0, To: 0}, []string{}, createBlocks([]string{"new1", "new2"}, []string{"aaaaa", "bbbbb"}, emptyMarks))
		checkBlockText(t, sb, []string{"11111", "22222", "33333", "aaaaa", "bbbbb", "qwerty", "55555"})
	})

	t.Run("2. Cursor in a middle, range == 0. Expected behaviour: split block top + bottom, insert in a middle", func(t *testing.T) {
		sb := createPage(t, createBlocks([]string{}, []string{"11111", "22222", "33333", "qwerty", "55555"}, emptyMarks))
		pasteAny(t, sb, "4", model.Range{From: 2, To: 2}, []string{}, createBlocks([]string{"new1", "new2"}, []string{"aaaaa", "bbbbb"}, emptyMarks))
		checkBlockText(t, sb, []string{"11111", "22222", "33333", "qw", "aaaaa", "bbbbb", "erty", "55555"})
	})

	t.Run("3. Cursor: end, range == 0. Expected behaviour: insert after block", func(t *testing.T) {
		sb := createPage(t, createBlocks([]string{}, []string{"11111", "22222", "33333", "qwerty", "55555"}, emptyMarks))
		pasteAny(t, sb, "4", model.Range{From: 6, To: 6}, []string{}, createBlocks([]string{"new1", "new2"}, []string{"aaaaa", "bbbbb"}, emptyMarks))
		checkBlockText(t, sb, []string{"11111", "22222", "33333", "qwerty", "aaaaa", "bbbbb", "55555"})
	})

	t.Run("4. Cursor: from 1/4 to 3/4, range == 1/2. Expected behaviour: split block top + bottom, remove Range, insert in a middle", func(t *testing.T) {
		sb := createPage(t, createBlocks([]string{}, []string{"11111", "22222", "33333", "qwerty", "55555"}, emptyMarks))
		pasteAny(t, sb, "4", model.Range{From: 2, To: 4}, []string{}, createBlocks([]string{"new1", "new2"}, []string{"aaaaa", "bbbbb"}, emptyMarks))
		checkBlockText(t, sb, []string{"11111", "22222", "33333", "qw", "aaaaa", "bbbbb", "ty", "55555"})
	})

	t.Run("5. Cursor: from start to middle, range == 1/2. Expected Behavior: top insert, range removal", func(t *testing.T) {
		sb := createPage(t, createBlocks([]string{}, []string{"11111", "22222", "33333", "qwerty", "55555"}, emptyMarks))
		pasteAny(t, sb, "4", model.Range{From: 0, To: 3}, []string{}, createBlocks([]string{"new1", "new2"}, []string{"aaaaa", "bbbbb"}, emptyMarks))
		checkBlockText(t, sb, []string{"11111", "22222", "33333", "aaaaa", "bbbbb", "rty", "55555"})
	})

	t.Run("6. Cursor: middle to end, range == 1/2. Expected Behavior: bottom insert, range removal", func(t *testing.T) {
		sb := createPage(t, createBlocks([]string{}, []string{"11111", "22222", "33333", "qwerty", "55555"}, emptyMarks))
		pasteAny(t, sb, "4", model.Range{From: 3, To: 6}, []string{}, createBlocks([]string{"new1", "new2"}, []string{"aaaaa", "bbbbb"}, emptyMarks))
		checkBlockText(t, sb, []string{"11111", "22222", "33333", "qwe", "aaaaa", "bbbbb", "55555"})
	})

	t.Run("7. Cursor from start to end, range == 1. Expected behavior: bottom / top insert, block deletion", func(t *testing.T) {
		sb := createPage(t, createBlocks([]string{}, []string{"11111", "22222", "33333", "qwerty", "55555"}, emptyMarks))
		pasteAny(t, sb, "4", model.Range{From: 0, To: 6}, []string{}, createBlocks([]string{"new1", "new2"}, []string{"aaaaa", "bbbbb"}, emptyMarks))
		checkBlockText(t, sb, []string{"11111", "22222", "33333", "aaaaa", "bbbbb", "55555"})
	})

	t.Run("8. Replace selection", func(t *testing.T) {
		sb := createPage(t, createBlocks([]string{}, []string{"11111", "22222", "33333", "44444", "55555"}, emptyMarks))
		pasteAny(t, sb, "", model.Range{}, []string{"3", "4"}, createBlocks([]string{"new1", "new2"}, []string{"aaaaa", "bbbbb"}, emptyMarks))
		checkBlockText(t, sb, []string{"11111", "22222", "aaaaa", "bbbbb", "55555"})
	})

	t.Run("9. Save id of focused block", func(t *testing.T) {
		sb := createPage(t, createBlocks([]string{}, []string{"11111", "22222", "33333", "44444", "55555"}, emptyMarks))
		pasteAny(t, sb, "4", model.Range{}, []string{}, createBlocks([]string{"new1", "new2"}, []string{"aaaaa", "bbbbb"}, emptyMarks))
		checkBlockText(t, sb, []string{"11111", "22222", "33333", "aaaaa", "bbbbb", "44444", "55555"})
		assert.Equal(t, sb.Blocks()[5].Id, "4")
	})

}

func TestCommonSmart_splitMarks(t *testing.T) {
	t.Run("<b>lorem</b> lorem (**********)  :--->   <b>lorem</b> lorem __PASTE__  \n(m.Range.From < r.From) && (m.Range.To <= r.From)", func(t *testing.T) {
		initialText := []string{"abcdef"}
		initialMarks := [][]*model.BlockContentTextMark{
			{{
				Range: &model.Range{From: 1, To: 3},
				Type:  model.BlockContentTextMark_Bold,
			}},
		}

		pasteText := []string{"123456"}
		pasteMarks := [][]*model.BlockContentTextMark{
			{{
				Range: &model.Range{From: 0, To: 4},
				Type:  model.BlockContentTextMark_Bold,
			}},
		}

		sb := createPage(t, createBlocks([]string{}, initialText, initialMarks))
		pasteAny(t, sb, "1", model.Range{From: 5, To: 5}, []string{}, createBlocks([]string{"new1"}, pasteText, pasteMarks)) // @marks
		checkBlockMarksDebug(t, sb, [][]*model.BlockContentTextMark{
			{{
				Range: &model.Range{From: 1, To: 3},
				Type:  model.BlockContentTextMark_Bold,
			}, {
				Range: &model.Range{From: 0 + 5, To: 4 + 5},
				Type:  model.BlockContentTextMark_Bold,
			}},
		})
	})

	t.Run("<b>lorem lorem(******</b>******)  :--->   <b>lorem lorem</b> __PASTE__  \n(m.Range.From < r.From) && (m.Range.To > r.From) && (m.Range.To < r.To)", func(t *testing.T) {
		initialText := []string{"abcdef"}
		initialMarks := [][]*model.BlockContentTextMark{
			{{
				Range: &model.Range{From: 1, To: 3},
				Type:  model.BlockContentTextMark_Bold,
			}},
		}

		pasteText := []string{"123456"}
		pasteMarks := [][]*model.BlockContentTextMark{
			{{
				Range: &model.Range{From: 0, To: 4},
				Type:  model.BlockContentTextMark_Bold,
			}},
		}

		sb := createPage(t, createBlocks([]string{}, initialText, initialMarks))
		pasteAny(t, sb, "1", model.Range{From: 2, To: 5}, []string{}, createBlocks([]string{"new1"}, pasteText, pasteMarks)) // @marks
		checkBlockMarks(t, sb, [][]*model.BlockContentTextMark{
			{{
				Range: &model.Range{From: 1, To: 6},
				Type:  model.BlockContentTextMark_Bold,
			}},
		})
	})

	t.Run("(**<b>******</b>******)  :--->     __PASTE__  (m.Range.From >= r.From) && (m.Range.To <= r.To)", func(t *testing.T) {
		initialText := []string{"abcdef"}
		initialMarks := [][]*model.BlockContentTextMark{
			{{
				Range: &model.Range{From: 1, To: 3},
				Type:  model.BlockContentTextMark_Bold,
			}},
		}

		pasteText := []string{"123456"}
		pasteMarks := [][]*model.BlockContentTextMark{
			{{
				Range: &model.Range{From: 0, To: 4},
				Type:  model.BlockContentTextMark_Bold,
			}},
		}

		sb := createPage(t, createBlocks([]string{}, initialText, initialMarks))

		pasteAny(t, sb, "1", model.Range{From: 1, To: 3}, []string{}, createBlocks([]string{"new1"}, pasteText, pasteMarks)) // @marks
		checkBlockMarks(t, sb, [][]*model.BlockContentTextMark{
			{{
				Range: &model.Range{From: 1, To: 5},
				Type:  model.BlockContentTextMark_Bold,
			}},
		})
	})

	t.Run("<b>lorem (*********) lorem</b>  :--->   <b>lorem</b> __PASTE__ <b>lorem</b>  (m.Range.From < r.From) && (m.Range.To > r.To)", func(t *testing.T) {
		initialText := []string{"abcdef"}
		initialMarks := [][]*model.BlockContentTextMark{
			{{
				Range: &model.Range{From: 1, To: 4},
				Type:  model.BlockContentTextMark_Bold,
			}},
		}

		pasteText := []string{"123456"}
		pasteMarks := [][]*model.BlockContentTextMark{
			{{
				Range: &model.Range{From: 1, To: 4},
				Type:  model.BlockContentTextMark_Italic,
			}},
		}

		sb := createPage(t, createBlocks([]string{}, initialText, initialMarks))

		pasteAny(t, sb, "1", model.Range{From: 2, To: 3}, []string{}, createBlocks([]string{"new1"}, pasteText, pasteMarks)) // @marks
		checkBlockMarks(t, sb, [][]*model.BlockContentTextMark{
			{{
				Range: &model.Range{From: 3, To: 6},
				Type:  model.BlockContentTextMark_Italic,
			}, {
				Range: &model.Range{From: 1, To: 2},
				Type:  model.BlockContentTextMark_Bold,
			},
				{
					Range: &model.Range{From: 8, To: 9},
					Type:  model.BlockContentTextMark_Bold,
				}},
		})
	})

	t.Run("(*********) <b>lorem lorem</b>  :--->   __PASTE__ <b>lorem lorem</b>  (m.Range.From > r.To)", func(t *testing.T) {
		sb := page(
			block("1", "abcdef", mark(bold, 3, 5)),
		)
		rangePaste(sb, t, "1", rng(1, 2), rng(0, 6),
			block("n1", "123456", mark(bold, 1, 4)),
		)
		shouldBe(sb, t,
			block("1", "a123456cdef", mark(bold, 2, 5), mark(bold, 8, 10)),
		)

	})
}

func TestCommonSmart_pasteAny_marks(t *testing.T) {
	t.Run("should paste single mark paste to the end, no focus", func(t *testing.T) {
		textArr := []string{"11111"}
		marksArr := [][]*model.BlockContentTextMark{
			{{
				Range: &model.Range{From: 1, To: 2},
				Type:  model.BlockContentTextMark_Bold,
			}},
		}

		sb := createPage(t, createBlocks([]string{}, textArr, emptyMarks))
		pasteAny(t, sb, "", model.Range{From: 0, To: 0}, []string{}, createBlocks([]string{"new1"}, []string{"99999"}, marksArr)) // @marks
		checkBlockMarks(t, sb, [][]*model.BlockContentTextMark{
			{{}},
			{{
				Range: &model.Range{From: 1, To: 2},
				Type:  model.BlockContentTextMark_Bold,
			}},
		})
	})

	t.Run("should paste multiple marks paste to the end, no focus", func(t *testing.T) {
		pasteMarksArr := [][]*model.BlockContentTextMark{
			{{
				Range: &model.Range{From: 1, To: 2},
				Type:  model.BlockContentTextMark_Bold,
			}, {
				Range: &model.Range{From: 4, To: 5},
				Type:  model.BlockContentTextMark_Strikethrough,
			}},
			{{
				Range: &model.Range{From: 0, To: 4},
				Type:  model.BlockContentTextMark_Italic,
			}},
		}

		sb := createPage(t, createBlocks([]string{}, []string{"11111"}, emptyMarks))
		pasteAny(t, sb, "", model.Range{From: 0, To: 0}, []string{}, createBlocks([]string{"new1", "new2"}, []string{"99999", "00000"}, pasteMarksArr))
		checkBlockMarks(t, sb, [][]*model.BlockContentTextMark{
			{{}},
			{{
				Range: &model.Range{From: 1, To: 2},
				Type:  model.BlockContentTextMark_Bold,
			}, {
				Range: &model.Range{From: 4, To: 5},
				Type:  model.BlockContentTextMark_Strikethrough,
			}},
			{{
				Range: &model.Range{From: 0, To: 4},
				Type:  model.BlockContentTextMark_Italic,
			}},
		})
	})
}

func TestCommonSmart_RangeSplit(t *testing.T) {
	t.Run("1. Cursor at the beginning, range == 0. Expected behavior: inserting blocks on top", func(t *testing.T) {
		sb := createPage(t, createBlocks([]string{}, []string{"11111", "22222", "33333", "qwerty", "55555"}, emptyMarks))
		pasteAny(t, sb, "4", model.Range{From: 0, To: 0}, []string{}, createBlocks([]string{"new1", "new2"}, []string{"aaaaa", "bbbbb"}, emptyMarks))
		checkBlockText(t, sb, []string{"11111", "22222", "33333", "aaaaa", "bbbbb", "qwerty", "55555"})
	})

	t.Run("2. Cursor in a middle, range == 0. Expected behaviour: split block top + bottom, insert in a middle", func(t *testing.T) {
		sb := createPage(t, createBlocks([]string{}, []string{"11111", "22222", "33333", "qwerty", "55555"}, emptyMarks))
		pasteAny(t, sb, "4", model.Range{From: 2, To: 2}, []string{}, createBlocks([]string{"new1", "new2"}, []string{"aaaaa", "bbbbb"}, emptyMarks))
		checkBlockText(t, sb, []string{"11111", "22222", "33333", "qw", "aaaaa", "bbbbb", "erty", "55555"})
	})

	t.Run("3. Cursor: end, range == 0. Expected behaviour: insert after block", func(t *testing.T) {
		sb := createPage(t, createBlocks([]string{}, []string{"11111", "22222", "33333", "qwerty", "55555"}, emptyMarks))
		pasteAny(t, sb, "4", model.Range{From: 6, To: 6}, []string{}, createBlocks([]string{"new1", "new2"}, []string{"aaaaa", "bbbbb"}, emptyMarks))
		checkBlockText(t, sb, []string{"11111", "22222", "33333", "qwerty", "aaaaa", "bbbbb", "55555"})
	})

	t.Run("4. Cursor: from 1/4 to 3/4, range == 1/2. Expected behaviour: split block top + bottom, remove Range, insert in a middle", func(t *testing.T) {
		sb := createPage(t, createBlocks([]string{}, []string{"11111", "22222", "33333", "qwerty", "55555"}, emptyMarks))
		pasteAny(t, sb, "4", model.Range{From: 2, To: 4}, []string{}, createBlocks([]string{"new1", "new2"}, []string{"aaaaa", "bbbbb"}, emptyMarks))
		checkBlockText(t, sb, []string{"11111", "22222", "33333", "qw", "aaaaa", "bbbbb", "ty", "55555"})
	})

	t.Run("5. Cursor: from start to middle, range == 1/2. Expected Behavior: top insert, range removal", func(t *testing.T) {
		sb := createPage(t, createBlocks([]string{}, []string{"11111", "22222", "33333", "qwerty", "55555"}, emptyMarks))
		pasteAny(t, sb, "4", model.Range{From: 0, To: 3}, []string{}, createBlocks([]string{"new1", "new2"}, []string{"aaaaa", "bbbbb"}, emptyMarks))
		checkBlockText(t, sb, []string{"11111", "22222", "33333", "aaaaa", "bbbbb", "rty", "55555"})
	})

	t.Run("6. Cursor: middle to end, range == 1/2. Expected Behavior: bottom insert, range removal", func(t *testing.T) {
		sb := createPage(t, createBlocks([]string{}, []string{"11111", "22222", "33333", "qwerty", "55555"}, emptyMarks))
		pasteAny(t, sb, "4", model.Range{From: 3, To: 6}, []string{}, createBlocks([]string{"new1", "new2"}, []string{"aaaaa", "bbbbb"}, emptyMarks))
		checkBlockText(t, sb, []string{"11111", "22222", "33333", "qwe", "aaaaa", "bbbbb", "55555"})
	})

	t.Run("7. Cursor from start to end, range == 1. Expected behavior: bottom / top insert, block deletion", func(t *testing.T) {
		sb := createPage(t, createBlocks([]string{}, []string{"11111", "22222", "33333", "qwerty", "55555"}, emptyMarks))
		pasteAny(t, sb, "4", model.Range{From: 0, To: 6}, []string{}, createBlocks([]string{"new1", "new2"}, []string{"aaaaa", "bbbbb"}, emptyMarks))
		checkBlockText(t, sb, []string{"11111", "22222", "33333", "aaaaa", "bbbbb", "55555"})
	})
}

func TestCommonSmart_TextSlot_RangeSplitCases(t *testing.T) {
	t.Run("1. Cursor at the beginning, range == 0. Expected behavior: inserting blocks on top", func(t *testing.T) {
		sb := createPage(t, createBlocks([]string{}, []string{"11111", "22222", "33333", "qwerty", "55555"}, emptyMarks))
		pasteText(t, sb, "4", model.Range{From: 0, To: 0}, []string{}, "aaaaa\nbbbbb")
		checkBlockText(t, sb, []string{"11111", "22222", "33333", "aaaaa\nbbbbb", "qwerty", "55555"})
	})

	t.Run("2. Cursor in a middle, range == 0. Expected behaviour: split block top + bottom, insert in a middle", func(t *testing.T) {
		sb := createPage(t, createBlocks([]string{}, []string{"11111", "22222", "33333", "qwerty", "55555"}, emptyMarks))
		pasteText(t, sb, "4", model.Range{From: 2, To: 2}, []string{}, "aaaaa\nbbbbb")
		checkBlockText(t, sb, []string{"11111", "22222", "33333", "qwaaaaa\nbbbbberty", "55555"})
	})

	t.Run("3. Cursor: end, range == 0. Expected behaviour: insert after block", func(t *testing.T) {
		sb := createPage(t, createBlocks([]string{}, []string{"11111", "22222", "33333", "qwerty", "55555"}, emptyMarks))
		pasteText(t, sb, "4", model.Range{From: 6, To: 6}, []string{}, "aaaaa\nbbbbb")
		checkBlockText(t, sb, []string{"11111", "22222", "33333", "qwertyaaaaa\nbbbbb", "55555"})
	})

	t.Run("4. Cursor from 1/4 to 3/4, range == 1/2. Expected behaviour: split block: top + bottom, remove Range, insert in a middle", func(t *testing.T) {
		sb := createPage(t, createBlocks([]string{}, []string{"11111", "22222", "33333", "qwerty", "55555"}, emptyMarks))
		pasteText(t, sb, "4", model.Range{From: 2, To: 4}, []string{}, "aaaaa\nbbbbb")
		checkBlockText(t, sb, []string{"11111", "22222", "33333", "qwaaaaa\nbbbbbty", "55555"})
	})

	t.Run("5. Cursor from stast to middle, range == 1/2. Expected behaviour: insert top, remove Range", func(t *testing.T) {
		sb := createPage(t, createBlocks([]string{}, []string{"11111", "22222", "33333", "qwerty", "55555"}, emptyMarks))
		pasteText(t, sb, "4", model.Range{From: 0, To: 3}, []string{}, "eeeee\naaaaa\nbbbbb\nccccc")
		checkBlockText(t, sb, []string{"11111", "22222", "33333", "eeeee\naaaaa\nbbbbb\ncccccrty", "55555"})
	})

	t.Run("6. Cursor: middle to end, range == 1/2. Expected Behavior: bottom insert, range removal", func(t *testing.T) {
		sb := createPage(t, createBlocks([]string{}, []string{"11111", "22222", "33333", "qwerty", "55555"}, emptyMarks))
		pasteText(t, sb, "4", model.Range{From: 3, To: 6}, []string{}, "aaaaa\nbbbbb")
		checkBlockText(t, sb, []string{"11111", "22222", "33333", "qweaaaaa\nbbbbb", "55555"})
	})

	t.Run("7. Cursor from start to end, range == 1. Expected behavior: bottom / top insert, block deletion", func(t *testing.T) {
		sb := createPage(t, createBlocks([]string{}, []string{"11111", "22222", "33333", "qwerty", "55555"}, emptyMarks))
		pasteText(t, sb, "4", model.Range{From: 0, To: 6}, []string{}, "aaaaa\nbbbbb")
		checkBlockText(t, sb, []string{"11111", "22222", "33333", "aaaaa\nbbbbb", "55555"})
	})

	t.Run("8.0 Cursor in the middle. Paste two blocks", func(t *testing.T) {
		sb := createPage(t, createBlocks([]string{}, []string{"123456789"}, emptyMarks))
		pasteAny(t, sb, "1", model.Range{From: 0, To: 0}, []string{}, createBlocks([]string{"new1", "new2"}, []string{"abc", "def"}, emptyMarks))
		checkBlockText(t, sb, []string{"abc", "def", "123456789"})
	})

	t.Run("8.1 Cursor in the middle. Paste two blocks", func(t *testing.T) {
		sb := createPage(t, createBlocks([]string{}, []string{"123456789"}, emptyMarks))
		pasteAny(t, sb, "1", model.Range{From: 1, To: 1}, []string{}, createBlocks([]string{"new1", "new2"}, []string{"abc", "def"}, emptyMarks))
		checkBlockText(t, sb, []string{"1", "abc", "def", "23456789"})
	})

	t.Run("8.2 Cursor in the middle. Paste two blocks", func(t *testing.T) {
		sb := createPage(t, createBlocks([]string{}, []string{"123456789"}, emptyMarks))
		pasteAny(t, sb, "1", model.Range{From: 2, To: 2}, []string{}, createBlocks([]string{"new1", "new2"}, []string{"abc", "def"}, emptyMarks))
		checkBlockText(t, sb, []string{"12", "abc", "def", "3456789"})
	})

	t.Run("9. Cursor at the pre-end. Paste two blocks", func(t *testing.T) {
		sb := createPage(t, createBlocks([]string{}, []string{"123456789"}, emptyMarks))
		pasteAny(t, sb, "1", model.Range{From: 4, To: 4}, []string{}, createBlocks([]string{"new1", "new2"}, []string{"abc", "def"}, emptyMarks))
		checkBlockText(t, sb, []string{"1234", "abc", "def", "56789"})
	})

	t.Run("10. Cursor at the end. Paste two blocks", func(t *testing.T) {
		sb := createPage(t, createBlocks([]string{}, []string{"123456789"}, emptyMarks))
		pasteAny(t, sb, "1", model.Range{From: 9, To: 9}, []string{}, createBlocks([]string{"new1", "new2"}, []string{"abc", "def"}, emptyMarks))
		checkBlockText(t, sb, []string{"123456789", "abc", "def"})
	})
}

func TestCommonSmart_TextSlot_CommonCases(t *testing.T) {
	t.Run("should split block on paste", func(t *testing.T) {
		sb := createPage(t, createBlocks([]string{}, []string{"11111", "22222", "33333", "abcde", "55555"}, emptyMarks))
		pasteText(t, sb, "4", model.Range{From: 2, To: 4}, []string{}, "22222\n33333")
		checkBlockText(t, sb, []string{"11111", "22222", "33333", "ab22222\n33333e", "55555"})
	})

	t.Run("should paste to the end when no focus", func(t *testing.T) {
		sb := createPage(t, createBlocks([]string{}, []string{"11111", "22222", "33333", "44444", "55555"}, emptyMarks))
		pasteText(t, sb, "", model.Range{From: 0, To: 0}, []string{}, "aaaaa\nbbbbb")
		checkBlockText(t, sb, []string{"11111", "22222", "33333", "44444", "55555", "aaaaa\nbbbbb"})
	})

	t.Run("should paste to the end when no focus", func(t *testing.T) {
		sb := createPage(t, createBlocks([]string{}, []string{"11111", "22222", "33333", "44444", "55555"}, emptyMarks))
		pasteText(t, sb, "", model.Range{From: 0, To: 0}, []string{"2", "3", "4"}, "22222\n33333")
		checkBlockText(t, sb, []string{"11111", "22222\n33333", "55555"})
	})

	t.Run("should paste to the empty page", func(t *testing.T) {
		sb := createPage(t, createBlocks([]string{}, []string{}, emptyMarks))
		pasteText(t, sb, "", model.Range{From: 0, To: 0}, []string{}, "22222\n33333")
		checkBlockText(t, sb, []string{"22222\n33333"})
	})

	t.Run("should paste when all blocks selected", func(t *testing.T) {
		sb := createPage(t, createBlocks([]string{}, []string{"11111", "22222", "33333", "44444", "55555"}, emptyMarks))
		pasteText(t, sb, "", model.Range{From: 0, To: 0}, []string{"1", "2", "3", "4", "5"}, "aaaaa\nbbbbb")
		checkBlockText(t, sb, []string{"aaaaa\nbbbbb"})
	})

	t.Run("paste single to empty block", func(t *testing.T) {
		sb := createPage(t, createBlocks([]string{}, []string{"11111", "", "33333"}, emptyMarks))
		pasteText(t, sb, "2", model.Range{From: 0, To: 0}, []string{}, "text")
		checkBlockText(t, sb, []string{"11111", "text", "33333"})
	})

	t.Run("paste multi to empty block", func(t *testing.T) {
		sb := createPage(t, createBlocks([]string{}, []string{"11111", "", "33333"}, emptyMarks))
		pasteText(t, sb, "2", model.Range{From: 0, To: 0}, []string{}, "text\ntext2")
		checkBlockText(t, sb, []string{"11111", "text\ntext2", "33333"})
	})
}

func TestClipboard_TitleOps(t *testing.T) {
	newTextBlock := func(text string) simple.Block {
		return simple.New(&model.Block{
			Content: &model.BlockContentOfText{
				Text: &model.BlockContentText{
					Text: text,
				},
			},
		})
	}

	newBookmark := func(url string) simple.Block {
		return simple.New(&model.Block{
			Content: &model.BlockContentOfBookmark{
				Bookmark: &model.BlockContentBookmark{
					Url: url,
				},
			},
		})
	}

	withTitle := func(t *testing.T, title string, textBlocks ...string) *smarttest.SmartTest {
		sb := smarttest.New("text")
		s := sb.NewState()
		template.InitTemplate(s, template.WithTitle)
		s.Get(template.TitleBlockId).(text.Block).SetText(title, nil)
		for i, tt := range textBlocks {
			tb := newTextBlock(tt)
			tb.Model().Id = "id" + strconv.Itoa(i)
			s.Add(tb)
			s.InsertTo("", 0, tb.Model().Id)
		}
		_, _, err := state.ApplyState(s, false)
		require.NoError(t, err)
		return sb
	}

	withBookmark := func(t *testing.T, firstTextBlock, lastTextBlock, bookmarkUrl string) *smarttest.SmartTest {
		sb := smarttest.New("text")
		s := sb.NewState()
		template.InitTemplate(s, template.WithTitle)
		if firstTextBlock != "" {
			tb := newTextBlock(firstTextBlock)
			tb.Model().Id = "firstTextBlockId"
			s.Add(tb)
			s.InsertTo("", 0, tb.Model().Id)
		}
		if lastTextBlock != "" {
			tb := newTextBlock(lastTextBlock)
			tb.Model().Id = "lastTextBlockId"
			s.Add(tb)
			s.InsertTo("", 0, tb.Model().Id)
		}
		bm := newBookmark(bookmarkUrl)
		bm.Model().Id = "bookmarkId"
		s.Add(bm)
		s.InsertTo("", 0, bm.Model().Id)
		_, _, err := state.ApplyState(s, false)
		require.NoError(t, err)
		return sb
	}

	singleBlockReq := &pb.RpcBlockPasteRequest{
		FocusedBlockId:    template.TitleBlockId,
		SelectedTextRange: &model.Range{},
		AnySlot: []*model.Block{
			newTextBlock("single").Model(),
		},
	}

	descriptionBlockReq := func() *pb.RpcBlockPasteRequest {
		textBlock := newTextBlock("paste description")
		textBlock.Model().Id = template.DescriptionBlockId
		textBlock.Model().Fields = &types.Struct{
			Fields: map[string]*types.Value{
				text.DetailsKeyFieldName: pbtypes.String("default description"),
			},
		}
		return &pb.RpcBlockPasteRequest{
			FocusedBlockId:    template.TitleBlockId,
			SelectedTextRange: &model.Range{},
			AnySlot: []*model.Block{
				newTextBlock("whatever").Model(),
				textBlock.Model(),
			},
		}
	}

	multiBlockReq := &pb.RpcBlockPasteRequest{
		FocusedBlockId:    template.TitleBlockId,
		SelectedTextRange: &model.Range{},
		AnySlot: []*model.Block{
			newTextBlock("first").Model(),
			newTextBlock("second").Model(),
			newTextBlock("third").Model(),
		},
	}

	t.Run("single to empty title", func(t *testing.T) {
		st := withTitle(t, "")
		cb := NewClipboard(st, nil, nil, nil, nil)
		_, _, _, _, err := cb.Paste(nil, singleBlockReq, "")
		require.NoError(t, err)
		assert.Equal(t, "single", st.Doc.Pick(template.TitleBlockId).Model().GetText().Text)
	})
	t.Run("single description to empty description", func(t *testing.T) {
		// given
		state := withTitle(t, "")
		addDescription(state, "current description")
		cb := NewClipboard(state, nil, nil, nil, nil)

		// when
		_, _, _, _, err := cb.Paste(nil, descriptionBlockReq(), "")

		// then
		require.NoError(t, err)
		assert.Equal(t, "current description", state.Doc.Pick(template.DescriptionBlockId).Model().GetText().Text)
		find, _ := lo.Find(
			state.Doc.Blocks(),
			func(block *model.Block) bool {
				return block.GetText() != nil && block.GetText().Text == "paste description"
			},
		)
		assert.True(t, true, find)
	})
	t.Run("single to not empty title", func(t *testing.T) {
		st := withTitle(t, "title")
		cb := NewClipboard(st, nil, nil, nil, nil)
		req := singleBlockReq
		req.SelectedTextRange = &model.Range{From: 1, To: 4}
		_, _, _, _, err := cb.Paste(nil, req, "")
		require.NoError(t, err)
		assert.Equal(t, "tsinglee", st.Doc.Pick(template.TitleBlockId).Model().GetText().Text)
		assert.Equal(t, model.BlockContentText_Title, st.Doc.Pick(template.TitleBlockId).Model().GetText().Style)
	})
	t.Run("single to not empty title - select all", func(t *testing.T) {
		st := withTitle(t, "title")
		cb := NewClipboard(st, nil, nil, nil, nil)
		req := singleBlockReq
		req.SelectedTextRange = &model.Range{From: 0, To: 5}
		_, _, _, _, err := cb.Paste(nil, req, "")
		require.NoError(t, err)
		assert.Equal(t, "single", st.Doc.Pick(template.TitleBlockId).Model().GetText().Text)
		assert.Equal(t, model.BlockContentText_Title, st.Doc.Pick(template.TitleBlockId).Model().GetText().Style)
	})
	t.Run("multi to empty title", func(t *testing.T) {
		st := withTitle(t, "")
		cb := NewClipboard(st, nil, nil, nil, nil)
		_, _, _, _, err := cb.Paste(nil, multiBlockReq, "")
		require.NoError(t, err)
		rootChild := st.Doc.Pick(st.RootId()).Model().ChildrenIds
		assert.Equal(t, "first", st.Doc.Pick(template.TitleBlockId).Model().GetText().Text)
		assert.Equal(t, "second", st.Doc.Pick(rootChild[1]).Model().GetText().Text)
		assert.Equal(t, "third", st.Doc.Pick(rootChild[2]).Model().GetText().Text)
	})
	t.Run("multi to not empty title", func(t *testing.T) {
		st := withTitle(t, "title")
		cb := NewClipboard(st, nil, nil, nil, nil)
		_, _, _, _, err := cb.Paste(nil, multiBlockReq, "")
		require.NoError(t, err)
		rootChild := st.Doc.Pick(st.RootId()).Model().ChildrenIds
		assert.Equal(t, "first", st.Doc.Pick(template.TitleBlockId).Model().GetText().Text)
		assert.Equal(t, "second", st.Doc.Pick(rootChild[1]).Model().GetText().Text)
		assert.Equal(t, "third", st.Doc.Pick(rootChild[2]).Model().GetText().Text)
		assert.Equal(t, "title", st.Doc.Pick(rootChild[3]).Model().GetText().Text)
	})
	t.Run("multi to not empty title with range", func(t *testing.T) {
		st := withTitle(t, "title")
		cb := NewClipboard(st, nil, nil, nil, nil)
		req := multiBlockReq
		req.SelectedTextRange = &model.Range{From: 1, To: 4}
		_, _, _, _, err := cb.Paste(nil, req, "")
		require.NoError(t, err)
		rootChild := st.Doc.Pick(st.RootId()).Model().ChildrenIds
		assert.Equal(t, "t", st.Doc.Pick(template.TitleBlockId).Model().GetText().Text)
		assert.Equal(t, "first", st.Doc.Pick(rootChild[1]).Model().GetText().Text)
		assert.Equal(t, "second", st.Doc.Pick(rootChild[2]).Model().GetText().Text)
		assert.Equal(t, "third", st.Doc.Pick(rootChild[3]).Model().GetText().Text)
		assert.Equal(t, "e", st.Doc.Pick(rootChild[4]).Model().GetText().Text)
	})
	t.Run("multi to end of title", func(t *testing.T) {
		st := withTitle(t, "title")
		cb := NewClipboard(st, nil, nil, nil, nil)
		req := multiBlockReq
		req.SelectedTextRange = &model.Range{From: 5, To: 5}
		_, _, _, _, err := cb.Paste(nil, req, "")
		require.NoError(t, err)
		rootChild := st.Doc.Pick(st.RootId()).Model().ChildrenIds
		assert.Equal(t, "title", st.Doc.Pick(template.TitleBlockId).Model().GetText().Text)
		assert.Equal(t, "first", st.Doc.Pick(rootChild[1]).Model().GetText().Text)
		assert.Equal(t, "second", st.Doc.Pick(rootChild[2]).Model().GetText().Text)
		assert.Equal(t, "third", st.Doc.Pick(rootChild[3]).Model().GetText().Text)
	})

	t.Run("cut title and another block", func(t *testing.T) {
		// given
		ctx := session.NewContext()
		st := withTitle(t, "real title", "second")
		cb := NewClipboard(st, nil, nil, nil, nil)

		secondTextBlock := newTextBlock("second").Model()
		secondTextBlock.Id = "id0"

		req := pb.RpcBlockCutRequest{
			Blocks: []*model.Block{
				st.Doc.NewState().Get("title").Model(),
				secondTextBlock,
			},
			SelectedTextRange: &model.Range{},
		}

		// when
		_, _, anySlot, err := cb.Cut(ctx, req)

		// then
		require.NoError(t, err)
		assert.Equal(t, "", st.Doc.Pick(template.TitleBlockId).Model().GetText().Text)
		assert.Equal(t, "real title", anySlot[0].GetText().Text)
	})

	t.Run("cut text and object block", func(t *testing.T) {
		var (
			url              = "http://example.com"
			text             = "simple text"
			firstTextBlockId = "firstTextBlockId"
			bookmarkId       = "bookmarkId"
			result           = text + "\n"
		)
		st := withBookmark(t, text, "", url)
		cb := NewClipboard(st, nil, nil, nil, nil)
		textBlock := newTextBlock(text).Model()
		textBlock.Id = firstTextBlockId
		bookmark := newBookmark(url).Model()
		bookmark.Id = bookmarkId
		blockCutReq := pb.RpcBlockCutRequest{
			ContextId:         "context",
			SelectedTextRange: &model.Range{From: 0, To: 11},
			Blocks:            []*model.Block{textBlock, bookmark},
		}
		textSlot, htmlSlot, anySlot, err := cb.Cut(session.NewContext(), blockCutReq)
		require.NoError(t, err)
		assert.Equal(t, result, textSlot)
		assert.Len(t, anySlot, 2)
		assert.Equal(t, firstTextBlockId, anySlot[0].Id)
		assert.Equal(t, bookmarkId, anySlot[1].Id)
		assert.Contains(t, htmlSlot, text)
		assert.Contains(t, htmlSlot, url)
	})
	t.Run("cut simple text, link object and simple text", func(t *testing.T) {
		var (
			url              = "http://example.com"
			firstText        = "first text"
			firstTextBlockId = "firstTextBlockId"
			lastTextBlockId  = "lastTextBlockId"
			bookmarkId       = "bookmarkId"
			secondText       = "second text"
			result           = firstText + "\n" + secondText + "\n"
		)
		st := withBookmark(t, firstText, secondText, url)
		cb := NewClipboard(st, nil, nil, nil, nil)
		textBlock := newTextBlock(firstText).Model()
		textBlock.Id = firstTextBlockId
		bookmark := newBookmark(url).Model()
		bookmark.Id = bookmarkId
		lastTextBlock := newTextBlock(secondText).Model()
		lastTextBlock.Id = lastTextBlockId
		blockCutReq := pb.RpcBlockCutRequest{
			ContextId:         "context",
			SelectedTextRange: &model.Range{From: 0, To: 11},
			Blocks:            []*model.Block{textBlock, bookmark, lastTextBlock},
		}
		textSlot, htmlSlot, anySlot, err := cb.Cut(session.NewContext(), blockCutReq)
		require.NoError(t, err)
		assert.Equal(t, result, textSlot)
		assert.Len(t, anySlot, 3)
		assert.Equal(t, firstTextBlockId, anySlot[0].Id)
		assert.Equal(t, bookmarkId, anySlot[1].Id)
		assert.Equal(t, lastTextBlockId, anySlot[2].Id)
		assert.Contains(t, htmlSlot, firstText)
		assert.Contains(t, htmlSlot, url)
		assert.Contains(t, htmlSlot, secondText)
	})
	t.Run("cut from title", func(t *testing.T) {
		st := withTitle(t, "title")
		cb := NewClipboard(st, nil, nil, nil, nil)
		req := pb.RpcBlockCutRequest{
			Blocks: []*model.Block{
				st.Doc.NewState().Get("title").Model(),
			},
			SelectedTextRange: &model.Range{From: 1, To: 3},
		}
		textSlot, htmlSlot, anySlot, err := cb.Cut(session.NewContext(), req)
		require.NoError(t, err)
		assert.Equal(t, "tle", st.Doc.Pick(template.TitleBlockId).Model().GetText().Text)
		assert.Equal(t, "it", textSlot)
		assert.NotContains(t, htmlSlot, ">title<")
		assert.Contains(t, htmlSlot, ">it<")
		require.Len(t, anySlot, 1)
		assert.Equal(t, "it", anySlot[0].GetText().Text)
	})
}

func addDescription(st *smarttest.SmartTest, description string) {
	newState := st.Doc.NewState()
	template.InitTemplate(newState, template.WithForcedDescription)
	newState.Get(template.DescriptionBlockId).(text.Block).SetText(description, nil)
	state.ApplyState(newState, false)
}

func TestClipboard_PasteToCodeBock(t *testing.T) {
	sb := smarttest.New("text")
	require.NoError(t, smartblock.ObjectApplyTemplate(sb, nil, template.WithTitle))
	s := sb.NewState()
	codeBlock := simple.New(&model.Block{
		Content: &model.BlockContentOfText{
			Text: &model.BlockContentText{
				Style: model.BlockContentText_Code,
				Text:  "some code",
			},
		},
	})
	s.Add(codeBlock)
	s.InsertTo("", model.Block_Inner, codeBlock.Model().Id)
	require.NoError(t, sb.Apply(s))

	cb := NewClipboard(sb, nil, nil, nil, nil)
	_, _, _, _, err := cb.Paste(nil, &pb.RpcBlockPasteRequest{
		FocusedBlockId:    codeBlock.Model().Id,
		SelectedTextRange: &model.Range{4, 5},
		TextSlot:          "\nsome text\nhere\n",
	}, "")
	require.NoError(t, err)
	assert.Equal(t, "some\nsome text\nhere\ncode", sb.Doc.Pick(codeBlock.Model().Id).Model().GetText().Text)
	assert.Equal(t, model.BlockContentText_Code, sb.Doc.Pick(codeBlock.Model().Id).Model().GetText().Style)
}

func Test_PasteText(t *testing.T) {

	t.Run("paste", func(t *testing.T) {
		// given
		sb := smarttest.New("text")
		require.NoError(t, smartblock.ObjectApplyTemplate(sb, nil, template.WithEmpty))
		s := sb.NewState()
		b1 := simple.New(&model.Block{
			Id: "1",
			Content: &model.BlockContentOfText{
				Text: &model.BlockContentText{
					Text: "some text 1",
				},
			},
		})
		s.Add(b1)
		s.InsertTo("", model.Block_Inner, b1.Model().Id)
		b2 := simple.New(&model.Block{
			Id: "2",
			Content: &model.BlockContentOfText{
				Text: &model.BlockContentText{
					Text: "some text 2",
				},
			},
		})
		s.Add(b2)
		s.InsertTo("", model.Block_Inner, b2.Model().Id)
		require.NoError(t, sb.Apply(s))

		// when
		cb := NewClipboard(sb, nil, nil, nil, nil)
		_, _, _, _, err := cb.Paste(nil, &pb.RpcBlockPasteRequest{
			SelectedBlockIds: []string{"1", "2"},
			TextSlot:         "One string",
		}, "")

		// then
		require.NoError(t, err)
		assert.Equal(t, "One string", sb.NewState().Snippet())
	})

	t.Run("paste - when asterisks", func(t *testing.T) {
		// given
		sb := smarttest.New("text")
		require.NoError(t, smartblock.ObjectApplyTemplate(sb, nil, template.WithEmpty))
		s := sb.NewState()
		b1 := simple.New(&model.Block{
			Id: "1",
			Content: &model.BlockContentOfText{
				Text: &model.BlockContentText{
					Text: "some text 1",
				},
			},
		})
		s.Add(b1)
		s.InsertTo("", model.Block_Inner, b1.Model().Id)
		require.NoError(t, sb.Apply(s))

		// when
		cb := NewClipboard(sb, nil, nil, nil, nil)
		_, _, _, _, err := cb.Paste(nil, &pb.RpcBlockPasteRequest{
			SelectedBlockIds: []string{"1"},
			TextSlot:         "a * b * c",
			HtmlSlot:         "<meta charset='utf-8'><p data-pm-slice=\"1 1 []\">a *<em> b</em> * c</p>",
		}, "")

		// then
		require.NoError(t, err)
		assert.Equal(t, "a * b * c", sb.NewState().Snippet())
	})
}

func Test_CopyAndCutText(t *testing.T) {

<<<<<<< HEAD
	t.Run("copy - when with children", func(t *testing.T) {
		// given
=======
	t.Run("copy/cut - when with children", func(t *testing.T) {
		//given
>>>>>>> 2b48431c
		sb := smarttest.New("text")
		require.NoError(t, smartblock.ObjectApplyTemplate(sb, nil, template.WithEmpty))
		s := sb.NewState()
		block1 := &model.Block{
			Id: "1",
			Content: &model.BlockContentOfText{
				Text: &model.BlockContentText{
					Text: "some text 1",
				},
			},
		}
		simpleBlock1 := simple.New(block1)
		s.Add(simpleBlock1)
		s.InsertTo("", model.Block_Inner, simpleBlock1.Model().Id)
		block2 := &model.Block{
			Id: "2",
			Content: &model.BlockContentOfText{
				Text: &model.BlockContentText{
					Text: "some text 2",
				},
			},
		}
		simpleBlock2 := simple.New(block2)
		s.Add(simpleBlock2)
		s.InsertTo("1", model.Block_Inner, simpleBlock2.Model().Id)
		require.NoError(t, sb.Apply(s))

		// when
		cb := NewClipboard(sb, nil, nil, nil, nil)
		textSlotCopy, _, _, err := cb.Copy(nil, pb.RpcBlockCopyRequest{
			Blocks: []*model.Block{block1, block2},
		})
		textSlotCut, _, _, err := cb.Cut(nil, pb.RpcBlockCutRequest{
			SelectedTextRange: &model.Range{},
			Blocks:            []*model.Block{block1, block2},
		})

		// then
		require.NoError(t, err)
		const expected = "some text 1\n\tsome text 2\n"
		assert.Equal(t, expected, textSlotCopy)
		assert.Equal(t, expected, textSlotCut)
	})

	t.Run("copy/cut - when numbered with children", func(t *testing.T) {
		//given
		sb := smarttest.New("text")
		require.NoError(t, smartblock.ObjectApplyTemplate(sb, nil, template.WithEmpty))
		s := sb.NewState()

		block1 := givenRow1Level1NumberedBlock(s)
		block2 := givenRow2Level2NumberedBlockNestedInFirst(s)
		block3 := givenRow3Level1NumberedBlock(s)
		block4 := givenRow4Level1TextBlock(s)
		block5 := givenRow5Level1NumberedBlock(s)
		block6 := givenRow6Level1NumberedBlock(s)
		require.NoError(t, sb.Apply(s))

		//when
		cb := NewClipboard(sb, nil, nil, nil, nil)
		textSlotCopy, _, _, err := cb.Copy(pb.RpcBlockCopyRequest{
			Blocks: []*model.Block{block1, block2, block3, block4, block5, block6},
		})
		textSlotCut, _, _, err := cb.Cut(nil, pb.RpcBlockCutRequest{
			SelectedTextRange: &model.Range{},
			Blocks:            []*model.Block{block1, block2, block3, block4, block5, block6},
		})

		//then
		require.NoError(t, err)
		const expected = "1. A-1\n\t1. B-1\n2. C-1\nD-1\n1. E-1\n2. F-1\n"
		assert.Equal(t, expected, textSlotCopy)
		assert.Equal(t, expected, textSlotCut)
	})
}

func givenRow3Level1NumberedBlock(s *state.State) *model.Block {
	numberedBlock := givenNumberedBlock("3", "C-1")
	insertBlock(s, numberedBlock, "")
	return numberedBlock
}

func givenRow4Level1TextBlock(s *state.State) *model.Block {
	block := &model.Block{
		Id: "4",
		Content: &model.BlockContentOfText{
			Text: &model.BlockContentText{
				Text: "D-1",
			},
		},
	}
	insertBlock(s, block, "")
	return block
}

func givenRow5Level1NumberedBlock(s *state.State) *model.Block {
	numberedBlock := givenNumberedBlock("5", "E-1")
	insertBlock(s, numberedBlock, "")
	return numberedBlock
}

func givenRow6Level1NumberedBlock(s *state.State) *model.Block {
	numberedBlock := givenNumberedBlock("6", "F-1")
	insertBlock(s, numberedBlock, "")
	return numberedBlock
}

func givenRow2Level2NumberedBlockNestedInFirst(s *state.State) *model.Block {
	numberedBlock := givenNumberedBlock("2", "B-1")
	insertBlock(s, numberedBlock, "1")
	return numberedBlock
}

func givenRow1Level1NumberedBlock(s *state.State) *model.Block {
	numberedBlock := givenNumberedBlock("1", "A-1")
	insertBlock(s, numberedBlock, "")
	return numberedBlock
}

func insertBlock(s *state.State, block1 *model.Block, targetID string) {
	simpleBlock1 := simple.New(block1)
	s.Add(simpleBlock1)
	s.InsertTo(targetID, model.Block_Inner, simpleBlock1.Model().Id)
}

func givenNumberedBlock(id string, text string) *model.Block {
	return &model.Block{
		Id: id,
		Content: &model.BlockContentOfText{
			Text: &model.BlockContentText{
				Text:  text,
				Style: model.BlockContentText_Numbered,
			},
		},
	}
}

func Test_StyleAndTabExtraction(t *testing.T) {
	type fixture struct {
		styleName string
		style     model.BlockContentTextStyle
		expected  string
		emoji     string
	}

	testData := []*fixture{
		{"quote", model.BlockContentText_Quote, "\t> some text 1", ""},
		{"code", model.BlockContentText_Code, "\t```some text 1```", ""},
		{"checkbox", model.BlockContentText_Checkbox, "\t- [ ] some text 1", ""},
		{"bulleted", model.BlockContentText_Marked, "\t- some text 1", ""},
		{"numbered", model.BlockContentText_Numbered, "\t1. some text 1", ""},
		{"callout", model.BlockContentText_Callout, "\t👍 some text 1", "👍"},
	}

	for _, testCase := range testData {
		t.Run("extract - when style is "+testCase.styleName, func(t *testing.T) {
			//given
			givenBlock := givenBlockWithStyle(testCase.style, testCase.emoji)

			//when
			result, _ := extractTextWithStyleAndTabs(givenBlock, []string{}, 1, 0)

			//then
			assert.Equal(t, []string{testCase.expected}, result)
		})
	}
}

func givenBlockWithStyle(style model.BlockContentTextStyle, emoji string) *model.Block {
	return &model.Block{
		Content: &model.BlockContentOfText{
			Text: &model.BlockContentText{
				Text:      "some text 1",
				Style:     style,
				IconEmoji: emoji,
			},
		},
	}
}<|MERGE_RESOLUTION|>--- conflicted
+++ resolved
@@ -917,13 +917,8 @@
 
 func Test_CopyAndCutText(t *testing.T) {
 
-<<<<<<< HEAD
-	t.Run("copy - when with children", func(t *testing.T) {
+	t.Run("copy/cut - when with children", func(t *testing.T) {
 		// given
-=======
-	t.Run("copy/cut - when with children", func(t *testing.T) {
-		//given
->>>>>>> 2b48431c
 		sb := smarttest.New("text")
 		require.NoError(t, smartblock.ObjectApplyTemplate(sb, nil, template.WithEmpty))
 		s := sb.NewState()
