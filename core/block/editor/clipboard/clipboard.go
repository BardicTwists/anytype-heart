package clipboard

import (
	"errors"
	"fmt"
	"io/ioutil"
	"path/filepath"
	"strings"

	"github.com/globalsign/mgo/bson"

	"github.com/anyproto/anytype-heart/core/block/editor/file"
	"github.com/anyproto/anytype-heart/core/block/editor/smartblock"
	"github.com/anyproto/anytype-heart/core/block/editor/state"
	"github.com/anyproto/anytype-heart/core/block/editor/template"
	"github.com/anyproto/anytype-heart/core/block/import/markdown/anymark"
	"github.com/anyproto/anytype-heart/core/block/import/markdown/anymark/whitespace"
	"github.com/anyproto/anytype-heart/core/block/simple"
	"github.com/anyproto/anytype-heart/core/block/simple/text"
	"github.com/anyproto/anytype-heart/core/converter/html"
	"github.com/anyproto/anytype-heart/core/domain/objectorigin"
	"github.com/anyproto/anytype-heart/core/files"
	"github.com/anyproto/anytype-heart/core/files/fileobject"
	"github.com/anyproto/anytype-heart/core/session"
	"github.com/anyproto/anytype-heart/pb"
	"github.com/anyproto/anytype-heart/pkg/lib/core"
	"github.com/anyproto/anytype-heart/pkg/lib/localstore/objectstore"
	"github.com/anyproto/anytype-heart/pkg/lib/logging"
	"github.com/anyproto/anytype-heart/pkg/lib/pb/model"
	"github.com/anyproto/anytype-heart/util/slice"
	textutil "github.com/anyproto/anytype-heart/util/text"
)

const clipboardRootId = "cbRoot"

var (
	ErrAllSlotsEmpty = errors.New("all slots are empty")
	log              = logging.Logger("anytype-clipboard")
)

type Clipboard interface {
	Cut(ctx session.Context, req pb.RpcBlockCutRequest) (textSlot string, htmlSlot string, anySlot []*model.Block, err error)
	Paste(ctx session.Context, req *pb.RpcBlockPasteRequest, groupId string) (blockIds []string, uploadArr []pb.RpcBlockUploadRequest, caretPosition int32, isSameBlockCaret bool, err error)
	Copy(ctx session.Context, req pb.RpcBlockCopyRequest) (textSlot string, htmlSlot string, anySlot []*model.Block, err error)
	Export(req pb.RpcBlockExportRequest) (path string, err error)
}

func NewClipboard(sb smartblock.SmartBlock, file file.File, tempDirProvider core.TempDirProvider, objectStore objectstore.ObjectStore, fileService files.Service, fileObjectService fileobject.Service) Clipboard {
	return &clipboard{
		SmartBlock:        sb,
		file:              file,
		tempDirProvider:   tempDirProvider,
		objectStore:       objectStore,
		fileService:       fileService,
		fileObjectService: fileObjectService,
	}
}

type clipboard struct {
	smartblock.SmartBlock
	file              file.File
	tempDirProvider   core.TempDirProvider
	objectStore       objectstore.ObjectStore
	fileService       files.Service
	fileObjectService fileobject.Service
}

func (cb *clipboard) Paste(ctx session.Context, req *pb.RpcBlockPasteRequest, groupId string) (blockIds []string, uploadArr []pb.RpcBlockUploadRequest, caretPosition int32, isSameBlockCaret bool, err error) {
	caretPosition = -1
	if len(req.FileSlot) > 0 {
		blockIds, err = cb.pasteFiles(ctx, req)
		return
	} else if len(req.AnySlot) > 0 {
		blockIds, uploadArr, caretPosition, isSameBlockCaret, err = cb.pasteAny(ctx, req, groupId)
	} else if len(req.HtmlSlot) > 0 {
		blockIds, uploadArr, caretPosition, isSameBlockCaret, err = cb.pasteHtml(ctx, req, groupId)

		if err != nil {
			blockIds, uploadArr, caretPosition, isSameBlockCaret, err = cb.pasteText(ctx, req, groupId)
		}

	} else if len(req.TextSlot) > 0 {
		blockIds, uploadArr, caretPosition, isSameBlockCaret, err = cb.pasteText(ctx, req, groupId)

	} else {
		return nil, nil, caretPosition, isSameBlockCaret, ErrAllSlotsEmpty
	}

	return blockIds, uploadArr, caretPosition, isSameBlockCaret, err
}

func (cb *clipboard) Copy(ctx session.Context, req pb.RpcBlockCopyRequest) (textSlot string, htmlSlot string, anySlot []*model.Block, err error) {
	anySlot = req.Blocks
	textSlot = ""
	htmlSlot = ""

	if len(req.Blocks) == 0 {
		return textSlot, htmlSlot, anySlot, fmt.Errorf("copy: no blocks")
	}

	s := cb.blocksToState(req.Blocks)

	textSlot = renderText(s, len(req.Blocks) == 1)

	var firstTextBlock, lastTextBlock *model.Block
	for _, b := range req.Blocks {
		if b.GetText() != nil {
			if firstTextBlock == nil {
				firstTextBlock = b
			} else {
				lastTextBlock = b
			}
		}
	}

	// scenario: rangeCopy
	if isRangeSelect(firstTextBlock, lastTextBlock, req.SelectedTextRange) {
		cutBlock, _, err := simple.New(firstTextBlock).(text.Block).RangeCut(req.SelectedTextRange.From, req.SelectedTextRange.To)
		if err != nil {
			return textSlot, htmlSlot, anySlot, fmt.Errorf("error while cut: %w", err)
		}

		if cutBlock.GetText() != nil && cutBlock.GetText().Marks != nil {
			for i, m := range cutBlock.GetText().Marks.Marks {
				cutBlock.GetText().Marks.Marks[i].Range.From = m.Range.From - req.SelectedTextRange.From
				cutBlock.GetText().Marks.Marks[i].Range.To = m.Range.To - req.SelectedTextRange.From
			}
		}
		tryClearStyle(cutBlock, req.SelectedTextRange)

		textSlot = cutBlock.GetText().Text
		s.Set(simple.New(cutBlock))
		htmlSlot = cb.newHTMLConverter(s).Convert()
		textSlot = cutBlock.GetText().Text
		anySlot = cb.stateToBlocks(s)
		return textSlot, htmlSlot, anySlot, nil
	}

	// scenario: ordinary copy
	htmlSlot = cb.newHTMLConverter(s).Convert()
	anySlot = cb.stateToBlocks(s)
	return textSlot, htmlSlot, anySlot, nil
}

func tryClearStyle(block *model.Block, rang *model.Range) {
	if rang.To-rang.From > 0 {
		block.GetText().Style = model.BlockContentText_Paragraph
		block.BackgroundColor = ""
	}
}

func (cb *clipboard) Cut(ctx session.Context, req pb.RpcBlockCutRequest) (textSlot string, htmlSlot string, anySlot []*model.Block, err error) {
	s := cb.NewStateCtx(ctx)
	textSlot = ""

	stateBlocks, err := assertBlocks(s.Blocks(), req.Blocks)
	if err != nil {
		return textSlot, htmlSlot, anySlot, err
	}

	var firstTextBlock, lastTextBlock *model.Block
	for _, b := range req.Blocks {
		if b.GetText() != nil {
			if firstTextBlock == nil {
				firstTextBlock = b
			} else {
				lastTextBlock = b
			}
		} else {
			// if text block + object block - go to cutBlocks scenario imediately
			firstTextBlock = nil
			lastTextBlock = nil
			break
		}
	}

	if req.SelectedTextRange.From == 0 && req.SelectedTextRange.To == 0 && firstTextBlock != nil && lastTextBlock == nil {
		req.SelectedTextRange.To = int32(textutil.UTF16RuneCountString(firstTextBlock.GetText().Text))
	}

	// scenario: rangeCut
	if isRangeSelect(firstTextBlock, lastTextBlock, req.SelectedTextRange) {
		first := s.Get(firstTextBlock.Id).(text.Block)
		cutBlock, initialBlock, err := first.RangeCut(req.SelectedTextRange.From, req.SelectedTextRange.To)

		if err != nil {
			return textSlot, htmlSlot, anySlot, fmt.Errorf("error while cut: %w", err)
		}

		first.SetText(initialBlock.GetText().Text, initialBlock.GetText().Marks)

		if cutBlock.GetText() != nil && cutBlock.GetText().Marks != nil {
			for i, m := range cutBlock.GetText().Marks.Marks {
				cutBlock.GetText().Marks.Marks[i].Range.From = m.Range.From - req.SelectedTextRange.From
				cutBlock.GetText().Marks.Marks[i].Range.To = m.Range.To - req.SelectedTextRange.From
			}
		}

		tryClearStyle(cutBlock, req.SelectedTextRange)
		textSlot = cutBlock.GetText().Text
		anySlot = []*model.Block{cutBlock}
		cbs := cb.blocksToState(req.Blocks)
		cbs.Set(simple.New(cutBlock))
		htmlSlot = cb.newHTMLConverter(cbs).Convert()

		return textSlot, htmlSlot, anySlot, cb.Apply(s)
	}

	// scenario: cutBlocks
	state := cb.blocksToState(req.Blocks)
	var ids []string
	for _, b := range req.Blocks {
		ids = append(ids, b.Id)
	}
	textSlot = renderText(state, len(req.Blocks) == 1)

	htmlSlot = cb.newHTMLConverter(state).Convert()
	anySlot = req.Blocks

	unlinkAndClearBlocks(s, stateBlocks, req.Blocks)
	return textSlot, htmlSlot, anySlot, cb.Apply(s)
}

func isRangeSelect(firstTextBlock *model.Block, lastTextBlock *model.Block, rang *model.Range) bool {
	return firstTextBlock != nil &&
		lastTextBlock == nil &&
		rang != nil &&
		rang.To-rang.From != int32(textutil.UTF16RuneCountString(firstTextBlock.GetText().Text))
}

func unlinkAndClearBlocks(
	s *state.State,
	stateBlocks map[string]*model.Block,
	requestBlocks []*model.Block,
) {
	for _, block := range requestBlocks {
		if block.GetLayout() != nil {
			continue
		}
		stateBlock := stateBlocks[block.Id]
		if stateBlock.Restrictions == nil || !stateBlock.Restrictions.Remove {
			s.Unlink(block.Id)
		} else {
			if textBlock, ok := s.Get(block.Id).(text.Block); ok {
				textBlock.SetText("", nil)
			}
		}
	}
}

func assertBlocks(stateBlocks []*model.Block, requestBlocks []*model.Block) (map[string]*model.Block, error) {
	if len(requestBlocks) == 0 || requestBlocks[0].Id == "" {
		return nil, errors.New("nothing to cut")
	}

	idToBlockMap := make(map[string]*model.Block)
	for _, stateBlock := range stateBlocks {
		idToBlockMap[stateBlock.Id] = stateBlock
	}

	for _, requestBlock := range requestBlocks {
		if requestBlock.Id == "" {
			return nil, errors.New("empty requestBlock id")
		}
		if stateBlock, ok := idToBlockMap[requestBlock.Id]; !ok {
			return nil, fmt.Errorf("requestBlock with id %s not found", stateBlock.Id)
		}
	}
	return idToBlockMap, nil
}

func (cb *clipboard) Export(req pb.RpcBlockExportRequest) (path string, err error) {
	s := cb.blocksToState(req.Blocks)
	htmlData := cb.newHTMLConverter(s).Export()

	dir := cb.tempDirProvider.TempDir()
	fileName := "export-" + cb.Id() + ".html"
	filePath := filepath.Join(dir, fileName)
	err = ioutil.WriteFile(filePath, []byte(htmlData), 0644)

	if err != nil {
		return "", err
	}

	return filePath, nil
}

func (cb *clipboard) pasteHtml(ctx session.Context, req *pb.RpcBlockPasteRequest, groupId string) (blockIds []string, uploadArr []pb.RpcBlockUploadRequest, caretPosition int32, isSameBlockCaret bool, err error) {
	blocks, _, err := anymark.HTMLToBlocks([]byte(req.HtmlSlot), "")

	if err != nil {
		return blockIds, uploadArr, caretPosition, isSameBlockCaret, err
	}

	// See GO-250 for more details
	// In short: if we paste plaintext blocks into a styled block, we make first ones to inherit style from this block
	if focused := cb.Pick(req.FocusedBlockId); focused != nil {
		if focusedTxt := focused.Model().GetText(); focusedTxt != nil && focusedTxt.Style != model.BlockContentText_Paragraph {
			for _, b := range blocks {
				if txt := b.GetText(); txt != nil && txt.Style == model.BlockContentText_Paragraph {
					txt.Style = focusedTxt.Style
				} else {
					break
				}
			}
		}
	}

	req.AnySlot = blocks
	return cb.pasteAny(ctx, req, groupId)
}

func (cb *clipboard) pasteText(ctx session.Context, req *pb.RpcBlockPasteRequest, groupId string) (blockIds []string, uploadArr []pb.RpcBlockUploadRequest, caretPosition int32, isSameBlockCaret bool, err error) {
	if len(req.TextSlot) == 0 {
		return blockIds, uploadArr, caretPosition, isSameBlockCaret, nil
	}

	textArr := strings.Split(req.TextSlot, "\n")

	if len(req.FocusedBlockId) > 0 {
		block := cb.Pick(req.FocusedBlockId)
		if block != nil {
			if b := block.Model().GetText(); b != nil && b.Style == model.BlockContentText_Code {
				return cb.pasteRawText(ctx, req, []string{req.TextSlot}, groupId)
			}
		}
	}

	mdText := whitespace.WhitespaceNormalizeString(req.TextSlot)

	blocks, _, err := anymark.MarkdownToBlocks([]byte(mdText), "", []string{})
	if err != nil {
		return cb.pasteRawText(ctx, req, textArr, groupId)
	}
	req.AnySlot = append(req.AnySlot, blocks...)

	return cb.pasteAny(ctx, req, groupId)
}

func (cb *clipboard) pasteRawText(ctx session.Context, req *pb.RpcBlockPasteRequest, textArr []string, groupId string) ([]string, []pb.RpcBlockUploadRequest, int32, bool, error) {
	req.AnySlot = make([]*model.Block, 0, len(textArr))
	for _, text := range textArr {
		if text != "" {
			req.AnySlot = append(req.AnySlot, &model.Block{
				Content: &model.BlockContentOfText{
					Text: &model.BlockContentText{Text: text},
				},
			})
		}
	}
	return cb.pasteAny(ctx, req, groupId)
}

// some types of blocks need a special duplication mechanism
type duplicatable interface {
	Duplicate(s *state.State) (newId string, visitedIds []string, blocks []simple.Block, err error)
}

func (cb *clipboard) pasteAny(
	ctx session.Context, req *pb.RpcBlockPasteRequest, groupID string,
) (
	blockIds []string, uploadArr []pb.RpcBlockUploadRequest, caretPosition int32, isSameBlockCaret bool, err error,
) {
	s := cb.NewStateCtx(ctx).SetGroupId(groupID)

	destState := state.NewDoc(clipboardRootId, nil).(*state.State)

	for _, b := range req.AnySlot {
		if b.Id == "" {
			b.Id = bson.NewObjectId().Hex()
		}
		if b.Id == template.TitleBlockId || b.Id == template.DescriptionBlockId {
			delete(b.Fields.Fields, text.DetailsKeyFieldName)
		}
		if d, ok := b.Content.(*model.BlockContentOfDataview); ok {
			if err = cb.addRelationLinksToDataview(d.Dataview); err != nil {
				return
			}
		}
	}
	srcState := cb.blocksToState(req.AnySlot)
	visited := map[string]struct{}{}

	src := srcState.Blocks()
	srcBlocks := make([]simple.Block, 0, len(src))
	for _, b := range src {
		srcBlocks = append(srcBlocks, simple.New(b))
	}

	oldToNew := map[string]string{}
	// Handle blocks that have custom duplication code. For example, simple tables
	// have to have special ID for cells
	for _, b := range srcBlocks {
		if d, ok := b.(duplicatable); ok {
			id, visitedIds, blocks, err2 := d.Duplicate(srcState)
			if err2 != nil {
				err = fmt.Errorf("custom duplicate: %w", err2)
				return
			}

			oldToNew[b.Model().Id] = id
			for _, b := range blocks {
				destState.Add(b)
			}
			for _, id := range visitedIds {
				visited[id] = struct{}{}
			}
		}
	}

	// Collect and generate necessary IDs. Ignore ids of blocks that have been duplicated by custom code
	for _, b := range srcBlocks {
		if _, ok := visited[b.Model().Id]; ok {
			continue
		}
		oldToNew[b.Model().Id] = bson.NewObjectId().Hex()
	}

	// Remap IDs
	for _, b := range srcBlocks {
		if _, ok := visited[b.Model().Id]; ok {
			continue
		}
		b.Model().Id = oldToNew[b.Model().Id]
		for i, id := range b.Model().ChildrenIds {
			b.Model().ChildrenIds[i] = oldToNew[id]
		}
		destState.Add(b)
	}
	destState.SetRootId(oldToNew[clipboardRootId])
	destState.BlocksInit(destState)
	state.CleanupLayouts(destState)
	if err = destState.Normalize(false); err != nil {
		return
	}

	relationLinks := destState.GetRelationLinks()
	var missingRelationKeys []string

	// collect missing relation keys to add it to state
	for _, b := range s.Blocks() {
		if r := b.GetRelation(); r != nil {
			if !relationLinks.Has(r.Key) {
				missingRelationKeys = append(missingRelationKeys, r.Key)
			}
		}
	}

	ctrl := &pasteCtrl{s: s, ps: destState}
	if err = ctrl.Exec(req); err != nil {
		return
	}
	caretPosition = ctrl.caretPos
	uploadArr = ctrl.uploadArr

	if len(missingRelationKeys) > 0 {
		if err = cb.AddRelationLinksToState(s, missingRelationKeys...); err != nil {
			return
		}
	}

	return blockIds, uploadArr, caretPosition, isSameBlockCaret, cb.Apply(s)
}

func (cb *clipboard) blocksToState(blocks []*model.Block) (cbs *state.State) {
	cbs = state.NewDoc(clipboardRootId, nil).(*state.State)
	cbs.SetDetails(cb.Details())
	cbs.Add(simple.New(&model.Block{Id: clipboardRootId}))

	var inChildrens, rootIds []string
	for _, b := range blocks {
		inChildrens = append(inChildrens, b.ChildrenIds...)
	}
	for _, b := range blocks {
		if slice.FindPos(inChildrens, b.Id) == -1 {
			rootIds = append(rootIds, b.Id)
		}
		cbs.Add(simple.New(b))
	}
	cbs.Pick(cbs.RootId()).Model().ChildrenIds = rootIds
	cbs.BlocksInit(cbs)
	state.CleanupLayouts(cbs)
	cbs.Normalize(false)
	return
}

func (cb *clipboard) stateToBlocks(s *state.State) []*model.Block {
	blocks := s.Blocks()
	result := blocks[:0]
	for _, b := range blocks {
		if b.Id != clipboardRootId {
			result = append(result, b)
		}
	}
	return result
}

func (cb *clipboard) pasteFiles(ctx session.Context, req *pb.RpcBlockPasteRequest) (blockIds []string, err error) {
	s := cb.NewStateCtx(ctx)
	for _, fs := range req.FileSlot {
		b := simple.New(&model.Block{
			Content: &model.BlockContentOfFile{
				File: &model.BlockContentFile{
					Name:  fs.Name,
					Style: model.BlockContentFile_Auto,
				},
			},
		})
		s.Add(b)
		if err = cb.file.UploadState(ctx, s, b.Model().Id, file.FileSource{
			Bytes:  fs.Data,
			Path:   fs.LocalPath,
			Name:   fs.Name,
<<<<<<< HEAD
			Origin: objectorigin.ObjectOriginClipboard(),
=======
			Origin: objectorigin.Clipboard(),
>>>>>>> ed3ff491
		}, false); err != nil {
			return
		}
		blockIds = append(blockIds, b.Model().Id)
	}

	if err = s.InsertTo(req.FocusedBlockId, cb.getFileBlockPosition(req), blockIds...); err != nil {
		return
	}
	return blockIds, cb.Apply(s)
}

func (cb *clipboard) getFileBlockPosition(req *pb.RpcBlockPasteRequest) model.BlockPosition {
	b := cb.Pick(req.FocusedBlockId)
	if b == nil {
		return model.Block_Bottom
	}
	if txt := b.Model().GetText(); txt != nil && txt.Text == "" {
		return model.Block_Replace
	}
	return model.Block_Bottom
}

func (cb *clipboard) addRelationLinksToDataview(d *model.BlockContentDataview) (err error) {
	relationKeys := make(map[string]struct{})
	if len(d.RelationLinks) != 0 || len(d.Views) == 0 {
		return
	}
	for _, v := range d.Views {
		for _, r := range v.Relations {
			if _, found := relationKeys[r.Key]; !found {
				relationKeys[r.Key] = struct{}{}
			}
		}
	}
	if len(relationKeys) == 0 {
		return
	}

	relationKeysList := make([]string, len(relationKeys))
	for k := range relationKeys {
		relationKeysList = append(relationKeysList, k)
	}
	relations, err := cb.objectStore.FetchRelationByKeys(cb.SpaceID(), relationKeysList...)
	if err != nil {
		return fmt.Errorf("failed to fetch relation keys of dataview: %w", err)
	}
	links := make([]*model.RelationLink, 0, len(relations))
	for _, r := range relations {
		links = append(links, r.RelationLink())
	}

	d.RelationLinks = links
	return
}

func (cb *clipboard) newHTMLConverter(s *state.State) *html.HTML {
	return html.NewHTMLConverter(cb.SpaceID(), cb.fileService, s, cb.fileObjectService)
}

func renderText(s *state.State, ignoreStyle bool) string {
	texts := make([]string, 0)
	texts, _ = renderBlock(s, texts, s.RootId(), -1, 0, ignoreStyle)

	if len(texts) > 0 {
		return strings.Join(texts, "\n")
	}

	return ""
}

func renderBlock(s *state.State, texts []string, id string, level int, numberedCount int, ignoreStyle bool) ([]string, int) {
	block := s.Pick(id).Model()
	texts, numberedCount = extractTextWithStyleAndTabs(block, texts, level, numberedCount, ignoreStyle)
	childrenIds := s.Pick(id).Model().ChildrenIds
	texts = renderChildren(s, texts, childrenIds, level, 0, ignoreStyle)
	return texts, numberedCount
}

func renderChildren(s *state.State, texts []string, childrenIds []string, level int, numberedCount int, ignoreStyle bool) []string {
	var oldNumberedCount int
	for _, id := range childrenIds {
		oldNumberedCount = numberedCount
		texts, numberedCount = renderBlock(s, texts, id, level+1, numberedCount, ignoreStyle)
		if oldNumberedCount == numberedCount {
			numberedCount = 0
		}
	}
	return texts
}

func extractTextWithStyleAndTabs(block *model.Block, texts []string, level int, numberedCount int, ignoreStyle bool) ([]string, int) {
	if blockText := block.GetText(); blockText != nil {
		if ignoreStyle {
			texts = append(texts, blockText.Text)
		} else {
			switch blockText.Style {
			case model.BlockContentText_Title:
				texts = append(texts, fmt.Sprintf("%s%s%s", strings.Repeat("\t", level), "# ", blockText.Text))
			case model.BlockContentText_Header1:
				texts = append(texts, fmt.Sprintf("%s%s%s", strings.Repeat("\t", level), "## ", blockText.Text))
			case model.BlockContentText_Header2:
				texts = append(texts, fmt.Sprintf("%s%s%s", strings.Repeat("\t", level), "### ", blockText.Text))
			case model.BlockContentText_Header3:
				texts = append(texts, fmt.Sprintf("%s%s%s", strings.Repeat("\t", level), "#### ", blockText.Text))
			case model.BlockContentText_Header4:
				texts = append(texts, fmt.Sprintf("%s%s%s", strings.Repeat("\t", level), "##### ", blockText.Text))
			case model.BlockContentText_Quote:
				texts = append(texts, fmt.Sprintf("%s%s%s", strings.Repeat("\t", level), "> ", blockText.Text))
			case model.BlockContentText_Code:
				texts = append(texts, fmt.Sprintf("%s%s%s%s", strings.Repeat("\t", level), "```", blockText.Text, "```"))
			case model.BlockContentText_Checkbox:
				texts = append(texts, fmt.Sprintf("%s%s%s", strings.Repeat("\t", level), "- [ ] ", blockText.Text))
			case model.BlockContentText_Marked:
				texts = append(texts, fmt.Sprintf("%s%s%s", strings.Repeat("\t", level), "- ", blockText.Text))
			case model.BlockContentText_Numbered:
				numberedCount++
				texts = append(texts, fmt.Sprintf("%s%d%s%s", strings.Repeat("\t", level), numberedCount, ". ", blockText.Text))
			case model.BlockContentText_Callout:
				texts = append(texts, fmt.Sprintf("%s%s%s%s", strings.Repeat("\t", level), blockText.IconEmoji, " ", blockText.Text))
			default:
				texts = append(texts, fmt.Sprintf("%s%s", strings.Repeat("\t", level), blockText.Text))
			}
		}
	}
	return texts, numberedCount
}<|MERGE_RESOLUTION|>--- conflicted
+++ resolved
@@ -511,11 +511,7 @@
 			Bytes:  fs.Data,
 			Path:   fs.LocalPath,
 			Name:   fs.Name,
-<<<<<<< HEAD
-			Origin: objectorigin.ObjectOriginClipboard(),
-=======
 			Origin: objectorigin.Clipboard(),
->>>>>>> ed3ff491
 		}, false); err != nil {
 			return
 		}
