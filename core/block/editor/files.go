--- conflicted
+++ resolved
@@ -40,11 +40,8 @@
 		Text:              stext.NewText(sb, store, f.eventSender),
 		fileObjectService: f.fileObjectService,
 		reconciler:        f.fileReconciler,
-<<<<<<< HEAD
+		accountService:    f.accountService,
 		fileService:       f.fileService,
-=======
-		accountService:    f.accountService,
->>>>>>> 495b70cd
 	}
 }
 
@@ -56,11 +53,8 @@
 	stext.Text
 	fileObjectService fileobject.Service
 	reconciler        reconciler.Reconciler
-<<<<<<< HEAD
 	fileService       files.Service
-=======
 	accountService    accountService
->>>>>>> 495b70cd
 }
 
 func (f *File) CreationStateMigration(ctx *smartblock.InitContext) migration.Migration {
@@ -105,20 +99,14 @@
 
 	f.SmartBlock.AddHook(f.reconciler.FileObjectHook(fullId), smartblock.HookBeforeApply)
 
-<<<<<<< HEAD
-	if !ctx.IsNewObject {
-=======
 	creator := ctx.State.LocalDetails().GetString(bundle.RelationKeyCreator)
 	myParticipantId := f.accountService.MyParticipantId(f.SpaceID())
 
 	if !ctx.IsNewObject && creator == myParticipantId {
-		fullId := domain.FullID{ObjectID: f.Id(), SpaceID: f.SpaceID()}
->>>>>>> 495b70cd
 		err = f.fileObjectService.EnsureFileAddedToSyncQueue(fullId, ctx.State.Details())
 		if err != nil {
 			log.Errorf("failed to ensure file added to sync queue: %v", err)
 		}
-<<<<<<< HEAD
 		f.AddHook(func(applyInfo smartblock.ApplyInfo) error {
 			return f.fileObjectService.EnsureFileAddedToSyncQueue(fullId, applyInfo.State.Details())
 		}, smartblock.HookOnStateRebuild)
@@ -140,8 +128,6 @@
 				return fmt.Errorf("inject variants: %w", err)
 			}
 		}
-=======
->>>>>>> 495b70cd
 	}
 	return nil
 }
