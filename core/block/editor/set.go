--- conflicted
+++ resolved
@@ -2,11 +2,6 @@
 
 import (
 	"fmt"
-
-<<<<<<< HEAD
-=======
-	"github.com/anytypeio/go-anytype-middleware/core/block/database"
->>>>>>> d40ea9b3
 	"github.com/anytypeio/go-anytype-middleware/core/block/editor/basic"
 	dataview "github.com/anytypeio/go-anytype-middleware/core/block/editor/dataview"
 	"github.com/anytypeio/go-anytype-middleware/core/block/editor/smartblock"
@@ -90,15 +85,7 @@
 		templates = append(templates, template.WithDataviewRequiredRelation(template.DataviewBlockId, bundle.RelationKeyDone))
 	}
 	templates = append(templates, template.WithTitle)
-<<<<<<< HEAD
-	return smartblock.ApplyTemplate(p, ctx.State, templates...)
-=======
-	if err = smartblock.ObjectApplyTemplate(p, ctx.State, templates...); err != nil {
-		return
-	}
-	p.applyRestrictions(ctx.State)
-	return p.FillAggregatedOptions(nil)
->>>>>>> d40ea9b3
+	return smartblock.ObjectApplyTemplate(p, ctx.State, templates...)
 }
 
 func GetDefaultViewRelations(rels []*model.Relation) []*model.BlockContentDataviewRelation {
@@ -107,58 +94,9 @@
 		if rel.Hidden && rel.Key != bundle.RelationKeyName.String() {
 			continue
 		}
-<<<<<<< HEAD
 		var visible bool
 		if rel.Key == bundle.RelationKeyName.String() {
 			visible = true
-=======
-		tmpls = append(tmpls,
-			template.WithForcedDetail(bundle.RelationKeySetOf, pbtypes.StringList(blockContent.Dataview.Source)),
-			template.WithDataview(*blockContent, false),
-		)
-	}
-
-	if err := smartblock.ObjectApplyTemplate(p, s, tmpls...); err != nil {
-		return err
-	}
-	p.applyRestrictions(s)
-	return nil
-}
-
-func (p *Set) applyRestrictions(s *state.State) {
-	var restrictedSources = []string{
-		bundle.TypeKeyFile.URL(),
-		bundle.TypeKeyImage.URL(),
-		bundle.TypeKeyVideo.URL(),
-		bundle.TypeKeyAudio.URL(),
-		bundle.TypeKeyObjectType.URL(),
-		bundle.TypeKeySet.URL(),
-		bundle.TypeKeyRelation.URL(),
-	}
-	s.Iterate(func(b simple.Block) (isContinue bool) {
-		if dv := b.Model().GetDataview(); dv != nil && len(dv.Source) == 1 {
-			if slice.FindPos(restrictedSources, dv.Source[0]) != -1 {
-				br := model.RestrictionsDataviewRestrictions{
-					BlockId: b.Model().Id,
-					Restrictions: []model.RestrictionsDataviewRestriction{
-						model.Restrictions_DVRelation, model.Restrictions_DVCreateObject,
-					},
-				}
-				r := p.Restrictions().Copy()
-				var found bool
-				for i, dr := range r.Dataview {
-					if dr.BlockId == br.BlockId {
-						r.Dataview[i].Restrictions = br.Restrictions
-						found = true
-						break
-					}
-				}
-				if !found {
-					r.Dataview = append(r.Dataview, br)
-				}
-				p.SetRestrictions(r)
-			}
->>>>>>> d40ea9b3
 		}
 		viewRels = append(viewRels, &model.BlockContentDataviewRelation{Key: rel.Key, IsVisible: visible})
 	}
