--- conflicted
+++ resolved
@@ -10,11 +10,6 @@
 	"github.com/anytypeio/go-anytype-middleware/pkg/lib/bundle"
 	"github.com/anytypeio/go-anytype-middleware/pkg/lib/pb/model"
 	"github.com/anytypeio/go-anytype-middleware/util/pbtypes"
-<<<<<<< HEAD
-	"github.com/globalsign/mgo/bson"
-=======
-	"github.com/anytypeio/go-anytype-middleware/util/slice"
->>>>>>> a78c72ab
 )
 
 var ErrAlreadyHasDataviewBlock = fmt.Errorf("already has the dataview block")
@@ -53,40 +48,7 @@
 		template.WithBlockEditRestricted(p.Id()),
 		template.WithCreatorRemovedFromFeaturedRelations,
 	}
-<<<<<<< HEAD
-	if p.Id() == p.Anytype().PredefinedBlocks().SetPages && p.Pick(template.DataviewBlockId) == nil {
-		rels := pbtypes.MergeRelations(bundle.MustGetType(bundle.TypeKeyNote).Relations, bundle.MustGetRelations(dataview.DefaultDataviewRelations))
-		dataview := model.BlockContentOfDataview{
-			Dataview: &model.BlockContentDataview{
-				Source:    []string{bundle.TypeKeyNote.URL()},
-				Relations: rels,
-				Views: []*model.BlockContentDataviewView{
-					{
-						Id:   bson.NewObjectId().Hex(),
-						Type: model.BlockContentDataviewView_Table,
-						Name: "All notes",
-						Sorts: []*model.BlockContentDataviewSort{
-							{
-								RelationKey: bundle.RelationKeyLastModifiedDate.String(),
-								Type:        model.BlockContentDataviewSort_Desc,
-							},
-						},
-						Relations: GetDefaultViewRelations(rels),
-						Filters:   nil,
-					},
-				},
-			},
-		}
-
-		templates = append(templates,
-			template.WithDataview(dataview, false),
-			template.WithDetailName("Notes"),
-			template.WithDetail(bundle.RelationKeySetOf, pbtypes.StringList([]string{bundle.TypeKeyNote.URL()})),
-			template.WithDetailIconEmoji("📝"))
-	} else if dvBlock := p.Pick(template.DataviewBlockId); dvBlock != nil {
-=======
 	if dvBlock := p.Pick(template.DataviewBlockId); dvBlock != nil {
->>>>>>> a78c72ab
 		setOf := dvBlock.Model().GetDataview().Source
 		templates = append(templates, template.WithForcedDetail(bundle.RelationKeySetOf, pbtypes.StringList(setOf)))
 		// add missing done relation
