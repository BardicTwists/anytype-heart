package editor

import (
	"fmt"

	"github.com/anytypeio/go-anytype-middleware/core/block/database"
	"github.com/anytypeio/go-anytype-middleware/core/block/database/objects"
	"github.com/anytypeio/go-anytype-middleware/core/block/editor/basic"
	"github.com/anytypeio/go-anytype-middleware/core/block/editor/dataview"
	"github.com/anytypeio/go-anytype-middleware/core/block/editor/smartblock"
	"github.com/anytypeio/go-anytype-middleware/core/block/editor/stext"
	"github.com/anytypeio/go-anytype-middleware/core/block/editor/template"
	"github.com/anytypeio/go-anytype-middleware/core/block/meta"
	"github.com/anytypeio/go-anytype-middleware/core/block/source"
	"github.com/anytypeio/go-anytype-middleware/pkg/lib/pb/model"
	"github.com/anytypeio/go-anytype-middleware/pkg/lib/relation"
	"github.com/google/uuid"
)

<<<<<<< HEAD
var ErrAlreadyHasDataviewBlock = fmt.Errorf("already has the dataview block")

func NewSet(ms meta.Service, dbCtrl database.Ctrl) *Set {
	sb := &Set{
		SmartBlock: smartblock.New(ms, objects.BundledObjectTypeURLPrefix+"set"),
	}
=======
func NewSet(
	ms meta.Service,
	dbCtrl database.Ctrl,
) *Set {
	sb := &Set{SmartBlock: smartblock.New(ms)}
>>>>>>> 48625818

	sb.Basic = basic.NewBasic(sb)
	sb.IHistory = basic.NewHistory(sb)
	sb.Dataview = dataview.NewDataview(sb, dbCtrl)
	sb.Router = database.New(dbCtrl)
	sb.Text = stext.NewText(sb.SmartBlock)
	return sb
}

type Set struct {
	smartblock.SmartBlock
	basic.Basic
	basic.IHistory
	dataview.Dataview
	database.Router
	stext.Text
}

func (p *Set) Init(s source.Source, allowEmpty bool, _ []string) (err error) {
	err = p.SmartBlock.Init(s, true, nil)
	if err != nil {
		return err
	}

	templates := []template.StateTransformer{template.WithTitle, template.WithObjectTypes([]string{p.DefaultObjectTypeUrl()})}
	if p.Id() == p.Anytype().PredefinedBlocks().SetPages {
		dataview := model.BlockContentOfDataview{
			Dataview: &model.BlockContentDataview{
				Source:    "https://anytype.io/schemas/object/bundled/page",
				Relations: relation.BundledObjectTypes["page"].Relations,
				Views: []*model.BlockContentDataviewView{
					{
						Id:   uuid.New().String(),
						Type: model.BlockContentDataviewView_Table,
						Name: "All pages",
						Sorts: []*model.BlockContentDataviewSort{
							{
								RelationKey: "name",
								Type:        model.BlockContentDataviewSort_Asc,
							},
						},
						Relations: []*model.BlockContentDataviewRelation{{Key: "id", IsVisible: false, IsReadOnly: true}, {Key: "name", IsVisible: true}, {Key: "lastOpenedDate", IsVisible: true, IsReadOnly: true}, {Key: "lastModifiedDate", IsVisible: true, IsReadOnly: true}, {Key: "createdDate", IsVisible: true, IsReadOnly: true}},
						Filters:   nil,
					},
				},
			},
		}

		templates = append(templates, template.WithDataview(dataview), template.WithDetailName("Pages"), template.WithDetailIconEmoji("📒"))
	}

	if err = template.ApplyTemplate(p, nil, templates...); err != nil {
		return
	}
	return
}

func (p *Set) InitDataview(blockContent model.BlockContentOfDataview, name string, icon string) error {
	s := p.NewState()
	return template.ApplyTemplate(p, s, template.WithDetailName(name), template.WithDetailIconEmoji(icon), template.WithDataview(blockContent))
}<|MERGE_RESOLUTION|>--- conflicted
+++ resolved
@@ -17,20 +17,15 @@
 	"github.com/google/uuid"
 )
 
-<<<<<<< HEAD
 var ErrAlreadyHasDataviewBlock = fmt.Errorf("already has the dataview block")
 
-func NewSet(ms meta.Service, dbCtrl database.Ctrl) *Set {
-	sb := &Set{
-		SmartBlock: smartblock.New(ms, objects.BundledObjectTypeURLPrefix+"set"),
-	}
-=======
 func NewSet(
 	ms meta.Service,
 	dbCtrl database.Ctrl,
 ) *Set {
-	sb := &Set{SmartBlock: smartblock.New(ms)}
->>>>>>> 48625818
+	sb := &Set{
+		SmartBlock: smartblock.New(ms, objects.BundledObjectTypeURLPrefix+"set"),
+	}
 
 	sb.Basic = basic.NewBasic(sb)
 	sb.IHistory = basic.NewHistory(sb)
