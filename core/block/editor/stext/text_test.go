--- conflicted
+++ resolved
@@ -268,20 +268,12 @@
 		time.Sleep(time.Second)
 		assert.Len(t, sb.Results.Applies, 2)
 	})
-<<<<<<< HEAD
 	t.Run("flush on mention", func(t *testing.T) {
-=======
-}
-
-func TestTextImpl_TurnInto(t *testing.T) {
-	t.Run("common text style", func(t *testing.T) {
->>>>>>> 55aa6c92
-		sb := smarttest.New("test")
-		sb.AddBlock(simple.New(&model.Block{Id: "test", ChildrenIds: []string{"1", "2"}})).
-			AddBlock(newTextBlock("1", "")).
-			AddBlock(newTextBlock("2", ""))
-		tb := NewText(sb)
-<<<<<<< HEAD
+		sb := smarttest.New("test")
+		sb.AddBlock(simple.New(&model.Block{Id: "test", ChildrenIds: []string{"1", "2"}})).
+			AddBlock(newTextBlock("1", "")).
+			AddBlock(newTextBlock("2", ""))
+		tb := NewText(sb)
 
 		require.NoError(t, tb.SetText(pb.RpcBlockSetTextTextRequest{
 			BlockId: "1",
@@ -298,7 +290,16 @@
 		}))
 
 		assert.Equal(t, "1", sb.Pick("1").Model().GetText().Text)
-=======
+	})
+}
+
+func TestTextImpl_TurnInto(t *testing.T) {
+	t.Run("common text style", func(t *testing.T) {
+		sb := smarttest.New("test")
+		sb.AddBlock(simple.New(&model.Block{Id: "test", ChildrenIds: []string{"1", "2"}})).
+			AddBlock(newTextBlock("1", "")).
+			AddBlock(newTextBlock("2", ""))
+		tb := NewText(sb)
 		require.NoError(t, tb.TurnInto(nil, model.BlockContentText_Header4, "1", "2"))
 		assert.Equal(t, model.BlockContentText_Header4, sb.Doc.Pick("1").Model().GetText().Style)
 		assert.Equal(t, model.BlockContentText_Header4, sb.Doc.Pick("1").Model().GetText().Style)
@@ -366,6 +367,5 @@
 		secondBlockId := sb.Doc.Pick("test").Model().ChildrenIds[1]
 		assert.NotEqual(t, "2", secondBlockId)
 		assert.Equal(t, "link name", sb.Doc.Pick(secondBlockId).Model().GetText().Text)
->>>>>>> 55aa6c92
 	})
 }