package state

import (
	"fmt"
	"github.com/globalsign/mgo/bson"
	"github.com/gogo/protobuf/types"

	"github.com/anyproto/anytype-heart/core/block/simple"
	"github.com/anyproto/anytype-heart/pkg/lib/bundle"
	"github.com/anyproto/anytype-heart/pkg/lib/pb/model"
	"github.com/anyproto/anytype-heart/util/pbtypes"
	"github.com/anyproto/anytype-heart/util/slice"
)

var (
	maxChildrenThreshold = 40
	blockSizeLimit       = 65 * 1024
	detailSizeLimit      = 65 * 1024
)

func (s *State) Normalize(withLayouts bool) (err error) {
	s.removeDuplicates()
	return s.normalize(withLayouts)
}

type Normalizable interface {
	Normalize(s *State) error
}

func (s *State) normalize(withLayouts bool) (err error) {
	if err = s.normalizeSize(); err != nil {
		return err
	}
	// remove invalid children
	for _, b := range s.blocks {
		s.normalizeChildren(b)
	}

<<<<<<< HEAD
	if !pbtypes.HasField(s.Details(), bundle.RelationKeyLayout.String()) {
		s.SetDetail(bundle.RelationKeyLayout.String(), pbtypes.Float64(float64(model.ObjectType_basic)))
	}

=======
	if err = s.doCustomBlockNormalizations(); err != nil {
		return err
	}

	s.normalizeLayout()
	if withLayouts {
		return s.normalizeTree()
	}
	return
}

func (s *State) normalizeSize() (err error) {
	if iErr := s.Iterate(func(b simple.Block) (isContinue bool) {
		size := b.Model().Size()
		if size > blockSizeLimit {
			err = fmt.Errorf("size of block '%s' (%d) is above the limit of %d", b.Model().Id, size, blockSizeLimit)
			return false
		}
		return true
	}); iErr != nil {
		return iErr
	}
	if err != nil {
		log.With("objectID", s.rootId).Errorf(err.Error())
	}
	return err
}

func (s *State) doCustomBlockNormalizations() (err error) {
>>>>>>> cd6f7a23
	for _, b := range s.blocks {
		if n, ok := b.(Normalizable); ok {
			if err = n.Normalize(s); err != nil {
				return fmt.Errorf("failed to do custom normalization for block %s: %w", b.Model().Id, err)
			}
		}
		if b.Model().Id == s.RootId() {
			s.normalizeSmartBlock(b)
		}
	}
	return nil
}

func (s *State) normalizeLayout() {
	s.removeEmptyLayoutBlocks(s.blocks)
	if s.parent != nil {
		s.removeEmptyLayoutBlocks(s.parent.blocks)
	}

	for _, b := range s.blocks {
		if layout := b.Model().GetLayout(); layout != nil {
			s.normalizeLayoutRow(b)
		}
	}
}

func (s *State) removeEmptyLayoutBlocks(blocks map[string]simple.Block) {
	for _, b := range blocks {
		if layout := b.Model().GetLayout(); layout != nil {
			if len(b.Model().ChildrenIds) == 0 {
				s.Unlink(b.Model().Id)
			}
			// load parent for checking
			s.GetParentOf(b.Model().Id)
		}
	}
}

func (s *State) normalizeChildren(b simple.Block) {
	m := b.Model()
	for _, cid := range m.ChildrenIds {
		if !s.Exists(cid) {
			m.ChildrenIds = slice.Remove(m.ChildrenIds, cid)
			s.normalizeChildren(b)
			return
		}
	}
}

func (s *State) normalizeLayoutRow(b simple.Block) {
	// remove empty layout
	if len(b.Model().ChildrenIds) == 0 {
		s.Unlink(b.Model().Id)
		return
	}
	if b.Model().GetLayout().Style != model.BlockContentLayout_Row {
		return
	}
	// one column - remove row
	if len(b.Model().ChildrenIds) == 1 {
		var (
			contentIds   []string
			removeColumn bool
		)
		column := s.Get(b.Model().ChildrenIds[0])
		if layout := column.Model().GetLayout(); layout != nil && layout.Style == model.BlockContentLayout_Column {
			contentIds = column.Model().ChildrenIds
			removeColumn = true
		} else {
			contentIds = append(contentIds, column.Model().Id)
		}
		s.InsertTo(b.Model().Id, model.Block_Replace, contentIds...)
		if removeColumn {
			s.Unlink(column.Model().Id)
		}
		s.Unlink(b.Model().Id)
		return
	}

	// reset columns width when count of row children was changed
	orig := s.PickOrigin(b.Model().Id)
	if orig != nil && len(orig.Model().ChildrenIds) != len(b.Model().ChildrenIds) {
		for _, chId := range b.Model().ChildrenIds {
			fields := s.Get(chId).Model().Fields
			if fields != nil && fields.Fields != nil && fields.Fields["width"] != nil {
				fields.Fields["width"] = pbtypes.Float64(0)
			}
		}
	}
}

func isDivLayout(m *model.Block) bool {
	if layout := m.GetLayout(); layout != nil && layout.Style == model.BlockContentLayout_Div {
		return true
	}
	return false
}

func (s *State) normalizeTree() (err error) {
	s.normalizeTreeBranch(s.RootId())
	const headerId = "header"
	if s.Pick(headerId) != nil && slice.FindPos(s.Pick(s.RootId()).Model().ChildrenIds, headerId) != 0 {
		s.Unlink(headerId)
		root := s.Get(s.RootId()).Model()
		root.ChildrenIds = append([]string{headerId}, root.ChildrenIds...)
	}
	return nil
}

func (s *State) normalizeTreeBranch(id string) {
	parentB := s.Pick(id)
	if parentB == nil {
		return
	}
	// corner cases for tables
	switch parentB.Model().GetLayout().GetStyle() {
	case model.BlockContentLayout_TableRows:
		return
	case model.BlockContentLayout_TableColumns:
		return
	}
	if parentB.Model().GetTableRow() != nil {
		return
	}

	parent := parentB.Model()
	if len(parent.ChildrenIds) > maxChildrenThreshold {
		if nextId := s.wrapChildrenToDiv(id); nextId != "" {
			s.normalizeTreeBranch(nextId)
			return
		}
	}
	for _, chId := range parent.ChildrenIds {
		s.normalizeTreeBranch(chId)
	}
}

func (s *State) wrapChildrenToDiv(id string) (nextId string) {
	parent := s.Get(id).Model()
	overflow := maxChildrenThreshold - len(parent.ChildrenIds)
	if isDivLayout(parent) {
		changes := false
		nextDiv := s.getNextDiv(id)
		if nextDiv == nil || len(nextDiv.Model().ChildrenIds)+overflow > maxChildrenThreshold {
			nextDiv = s.newDiv()
			s.Add(nextDiv)
			s.InsertTo(parent.Id, model.Block_Bottom, nextDiv.Model().Id)
			changes = true
		}
		for s.divBalance(parent, nextDiv.Model()) {
			parent = nextDiv.Model()
			nextDiv = s.getNextDiv(parent.Id)
			overflow = maxChildrenThreshold - len(parent.ChildrenIds)
			if nextDiv == nil || len(nextDiv.Model().ChildrenIds)+overflow > maxChildrenThreshold {
				nextDiv = s.newDiv()
				s.Add(nextDiv)
				s.InsertTo(parent.Id, model.Block_Bottom, nextDiv.Model().Id)
				changes = true
			}
		}
		if changes {
			return s.PickParentOf(parent.Id).Model().Id
		}
		return ""
	}

	div := s.newDiv()
	div.Model().ChildrenIds = parent.ChildrenIds
	s.Add(div)
	parent.ChildrenIds = []string{div.Model().Id}
	return parent.Id
}

func (s *State) divBalance(d1, d2 *model.Block) (overflow bool) {
	d1.ChildrenIds = append(d1.ChildrenIds, d2.ChildrenIds...)
	sum := len(d1.ChildrenIds)
	div := sum / 2
	if sum > maxChildrenThreshold*2 {
		div = maxChildrenThreshold / 2
	}

	d2.ChildrenIds = make([]string, len(d1.ChildrenIds[div:]))
	copy(d2.ChildrenIds, d1.ChildrenIds[div:])
	d1.ChildrenIds = d1.ChildrenIds[:div]
	return len(d2.ChildrenIds) > maxChildrenThreshold
}

func (s *State) newDiv() simple.Block {
	divId := fmt.Sprintf("div-%s", bson.NewObjectId().Hex())
	return simple.New(&model.Block{
		Id: divId,
		Content: &model.BlockContentOfLayout{
			Layout: &model.BlockContentLayout{Style: model.BlockContentLayout_Div},
		},
	})
}

func (s *State) getNextDiv(id string) simple.Block {
	if b := s.pickNextDiv(id); b != nil {
		return s.Get(b.Model().Id)
	}
	return nil
}

func (s *State) pickNextDiv(id string) simple.Block {
	parent := s.PickParentOf(id)
	if parent != nil {
		pm := parent.Model()
		pos := slice.FindPos(pm.ChildrenIds, id)
		if pos != -1 && pos < len(pm.ChildrenIds)-1 {
			b := s.Pick(pm.ChildrenIds[pos+1])
			if isDivLayout(b.Model()) {
				return b
			}
		}
	}
	return nil
}

func (s *State) removeDuplicates() {
	childrenIds := make(map[string]struct{})
	handledBlocks := make(map[string]struct{})
	s.Iterate(func(b simple.Block) (isContinue bool) {
		if _, ok := handledBlocks[b.Model().Id]; ok {
			return true
		}
		var delIdx []int
		for i, cid := range b.Model().ChildrenIds {
			if _, ok := childrenIds[cid]; ok {
				delIdx = append(delIdx, i)
			} else {
				childrenIds[cid] = struct{}{}
			}
		}
		if len(delIdx) > 0 {
			b = s.Get(b.Model().Id)
			chIds := b.Model().ChildrenIds
			for i, idx := range delIdx {
				idx = idx - i
				chIds = append(chIds[:idx], chIds[idx+1:]...)
			}
			b.Model().ChildrenIds = chIds
		}
		handledBlocks[b.Model().Id] = struct{}{}
		return true
	})
}

func (s *State) normalizeSmartBlock(b simple.Block) {
	if isBlockEmpty(b) {
		b.Model().Content = &model.BlockContentOfSmartblock{
			Smartblock: &model.BlockContentSmartblock{},
		}
	}
}

func shortenDetailsToLimit(objectID string, details map[string]*types.Value) {
	for key, value := range details {
		details[key] = shortenValueToLimit(objectID, key, value)
	}
}

func shortenValueToLimit(objectID, key string, value *types.Value) *types.Value {
	size := value.Size()
	if size > detailSizeLimit {
		log.With("objectID", objectID).Errorf("size of '%s' detail (%d) is above the limit of %d. Shortening it",
			key, size, detailSizeLimit)
		value, _ = shortenValueByN(value, size-detailSizeLimit)
	}
	return value
}

func shortenValueByN(value *types.Value, n int) (result *types.Value, left int) {
	switch v := value.Kind.(type) {
	case *types.Value_StringValue:
		str := v.StringValue
		if len(str) > n {
			return pbtypes.String(str[:len(str)-n]), 0
		}
		return pbtypes.String(""), n - len(str)
	case *types.Value_ListValue:
		var newValue *types.Value
		for i, valueItem := range v.ListValue.Values {
			newValue, n = shortenValueByN(valueItem, n)
			value.GetListValue().Values[i] = newValue
			if n == 0 {
				return value, 0
			}
		}
		return value, n
	}
	return value, n
}

func isBlockEmpty(b simple.Block) bool {
	if b.Model().Content == nil {
		return true
	}
	smartBlock := b.Model().Content.(*model.BlockContentOfSmartblock)
	return smartBlock == nil || smartBlock.Smartblock == nil
}

func CleanupLayouts(s *State) (removedCount int) {
	var cleanup func(id string) []string
	cleanup = func(id string) (result []string) {
		b := s.Get(id)
		if b == nil {
			return
		}
		for _, chId := range b.Model().ChildrenIds {
			if chB := s.Pick(chId); chB != nil {
				if isDivLayout(chB.Model()) {
					removedCount++
					result = append(result, cleanup(chId)...)
				} else {
					result = append(result, chId)
					cleanup(chId)
				}
			}
		}
		b.Model().ChildrenIds = result
		return
	}
	cleanup(s.RootId())
	return
}<|MERGE_RESOLUTION|>--- conflicted
+++ resolved
@@ -36,12 +36,6 @@
 		s.normalizeChildren(b)
 	}
 
-<<<<<<< HEAD
-	if !pbtypes.HasField(s.Details(), bundle.RelationKeyLayout.String()) {
-		s.SetDetail(bundle.RelationKeyLayout.String(), pbtypes.Float64(float64(model.ObjectType_basic)))
-	}
-
-=======
 	if err = s.doCustomBlockNormalizations(); err != nil {
 		return err
 	}
@@ -71,7 +65,6 @@
 }
 
 func (s *State) doCustomBlockNormalizations() (err error) {
->>>>>>> cd6f7a23
 	for _, b := range s.blocks {
 		if n, ok := b.(Normalizable); ok {
 			if err = n.Normalize(s); err != nil {
