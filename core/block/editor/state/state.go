--- conflicted
+++ resolved
@@ -1128,19 +1128,7 @@
 }
 
 func (s *State) modifyIdsInDetail(details *domain.Details, key domain.RelationKey, modifier func(id string) string) {
-<<<<<<< HEAD
-	ids := details.GetStringList(key)
-	// In case of coverId or iconImage we can have just string instead of []string
-	if len(ids) == 0 {
-		id, ok := details.TryString(key)
-		if ok {
-			ids = []string{id}
-		}
-	}
-	if len(ids) > 0 {
-=======
 	if ids := details.WrapToStringList(key); len(ids) > 0 {
->>>>>>> f1e63aa5
 		var anyChanges bool
 		for i, oldId := range ids {
 			if oldId == "" {
