package state

import (
	"bytes"
	"errors"
	"fmt"
	"strings"
	"time"
	"unicode/utf8"

	"github.com/anytypeio/go-anytype-middleware/core/block/simple"
	"github.com/anytypeio/go-anytype-middleware/core/block/undo"
	"github.com/anytypeio/go-anytype-middleware/pb"
	"github.com/anytypeio/go-anytype-middleware/pkg/lib/logging"
	"github.com/anytypeio/go-anytype-middleware/pkg/lib/pb/model"
	pbrelation "github.com/anytypeio/go-anytype-middleware/pkg/lib/pb/relation"
	"github.com/anytypeio/go-anytype-middleware/util/pbtypes"
	"github.com/anytypeio/go-anytype-middleware/util/slice"
	"github.com/anytypeio/go-anytype-middleware/util/text"
	"github.com/gogo/protobuf/types"
)

var log = logging.Logger("anytype-mw-state")

const (
	snippetMinSize = 50
	snippetMaxSize = 300
)

var (
	ErrRestricted = errors.New("restricted")
)

var DetailsFileFields = [...]string{"coverId", "iconImage"}

type Doc interface {
	RootId() string
	NewState() *State
	NewStateCtx(ctx *Context) *State
	Blocks() []*model.Block
	Pick(id string) (b simple.Block)
	Details() *types.Struct
	Relations() []*pbrelation.Relation
	ObjectTypes() []string

	Iterate(f func(b simple.Block) (isContinue bool)) (err error)
	Snippet() (snippet string)
	GetFileKeys() []pb.ChangeFileKeys
	BlocksInit()
}

func NewDoc(rootId string, blocks map[string]simple.Block) Doc {
	if blocks == nil {
		blocks = make(map[string]simple.Block)
	}
	s := &State{
		rootId: rootId,
		blocks: blocks,
	}
	return s
}

type State struct {
	ctx         *Context
	parent      *State
	blocks      map[string]simple.Block
	rootId      string
	newIds      []string
	changeId    string
	changes     []*pb.ChangeContent
	fileKeys    []pb.ChangeFileKeys
	details     *types.Struct
	relations   []*pbrelation.Relation
	objectTypes []string

	changesStructureIgnoreIds []string

	bufIterateParentIds []string
	groupId             string
}

func (s *State) RootId() string {
	if s.rootId == "" {
		for id := range s.blocks {
			var found bool
			for _, b2 := range s.blocks {
				if slice.FindPos(b2.Model().ChildrenIds, id) != -1 {
					found = true
					break
				}
			}
			if !found {
				s.rootId = id
				break
			}
		}
	}
	return s.rootId
}

func (s *State) NewState() *State {
	return &State{parent: s, blocks: make(map[string]simple.Block), rootId: s.rootId}
}

func (s *State) NewStateCtx(ctx *Context) *State {
	return &State{parent: s, blocks: make(map[string]simple.Block), rootId: s.rootId, ctx: ctx}
}

func (s *State) Context() *Context {
	return s.ctx
}

func (s *State) SetGroupId(groupId string) *State {
	s.groupId = groupId
	return s
}

func (s *State) GroupId() string {
	return s.groupId
}

func (s *State) Add(b simple.Block) (ok bool) {
	id := b.Model().Id
	if s.Pick(id) == nil {
		s.blocks[id] = b
		if s.parent != nil {
			s.newIds = append(s.newIds, id)
		}
		s.blockInit(b)
		return true
	}
	return false
}

func (s *State) Set(b simple.Block) {
	if !s.Exists(b.Model().Id) {
		s.Add(b)
	} else {
		s.blocks[b.Model().Id] = b
		s.blockInit(b)
	}
}

func (s *State) Get(id string) (b simple.Block) {
	if b = s.blocks[id]; b != nil {
		return
	}
	if s.parent != nil {
		if b = s.Pick(id); b != nil {
			b = b.Copy()
			s.blocks[id] = b
			s.blockInit(b)
			return
		}
	}
	return
}

func (s *State) Pick(id string) (b simple.Block) {
	var (
		t  = s
		ok bool
	)
	for t != nil {
		if b, ok = t.blocks[id]; ok {
			return
		}
		t = t.parent
	}
	return
}

func (s *State) PickOrigin(id string) (b simple.Block) {
	if s.parent != nil {
		return s.parent.Pick(id)
	}
	return
}

func (s *State) Unlink(id string) (ok bool) {
	if parent := s.GetParentOf(id); parent != nil {
		parentM := parent.Model()
		parentM.ChildrenIds = slice.Remove(parentM.ChildrenIds, id)
		return true
	}
	return
}

func (s *State) GetParentOf(id string) (res simple.Block) {
	if parent := s.PickParentOf(id); parent != nil {
		return s.Get(parent.Model().Id)
	}
	return
}

func (s *State) PickParentOf(id string) (res simple.Block) {
	s.Iterate(func(b simple.Block) bool {
		if slice.FindPos(b.Model().ChildrenIds, id) != -1 {
			res = b
			return false
		}
		return true
	})
	return
}

func (s *State) IsChild(parentId, childId string) bool {
	for {
		parent := s.PickParentOf(childId)
		if parent == nil {
			return false
		}
		if parent.Model().Id == parentId {
			return true
		}
		childId = parent.Model().Id
	}
}

func (s *State) PickOriginParentOf(id string) (res simple.Block) {
	if s.parent != nil {
		return s.parent.PickParentOf(id)
	}
	return
}

func (s *State) Iterate(f func(b simple.Block) (isContinue bool)) (err error) {
	var iter func(id string) (isContinue bool, err error)
	var parentIds = s.bufIterateParentIds[:0]
	iter = func(id string) (isContinue bool, err error) {
		if slice.FindPos(parentIds, id) != -1 {
			return false, fmt.Errorf("cycle reference: %v %s", parentIds, id)
		}
		parentIds = append(parentIds, id)
		parentSize := len(parentIds)
		b := s.Pick(id)
		if b != nil {
			if isContinue = f(b); !isContinue {
				return
			}
			for _, cid := range b.Model().ChildrenIds {
				if isContinue, err = iter(cid); !isContinue || err != nil {
					return
				}
				parentIds = parentIds[:parentSize]
			}
		}
		return true, nil
	}
	_, err = iter(s.RootId())
	return
}

func (s *State) Exists(id string) (ok bool) {
	return s.Pick(id) != nil
}

func ApplyState(s *State, withLayouts bool) (msgs []simple.EventMessage, action undo.Action, err error) {
	return s.apply(false, false, withLayouts)
}

func ApplyStateFast(s *State) (msgs []simple.EventMessage, action undo.Action, err error) {
	return s.apply(true, false, false)
}

func ApplyStateFastOne(s *State) (msgs []simple.EventMessage, action undo.Action, err error) {
	return s.apply(true, true, false)
}

func (s *State) apply(fast, one, withLayouts bool) (msgs []simple.EventMessage, action undo.Action, err error) {
	if s.parent != nil && (s.parent.parent != nil || fast) {
		s.intermediateApply()
		if one {
			return
		}
		return s.parent.apply(fast, one, withLayouts)
	}
	if fast {
		return
	}
	st := time.Now()
	if !fast {
		if err = s.normalize(withLayouts); err != nil {
			return
		}
	}
	var (
		inUse          = make(map[string]struct{})
		affectedIds    = make([]string, 0, len(s.blocks))
		newBlocks      []*model.Block
		chmsgs         []simple.EventMessage
		detailsChanged bool
	)

	if s.parent != nil && s.details != nil {
		prev := s.parent.Details()
		detailsChanged = !prev.Equal(s.details)
	}
	if err = s.Iterate(func(b simple.Block) (isContinue bool) {
		id := b.Model().Id
		inUse[id] = struct{}{}
		if _, ok := s.blocks[id]; ok {
			affectedIds = append(affectedIds, id)
		}
		if db, ok := b.(simple.DetailsHandler); ok {
			if dmsgs, err := db.DetailsApply(s); err == nil && len(dmsgs) > 0 {
				chmsgs = append(chmsgs, dmsgs...)
			} else if detailsChanged {
				if dmsgs, err := db.OnDetailsChange(s); err == nil {
					chmsgs = append(chmsgs, dmsgs...)
				}
			}
		}
		return true
	}); err != nil {
		return
	}
	flushNewBlocks := func() {
		if len(newBlocks) > 0 {
			msgs = append(msgs, simple.EventMessage{Msg: &pb.EventMessage{
				Value: &pb.EventMessageValueOfBlockAdd{
					BlockAdd: &pb.EventBlockAdd{
						Blocks: newBlocks,
					},
				},
			}})
		}
		newBlocks = nil
	}

	// new and changed blocks
	// we need to create events with affectedIds order for correct changes generation
	for _, id := range affectedIds {
		orig := s.PickOrigin(id)
		if orig == nil {
			bc := s.blocks[id].Copy()
			newBlocks = append(newBlocks, bc.Model())
			action.Add = append(action.Add, bc)
		} else {
			flushNewBlocks()
			b := s.blocks[id]
			diff, err := orig.Diff(b)
			if err != nil {
				return nil, undo.Action{}, err
			}
			if len(diff) > 0 {
				msgs = append(msgs, diff...)
				if file := orig.Model().GetFile(); file != nil {
					if file.State == model.BlockContentFile_Uploading {
						file.State = model.BlockContentFile_Empty
					}
				}
				action.Change = append(action.Change, undo.Change{
					Before: orig.Copy(),
					After:  b.Copy(),
				})
			}
		}
	}
	flushNewBlocks()
	msgs = append(msgs, chmsgs...)

	// removed blocks
	var (
		toRemove []string
		bm       map[string]simple.Block
	)
	if s.parent != nil {
		bm = s.parent.blocks
	} else {
		bm = s.blocks
	}
	for id := range bm {
		if _, ok := inUse[id]; !ok {
			toRemove = append(toRemove, id)
		}
	}
	if len(toRemove) > 0 {
		msgs = append(msgs, simple.EventMessage{Msg: &pb.EventMessage{
			Value: &pb.EventMessageValueOfBlockDelete{
				BlockDelete: &pb.EventBlockDelete{BlockIds: toRemove},
			},
		}})
	}
	// generate changes
	s.fillChanges(msgs)

	// apply to parent
	for _, id := range toRemove {
		if s.parent != nil {
			action.Remove = append(action.Remove, s.PickOrigin(id).Copy())
			delete(s.parent.blocks, id)
		}
	}
	for _, b := range s.blocks {
		if s.parent != nil {
			id := b.Model().Id
			if _, ok := inUse[id]; ok {
				s.parent.blocks[id] = b
			}
		}
	}
	if s.parent != nil {
		s.parent.changes = s.changes
	}
	if s.parent != nil && s.changeId != "" {
		s.parent.changeId = s.changeId
	}
	if s.parent != nil && s.details != nil {
		prev := s.parent.Details()
		if !prev.Equal(s.details) {
			action.Details = &undo.Details{Before: pbtypes.CopyStruct(prev), After: pbtypes.CopyStruct(s.details)}
			s.parent.details = s.details
			msgs = append(msgs, simple.EventMessage{
				Msg: &pb.EventMessage{
					Value: &pb.EventMessageValueOfBlockSetDetails{
						BlockSetDetails: &pb.EventBlockSetDetails{
							Id:      s.RootId(),
							Details: pbtypes.CopyStruct(s.details),
						},
					},
				},
			})
		}
	}
	if s.parent != nil && s.relations != nil {
		prev := s.parent.Relations()

		if !pbtypes.RelationsEqual(prev, s.relations) {
			action.Relations = &undo.Relations{Before: pbtypes.CopyRelations(prev), After: pbtypes.CopyRelations(s.relations)}
			s.parent.relations = s.relations
		}
	}

	if s.parent != nil && s.objectTypes != nil {
		prev := s.parent.ObjectTypes()
		if !slice.UnsortedEquals(prev, s.objectTypes) {
			action.ObjectTypes = &undo.ObjectType{Before: prev, After: s.ObjectTypes()}
			s.parent.objectTypes = s.objectTypes
		}
	}
	if s.parent != nil && len(s.fileKeys) > 0 {
		s.parent.fileKeys = append(s.parent.fileKeys, s.fileKeys...)
	}
	log.Infof("middle: state apply: %d affected; %d for remove; %d copied; %d changes; for a %v", len(affectedIds), len(toRemove), len(s.blocks), len(s.changes), time.Since(st))
	return
}

func (s *State) intermediateApply() {
	if s.changeId != "" {
		s.parent.changeId = s.changeId
	}
	for _, b := range s.blocks {
		s.parent.Set(b)
	}
	if s.details != nil {
		s.parent.details = s.details
	}
	if s.relations != nil {
		s.parent.relations = s.relations
	}
	if s.objectTypes != nil {
		s.parent.objectTypes = s.objectTypes
	}
	if len(s.fileKeys) > 0 {
		s.parent.fileKeys = append(s.parent.fileKeys, s.fileKeys...)
	}
	s.parent.changes = append(s.parent.changes, s.changes...)
	return
}

func (s *State) Diff(new *State) (msgs []simple.EventMessage, err error) {
	var (
		newBlocks []*model.Block
		removeIds []string
	)
	new.Iterate(func(nb simple.Block) (isContinue bool) {
		b := s.Pick(nb.Model().Id)
		if b == nil {
			newBlocks = append(newBlocks, nb.Copy().Model())
		} else {
			bdiff, e := b.Diff(nb)
			if e != nil {
				err = e
				return false
			}
			msgs = append(msgs, bdiff...)
		}
		return true
	})
	if err != nil {
		return
	}
	s.Iterate(func(b simple.Block) (isContinue bool) {
		if !new.Exists(b.Model().Id) {
			removeIds = append(removeIds, b.Model().Id)
		}
		return true
	})
	if len(newBlocks) > 0 {
		msgs = append(msgs, simple.EventMessage{Msg: &pb.EventMessage{
			Value: &pb.EventMessageValueOfBlockAdd{
				BlockAdd: &pb.EventBlockAdd{
					Blocks: newBlocks,
				},
			},
		}})
	}
	if len(removeIds) > 0 {
		msgs = append(msgs, simple.EventMessage{Msg: &pb.EventMessage{
			Value: &pb.EventMessageValueOfBlockDelete{
				BlockDelete: &pb.EventBlockDelete{
					BlockIds: removeIds,
				},
			},
		}})
	}
	return
}

func (s *State) Blocks() []*model.Block {
	var (
		ids    = []string{s.RootId()}
		blocks = make([]*model.Block, 0, len(s.blocks))
	)

	for len(ids) > 0 {
		next := ids[0]
		ids = ids[1:]

		if b := s.Pick(next); b != nil {
			blocks = append(blocks, b.Copy().Model())
			ids = append(ids, b.Model().ChildrenIds...)
		}
	}

	return blocks
}

func (s *State) BlocksToSave() []*model.Block {
	var (
		ids    = []string{s.RootId()}
		blocks = make([]*model.Block, 0, len(s.blocks))
	)

	for len(ids) > 0 {
		next := ids[0]
		ids = ids[1:]

		if b := s.Pick(next); b != nil {
			blocks = append(blocks, b.Copy().ModelToSave())
			ids = append(ids, b.Model().ChildrenIds...)
		}
	}
	return blocks
}

func (s *State) String() (res string) {
	buf := bytes.NewBuffer(nil)
	s.writeString(buf, 0, s.RootId())
	return buf.String()
}

func (s *State) writeString(buf *bytes.Buffer, l int, id string) {
	b := s.Pick(id)
	buf.WriteString(strings.Repeat("\t", l))
	if b == nil {
		buf.WriteString(id)
		buf.WriteString(" MISSING")
	} else {
		buf.WriteString(b.String())
	}
	buf.WriteString("\n")
	if b != nil {
		for _, cid := range b.Model().ChildrenIds {
			s.writeString(buf, l+1, cid)
		}
	}
}

func (s *State) SetDetails(d *types.Struct) *State {
	s.details = d
	return s
}

func (s *State) SetDetail(key string, value *types.Value) {
	if s.details == nil {
		s.details = pbtypes.CopyStruct(s.parent.Details())
	}
	if s.details == nil || s.details.Fields == nil {
		s.details = &types.Struct{Fields: map[string]*types.Value{}}
	}
	s.details.Fields[key] = value
	return
}

func (s *State) AddRelation(relation *pbrelation.Relation) *State {
	for _, rel := range s.relations {
		if rel.Key == relation.Key {
			return s
		}
	}
	s.relations = append(s.relations, relation)
	return s
}

func (s *State) SetRelations(relations []*pbrelation.Relation) *State {
	s.relations = relations
	return s
}

func (s *State) SetObjectTypes(objectTypes []string) *State {
	s.objectTypes = objectTypes
	return s
}

func (s *State) Details() *types.Struct {
	if s.details == nil && s.parent != nil {
		return s.parent.Details()
	}

	return s.details
}

func (s *State) Relations() []*pbrelation.Relation {
	if s.relations == nil && s.parent != nil {
		return s.parent.Relations()
	}
	return s.relations
}

func (s *State) ObjectTypes() []string {
	if s.objectTypes == nil && s.parent != nil {
		return s.parent.objectTypes
	}
	return s.objectTypes
}

func (s *State) Snippet() (snippet string) {
	s.Iterate(func(b simple.Block) (isContinue bool) {
		if text := b.Model().GetText(); text != nil && text.Style != model.BlockContentText_Title {
			if snippet != "" {
				snippet += " "
			}
			snippet += text.Text
			if utf8.RuneCountInString(snippet) >= snippetMinSize {
				return false
			}
		}
		return true
	})
	return text.Truncate(snippet, snippetMaxSize)
}

func (s *State) GetAllFileHashes() (hashes []string) {
	s.Iterate(func(b simple.Block) (isContinue bool) {
		if fh, ok := b.(simple.FileHashes); ok {
			hashes = fh.FillFileHashes(hashes)
		}
		return true
	})
	det := s.Details()
	if det == nil || det.Fields == nil {
		return
	}
	for _, field := range DetailsFileFields {
		if v := det.Fields[field]; v != nil && v.GetStringValue() != "" {
			hashes = append(hashes, v.GetStringValue())
		}
	}
	return
}

func (s *State) blockInit(b simple.Block) {
	if db, ok := b.(simple.DetailsHandler); ok {
		db.DetailsInit(s)
	}
}

func (s *State) BlocksInit() {
	s.Iterate(func(b simple.Block) (isContinue bool) {
		if db, ok := b.(simple.DetailsHandler); ok {
			db.DetailsInit(s)
		}
		return true
	})
}

func (s *State) CheckRestrictions() (err error) {
	if s.parent == nil {
		return
	}
	for id, b := range s.blocks {
		rest := b.Model().Restrictions
		if rest == nil {
			continue
		}
		if rest.Edit {
			if ob := s.parent.Pick(id); ob != nil {
				if msgs, _ := ob.Diff(b); len(msgs) > 0 {
					return ErrRestricted
				}
			}
		}
	}
	return
}

func (s *State) SetParent(parent *State) {
	s.parent = parent
}

func (s *State) DepSmartIds() (ids []string) {
	s.Iterate(func(b simple.Block) (isContinue bool) {
		if ls, ok := b.(linkSource); ok {
			ids = ls.FillSmartIds(ids)
		}
		return true
	})
	return
}

func (s *State) Validate() (err error) {
	var (
		err2        error
		childrenIds = make(map[string]string)
	)

	if err = s.Iterate(func(b simple.Block) (isContinue bool) {
		for _, cid := range b.Model().ChildrenIds {
			if parentId, ok := childrenIds[cid]; ok {
				err2 = fmt.Errorf("two children with same id: %v; parent1: %s; parent2: %s", cid, parentId, b.Model().Id)
				return false
			}
			childrenIds[cid] = b.Model().Id
			if !s.Exists(cid) {
				err2 = fmt.Errorf("missed block: %s; parent: %s", cid, b.Model().Id)
				return false
			}
		}
		return true
	}); err != nil {
		return
	}
	return err2
}

<<<<<<< HEAD
// IsEmpty returns whether state has any blocks beside template blocks(root, header, title, etc)
func (s *State) IsEmpty() bool {
	i := 0
	blocksToTraverse := []string{"header"}
	ignoredTemplateBlocksMap := map[string]struct{}{s.rootId: {}}
	for i < len(blocksToTraverse) {
		id := blocksToTraverse[i]
		i++
		b := s.Pick(id)
		if b == nil {
			continue
		}
		blocksToTraverse = append(blocksToTraverse, b.Model().ChildrenIds...)
		ignoredTemplateBlocksMap[id] = struct{}{}
	}

	if len(s.blocks) <= len(ignoredTemplateBlocksMap) {
		return true
	}

	return false
=======
func (s *State) Copy() *State {
	blocks := make(map[string]simple.Block, len(s.blocks))
	for k, v := range s.blocks {
		blocks[k] = v.Copy()
	}
	copy := &State{
		ctx:     s.ctx,
		blocks:  blocks,
		rootId:  s.rootId,
		details: pbtypes.CopyStruct(s.details),
	}
	return copy
>>>>>>> 4baa3b54
}

type linkSource interface {
	FillSmartIds(ids []string) []string
	HasSmartIds() bool
}<|MERGE_RESOLUTION|>--- conflicted
+++ resolved
@@ -745,7 +745,6 @@
 	return err2
 }
 
-<<<<<<< HEAD
 // IsEmpty returns whether state has any blocks beside template blocks(root, header, title, etc)
 func (s *State) IsEmpty() bool {
 	i := 0
@@ -767,7 +766,8 @@
 	}
 
 	return false
-=======
+}
+
 func (s *State) Copy() *State {
 	blocks := make(map[string]simple.Block, len(s.blocks))
 	for k, v := range s.blocks {
@@ -780,7 +780,6 @@
 		details: pbtypes.CopyStruct(s.details),
 	}
 	return copy
->>>>>>> 4baa3b54
 }
 
 type linkSource interface {
