package state

import (
	"bytes"
	"errors"
	"fmt"
	"strings"
	"time"

	"github.com/gogo/protobuf/types"
	"github.com/ipfs/go-cid"

	"github.com/anytypeio/go-anytype-middleware/core/block/simple"
	"github.com/anytypeio/go-anytype-middleware/core/block/undo"
	"github.com/anytypeio/go-anytype-middleware/core/session"
	"github.com/anytypeio/go-anytype-middleware/pb"
	"github.com/anytypeio/go-anytype-middleware/pkg/lib/bundle"
	"github.com/anytypeio/go-anytype-middleware/pkg/lib/localstore/addr"
	"github.com/anytypeio/go-anytype-middleware/pkg/lib/logging"
	"github.com/anytypeio/go-anytype-middleware/pkg/lib/pb/model"
	"github.com/anytypeio/go-anytype-middleware/pkg/lib/util"
	"github.com/anytypeio/go-anytype-middleware/util/pbtypes"
	"github.com/anytypeio/go-anytype-middleware/util/slice"
	textutil "github.com/anytypeio/go-anytype-middleware/util/text"
)

var log = logging.Logger("anytype-mw-state")

const (
<<<<<<< HEAD
	snippetMinSize = 50
	snippetMaxSize = 300

	HeaderLayoutID           = "header"
	TitleBlockID             = "title"
	DescriptionBlockID       = "description"
	DataviewBlockID          = "dataview"
	DataviewTemplatesBlockID = "templates"
	FeaturedRelationsID      = "featuredRelations"
=======
	snippetMinSize                 = 50
	snippetMaxSize                 = 300
	collectionKeysRemovedSeparator = "-"
>>>>>>> 27caaf9f
)

var (
	ErrRestricted = errors.New("restricted")
)

var DetailsFileFields = [...]string{bundle.RelationKeyCoverId.String(), bundle.RelationKeyIconImage.String()}

type Doc interface {
	RootId() string
	NewState() *State
	NewStateCtx(ctx *session.Context) *State
	Blocks() []*model.Block
	Pick(id string) (b simple.Block)
	Details() *types.Struct
	CombinedDetails() *types.Struct
	LocalDetails() *types.Struct

	OldExtraRelations() []*model.Relation
	GetRelationLinks() pbtypes.RelationLinks

	ObjectTypes() []string
	ObjectType() string

	Iterate(f func(b simple.Block) (isContinue bool)) (err error)
	Snippet() (snippet string)
	GetAndUnsetFileKeys() []pb.ChangeFileKeys
	BlocksInit(ds simple.DetailsService)
	SearchText() string
	GetFirstTextBlock() (*model.BlockContentOfText, error)
}

func NewDoc(rootId string, blocks map[string]simple.Block) Doc {
	if blocks == nil {
		blocks = make(map[string]simple.Block)
	}
	s := &State{
		rootId: rootId,
		blocks: blocks,
	}
	s.InjectDerivedDetails()
	return s
}

type State struct {
	ctx           *session.Context
	parent        *State
	blocks        map[string]simple.Block
	rootId        string
	newIds        []string
	changeId      string
	changes       []*pb.ChangeContent
	fileKeys      []pb.ChangeFileKeys
	details       *types.Struct
	localDetails  *types.Struct
	relationLinks pbtypes.RelationLinks

	// deprecated, used for migration
	extraRelations              []*model.Relation
	aggregatedOptionsByRelation map[string][]*model.RelationOption // deprecated, used for migration

	store           *types.Struct
	storeKeyRemoved map[string]struct{}

	objectTypes          []string
	objectTypesToMigrate []string

	changesStructureIgnoreIds []string

	stringBuf []string

	groupId      string
	noObjectType bool
}

func (s *State) RootId() string {
	if s.rootId == "" {
		for id := range s.blocks {
			var found bool
			for _, b2 := range s.blocks {
				if slice.FindPos(b2.Model().ChildrenIds, id) != -1 {
					found = true
					break
				}
			}
			if !found {
				s.rootId = id
				break
			}
		}
	}
	return s.rootId
}

func (s *State) NewState() *State {
	return &State{parent: s, blocks: make(map[string]simple.Block), rootId: s.rootId, noObjectType: s.noObjectType}
}

func (s *State) NewStateCtx(ctx *session.Context) *State {
	return &State{parent: s, blocks: make(map[string]simple.Block), rootId: s.rootId, ctx: ctx, noObjectType: s.noObjectType}
}

func (s *State) Context() *session.Context {
	return s.ctx
}

func (s *State) SetGroupId(groupId string) *State {
	s.groupId = groupId
	return s
}

func (s *State) GroupId() string {
	return s.groupId
}

func (s *State) Add(b simple.Block) (ok bool) {
	id := b.Model().Id
	if s.Pick(id) == nil {
		s.blocks[id] = b
		s.blockInit(b)
		return true
	}
	return false
}

func (s *State) Set(b simple.Block) {
	if !s.Exists(b.Model().Id) {
		s.Add(b)
	} else {
		s.blocks[b.Model().Id] = b
		s.blockInit(b)
	}
}

func (s *State) Get(id string) (b simple.Block) {
	if b = s.blocks[id]; b != nil {
		return
	}
	if s.parent != nil {
		if b = s.Pick(id); b != nil {
			b = b.Copy()
			s.blocks[id] = b
			return
		}
	}
	return
}

func (s *State) Pick(id string) (b simple.Block) {
	var (
		t  = s
		ok bool
	)
	for t != nil {
		if b, ok = t.blocks[id]; ok {
			return
		}
		t = t.parent
	}
	return
}

func (s *State) CleanupBlock(id string) bool {
	var (
		t  = s
		ok bool
	)
	for t != nil {
		if _, ok = t.blocks[id]; ok {
			delete(t.blocks, id)
			return true
		}
		t = t.parent
	}
	return false
}

func (s *State) PickOrigin(id string) (b simple.Block) {
	if s.parent != nil {
		return s.parent.Pick(id)
	}
	return
}

func (s *State) Unlink(id string) (ok bool) {
	if parent := s.GetParentOf(id); parent != nil {
		parentM := parent.Model()
		parentM.ChildrenIds = slice.Remove(parentM.ChildrenIds, id)
		return true
	}
	return
}

func (s *State) GetParentOf(id string) (res simple.Block) {
	if parent := s.PickParentOf(id); parent != nil {
		return s.Get(parent.Model().Id)
	}
	return
}

func (s *State) IsParentOf(parentId string, childId string) bool {
	p := s.Pick(parentId)
	if p == nil {
		return false
	}

	if slice.FindPos(p.Model().ChildrenIds, childId) != -1 {
		return true
	}

	return false
}

func (s *State) HasParent(id, parentId string) bool {
	for {
		parent := s.PickParentOf(id)
		if parent == nil {
			return false
		}
		if parent.Model().Id == parentId {
			return true
		}
		id = parent.Model().Id
	}
}

func (s *State) PickParentOf(id string) (res simple.Block) {
	s.Iterate(func(b simple.Block) bool {
		if slice.FindPos(b.Model().ChildrenIds, id) != -1 {
			res = b
			return false
		}
		return true
	})
	return
}

func (s *State) IsChild(parentId, childId string) bool {
	for {
		parent := s.PickParentOf(childId)
		if parent == nil {
			return false
		}
		if parent.Model().Id == parentId {
			return true
		}
		childId = parent.Model().Id
	}
}

func (s *State) PickOriginParentOf(id string) (res simple.Block) {
	if s.parent != nil {
		return s.parent.PickParentOf(id)
	}
	return
}

func (s *State) getStringBuf() []string {
	if s.parent != nil {
		return s.parent.getStringBuf()
	}

	return s.stringBuf[:0]
}

func (s *State) releaseStringBuf(buf []string) {
	if s.parent != nil {
		s.parent.releaseStringBuf(buf)
		return
	}

	s.stringBuf = buf[:0]
}

func (s *State) IterateActive(f func(b simple.Block) (isContinue bool)) {
	for _, b := range s.blocks {
		if !f(b) {
			return
		}
	}
}

func (s *State) Iterate(f func(b simple.Block) (isContinue bool)) (err error) {
	var iter func(id string) (isContinue bool, err error)
	var parentIds = s.getStringBuf()
	defer func() {
		s.releaseStringBuf(parentIds[:0])
	}()

	iter = func(id string) (isContinue bool, err error) {
		if slice.FindPos(parentIds, id) != -1 {
			return false, fmt.Errorf("cycle reference: %v %s", parentIds, id)
		}
		parentIds = append(parentIds, id)
		parentSize := len(parentIds)
		if b := s.Pick(id); b != nil {
			if isContinue = f(b); !isContinue {
				return
			}
			for _, cid := range b.Model().ChildrenIds {
				if isContinue, err = iter(cid); !isContinue || err != nil {
					return
				}
				parentIds = parentIds[:parentSize]
			}
		}
		return true, nil
	}
	_, err = iter(s.RootId())
	return
}

// Exists indicate that block exists in state, including parents
func (s *State) Exists(id string) (ok bool) {
	return s.Pick(id) != nil
}

// InState indicate that block was copied into this state, parents not checking
func (s *State) InState(id string) (ok bool) {
	_, ok = s.blocks[id]
	return
}

func (s *State) SearchText() (text string) {
	s.Iterate(func(b simple.Block) (isContinue bool) {
		if tb := b.Model().GetText(); tb != nil {
			text += tb.Text + "\n"
		}
		return true
	})
	return
}

func (s *State) GetFirstTextBlock() (*model.BlockContentOfText, error) {
	var firstTextBlock *model.BlockContentOfText
	err := s.Iterate(func(b simple.Block) (isContinue bool) {
		if content, ok := b.Model().Content.(*model.BlockContentOfText); ok {
			firstTextBlock = content
			return false
		}
		return true
	})
	if err != nil {
		return nil, err
	}

	return firstTextBlock, nil
}

func ApplyState(s *State, withLayouts bool) (msgs []simple.EventMessage, action undo.Action, err error) {
	return s.apply(false, false, withLayouts)
}

func ApplyStateFast(s *State) (msgs []simple.EventMessage, action undo.Action, err error) {
	return s.apply(true, false, false)
}

func ApplyStateFastOne(s *State) (msgs []simple.EventMessage, action undo.Action, err error) {
	return s.apply(true, true, false)
}

func (s *State) apply(fast, one, withLayouts bool) (msgs []simple.EventMessage, action undo.Action, err error) {
	if s.parent != nil && (s.parent.parent != nil || fast) {
		s.intermediateApply()
		if one {
			return
		}
		return s.parent.apply(fast, one, withLayouts)
	}
	if fast {
		return
	}
	st := time.Now()
	if !fast {
		if err = s.normalize(withLayouts); err != nil {
			return
		}
	}
	var (
		inUse          = make(map[string]struct{})
		affectedIds    = make([]string, 0, len(s.blocks))
		newBlocks      []*model.Block
		chmsgs         []simple.EventMessage
		detailsChanged bool
	)

	// apply snippet
	if s.parent != nil {
		if s.Snippet() != s.parent.Snippet() {
			s.SetLocalDetail(bundle.RelationKeySnippet.String(), pbtypes.String(s.Snippet()))
		}
	}

	if s.parent != nil && s.details != nil {
		prev := s.parent.Details()
		detailsChanged = !prev.Equal(s.details)
	}

	if err = s.Iterate(func(b simple.Block) (isContinue bool) {
		id := b.Model().Id
		inUse[id] = struct{}{}
		if _, ok := s.blocks[id]; ok {
			affectedIds = append(affectedIds, id)
		}

		if db, ok := b.(simple.DetailsHandler); ok {
			db = s.Get(id).(simple.DetailsHandler)
			if ok, err := db.ApplyToDetails(s.PickOrigin(id), s); err == nil && ok {
				detailsChanged = true
			}
			if detailsChanged {
				if slice.FindPos(affectedIds, id) == -1 {
					affectedIds = append(affectedIds, id)
				}
			}
		}
		return true
	}); err != nil {
		return
	}
	flushNewBlocks := func() {
		if len(newBlocks) > 0 {
			msgs = append(msgs, simple.EventMessage{Msg: &pb.EventMessage{
				Value: &pb.EventMessageValueOfBlockAdd{
					BlockAdd: &pb.EventBlockAdd{
						Blocks: newBlocks,
					},
				},
			}})
		}
		newBlocks = nil
	}

	// new and changed blocks
	// we need to create events with affectedIds order for correct changes generation
	for _, id := range affectedIds {
		orig := s.PickOrigin(id)
		if orig == nil {
			bc := s.blocks[id].Copy()
			newBlocks = append(newBlocks, bc.Model())
			action.Add = append(action.Add, bc)
		} else {
			flushNewBlocks()
			b := s.Get(id)
			if detailsChanged {
				if db, ok := b.(simple.DetailsHandler); ok {
					db.DetailsInit(s)
				}
			}
			diff, err := orig.Diff(b)
			if err != nil {
				return nil, undo.Action{}, err
			}
			if len(diff) > 0 {
				msgs = append(msgs, diff...)
				if file := orig.Model().GetFile(); file != nil {
					if file.State == model.BlockContentFile_Uploading {
						file.State = model.BlockContentFile_Empty
					}
				}
				action.Change = append(action.Change, undo.Change{
					Before: orig.Copy(),
					After:  b.Copy(),
				})
			}
		}
	}
	flushNewBlocks()
	msgs = append(msgs, chmsgs...)

	// removed blocks
	var (
		toRemove []string
		bm       map[string]simple.Block
	)
	if s.parent != nil {
		bm = s.parent.blocks
	} else {
		bm = s.blocks
	}
	for id := range bm {
		if _, ok := inUse[id]; !ok {
			toRemove = append(toRemove, id)
		}
	}
	if len(toRemove) > 0 {
		msgs = append(msgs, simple.EventMessage{Msg: &pb.EventMessage{
			Value: &pb.EventMessageValueOfBlockDelete{
				BlockDelete: &pb.EventBlockDelete{BlockIds: toRemove},
			},
		}})
	}

	if s.parent != nil && s.relationLinks != nil {
		added, removed := s.relationLinks.Diff(s.parent.relationLinks)

		if len(added)+len(removed) > 0 {
			action.RelationLinks = &undo.RelationLinks{
				Before: s.parent.relationLinks,
				After:  s.relationLinks,
			}
		}

		if len(removed) > 0 {
			msgs = append(msgs, WrapEventMessages(false, []*pb.EventMessage{
				{
					Value: &pb.EventMessageValueOfObjectRelationsRemove{
						ObjectRelationsRemove: &pb.EventObjectRelationsRemove{
							Id:           s.RootId(),
							RelationKeys: removed,
						},
					},
				},
			})...)
		}
		if len(added) > 0 {
			msgs = append(msgs, WrapEventMessages(false, []*pb.EventMessage{
				{
					Value: &pb.EventMessageValueOfObjectRelationsAmend{
						ObjectRelationsAmend: &pb.EventObjectRelationsAmend{
							Id:            s.RootId(),
							RelationLinks: added,
						},
					},
				},
			})...)
		}
	}

	// generate changes
	s.fillChanges(msgs)

	// apply to parent
	for _, id := range toRemove {
		if s.parent != nil {
			action.Remove = append(action.Remove, s.PickOrigin(id).Copy())
			delete(s.parent.blocks, id)
		}
	}
	for _, b := range s.blocks {
		if s.parent != nil {
			id := b.Model().Id
			if _, ok := inUse[id]; ok {
				s.parent.blocks[id] = b
			}
		}
	}
	if s.parent != nil {
		s.parent.changes = s.changes
	}
	if s.parent != nil && s.changeId != "" {
		s.parent.changeId = s.changeId
	}
	if s.parent != nil && s.details != nil {
		prev := s.parent.Details()
		if diff := pbtypes.StructDiff(prev, s.details); diff != nil {
			action.Details = &undo.Details{Before: pbtypes.CopyStruct(prev), After: pbtypes.CopyStruct(s.details)}
			msgs = append(msgs, WrapEventMessages(false, StructDiffIntoEvents(s.RootId(), diff))...)
			s.parent.details = s.details
		} else if !s.details.Equal(s.parent.details) {
			s.parent.details = s.details
		}
	}

	if s.parent != nil && s.objectTypes != nil {
		prev := s.parent.ObjectTypes()
		if !slice.UnsortedEquals(prev, s.objectTypes) {
			action.ObjectTypes = &undo.ObjectType{Before: prev, After: s.ObjectTypes()}
			s.parent.objectTypes = s.objectTypes
		}
	}

	if s.parent != nil && s.objectTypesToMigrate != nil {
		prev := s.parent.ObjectTypesToMigrate()
		if !slice.UnsortedEquals(prev, s.objectTypesToMigrate) {
			s.parent.objectTypesToMigrate = s.objectTypesToMigrate
		}
	}
	if s.parent != nil && len(s.fileKeys) > 0 {
		s.parent.fileKeys = append(s.parent.fileKeys, s.fileKeys...)
	}

	if s.parent != nil && s.relationLinks != nil {
		s.parent.relationLinks = s.relationLinks
	}

	if s.parent != nil && s.extraRelations != nil {
		s.parent.extraRelations = s.extraRelations
	}

	if len(msgs) == 0 && action.IsEmpty() && s.parent != nil {
		// revert lastModified update if we don't have any actual changes being made
		prevModifiedDate := pbtypes.Get(s.parent.LocalDetails(), bundle.RelationKeyLastModifiedDate.String())
		if s.localDetails != nil {
			if _, isNull := prevModifiedDate.GetKind().(*types.Value_NullValue); prevModifiedDate == nil || isNull {
				log.With("thread", s.rootId).Debugf("failed to revert prev modifed date: prev date is nil")
			} else {
				s.localDetails.Fields[bundle.RelationKeyLastModifiedDate.String()] = prevModifiedDate
			}
		}
		// todo: revert lastModifiedBy?
	}

	if s.parent != nil && s.localDetails != nil {
		prev := s.parent.LocalDetails()
		if diff := pbtypes.StructDiff(prev, s.localDetails); diff != nil {
			msgs = append(msgs, WrapEventMessages(true, StructDiffIntoEvents(s.RootId(), diff))...)
			s.parent.localDetails = s.localDetails
		} else if !s.localDetails.Equal(s.parent.localDetails) {
			s.parent.localDetails = s.localDetails
		}
	}

	if s.parent != nil && s.aggregatedOptionsByRelation != nil {
		// todo: when we will have an external subscription for the aggregatedOptionsByRelation we should send events here for all relations
		s.parent.aggregatedOptionsByRelation = s.aggregatedOptionsByRelation
	}

	if s.parent != nil && s.store != nil {
		s.parent.store = s.store
	}

	if s.parent != nil && s.storeKeyRemoved != nil {
		s.parent.storeKeyRemoved = s.storeKeyRemoved
	}

	log.Infof("middle: state apply: %d affected; %d for remove; %d copied; %d changes; for a %v", len(affectedIds), len(toRemove), len(s.blocks), len(s.changes), time.Since(st))
	return
}

func (s *State) intermediateApply() {
	if s.changeId != "" {
		s.parent.changeId = s.changeId
	}
	for _, b := range s.blocks {
		s.parent.Set(b)
	}
	if s.details != nil {
		s.parent.details = s.details
	}
	if s.localDetails != nil {
		s.parent.localDetails = s.localDetails
	}
	if s.aggregatedOptionsByRelation != nil {
		s.parent.aggregatedOptionsByRelation = s.aggregatedOptionsByRelation
	}
	if s.relationLinks != nil {
		s.parent.relationLinks = s.relationLinks
	}
	if s.extraRelations != nil {
		s.parent.extraRelations = s.extraRelations
	}
	if s.objectTypes != nil {
		s.parent.objectTypes = s.objectTypes
	}
	if s.objectTypesToMigrate != nil {
		s.parent.objectTypesToMigrate = s.objectTypesToMigrate
	}
	if s.store != nil {
		s.parent.store = s.store
	}
	if len(s.fileKeys) > 0 {
		s.parent.fileKeys = append(s.parent.fileKeys, s.fileKeys...)
	}
	s.parent.changes = append(s.parent.changes, s.changes...)
	return
}

func (s *State) Blocks() []*model.Block {
	var (
		ids    = []string{s.RootId()}
		blocks = make([]*model.Block, 0, len(s.blocks))
	)

	for len(ids) > 0 {
		next := ids[0]
		ids = ids[1:]

		if b := s.Pick(next); b != nil {
			blocks = append(blocks, b.Copy().Model())
			ids = append(ids, b.Model().ChildrenIds...)
		}
	}

	return blocks
}

func (s *State) BlocksToSave() []*model.Block {
	var (
		ids    = []string{s.RootId()}
		blocks = make([]*model.Block, 0, len(s.blocks))
	)

	for len(ids) > 0 {
		next := ids[0]
		ids = ids[1:]

		if b := s.Pick(next); b != nil {
			blocks = append(blocks, b.Copy().ModelToSave())
			ids = append(ids, b.Model().ChildrenIds...)
		}
	}
	return blocks
}

func (s *State) String() (res string) {
	buf := bytes.NewBuffer(nil)
	s.writeString(buf, 0, s.RootId())
	return buf.String()
}

func (s *State) writeString(buf *bytes.Buffer, l int, id string) {
	b := s.Pick(id)
	buf.WriteString(strings.Repeat("\t", l))
	if b == nil {
		buf.WriteString(id)
		buf.WriteString(" MISSING")
	} else {
		buf.WriteString(b.String())
	}
	buf.WriteString("\n")
	if b != nil {
		for _, cid := range b.Model().ChildrenIds {
			s.writeString(buf, l+1, cid)
		}
	}
}

func (s *State) StringDebug() string {
	buf := bytes.NewBuffer(nil)
	fmt.Fprintf(buf, "RootId: %s\n", s.RootId())
	fmt.Fprintf(buf, "ObjectTypes: %v\n", s.ObjectTypes())
	fmt.Fprintf(buf, "Relations:\n")
	for _, rel := range s.relationLinks {
		fmt.Fprintf(buf, "\t%v\n", rel)
	}

	fmt.Fprintf(buf, "\nDetails:\n")
	pbtypes.SortedRange(s.Details(), func(k string, v *types.Value) {
		fmt.Fprintf(buf, "\t%s:\t%v\n", k, pbtypes.Sprint(v))
	})
	fmt.Fprintf(buf, "\nLocal details:\n")
	pbtypes.SortedRange(s.LocalDetails(), func(k string, v *types.Value) {
		fmt.Fprintf(buf, "\t%s:\t%v\n", k, pbtypes.Sprint(v))
	})
	fmt.Fprintf(buf, "\nBlocks:\n")
	s.writeString(buf, 0, s.RootId())
	fmt.Fprintf(buf, "\nCollection:\n")
	pbtypes.SortedRange(s.Store(), func(k string, v *types.Value) {
		fmt.Fprintf(buf, "\t%s\n", k)
		if st := v.GetStructValue(); st != nil {
			pbtypes.SortedRange(st, func(k string, v *types.Value) {
				fmt.Fprintf(buf, "\t\t%s:\t%v\n", k, pbtypes.Sprint(v))
			})
		}
	})
	return buf.String()
}

func (s *State) SetDetails(d *types.Struct) *State {
	local := pbtypes.StructFilterKeys(d, append(bundle.DerivedRelationsKeys, bundle.LocalRelationsKeys...))
	if local != nil && local.GetFields() != nil && len(local.GetFields()) > 0 {
		for k, v := range local.Fields {
			s.SetLocalDetail(k, v)
		}
		s.details = pbtypes.StructCutKeys(d, append(bundle.DerivedRelationsKeys, bundle.LocalRelationsKeys...))
		return s
	}
	s.details = d
	return s
}

// SetDetailAndBundledRelation sets the detail value and bundled relation in case it is missing
func (s *State) SetDetailAndBundledRelation(key bundle.RelationKey, value *types.Value) {
	s.AddBundledRelations(key)
	s.SetDetail(key.String(), value)
	return
}

func (s *State) SetLocalDetail(key string, value *types.Value) {
	if s.localDetails == nil && s.parent != nil {
		s.localDetails = pbtypes.CopyStruct(s.parent.LocalDetails())
	}
	if s.localDetails == nil || s.localDetails.Fields == nil {
		s.localDetails = &types.Struct{Fields: map[string]*types.Value{}}
	}

	if value == nil {
		delete(s.localDetails.Fields, key)
		return
	}

	s.localDetails.Fields[key] = value
	return
}

func (s *State) SetLocalDetails(d *types.Struct) {
	for k, v := range d.GetFields() {
		if v == nil {
			delete(d.Fields, k)
		}
	}
	s.localDetails = d
}

func (s *State) SetDetail(key string, value *types.Value) {
	if slice.FindPos(bundle.LocalRelationsKeys, key) > -1 || slice.FindPos(bundle.DerivedRelationsKeys, key) > -1 {
		s.SetLocalDetail(key, value)
		return
	}

	if s.details == nil && s.parent != nil {
		s.details = pbtypes.CopyStruct(s.parent.Details())
	}
	if s.details == nil || s.details.Fields == nil {
		s.details = &types.Struct{Fields: map[string]*types.Value{}}
	}

	if value == nil {
		delete(s.details.Fields, key)
		return
	}
	s.details.Fields[key] = value
	return
}

func (s *State) SetObjectType(objectType string) *State {
	return s.SetObjectTypes([]string{objectType})
}

func (s *State) SetObjectTypes(objectTypes []string) *State {
	s.objectTypes = objectTypes
	// todo: we lost the second type here, so it becomes inconsistent with the objectTypes in the state
	s.SetDetailAndBundledRelation(bundle.RelationKeyType, pbtypes.String(s.ObjectType()))
	return s
}

func (s *State) SetObjectTypesToMigrate(objectTypes []string) *State {
	s.objectTypesToMigrate = objectTypes
	return s
}

func (s *State) InjectDerivedDetails() {
	if objTypes := s.ObjectTypes(); len(objTypes) > 0 && objTypes[0] == bundle.TypeKeySet.URL() {
		if b := s.Get("dataview"); b != nil {
			source := b.Model().GetDataview().GetSource()
			s.SetLocalDetail(bundle.RelationKeySetOf.String(), pbtypes.StringList(source))
		} else {
			s.SetLocalDetail(bundle.RelationKeySetOf.String(), pbtypes.StringList([]string{}))
		}
	}
	s.SetDetailAndBundledRelation(bundle.RelationKeyId, pbtypes.String(s.RootId()))

	if ot := s.ObjectType(); ot != "" {
		s.SetDetailAndBundledRelation(bundle.RelationKeyType, pbtypes.String(ot))
	}
	s.SetDetailAndBundledRelation(bundle.RelationKeySnippet, pbtypes.String(s.Snippet()))

}

func ListSmartblockTypes(objectId string) ([]int, error) {
	if strings.HasPrefix(objectId, addr.BundledObjectTypeURLPrefix) {
		var err error
		objectType, err := bundle.GetTypeByUrl(objectId)
		if err != nil {
			if err == bundle.ErrNotFound {
				return nil, fmt.Errorf("unknown object type")
			}
			return nil, err
		}
		res := make([]int, 0, len(objectType.Types))
		for _, t := range objectType.Types {
			res = append(res, int(t))
		}
		return res, nil
	} else if strings.HasPrefix(objectId, addr.ObjectTypeKeyToIdPrefix) && !strings.HasPrefix(objectId, "b") {
		return nil, fmt.Errorf("incorrect object type URL format")
	}

	// Default smartblock type for all custom object types
	return []int{int(model.SmartBlockType_Page)}, nil
}

func (s *State) InjectLocalDetails(localDetails *types.Struct) {
	for key, v := range localDetails.GetFields() {
		if v == nil {
			continue
		}
		if _, isNull := v.Kind.(*types.Value_NullValue); isNull {
			continue
		}
		s.SetDetailAndBundledRelation(bundle.RelationKey(key), v)
	}
}

func (s *State) LocalDetails() *types.Struct {
	if s.localDetails == nil && s.parent != nil {
		return s.parent.LocalDetails()
	}

	return s.localDetails
}

func (s *State) AggregatedOptionsByRelation() map[string][]*model.RelationOption {
	if s.aggregatedOptionsByRelation == nil && s.parent != nil {
		return s.parent.AggregatedOptionsByRelation()
	}

	return s.aggregatedOptionsByRelation
}

func (s *State) CombinedDetails() *types.Struct {
	return pbtypes.StructMerge(s.Details(), s.LocalDetails(), false)
}

func (s *State) HasCombinedDetailsKey(key string) bool {
	if pbtypes.HasField(s.Details(), key) {
		return true
	}
	if pbtypes.HasField(s.LocalDetails(), key) {
		return true
	}
	return false
}

func (s *State) Details() *types.Struct {
	if s.details == nil && s.parent != nil {
		return s.parent.Details()
	}
	return s.details
}

func (s *State) OldExtraRelations() []*model.Relation {
	if s.extraRelations == nil && s.parent != nil {
		return s.parent.OldExtraRelations()
	}
	return s.extraRelations
}

func (s *State) ObjectTypes() []string {
	if s.objectTypes == nil && s.parent != nil {
		return s.parent.ObjectTypes()
	}
	return s.objectTypes
}

func (s *State) ObjectTypesToMigrate() []string {
	if s.objectTypes == nil && s.parent != nil {
		return s.parent.ObjectTypesToMigrate()
	}
	return s.objectTypesToMigrate
}

// ObjectType returns only the first objectType and produce warning in case the state has more than 1 object type
// this method is useful because we have decided that currently objects can have only one object type, while preserving the ability to unlock this later
func (s *State) ObjectType() string {
	objTypes := s.ObjectTypes()
	if len(objTypes) == 0 && !s.noObjectType {
		log.Debugf("obj %s(%s) has %d objectTypes instead of 1", s.RootId(), pbtypes.GetString(s.Details(), bundle.RelationKeyName.String()), len(objTypes))
	}

	if len(objTypes) > 0 {
		return objTypes[0]
	}

	return ""
}

func (s *State) Snippet() (snippet string) {
	s.Iterate(func(b simple.Block) (isContinue bool) {
		if text := b.Model().GetText(); text != nil && text.Style != model.BlockContentText_Title && text.Style != model.BlockContentText_Description {
			nextText := strings.TrimSpace(text.Text)
			if snippet != "" && nextText != "" {
				snippet += "\n"
			}
			snippet += nextText
			if textutil.UTF16RuneCountString(snippet) >= snippetMinSize {
				return false
			}
		}
		return true
	})
	return textutil.Truncate(snippet, snippetMaxSize)
}

func (s *State) GetAllFileHashes(detailsKeys []string) (hashes []string) {
	s.Iterate(func(b simple.Block) (isContinue bool) {
		if fh, ok := b.(simple.FileHashes); ok {
			hashes = fh.FillFileHashes(hashes)
		}
		return true
	})
	det := s.Details()
	if det == nil || det.Fields == nil {
		return
	}

	for _, key := range detailsKeys {
		if key == bundle.RelationKeyCoverId.String() {
			v := pbtypes.GetString(det, key)
			_, err := cid.Decode(v)
			if err != nil {
				// this is an exception cause coverId can contains not a file hash but color
				continue
			}
		}
		if v := pbtypes.GetStringList(det, key); v != nil {
			for _, hash := range v {
				if hash == "" {
					continue
				}
				if slice.FindPos(hashes, hash) == -1 {
					hashes = append(hashes, hash)
				}
			}
		}
	}
	return
}

func (s *State) blockInit(b simple.Block) {
	if db, ok := b.(simple.DetailsHandler); ok {
		db.DetailsInit(s)
	}
}

func (s *State) BlocksInit(st simple.DetailsService) {
	s.Iterate(func(b simple.Block) (isContinue bool) {
		if db, ok := b.(simple.DetailsHandler); ok {
			db.DetailsInit(st)
		}
		return true
	})
}

func (s *State) CheckRestrictions() (err error) {
	if s.parent == nil {
		return
	}
	for id, b := range s.blocks {
		rest := b.Model().Restrictions
		if rest == nil {
			continue
		}
		if rest.Edit {
			if ob := s.parent.Pick(id); ob != nil {
				if msgs, _ := ob.Diff(b); len(msgs) > 0 {
					return ErrRestricted
				}
			}
		}
	}
	return
}

func (s *State) SetParent(parent *State) {
	s.rootId = parent.rootId
	s.parent = parent
}

func (s *State) DepSmartIds(blocks, details, relations, objTypes, creatorModifierWorkspace bool) (ids []string) {
	if blocks {
		err := s.Iterate(func(b simple.Block) (isContinue bool) {
			if ls, ok := b.(linkSource); ok {
				ids = ls.FillSmartIds(ids)
			}
			return true
		})
		if err != nil {
			log.With("thread", s.RootId()).Errorf("failed to iterate over simple blocks: %s", err)
		}
	}

	if objTypes {
		for _, ot := range s.ObjectTypes() {
			if ot == "" {
				log.Errorf("sb %s has empty ot", s.RootId())
				continue
			}
			ids = append(ids, ot)
		}
	}

	var det *types.Struct
	if details {
		det = s.CombinedDetails()
	}

	for _, rel := range s.GetRelationLinks() {
		// do not index local dates such as lastOpened/lastModified
		if relations {
			ids = append(ids, addr.RelationKeyToIdPrefix+rel.Key)
		}

		if !details {
			continue
		}

		// handle corner cases first for specific formats
		if rel.Format == model.RelationFormat_date &&
			(slice.FindPos(bundle.LocalRelationsKeys, rel.Key) == 0) &&
			(slice.FindPos(bundle.DerivedRelationsKeys, rel.Key) == 0) {
			relInt := pbtypes.GetInt64(det, rel.Key)
			if relInt > 0 {
				t := time.Unix(relInt, 0)
				t = t.In(time.UTC)
				ids = append(ids, addr.TimeToID(t))
			}
			continue
		}

		if rel.Key == bundle.RelationKeyCreator.String() ||
			rel.Key == bundle.RelationKeyLastModifiedBy.String() ||
			rel.Key == bundle.RelationKeyWorkspaceId.String() {
			if creatorModifierWorkspace {
				v := pbtypes.GetString(det, rel.Key)
				ids = append(ids, v)
			}
			continue
		}

		if rel.Key == bundle.RelationKeyId.String() ||
			rel.Key == bundle.RelationKeyType.String() || // always skip type because it was proceed above
			rel.Key == bundle.RelationKeyFeaturedRelations.String() {
			continue
		}

		if rel.Key == bundle.RelationKeyCoverId.String() {
			v := pbtypes.GetString(det, rel.Key)
			_, err := cid.Decode(v)
			if err != nil {
				// this is an exception cause coverId can contains not a file hash but color
				continue
			}
			ids = append(ids, v)
		}

		if rel.Format != model.RelationFormat_object &&
			rel.Format != model.RelationFormat_file &&
			rel.Format != model.RelationFormat_status &&
			rel.Format != model.RelationFormat_tag {
			continue
		}

		// add all object relation values as dependents
		for _, targetID := range pbtypes.GetStringList(det, rel.Key) {
			if targetID == "" {
				continue
			}

			ids = append(ids, targetID)
		}
	}

	ids = util.UniqueStrings(ids)
	return
}

func (s *State) Validate() (err error) {
	var (
		err2        error
		childrenIds = make(map[string]string)
	)

	if err = s.Iterate(func(b simple.Block) (isContinue bool) {
		for _, cid := range b.Model().ChildrenIds {
			if parentId, ok := childrenIds[cid]; ok {
				err2 = fmt.Errorf("two children with same id: %v; parent1: %s; parent2: %s", cid, parentId, b.Model().Id)
				return false
			}
			childrenIds[cid] = b.Model().Id
			if !s.Exists(cid) {
				err2 = fmt.Errorf("missed block: %s; parent: %s", cid, b.Model().Id)
				return false
			}
		}
		return true
	}); err != nil {
		return
	}

	return err2
}

// IsEmpty returns whether state has any blocks beside template blocks(root, header, title, etc)
func (s *State) IsEmpty(checkTitle bool) bool {
	if checkTitle && pbtypes.GetString(s.Details(), bundle.RelationKeyName.String()) != "" {
		return false
	}
	var emptyTextFound bool

	if title := s.Pick(TitleBlockID); title != nil {
		if checkTitle {
			if title.Model().GetText().Text != "" {
				return false
			}
		}
		emptyTextFound = true
	}

	if pbtypes.GetString(s.Details(), bundle.RelationKeyDescription.String()) != "" {
		return false
	}

	if root := s.Pick(s.RootId()); root != nil {
		for _, chId := range root.Model().ChildrenIds {
			if chId == HeaderLayoutID ||
				chId == FeaturedRelationsID ||
				chId == DataviewBlockID ||
				chId == DataviewTemplatesBlockID {
				continue
			}
			if child := s.Pick(chId); child != nil && child.Model().GetText() != nil && !emptyTextFound {
				txt := child.Model().GetText()
				if txt.Text == "" && txt.Style == 0 {
					emptyTextFound = true
					continue
				}
			}
			return false
		}
	}

	return true
}

func (s *State) Copy() *State {
	blocks := make(map[string]simple.Block, len(s.blocks))
	s.Iterate(func(b simple.Block) (isContinue bool) {
		blocks[b.Model().Id] = b.Copy()
		return true
	})
	objTypes := make([]string, len(s.ObjectTypes()))
	copy(objTypes, s.ObjectTypes())

	objTypesToMigrate := make([]string, len(s.ObjectTypesToMigrate()))
	copy(objTypesToMigrate, s.ObjectTypesToMigrate())

	agOptsCopy := make(map[string][]*model.RelationOption, len(s.AggregatedOptionsByRelation()))
	for k, v := range s.AggregatedOptionsByRelation() {
		agOptsCopy[k] = pbtypes.CopyRelationOptions(v)
	}
	relationLinks := make([]*model.RelationLink, len(s.relationLinks))
	for i, rl := range s.relationLinks {
		relationLinks[i] = &model.RelationLink{
			Format: rl.Format,
			Key:    rl.Key,
		}
	}

	storeKeyRemoved := s.StoreKeysRemoved()
	storeKeyRemovedCopy := make(map[string]struct{}, len(storeKeyRemoved))
	for i := range storeKeyRemoved {
		storeKeyRemovedCopy[i] = struct{}{}
	}
	copy := &State{
		ctx:                         s.ctx,
		blocks:                      blocks,
		rootId:                      s.rootId,
		details:                     pbtypes.CopyStruct(s.Details()),
		localDetails:                pbtypes.CopyStruct(s.LocalDetails()),
		relationLinks:               relationLinks,
		extraRelations:              pbtypes.CopyRelations(s.OldExtraRelations()),
		aggregatedOptionsByRelation: agOptsCopy,
		objectTypes:                 objTypes,
		objectTypesToMigrate:        objTypesToMigrate,
		noObjectType:                s.noObjectType,
		store:                       pbtypes.CopyStruct(s.Store()),
		storeKeyRemoved:             storeKeyRemovedCopy,
	}
	return copy
}

func (s *State) HasRelation(key string) bool {
	for _, rel := range s.relationLinks {
		if rel.Key == key {
			return true
		}
	}
	return false
}

func (s *State) Len() (l int) {
	s.Iterate(func(b simple.Block) (isContinue bool) {
		l++
		return true
	})
	return
}

func (s *State) SetNoObjectType(noObjectType bool) *State {
	s.noObjectType = noObjectType
	return s
}

func (s *State) SetRootId(newRootId string) {
	if s.rootId == "" {
		s.RootId()
	}
	if s.rootId != newRootId {
		if b := s.Get(s.rootId); b != nil {
			b.Model().Id = newRootId
			s.Add(b)
		}
		s.rootId = newRootId
	}
}

func (s *State) ParentState() *State {
	return s.parent
}

func (s *State) RemoveDetail(keys ...string) (ok bool) {
	det := pbtypes.CopyStruct(s.Details())
	if det != nil && det.Fields != nil {
		for _, key := range keys {
			if _, ex := det.Fields[key]; ex {
				delete(det.Fields, key)
				ok = true
			}
		}
	}
	if ok {
		s.SetDetails(det)
	}
	return s.RemoveLocalDetail(keys...) || ok
}

func (s *State) RemoveLocalDetail(keys ...string) (ok bool) {
	det := pbtypes.CopyStruct(s.LocalDetails())
	if det != nil && det.Fields != nil {
		for _, key := range keys {
			if _, ex := det.Fields[key]; ex {
				delete(det.Fields, key)
				ok = true
			}
		}
	}
	if ok {
		s.SetLocalDetails(det)
	}
	return
}

func (s *State) createOrCopyStoreFromParent() {
	// for simplicity each time we are copying store in their entirety
	// the benefit of this is that you are sure that you will not have store on different levels
	// this may not be very good performance/memory wise, but it is simple, so it can stay for now
	if s.store != nil {
		return
	}
	s.store = pbtypes.CopyStruct(s.Store())
	// copy map[string]struct{} to map[string]struct{}
	m := s.StoreKeysRemoved()
	s.storeKeyRemoved = make(map[string]struct{}, len(m))
	for k := range m {
		s.storeKeyRemoved[k] = struct{}{}
	}

	if s.store == nil {
		s.store = &types.Struct{Fields: map[string]*types.Value{}}
	}
	s.storeKeyRemoved = make(map[string]struct{})
}

func (s *State) SetInStore(path []string, value *types.Value) (changed bool) {
	changed = s.setInStore(path, value)
	if !changed {
		return
	}
	if value != nil {
		s.changes = append(s.changes, &pb.ChangeContent{
			Value: &pb.ChangeContentValueOfStoreKeySet{
				StoreKeySet: &pb.ChangeStoreKeySet{Path: path, Value: value},
			},
		})
	} else {
		s.changes = append(s.changes, &pb.ChangeContent{
			Value: &pb.ChangeContentValueOfStoreKeyUnset{
				StoreKeyUnset: &pb.ChangeStoreKeyUnset{Path: path},
			},
		})
	}
	return
}

func (s *State) HasInStore(path []string) bool {
	store := s.Store()
	if store.GetFields() == nil {
		return false
	}

	for _, key := range path {
		_, ok := store.Fields[key]
		if !ok {
			return false
		}
		store = store.Fields[key].Kind.(*types.Value_StructValue).StructValue
	}
	return true
}

func (s *State) setInStore(path []string, value *types.Value) (changed bool) {
	if len(path) == 0 {
		return
	}
	// todo: optimize to not copy all collection values, but only the map reusing existing values pointers
	s.createOrCopyStoreFromParent()
	store := s.store
	nested := path[:len(path)-1]
	storeStack := []*types.Struct{store}
	for _, key := range nested {
		if store.Fields == nil {
			store.Fields = map[string]*types.Value{}
		}
		_, ok := store.Fields[key]
		// TODO: refactor this with pbtypes
		if !ok {
			store.Fields[key] = &types.Value{
				Kind: &types.Value_StructValue{
					StructValue: &types.Struct{
						Fields: map[string]*types.Value{},
					},
				},
			}
		}
		_, ok = store.Fields[key].Kind.(*types.Value_StructValue)
		if !ok {
			store.Fields[key] = &types.Value{
				Kind: &types.Value_StructValue{
					StructValue: &types.Struct{
						Fields: map[string]*types.Value{},
					},
				},
			}
		}
		store = store.Fields[key].Kind.(*types.Value_StructValue).StructValue
		storeStack = append(storeStack, store)
	}
	if store.Fields == nil {
		store.Fields = map[string]*types.Value{}
	}
	if value != nil {
		oldval := store.Fields[path[len(path)-1]]
		changed = oldval.Compare(value) != 0
		store.Fields[path[len(path)-1]] = value
		// in case we have previously removed this key
		delete(s.storeKeyRemoved, strings.Join(path, collectionKeysRemovedSeparator))
		return
	}
	changed = true
	delete(store.Fields, path[len(path)-1])
	// store all keys that were removed, so we explicitly know this and can make an additional handling
	s.storeKeyRemoved[strings.Join(path, collectionKeysRemovedSeparator)] = struct{}{}
	// cleaning empty structs from collection to avoid empty pb values
	idx := len(path) - 2
	for len(store.Fields) == 0 && idx >= 0 {
		delete(storeStack[idx].Fields, path[idx])
		store = storeStack[idx]
		idx--
	}
	return
}

func (s *State) ContainsInStore(path []string) bool {
	if len(path) == 0 {
		return false
	}
	store := s.Store()
	if store == nil {
		return false
	}
	nested := path[:len(path)-1]
	for _, key := range nested {
		if store.Fields == nil {
			return false
		}
		// TODO: refactor this with pbtypes
		_, ok := store.Fields[key]
		if !ok {
			return false
		}
		_, ok = store.Fields[key].Kind.(*types.Value_StructValue)
		if !ok {
			return false
		}
		store = store.Fields[key].Kind.(*types.Value_StructValue).StructValue
	}
	if store.Fields == nil {
		return false
	}
	return store.Fields[path[len(path)-1]] != nil
}

func (s *State) RemoveFromStore(path []string) bool {
	res := s.removeFromStore(path)
	if res {
		s.changes = append(s.changes, &pb.ChangeContent{
			Value: &pb.ChangeContentValueOfStoreKeyUnset{
				StoreKeyUnset: &pb.ChangeStoreKeyUnset{Path: path},
			},
		})
	}
	return res
}

func (s *State) removeFromStore(path []string) bool {
	if len(path) == 0 {
		return false
	}
	if !s.ContainsInStore(path) {
		return false
	}
	s.setInStore(path, nil)
	return true
}

func (s *State) GetCollection(collectionName string) *types.Struct {
	coll := s.Store()
	if coll == nil {
		return nil
	}
	_, ok := coll.Fields[collectionName]
	if !ok {
		return nil
	}
	_, ok = coll.Fields[collectionName].Kind.(*types.Value_StructValue)
	if !ok {
		return nil
	}
	return coll.Fields[collectionName].Kind.(*types.Value_StructValue).StructValue
}

func (s *State) Store() *types.Struct {
	iterState := s
	for iterState != nil && iterState.store == nil {
		iterState = iterState.parent
	}
	if iterState == nil {
		return nil
	}
	return iterState.store
}

func (s *State) StoreKeysRemoved() map[string]struct{} {
	iterState := s
	for iterState != nil && iterState.storeKeyRemoved == nil {
		iterState = iterState.parent
	}
	if iterState == nil {
		return nil
	}
	return iterState.storeKeyRemoved
}

func (s *State) GetChangedStoreKeys(prefixPath ...string) (paths [][]string) {
	if s.store == nil {
		return nil
	}
	pbtypes.StructIterate(s.store, func(path []string, v *types.Value) {
		if slice.HasPrefix(path, prefixPath) || prefixPath == nil {
			if s.parent == nil {
				paths = append(paths, path)
				return
			}
			parentVal := pbtypes.Get(s.parent.store, path...)
			if st := v.GetStructValue(); st != nil && parentVal.GetStructValue() != nil {
				if !pbtypes.StructEqualKeys(st, parentVal.GetStructValue()) {
					paths = append(paths, path)
				}
			} else if !v.Equal(pbtypes.Get(s.parent.store, path...)) {
				paths = append(paths, path)
			}
		}
	})
	return
}

func (s *State) Layout() (model.ObjectTypeLayout, bool) {
	if det := s.Details(); det != nil && det.Fields != nil {
		if _, ok := det.Fields[bundle.RelationKeyLayout.String()]; ok {
			return model.ObjectTypeLayout(pbtypes.GetInt64(det, bundle.RelationKeyLayout.String())), true
		}
	}
	return 0, false
}

func (s *State) SetContext(context *session.Context) {
	s.ctx = context
}

func (s *State) AddRelationLinks(links ...*model.RelationLink) {
	relLinks := s.GetRelationLinks()
	for _, l := range links {
		if !relLinks.Has(l.Key) {
			relLinks = append(relLinks, l)
		}
	}
	s.relationLinks = relLinks
}

func (s *State) PickRelationLinks() pbtypes.RelationLinks {
	if s.relationLinks != nil {
		return s.relationLinks
	}
	if s.parent != nil {
		return s.parent.PickRelationLinks()
	}
	return nil
}

func (s *State) GetRelationLinks() pbtypes.RelationLinks {
	if s.relationLinks != nil {
		return s.relationLinks
	}
	if s.parent != nil {
		parentLinks := s.parent.PickRelationLinks()
		s.relationLinks = parentLinks.Copy()
		return s.relationLinks
	}
	return nil
}

func (s *State) RemoveRelation(keys ...string) {
	relLinks := s.GetRelationLinks()
	relLinksFiltered := make(pbtypes.RelationLinks, 0, len(relLinks))
	for _, link := range relLinks {
		if slice.FindPos(keys, link.Key) >= 0 {
			continue
		}
		relLinksFiltered = append(relLinksFiltered, &model.RelationLink{
			Key:    link.Key,
			Format: link.Format,
		})
	}
	// remove detail value
	s.RemoveDetail(keys...)
	// remove from the list of featured relations
	var foundInFeatured bool
	featuredList := pbtypes.GetStringList(s.Details(), bundle.RelationKeyFeaturedRelations.String())
	featuredList = slice.Filter(featuredList, func(s string) bool {
		if slice.FindPos(keys, s) == -1 {
			return true
		}
		foundInFeatured = true
		return false
	})
	if foundInFeatured {
		s.SetDetail(bundle.RelationKeyFeaturedRelations.String(), pbtypes.StringList(featuredList))
	}
	s.relationLinks = relLinksFiltered
	return
}

func (s *State) Descendants(rootId string) []simple.Block {
	var (
		queue    = []string{rootId}
		children []simple.Block
	)

	for len(queue) > 0 {
		id := queue[0]
		queue = queue[1:]

		cur := s.Pick(id)
		if cur == nil {
			continue
		}
		for _, id := range cur.Model().ChildrenIds {
			b := s.Pick(id)
			if b == nil {
				continue
			}
			children = append(children, b)
			queue = append(queue, id)
		}
	}

	return children
}

// SelectRoots returns unique root blocks that are listed in ids AND present in the state
// "root" here means the block that hasn't any parents listed in input ids
func (s *State) SelectRoots(ids []string) []string {
	resCount := len(ids)
	discarded := make([]bool, len(ids))
	for i := 0; i < len(ids); i++ {

		if discarded[i] {
			continue
		}
		ai := ids[i]
		if !s.Exists(ai) {
			discarded[i] = true
			resCount--
		}
		for j := 0; j < len(ids); j++ {
			if i == j {
				continue
			}
			if discarded[j] {
				continue
			}

			aj := ids[j]
			if s.IsChild(ai, aj) {
				discarded[j] = true
				resCount--
			}
		}
	}

	res := make([]string, 0, resCount)
	for i, id := range ids {
		if !discarded[i] {
			res = append(res, id)
		}
	}
	return res
}

func (s *State) AddBundledRelations(keys ...bundle.RelationKey) {
	links := make([]*model.RelationLink, 0, len(keys))
	for _, key := range keys {
		rel := bundle.MustGetRelation(key)
		links = append(links, &model.RelationLink{Format: rel.Format, Key: rel.Key})
	}
	s.AddRelationLinks(links...)
}

type linkSource interface {
	FillSmartIds(ids []string) []string
	HasSmartIds() bool
}<|MERGE_RESOLUTION|>--- conflicted
+++ resolved
@@ -27,9 +27,9 @@
 var log = logging.Logger("anytype-mw-state")
 
 const (
-<<<<<<< HEAD
-	snippetMinSize = 50
-	snippetMaxSize = 300
+	snippetMinSize                 = 50
+	snippetMaxSize                 = 300
+	collectionKeysRemovedSeparator = "-"
 
 	HeaderLayoutID           = "header"
 	TitleBlockID             = "title"
@@ -37,11 +37,6 @@
 	DataviewBlockID          = "dataview"
 	DataviewTemplatesBlockID = "templates"
 	FeaturedRelationsID      = "featuredRelations"
-=======
-	snippetMinSize                 = 50
-	snippetMaxSize                 = 300
-	collectionKeysRemovedSeparator = "-"
->>>>>>> 27caaf9f
 )
 
 var (
