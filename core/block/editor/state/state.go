--- conflicted
+++ resolved
@@ -218,35 +218,19 @@
 	return s.Pick(id) != nil
 }
 
-<<<<<<< HEAD
-func ApplyState(s *State, withLayouts bool) (msgs []simple.EventMessage, action history.Action, err error) {
+func ApplyState(s *State, withLayouts bool) (msgs []simple.EventMessage, action undo.Action, err error) {
 	return s.apply(false, false, withLayouts)
 }
 
-func ApplyStateFast(s *State) (msgs []simple.EventMessage, action history.Action, err error) {
+func ApplyStateFast(s *State) (msgs []simple.EventMessage, action undo.Action, err error) {
 	return s.apply(true, false, false)
 }
 
-func ApplyStateFastOne(s *State) (msgs []simple.EventMessage, action history.Action, err error) {
+func ApplyStateFastOne(s *State) (msgs []simple.EventMessage, action undo.Action, err error) {
 	return s.apply(true, true, false)
 }
 
-func (s *State) apply(fast, one, withLayouts bool) (msgs []simple.EventMessage, action history.Action, err error) {
-=======
-func ApplyState(s *State, withLayouts bool) (msgs []*pb.EventMessage, action undo.Action, err error) {
-	return s.apply(false, false, withLayouts)
-}
-
-func ApplyStateFast(s *State) (msgs []*pb.EventMessage, action undo.Action, err error) {
-	return s.apply(true, false, false)
-}
-
-func ApplyStateFastOne(s *State) (msgs []*pb.EventMessage, action undo.Action, err error) {
-	return s.apply(true, true, false)
-}
-
-func (s *State) apply(fast, one, withLayouts bool) (msgs []*pb.EventMessage, action undo.Action, err error) {
->>>>>>> 08e2e56f
+func (s *State) apply(fast, one, withLayouts bool) (msgs []simple.EventMessage, action undo.Action, err error) {
 	if s.parent != nil && (s.parent.parent != nil || fast) {
 		s.intermediateApply()
 		if one {
@@ -591,7 +575,6 @@
 	return
 }
 
-<<<<<<< HEAD
 func (s *State) blockInit(b simple.Block) {
 	if db, ok := b.(simple.DetailsHandler); ok {
 		db.DetailsInit(s)
@@ -625,7 +608,8 @@
 		}
 	}
 	return
-=======
+}
+
 func (s *State) SetParent(parent *State) {
 	s.parent = parent
 }
@@ -643,5 +627,4 @@
 type linkSource interface {
 	FillSmartIds(ids []string) []string
 	HasSmartIds() bool
->>>>>>> 08e2e56f
 }