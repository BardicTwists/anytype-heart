package state

import (
	"bytes"
	"fmt"
	"strings"
	"time"
	"unicode/utf8"

	"github.com/anytypeio/go-anytype-middleware/core/block/simple"
	"github.com/anytypeio/go-anytype-middleware/core/block/undo"
	"github.com/anytypeio/go-anytype-middleware/pb"
	"github.com/anytypeio/go-anytype-middleware/pkg/lib/logging"
	"github.com/anytypeio/go-anytype-middleware/pkg/lib/pb/model"
	"github.com/anytypeio/go-anytype-middleware/util/pbtypes"
	"github.com/anytypeio/go-anytype-middleware/util/slice"
	"github.com/anytypeio/go-anytype-middleware/util/text"
	"github.com/gogo/protobuf/types"
)

var log = logging.Logger("anytype-mw-state")

const (
	snippetMinSize = 50
	snippetMaxSize = 300
)

var DetailsFileFields = [...]string{"coverId", "iconImage"}

type Doc interface {
	RootId() string
	NewState() *State
	NewStateCtx(ctx *Context) *State
	Blocks() []*model.Block
	Pick(id string) (b simple.Block)
	Append(targetId string, id string) (ok bool)
	Details() *types.Struct
	Iterate(f func(b simple.Block) (isContinue bool)) (err error)
	Snippet() (snippet string)
	GetFileKeys() []pb.ChangeFileKeys
}

func NewDoc(rootId string, blocks map[string]simple.Block) Doc {
	if blocks == nil {
		blocks = make(map[string]simple.Block)
	}
	return &State{
		rootId: rootId,
		blocks: blocks,
	}
}

type State struct {
	ctx      *Context
	parent   *State
	blocks   map[string]simple.Block
	rootId   string
	newIds   []string
	changeId string
	changes  []*pb.ChangeContent
	fileKeys []pb.ChangeFileKeys
	details  *types.Struct

	changesStructureIgnoreIds []string

	bufIterateParentIds []string
}

func (s *State) RootId() string {
	return s.rootId
}

func (s *State) NewState() *State {
	return &State{parent: s, blocks: make(map[string]simple.Block), rootId: s.rootId}
}

func (s *State) NewStateCtx(ctx *Context) *State {
	return &State{parent: s, blocks: make(map[string]simple.Block), rootId: s.rootId, ctx: ctx}
}

func (s *State) Context() *Context {
	return s.ctx
}

func (s *State) Add(b simple.Block) (ok bool) {
	id := b.Model().Id
	if s.Pick(id) == nil {
		s.blocks[id] = b
		if s.parent != nil {
			s.newIds = append(s.newIds, id)
		}
		return true
	}
	return false
}

func (s *State) Set(b simple.Block) {
	if !s.Exists(b.Model().Id) {
		s.Add(b)
	} else {
		s.blocks[b.Model().Id] = b
	}
}

func (s *State) Get(id string) (b simple.Block) {
	if b = s.blocks[id]; b != nil {
		return
	}
	if s.parent != nil {
		if b = s.Pick(id); b != nil {
			b = b.Copy()
			s.blocks[id] = b
			return
		}
	}
	return
}

func (s *State) Pick(id string) (b simple.Block) {
	var (
		t  = s
		ok bool
	)
	for t != nil {
		if b, ok = t.blocks[id]; ok {
			return
		}
		t = t.parent
	}
	return
}

func (s *State) PickOrigin(id string) (b simple.Block) {
	if s.parent != nil {
		return s.parent.Pick(id)
	}
	return
}

func (s *State) Unlink(id string) (ok bool) {
	if parent := s.GetParentOf(id); parent != nil {
		parentM := parent.Model()
		parentM.ChildrenIds = slice.Remove(parentM.ChildrenIds, id)
		return true
	}
	return
}

func (s *State) Append(targetId string, id string) (ok bool) {
	parent := s.Get(targetId).Model()
	parent.ChildrenIds = append(parent.ChildrenIds, id)
	return true
}

func (s *State) GetParentOf(id string) (res simple.Block) {
	if parent := s.PickParentOf(id); parent != nil {
		return s.Get(parent.Model().Id)
	}
	return
}

func (s *State) PickParentOf(id string) (res simple.Block) {
	s.Iterate(func(b simple.Block) bool {
		if slice.FindPos(b.Model().ChildrenIds, id) != -1 {
			res = b
			return false
		}
		return true
	})
	return
}

func (s *State) PickOriginParentOf(id string) (res simple.Block) {
	if s.parent != nil {
		return s.parent.PickParentOf(id)
	}
	return
}

func (s *State) Iterate(f func(b simple.Block) (isContinue bool)) (err error) {
	var iter func(id string) (isContinue bool, err error)
	var parentIds = s.bufIterateParentIds[:0]
	iter = func(id string) (isContinue bool, err error) {
		if slice.FindPos(parentIds, id) != -1 {
			return false, fmt.Errorf("cycle reference: %v %s", parentIds, id)
		}
		parentIds = append(parentIds, id)
		parentSize := len(parentIds)
		b := s.Pick(id)
		if b != nil {
			if isContinue = f(b); !isContinue {
				return
			}
			for _, cid := range b.Model().ChildrenIds {
				if isContinue, err = iter(cid); !isContinue || err != nil {
					return
				}
				parentIds = parentIds[:parentSize]
			}
		}
		return true, nil
	}
	_, err = iter(s.RootId())
	return
}

func (s *State) Exists(id string) (ok bool) {
	return s.Pick(id) != nil
}

<<<<<<< HEAD
func ApplyState(s *State) (msgs []*pb.EventMessage, action undo.Action, err error) {
	return s.apply(false, false)
}

func ApplyStateFast(s *State) (msgs []*pb.EventMessage, action undo.Action, err error) {
	return s.apply(true, false)
}

func ApplyStateFastOne(s *State) (msgs []*pb.EventMessage, action undo.Action, err error) {
	return s.apply(true, true)
}

func (s *State) apply(fast, one bool) (msgs []*pb.EventMessage, action undo.Action, err error) {
=======
func ApplyState(s *State, withLayouts bool) (msgs []*pb.EventMessage, action history.Action, err error) {
	return s.apply(false, false, withLayouts)
}

func ApplyStateFast(s *State) (msgs []*pb.EventMessage, action history.Action, err error) {
	return s.apply(true, false, false)
}

func ApplyStateFastOne(s *State) (msgs []*pb.EventMessage, action history.Action, err error) {
	return s.apply(true, true, false)
}

func (s *State) apply(fast, one, withLayouts bool) (msgs []*pb.EventMessage, action history.Action, err error) {
>>>>>>> aae10a18
	if s.parent != nil && (s.parent.parent != nil || fast) {
		s.intermediateApply()
		if one {
			return
		}
		return s.parent.apply(fast, one, withLayouts)
	}
	if fast {
		return
	}
	st := time.Now()
	if !fast {
		if err = s.normalize(withLayouts); err != nil {
			return
		}
	}
	var (
		inUse       = make(map[string]struct{})
		affectedIds = make([]string, 0, len(s.blocks))
		newBlocks   []*model.Block
	)

	s.Iterate(func(b simple.Block) (isContinue bool) {
		id := b.Model().Id
		inUse[id] = struct{}{}
		if _, ok := s.blocks[id]; ok {
			affectedIds = append(affectedIds, id)
		}
		return true
	})

	flushNewBlocks := func() {
		if len(newBlocks) > 0 {
			msgs = append(msgs, &pb.EventMessage{
				Value: &pb.EventMessageValueOfBlockAdd{
					BlockAdd: &pb.EventBlockAdd{
						Blocks: newBlocks,
					},
				},
			})
		}
		newBlocks = nil
	}

	// new and changed blocks
	// we need to create events with affectedIds order for correct changes generation
	for _, id := range affectedIds {
		orig := s.PickOrigin(id)
		if orig == nil {
			bc := s.blocks[id].Copy()
			newBlocks = append(newBlocks, bc.Model())
			action.Add = append(action.Add, bc)
		} else {
			flushNewBlocks()
			b := s.blocks[id]
			diff, err := orig.Diff(b)
			if err != nil {
				return nil, undo.Action{}, err
			}
			if len(diff) > 0 {
				msgs = append(msgs, diff...)
				if file := orig.Model().GetFile(); file != nil {
					if file.State == model.BlockContentFile_Uploading {
						file.State = model.BlockContentFile_Empty
					}
				}
				action.Change = append(action.Change, undo.Change{
					Before: orig.Copy(),
					After:  b.Copy(),
				})
			}
		}
	}
	flushNewBlocks()

	// removed blocks
	var (
		toRemove []string
		bm       map[string]simple.Block
	)
	if s.parent != nil {
		bm = s.parent.blocks
	} else {
		bm = s.blocks
	}
	for id := range bm {
		if _, ok := inUse[id]; !ok {
			toRemove = append(toRemove, id)
		}
	}
	if len(toRemove) > 0 {
		msgs = append(msgs, &pb.EventMessage{
			Value: &pb.EventMessageValueOfBlockDelete{
				BlockDelete: &pb.EventBlockDelete{BlockIds: toRemove},
			},
		})
	}
	// generate changes
	s.fillChanges(msgs)

	// apply to parent
	for _, id := range toRemove {
		if s.parent != nil {
			action.Remove = append(action.Remove, s.PickOrigin(id).Copy())
			delete(s.parent.blocks, id)
		}
	}
	for _, b := range s.blocks {
		if s.parent != nil {
			id := b.Model().Id
			if _, ok := inUse[id]; ok {
				s.parent.blocks[id] = b
			}
		}
	}
	if s.parent != nil {
		s.parent.changes = s.changes
	}
	if s.parent != nil && s.changeId != "" {
		s.parent.changeId = s.changeId
	}
	if s.parent != nil && s.details != nil {
		prev := s.parent.Details()
		if !prev.Equal(s.details) {
			action.Details = &undo.Details{Before: pbtypes.CopyStruct(prev), After: pbtypes.CopyStruct(s.details)}
			s.parent.details = s.details
		}
	}
	if s.parent != nil && len(s.fileKeys) > 0 {
		s.parent.fileKeys = append(s.parent.fileKeys, s.fileKeys...)
	}
	log.Infof("middle: state apply: %d affected; %d for remove; %d copied; %d changes; for a %v", len(affectedIds), len(toRemove), len(s.blocks), len(s.changes), time.Since(st))
	return
}

func (s *State) intermediateApply() {
	if s.changeId != "" {
		s.parent.changeId = s.changeId
	}
	for _, b := range s.blocks {
		s.parent.Set(b)
	}
	if s.details != nil {
		s.parent.details = s.details
	}
	if len(s.fileKeys) > 0 {
		s.parent.fileKeys = append(s.parent.fileKeys, s.fileKeys...)
	}
	s.parent.changes = append(s.parent.changes, s.changes...)
	return
}

func (s *State) Diff(new *State) (msgs []*pb.EventMessage, err error) {
	var (
		newBlocks []*model.Block
		removeIds []string
	)
	new.Iterate(func(nb simple.Block) (isContinue bool) {
		b := s.Pick(nb.Model().Id)
		if b == nil {
			newBlocks = append(newBlocks, nb.Copy().Model())
		} else {
			bdiff, e := b.Diff(nb)
			if e != nil {
				err = e
				return false
			}
			msgs = append(msgs, bdiff...)
		}
		return true
	})
	if err != nil {
		return
	}
	s.Iterate(func(b simple.Block) (isContinue bool) {
		if !new.Exists(b.Model().Id) {
			removeIds = append(removeIds, b.Model().Id)
		}
		return true
	})
	if len(newBlocks) > 0 {
		msgs = append(msgs, &pb.EventMessage{
			Value: &pb.EventMessageValueOfBlockAdd{
				BlockAdd: &pb.EventBlockAdd{
					Blocks: newBlocks,
				},
			},
		})
	}
	if len(removeIds) > 0 {
		msgs = append(msgs, &pb.EventMessage{
			Value: &pb.EventMessageValueOfBlockDelete{
				BlockDelete: &pb.EventBlockDelete{
					BlockIds: removeIds,
				},
			},
		})
	}
	return
}

func (s *State) Blocks() []*model.Block {
	var (
		ids    = []string{s.RootId()}
		blocks = make([]*model.Block, 0, len(s.blocks))
	)

	for len(ids) > 0 {
		next := ids[0]
		ids = ids[1:]

		if b := s.Pick(next); b != nil {
			blocks = append(blocks, b.Copy().Model())
			ids = append(ids, b.Model().ChildrenIds...)
		}
	}

	return blocks
}

func (s *State) String() (res string) {
	buf := bytes.NewBuffer(nil)
	s.writeString(buf, 0, s.RootId())
	return buf.String()
}

func (s *State) writeString(buf *bytes.Buffer, l int, id string) {
	b := s.Pick(id)
	buf.WriteString(strings.Repeat("\t", l))
	if b == nil {
		buf.WriteString(id)
		buf.WriteString(" MISSING")
	} else {
		buf.WriteString(b.String())
	}
	buf.WriteString("\n")
	if b != nil {
		for _, cid := range b.Model().ChildrenIds {
			s.writeString(buf, l+1, cid)
		}
	}
}

func (s *State) SetDetails(d *types.Struct) *State {
	s.details = d
	return s
}

func (s *State) Details() *types.Struct {
	if s.details == nil && s.parent != nil {
		return s.parent.Details()
	}
	return s.details
}

func (s *State) Snippet() (snippet string) {
	s.Iterate(func(b simple.Block) (isContinue bool) {
		if text := b.Model().GetText(); text != nil {
			if snippet != "" {
				snippet += " "
			}
			snippet += text.Text
			if utf8.RuneCountInString(snippet) >= snippetMinSize {
				return false
			}
		}
		return true
	})
	return text.Truncate(snippet, snippetMaxSize)
}

func (s *State) GetAllFileHashes() (hashes []string) {
	s.Iterate(func(b simple.Block) (isContinue bool) {
		if fh, ok := b.(simple.FileHashes); ok {
			hashes = fh.FillFileHashes(hashes)
		}
		return true
	})
	det := s.Details()
	if det == nil || det.Fields == nil {
		return
	}
	for _, field := range DetailsFileFields {
		if v := det.Fields[field]; v != nil && v.GetStringValue() != "" {
			hashes = append(hashes, v.GetStringValue())
		}
	}
	return
}

func (s *State) SetParent(parent *State) {
	s.parent = parent
}

func (s *State) DepSmartIds() (ids []string) {
	s.Iterate(func(b simple.Block) (isContinue bool) {
		if ls, ok := b.(linkSource); ok {
			ids = ls.FillSmartIds(ids)
		}
		return true
	})
	return
}

type linkSource interface {
	FillSmartIds(ids []string) []string
	HasSmartIds() bool
}<|MERGE_RESOLUTION|>--- conflicted
+++ resolved
@@ -208,35 +208,19 @@
 	return s.Pick(id) != nil
 }
 
-<<<<<<< HEAD
-func ApplyState(s *State) (msgs []*pb.EventMessage, action undo.Action, err error) {
-	return s.apply(false, false)
+func ApplyState(s *State, withLayouts bool) (msgs []*pb.EventMessage, action undo.Action, err error) {
+	return s.apply(false, false, withLayouts)
 }
 
 func ApplyStateFast(s *State) (msgs []*pb.EventMessage, action undo.Action, err error) {
-	return s.apply(true, false)
+	return s.apply(true, false, false)
 }
 
 func ApplyStateFastOne(s *State) (msgs []*pb.EventMessage, action undo.Action, err error) {
-	return s.apply(true, true)
-}
-
-func (s *State) apply(fast, one bool) (msgs []*pb.EventMessage, action undo.Action, err error) {
-=======
-func ApplyState(s *State, withLayouts bool) (msgs []*pb.EventMessage, action history.Action, err error) {
-	return s.apply(false, false, withLayouts)
-}
-
-func ApplyStateFast(s *State) (msgs []*pb.EventMessage, action history.Action, err error) {
-	return s.apply(true, false, false)
-}
-
-func ApplyStateFastOne(s *State) (msgs []*pb.EventMessage, action history.Action, err error) {
 	return s.apply(true, true, false)
 }
 
-func (s *State) apply(fast, one, withLayouts bool) (msgs []*pb.EventMessage, action history.Action, err error) {
->>>>>>> aae10a18
+func (s *State) apply(fast, one, withLayouts bool) (msgs []*pb.EventMessage, action undo.Action, err error) {
 	if s.parent != nil && (s.parent.parent != nil || fast) {
 		s.intermediateApply()
 		if one {
