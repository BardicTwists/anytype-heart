--- conflicted
+++ resolved
@@ -428,17 +428,6 @@
 		blocks = make([]*model.Block, 0, len(s.blocks))
 	)
 
-<<<<<<< HEAD
-func (s *State) fillSlice(id string, blocks []*model.Block) []*model.Block {
-	b := s.Pick(id)
-	if b == nil {
-		log.Warnf("nil block in tree: id: %v", id)
-		return blocks
-	}
-	blocks = append(blocks, b.Copy().Model())
-	for _, chId := range b.Model().ChildrenIds {
-		blocks = s.fillSlice(chId, blocks)
-=======
 	for len(ids) > 0 {
 		next := ids[0]
 		ids = ids[1:]
@@ -447,7 +436,6 @@
 			blocks = append(blocks, b.Copy().Model())
 			ids = append(ids, b.Model().ChildrenIds...)
 		}
->>>>>>> 8e2aa288
 	}
 
 	return blocks
