package state

import (
	"bytes"
	"fmt"
	"strings"

	"github.com/gogo/protobuf/types"
	"github.com/hashicorp/go-multierror"
	"github.com/mb0/diff"

	"github.com/anytypeio/go-anytype-middleware/core/block/simple"
	"github.com/anytypeio/go-anytype-middleware/core/relation/relationutils"
	"github.com/anytypeio/go-anytype-middleware/pb"
	"github.com/anytypeio/go-anytype-middleware/pkg/lib/bundle"
	pb2 "github.com/anytypeio/go-anytype-middleware/pkg/lib/pb"
	"github.com/anytypeio/go-anytype-middleware/pkg/lib/pb/model"
	"github.com/anytypeio/go-anytype-middleware/pkg/lib/threads"
	"github.com/anytypeio/go-anytype-middleware/util/pbtypes"
	"github.com/anytypeio/go-anytype-middleware/util/slice"
)

type snapshotOptions struct {
	doNotMigrateTypes bool
}

type SnapshotOption func(*snapshotOptions)

func DoNotMigrateTypes(o *snapshotOptions) {
	o.doNotMigrateTypes = true
}

func NewDocFromSnapshot(rootId string, snapshot *pb.ChangeSnapshot, opts ...SnapshotOption) Doc {
	var typesToMigrate []string
	sOpts := snapshotOptions{}
	for _, opt := range opts {
		opt(&sOpts)
	}
	blocks := make(map[string]simple.Block)
	for _, b := range snapshot.Data.Blocks {
		// migrate old dataview blocks with relations
		if dvBlock := b.GetDataview(); dvBlock != nil {
			if len(dvBlock.RelationLinks) == 0 {
				dvBlock.RelationLinks = relationutils.MigrateRelationModels(dvBlock.Relations)
			}
			if !sOpts.doNotMigrateTypes {
				dvBlock.Source, typesToMigrate = relationutils.MigrateObjectTypeIds(dvBlock.Source)
			}
			dvBlock.Source = relationutils.MigrateRelationIds(dvBlock.Source) // can also contain relation ids
		}
		blocks[b.Id] = simple.New(b)
	}
	fileKeys := make([]pb.ChangeFileKeys, 0, len(snapshot.FileKeys))
	for _, fk := range snapshot.FileKeys {
		fileKeys = append(fileKeys, *fk)
	}

	if len(snapshot.Data.RelationLinks) == 0 && len(snapshot.Data.ExtraRelations) > 0 {
		snapshot.Data.RelationLinks = relationutils.MigrateRelationModels(snapshot.Data.ExtraRelations)
	}
	// clear nil values
	pb2.StructDeleteEmptyFields(snapshot.Data.Details)

	removedCollectionKeysMap := make(map[string]struct{}, len(snapshot.Data.RemovedCollectionKeys))
	for _, t := range snapshot.Data.RemovedCollectionKeys {
		removedCollectionKeysMap[t] = struct{}{}
	}

	detailsToSave := pbtypes.StructCutKeys(snapshot.Data.Details,
		append(bundle.DerivedRelationsKeys, bundle.LocalRelationsKeys...))

	s := &State{
		rootId:          rootId,
		blocks:          blocks,
		details:         detailsToSave,
		extraRelations:  snapshot.Data.ExtraRelations,
		relationLinks:   snapshot.Data.RelationLinks,
		objectTypes:     snapshot.Data.ObjectTypes,
		fileKeys:        fileKeys,
		store:           snapshot.Data.Collections,
		storeKeyRemoved: removedCollectionKeysMap,
	}

	if !sOpts.doNotMigrateTypes {
		s.objectTypes, s.objectTypesToMigrate = relationutils.MigrateObjectTypeIds(s.objectTypes)
		s.objectTypesToMigrate = append(s.objectTypesToMigrate, typesToMigrate...)
	}
	s.InjectDerivedDetails()
	return s
}

func (s *State) SetLastModified(ts int64, accountId string) {
	if ts > 0 {
		s.SetDetailAndBundledRelation(bundle.RelationKeyLastModifiedDate, pbtypes.Int64(ts))
	}
	if profileId, err := threads.ProfileThreadIDFromAccountAddress(accountId); err == nil {
		s.SetDetailAndBundledRelation(bundle.RelationKeyLastModifiedBy, pbtypes.String(profileId.String()))
	}
}

func (s *State) SetChangeId(id string) {
	s.changeId = id
}

func (s *State) ChangeId() string {
	return s.changeId
}

func (s *State) Merge(s2 *State) *State {
	// TODO:
	return s
}

func (s *State) ApplyChange(changes ...*pb.ChangeContent) (err error) {
	for _, ch := range changes {
		if err = s.applyChange(ch); err != nil {
			return
		}
	}
	return
}

func (s *State) AddFileKeys(keys ...*pb.ChangeFileKeys) {
	for _, k := range keys {
		if k != nil {
			s.fileKeys = append(s.fileKeys, *k)
		}
	}
}

// GetAndUnsetFileKeys returns file keys from the current set and unset them, so they will no longer pop up
func (s *State) GetAndUnsetFileKeys() (keys []pb.ChangeFileKeys) {
	if s.parent != nil {
		keys = s.parent.GetAndUnsetFileKeys()
	}
	if len(s.fileKeys) > 0 {
		keys = append(keys, s.fileKeys...)
		s.fileKeys = s.fileKeys[:0]
	}
	return
}

func (s *State) ApplyChangeIgnoreErr(changes ...*pb.ChangeContent) {
	for _, ch := range changes {
		if err := s.applyChange(ch); err != nil {
			log.With("thread", s.RootId()).Warnf("error while applying change %T: %v; ignore", ch.Value, err)
		}
	}
	return
}

func (s *State) applyChange(ch *pb.ChangeContent) (err error) {
	switch {
	case ch.GetBlockCreate() != nil:
		if err = s.changeBlockCreate(ch.GetBlockCreate()); err != nil {
			return
		}
	case ch.GetBlockRemove() != nil:
		if err = s.changeBlockRemove(ch.GetBlockRemove()); err != nil {
			return
		}
	case ch.GetBlockUpdate() != nil:
		if err = s.changeBlockUpdate(ch.GetBlockUpdate()); err != nil {
			return
		}
	case ch.GetBlockMove() != nil:
		if err = s.changeBlockMove(ch.GetBlockMove()); err != nil {
			return
		}
	case ch.GetDetailsSet() != nil:
		if err = s.changeBlockDetailsSet(ch.GetDetailsSet()); err != nil {
			return
		}
	case ch.GetDetailsUnset() != nil:
		if err = s.changeBlockDetailsUnset(ch.GetDetailsUnset()); err != nil {
			return
		}
	case ch.GetRelationAdd() != nil:
		if err = s.changeRelationAdd(ch.GetRelationAdd()); err != nil {
			return
		}
	case ch.GetRelationRemove() != nil:
		if err = s.changeRelationRemove(ch.GetRelationRemove()); err != nil {
			return
		}
	case ch.GetOldRelationAdd() != nil:
		if err = s.changeOldRelationAdd(ch.GetOldRelationAdd()); err != nil {
			return
		}
	case ch.GetOldRelationRemove() != nil:
		if err = s.changeOldRelationRemove(ch.GetOldRelationRemove()); err != nil {
			return
		}
	case ch.GetOldRelationUpdate() != nil:
		if err = s.changeOldRelationUpdate(ch.GetOldRelationUpdate()); err != nil {
			return
		}
	case ch.GetObjectTypeAdd() != nil:
		if err = s.changeObjectTypeAdd(ch.GetObjectTypeAdd()); err != nil {
			return
		}
	case ch.GetObjectTypeRemove() != nil:
		if err = s.changeObjectTypeRemove(ch.GetObjectTypeRemove()); err != nil {
			return
		}
	case ch.GetObjectTypeRemove() != nil:
		if err = s.changeObjectTypeRemove(ch.GetObjectTypeRemove()); err != nil {
			return
		}
	case ch.GetStoreKeySet() != nil:
		if err = s.changeStoreKeySet(ch.GetStoreKeySet()); err != nil {
			return
		}
	case ch.GetStoreKeyUnset() != nil:
		if err = s.changeStoreKeyUnset(ch.GetStoreKeyUnset()); err != nil {
			return
		}
	default:
		return fmt.Errorf("unexpected changes content type: %v", ch)
	}
	return
}

func (s *State) changeBlockDetailsSet(set *pb.ChangeDetailsSet) error {
	det := s.Details()
	if det == nil || det.Fields == nil {
		det = &types.Struct{
			Fields: make(map[string]*types.Value),
		}
	}
	s.details = pbtypes.CopyStruct(det)
	if set.Value != nil {
		s.details.Fields[set.Key] = set.Value
	} else {
		delete(s.details.Fields, set.Key)
	}
	return nil
}

func (s *State) changeBlockDetailsUnset(unset *pb.ChangeDetailsUnset) error {
	det := s.Details()
	if det == nil || det.Fields == nil {
		det = &types.Struct{
			Fields: make(map[string]*types.Value),
		}
	}
	s.details = pbtypes.CopyStruct(det)
	delete(s.details.Fields, unset.Key)
	return nil
}

func (s *State) changeRelationAdd(add *pb.ChangeRelationAdd) error {
	rl := s.GetRelationLinks()
	for _, r := range add.RelationLinks {
		if !rl.Has(r.Key) {
			rl = rl.Append(r)
		}
	}
	s.relationLinks = rl
	return nil
}

func (s *State) changeRelationRemove(rem *pb.ChangeRelationRemove) error {
	s.RemoveRelation(rem.RelationKey...)
	return nil
}

func (s *State) changeOldRelationAdd(add *pb.Change_RelationAdd) error {
	// MIGRATION: add old relation as new relationLinks
	err := s.changeRelationAdd(&pb.ChangeRelationAdd{RelationLinks: []*model.RelationLink{{Key: add.Relation.Key, Format: add.Relation.Format}}})
	if err != nil {
		return err
	}

	for _, rel := range s.OldExtraRelations() {
		if rel.Key == add.Relation.Key {
			// todo: update?
			log.Warnf("changeOldRelationAdd, relation already exists")
			return nil
		}
	}

	rel := add.Relation
	if rel.Format == model.RelationFormat_file && rel.ObjectTypes == nil {
		rel.ObjectTypes = bundle.FormatFilePossibleTargetObjectTypes
	}

	s.extraRelations = pbtypes.CopyRelations(append(s.OldExtraRelations(), rel))
	return nil
}

func (s *State) changeOldRelationRemove(remove *pb.Change_RelationRemove) error {
	rels := pbtypes.CopyRelations(s.OldExtraRelations())
	for i, rel := range rels {
		if rel.Key == remove.Key {
			s.extraRelations = append(rels[:i], rels[i+1:]...)
			return nil
		}
	}

	err := s.changeRelationRemove(&pb.ChangeRelationRemove{RelationKey: []string{remove.Key}})
	if err != nil {
		return err
	}

	log.Warnf("changeOldRelationRemove: relation to remove not found")
	return nil
}

func (s *State) changeOldRelationUpdate(update *pb.Change_RelationUpdate) error {
	rels := pbtypes.CopyRelations(s.OldExtraRelations())
	for _, rel := range rels {
		if rel.Key != update.Key {
			continue
		}

		switch val := update.Value.(type) {
		case *pb.Change_RelationUpdateValueOfFormat:
			rel.Format = val.Format
		case *pb.Change_RelationUpdateValueOfName:
			rel.Name = val.Name
		case *pb.Change_RelationUpdateValueOfDefaultValue:
			rel.DefaultValue = val.DefaultValue
		case *pb.Change_RelationUpdateValueOfSelectDict:
			rel.SelectDict = val.SelectDict.Dict
		}
		s.extraRelations = rels

		return nil
	}

	return fmt.Errorf("relation not found")
}

func (s *State) changeObjectTypeAdd(add *pb.ChangeObjectTypeAdd) error {
	for _, ot := range s.ObjectTypes() {
		if ot == add.Url {
			return nil
		}
	}
	// in-place migration for bundled object types moved into workspace
	url, migrated := relationutils.MigrateObjectTypeId(add.Url)
	if migrated {
		s.SetObjectTypesToMigrate(append(s.ObjectTypesToMigrate(), url))
		add.Url = url
	}
	objectTypes := append(s.ObjectTypes(), add.Url)
	s.SetObjectTypes(objectTypes)
	// Set only the first(0) object type to the detail
	s.SetLocalDetail(bundle.RelationKeyType.String(), pbtypes.String(s.ObjectType()))

	return nil
}

func (s *State) changeObjectTypeRemove(remove *pb.ChangeObjectTypeRemove) error {
	var found bool
	// in-place migration for bundled object types moved into workspace
	url, migrated := relationutils.MigrateObjectTypeId(remove.Url)
	if migrated {
		// todo: should we also migrate all the object types from the history of object?
		s.objectTypesToMigrate = slice.Filter(s.ObjectTypesToMigrate(), func(s string) bool {
			if s == remove.Url {
				found = true
				return false
			}
			return true
		})
		remove.Url = url
	}

	s.objectTypes = slice.Filter(s.ObjectTypes(), func(s string) bool {
		if s == remove.Url {
			found = true
			return false
		}
		return true
	})
	if !found {
		log.Warnf("changeObjectTypeRemove: type to remove not found: '%s'", remove.Url)
	} else {
		s.SetObjectTypes(s.objectTypes)
	}
	return nil
}

func (s *State) changeBlockCreate(bc *pb.ChangeBlockCreate) (err error) {
	var bIds = make([]string, len(bc.Blocks))
	for i, m := range bc.Blocks {
		b := simple.New(m)
		bIds[i] = b.Model().Id
		s.Unlink(bIds[i])
		s.Set(b)
		if dv := b.Model().GetDataview(); dv != nil {
			if len(dv.RelationLinks) == 0 {
				dv.RelationLinks = relationutils.MigrateRelationModels(dv.Relations)
			}
			var typesToMigrate []string
			dv.Source, typesToMigrate = relationutils.MigrateObjectTypeIds(dv.Source)
			s.objectTypesToMigrate = append(s.objectTypesToMigrate, typesToMigrate...)
			dv.Source = relationutils.MigrateRelationIds(dv.Source) // can also contain relation ids
		}
	}
	return s.InsertTo(bc.TargetId, bc.Position, bIds...)
}

func (s *State) changeBlockRemove(remove *pb.ChangeBlockRemove) error {
	for _, id := range remove.Ids {
		s.Unlink(id)
		s.CleanupBlock(id)
	}
	return nil
}

func (s *State) changeBlockUpdate(update *pb.ChangeBlockUpdate) error {
	merr := multierror.Error{}
	for _, ev := range update.Events {
		if err := s.applyEvent(ev); err != nil {
			merr.Errors = append(merr.Errors, fmt.Errorf("failed to apply event %T: %s", ev.Value, err.Error()))
		}
	}
	return merr.ErrorOrNil()
}

func (s *State) changeBlockMove(move *pb.ChangeBlockMove) error {
	ns := s.NewState()
	for _, id := range move.Ids {
		ns.Unlink(id)
	}
	if err := ns.InsertTo(move.TargetId, move.Position, move.Ids...); err != nil {
		return err
	}
	_, _, err := ApplyStateFastOne(ns)
	return err
}

func (s *State) changeStoreKeySet(set *pb.ChangeStoreKeySet) error {
	s.setInStore(set.Path, set.Value)
	return nil
}

func (s *State) changeStoreKeyUnset(unset *pb.ChangeStoreKeyUnset) error {
	s.removeFromStore(unset.Path)
	return nil
}

func (s *State) GetChanges() []*pb.ChangeContent {
	return s.changes
}

func (s *State) fillChanges(msgs []simple.EventMessage) {
	var updMsgs = make([]*pb.EventMessage, 0, len(msgs))
	var delIds, delRelIds []string
	var newRelLinks pbtypes.RelationLinks
	var structMsgs = make([]*pb.EventBlockSetChildrenIds, 0, len(msgs))
	var b1, b2 []byte
	for i, msg := range msgs {
		if msg.Virtual {
			continue
		}
		if i > 0 {
			if msg.Msg.Size() == msgs[i-1].Msg.Size() {
				b1, _ = msg.Msg.Marshal()
				b2, _ = msgs[i-1].Msg.Marshal()
				if bytes.Equal(b1, b2) {
					log.With("thread", s.rootId).Errorf("duplicate change: " + pbtypes.Sprint(msg.Msg))
				}
			}
		}
		switch o := msg.Msg.Value.(type) {
		case *pb.EventMessageValueOfBlockSetChildrenIds:
			structMsgs = append(structMsgs, o.BlockSetChildrenIds)
		case *pb.EventMessageValueOfBlockSetAlign:
			updMsgs = append(updMsgs, msg.Msg)
		case *pb.EventMessageValueOfBlockSetBackgroundColor:
			updMsgs = append(updMsgs, msg.Msg)
		case *pb.EventMessageValueOfBlockSetBookmark:
			updMsgs = append(updMsgs, msg.Msg)
		case *pb.EventMessageValueOfBlockSetVerticalAlign:
			updMsgs = append(updMsgs, msg.Msg)
		case *pb.EventMessageValueOfBlockSetDiv:
			updMsgs = append(updMsgs, msg.Msg)
		case *pb.EventMessageValueOfBlockSetText:
			updMsgs = append(updMsgs, msg.Msg)
		case *pb.EventMessageValueOfBlockSetFields:
			updMsgs = append(updMsgs, msg.Msg)
		case *pb.EventMessageValueOfBlockSetFile:
			updMsgs = append(updMsgs, msg.Msg)
		case *pb.EventMessageValueOfBlockSetLink:
			updMsgs = append(updMsgs, msg.Msg)
		case *pb.EventMessageValueOfBlockSetRelation:
			updMsgs = append(updMsgs, msg.Msg)
		case *pb.EventMessageValueOfBlockSetLatex:
			updMsgs = append(updMsgs, msg.Msg)
		case *pb.EventMessageValueOfBlockDelete:
			delIds = append(delIds, o.BlockDelete.BlockIds...)
		case *pb.EventMessageValueOfBlockAdd:
			for _, b := range o.BlockAdd.Blocks {
				s.newIds = append(s.newIds, b.Id)
				if len(b.ChildrenIds) > 0 {
					structMsgs = append(structMsgs, &pb.EventBlockSetChildrenIds{
						Id:          b.Id,
						ChildrenIds: b.ChildrenIds,
					})
				}
			}

		case *pb.EventMessageValueOfBlockDataviewSourceSet:
			updMsgs = append(updMsgs, msg.Msg)
		case *pb.EventMessageValueOfBlockDataviewViewSet:
			updMsgs = append(updMsgs, msg.Msg)
		case *pb.EventMessageValueOfBlockDataviewViewOrder:
			updMsgs = append(updMsgs, msg.Msg)
		case *pb.EventMessageValueOfBlockDataviewViewDelete:
			updMsgs = append(updMsgs, msg.Msg)
		case *pb.EventMessageValueOfBlockDataviewRelationSet:
			updMsgs = append(updMsgs, msg.Msg)
		case *pb.EventMessageValueOfBlockDataviewRelationDelete:
			updMsgs = append(updMsgs, msg.Msg)
		case *pb.EventMessageValueOfBlockDataViewGroupOrderUpdate:
			updMsgs = append(updMsgs, msg.Msg)
		case *pb.EventMessageValueOfObjectRelationsAmend:
			newRelLinks = append(newRelLinks, msg.Msg.GetObjectRelationsAmend().RelationLinks...)
		case *pb.EventMessageValueOfObjectRelationsRemove:
			delRelIds = append(delRelIds, msg.Msg.GetObjectRelationsRemove().RelationKeys...)
		case *pb.EventMessageValueOfBlockDataViewObjectOrderUpdate:
			updMsgs = append(updMsgs, msg.Msg)
<<<<<<< HEAD
		case *pb.EventMessageValueOfBlockDataviewTargetObjectIdSet:
=======
		case *pb.EventMessageValueOfBlockDataviewViewUpdate:
>>>>>>> bec40118
			updMsgs = append(updMsgs, msg.Msg)
		default:
			log.Errorf("unexpected event - can't convert to changes: %v", msg.Msg)
		}
	}
	var cb = &changeBuilder{changes: s.changes}
	if len(structMsgs) > 0 {
		s.fillStructureChanges(cb, structMsgs)
	}
	if len(delIds) > 0 {
		cb.AddChange(&pb.ChangeContent{
			Value: &pb.ChangeContentValueOfBlockRemove{
				BlockRemove: &pb.ChangeBlockRemove{
					Ids: delIds,
				},
			},
		})
	}
	if len(newRelLinks) > 0 {
		cb.AddChange(&pb.ChangeContent{
			Value: &pb.ChangeContentValueOfRelationAdd{
				RelationAdd: &pb.ChangeRelationAdd{
					RelationLinks: newRelLinks,
				},
			},
		})
	}
	if len(delRelIds) > 0 {
		cb.AddChange(&pb.ChangeContent{
			Value: &pb.ChangeContentValueOfRelationRemove{
				RelationRemove: &pb.ChangeRelationRemove{
					RelationKey: delRelIds,
				},
			},
		})
	}
	if len(updMsgs) > 0 {
		cb.AddChange(&pb.ChangeContent{
			Value: &pb.ChangeContentValueOfBlockUpdate{
				BlockUpdate: &pb.ChangeBlockUpdate{
					Events: updMsgs,
				},
			},
		})
	}
	s.collapseSameKeyStoreChanges()
	s.changes = cb.Build()
	s.changes = append(s.changes, s.makeDetailsChanges()...)
	s.changes = append(s.changes, s.makeObjectTypesChanges()...)

}

func (s *State) fillStructureChanges(cb *changeBuilder, msgs []*pb.EventBlockSetChildrenIds) {
	for _, msg := range msgs {
		s.makeStructureChanges(cb, msg)
	}
}

func (s *State) makeStructureChanges(cb *changeBuilder, msg *pb.EventBlockSetChildrenIds) (ch []*pb.ChangeContent) {
	if slice.FindPos(s.changesStructureIgnoreIds, msg.Id) != -1 {
		return
	}
	var before []string
	orig := s.PickOrigin(msg.Id)
	if orig != nil {
		before = orig.Model().ChildrenIds
	}

	ds := &dstrings{a: before, b: msg.ChildrenIds}
	d := diff.Diff(len(ds.a), len(ds.b), ds)
	var (
		targetId  string
		targetPos model.BlockPosition
	)
	var makeTarget = func(pos int) {
		if pos == 0 {
			if len(ds.a) == 0 {
				targetId = msg.Id
				targetPos = model.Block_Inner
			} else {
				targetId = ds.a[0]
				targetPos = model.Block_Top
			}
		} else {
			targetId = ds.b[pos-1]
			targetPos = model.Block_Bottom
		}
	}
	for _, c := range d {
		if c.Ins > 0 {
			prevOp := 0
			for ins := 0; ins < c.Ins; ins++ {
				pos := c.B + ins
				id := ds.b[pos]
				if slice.FindPos(s.newIds, id) != -1 {
					if prevOp != 1 {
						makeTarget(pos)
					}
					cb.Add(targetId, targetPos, s.Pick(id).Copy().Model())
					prevOp = 1
				} else {
					if prevOp != 2 {
						makeTarget(pos)
					}
					cb.Move(targetId, targetPos, id)
					prevOp = 2
				}
			}
		}
	}
	return
}

func (s *State) makeDetailsChanges() (ch []*pb.ChangeContent) {
	if s.details == nil || s.details.Fields == nil {
		return nil
	}
	var prev *types.Struct
	if s.parent != nil {
		prev = s.parent.Details()
	}
	if prev == nil || prev.Fields == nil {
		prev = &types.Struct{Fields: make(map[string]*types.Value)}
	}
	curDetails := s.Details()
	for k, v := range curDetails.Fields {
		pv, ok := prev.Fields[k]
		if !ok || !pv.Equal(v) {
			ch = append(ch, &pb.ChangeContent{
				Value: &pb.ChangeContentValueOfDetailsSet{
					DetailsSet: &pb.ChangeDetailsSet{Key: k, Value: v},
				},
			})
		}
	}
	for k := range prev.Fields {
		if _, ok := curDetails.Fields[k]; !ok {
			ch = append(ch, &pb.ChangeContent{
				Value: &pb.ChangeContentValueOfDetailsUnset{
					DetailsUnset: &pb.ChangeDetailsUnset{Key: k},
				},
			})
		}
	}
	return
}

func (s *State) collapseSameKeyStoreChanges() {
	seen := make(map[string]struct{}, len(s.changes))
	var filteredChanges []*pb.ChangeContent
	for i := len(s.changes) - 1; i >= 0; i-- {
		ch := s.changes[i]
		var key []string
		if ch.GetStoreKeySet() != nil {
			key = ch.GetStoreKeySet().Path
		} else if ch.GetStoreKeyUnset() != nil {
			key = ch.GetStoreKeyUnset().Path
		} else {
			filteredChanges = append(filteredChanges, ch)
			continue
		}
		joined := strings.Join(key, "/")
		if _, exists := seen[joined]; exists {
			continue
		}
		seen[joined] = struct{}{}
		filteredChanges = append(filteredChanges, ch)
	}
	l := len(filteredChanges)
	for i := 0; i < l/2; i++ {
		temp := filteredChanges[i]
		filteredChanges[i] = filteredChanges[l-i-1]
		filteredChanges[l-i-1] = temp
	}
	s.changes = filteredChanges
}

func (s *State) makeObjectTypesChanges() (ch []*pb.ChangeContent) {
	if s.objectTypes == nil {
		return nil
	}
	var prev []string
	if s.parent != nil {
		prev = s.parent.ObjectTypes()
	}

	var prevMap = make(map[string]struct{}, len(prev))
	var curMap = make(map[string]struct{}, len(s.objectTypes))

	for _, v := range s.objectTypes {
		curMap[v] = struct{}{}
		_, ok := prevMap[v]
		if !ok {
			ch = append(ch, &pb.ChangeContent{
				Value: &pb.ChangeContentValueOfObjectTypeAdd{
					ObjectTypeAdd: &pb.ChangeObjectTypeAdd{Url: v},
				},
			})
		}
	}
	for _, v := range prev {
		_, ok := curMap[v]
		if !ok {
			ch = append(ch, &pb.ChangeContent{
				Value: &pb.ChangeContentValueOfObjectTypeRemove{
					ObjectTypeRemove: &pb.ChangeObjectTypeRemove{Url: v},
				},
			})
		}
	}
	return
}

type dstrings struct{ a, b []string }

func (d *dstrings) Equal(i, j int) bool { return d.a[i] == d.b[j] }

type changeBuilder struct {
	changes []*pb.ChangeContent

	isLastAdd    bool
	lastTargetId string
	lastPosition model.BlockPosition
	lastIds      []string
	lastBlocks   []*model.Block
}

func (cb *changeBuilder) Move(targetId string, pos model.BlockPosition, id string) {
	if cb.isLastAdd || cb.lastTargetId != targetId || cb.lastPosition != pos {
		cb.Flush()
	}
	cb.isLastAdd = false
	cb.lastTargetId = targetId
	cb.lastPosition = pos
	cb.lastIds = append(cb.lastIds, id)
}

func (cb *changeBuilder) Add(targetId string, pos model.BlockPosition, m *model.Block) {
	if !cb.isLastAdd || cb.lastTargetId != targetId || cb.lastPosition != pos {
		cb.Flush()
	}
	m.ChildrenIds = nil
	cb.isLastAdd = true
	cb.lastTargetId = targetId
	cb.lastPosition = pos
	cb.lastBlocks = append(cb.lastBlocks, m)
}

func (cb *changeBuilder) AddChange(ch ...*pb.ChangeContent) {
	cb.Flush()
	cb.changes = append(cb.changes, ch...)
}

func (cb *changeBuilder) Flush() {
	if cb.lastTargetId == "" {
		return
	}
	if cb.isLastAdd && len(cb.lastBlocks) > 0 {
		var create = &pb.ChangeBlockCreate{
			TargetId: cb.lastTargetId,
			Position: cb.lastPosition,
			Blocks:   cb.lastBlocks,
		}
		cb.changes = append(cb.changes, &pb.ChangeContent{
			Value: &pb.ChangeContentValueOfBlockCreate{
				BlockCreate: create,
			},
		})
	} else if !cb.isLastAdd && len(cb.lastIds) > 0 {
		var move = &pb.ChangeBlockMove{
			TargetId: cb.lastTargetId,
			Position: cb.lastPosition,
			Ids:      cb.lastIds,
		}
		cb.changes = append(cb.changes, &pb.ChangeContent{
			Value: &pb.ChangeContentValueOfBlockMove{
				BlockMove: move,
			},
		})
	}
	cb.lastTargetId = ""
	cb.lastBlocks = nil
	cb.lastIds = nil
}

func (cb *changeBuilder) Build() []*pb.ChangeContent {
	cb.Flush()
	return cb.changes
}<|MERGE_RESOLUTION|>--- conflicted
+++ resolved
@@ -524,11 +524,9 @@
 			delRelIds = append(delRelIds, msg.Msg.GetObjectRelationsRemove().RelationKeys...)
 		case *pb.EventMessageValueOfBlockDataViewObjectOrderUpdate:
 			updMsgs = append(updMsgs, msg.Msg)
-<<<<<<< HEAD
+		case *pb.EventMessageValueOfBlockDataviewViewUpdate:
+			updMsgs = append(updMsgs, msg.Msg)
 		case *pb.EventMessageValueOfBlockDataviewTargetObjectIdSet:
-=======
-		case *pb.EventMessageValueOfBlockDataviewViewUpdate:
->>>>>>> bec40118
 			updMsgs = append(updMsgs, msg.Msg)
 		default:
 			log.Errorf("unexpected event - can't convert to changes: %v", msg.Msg)
