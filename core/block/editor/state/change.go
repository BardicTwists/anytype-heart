--- conflicted
+++ resolved
@@ -846,31 +846,6 @@
 }
 
 func (s *State) makeDeviceInfoChanges() []*pb.ChangeContent {
-<<<<<<< HEAD
-	if s.parent == nil && len(s.parent.ListDevices()) == 0 {
-		return nil
-	}
-	var changes []*pb.ChangeContent
-	for id, device := range s.deviceStore {
-		if d := s.parent.GetDevice(id); d != nil {
-			if device.Name != d.Name {
-				changes = append(changes, &pb.ChangeContent{
-					Value: &pb.ChangeContentValueOfDeviceUpdate{
-						DeviceUpdate: &pb.ChangeDeviceUpdate{
-							Id:   device.Id,
-							Name: device.Name,
-						},
-					},
-				})
-			}
-		} else {
-			changes = append(changes, &pb.ChangeContent{
-				Value: &pb.ChangeContentValueOfDeviceAdd{
-					DeviceAdd: &pb.ChangeDeviceAdd{Device: device},
-				},
-			})
-		}
-=======
 	changes := make([]*pb.ChangeContent, 0)
 	for id, device := range s.deviceStore {
 		if s.parent != nil {
@@ -894,7 +869,6 @@
 				DeviceAdd: &pb.ChangeDeviceAdd{Device: device},
 			},
 		})
->>>>>>> c3784fd4
 	}
 	return changes
 }
