--- conflicted
+++ resolved
@@ -859,8 +859,6 @@
 		assert.Len(t, s.GetChanges(), 1)
 		assert.Equal(t, "test1", s.GetChanges()[0].GetDeviceUpdate().GetName())
 	})
-<<<<<<< HEAD
-=======
 	t.Run("add device - parent nil", func(t *testing.T) {
 		// given
 		a := NewDoc("root", nil).(*State)
@@ -880,5 +878,4 @@
 		assert.Len(t, s.GetChanges(), 1)
 		assert.Equal(t, device, s.GetChanges()[0].GetDeviceAdd().GetDevice())
 	})
->>>>>>> c3784fd4
 }