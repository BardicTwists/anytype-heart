package state

import (
	"errors"
	"math/rand"
	"testing"

	"github.com/globalsign/mgo/bson"
	"github.com/gogo/protobuf/types"
	"github.com/stretchr/testify/assert"
	"github.com/stretchr/testify/require"

	"github.com/anyproto/anytype-heart/core/block/simple"
	"github.com/anyproto/anytype-heart/core/block/simple/base"
	"github.com/anyproto/anytype-heart/core/block/simple/text"
	"github.com/anyproto/anytype-heart/core/domain"
	"github.com/anyproto/anytype-heart/pb"
	"github.com/anyproto/anytype-heart/pkg/lib/bundle"
	"github.com/anyproto/anytype-heart/pkg/lib/pb/model"
	"github.com/anyproto/anytype-heart/util/pbtypes"
)

func TestState_Add(t *testing.T) {
	s := NewDoc("1", nil).NewState()
	assert.Nil(t, s.Get("1"))
	assert.True(t, s.Add(base.NewBase(&model.Block{
		Id: "1",
	})))
	assert.NotNil(t, s.Get("1"))
	assert.False(t, s.Add(base.NewBase(&model.Block{
		Id: "1",
	})))
}

func TestState_AddRemoveAdd(t *testing.T) {
	s := NewDoc("1", nil).NewState()
	assert.Nil(t, s.Get("1"))
	assert.True(t, s.Add(base.NewBase(&model.Block{
		Id: "1",
		Content: &model.BlockContentOfDataview{Dataview: &model.BlockContentDataview{Views: []*model.BlockContentDataviewView{{
			Id:   "v1",
			Name: "v1",
		}}}},
	})))
	assert.NotNil(t, s.Get("1"))
	s.Unlink("1")
	s.Set(base.NewBase(&model.Block{
		Id: "1",
		Content: &model.BlockContentOfDataview{Dataview: &model.BlockContentDataview{Views: []*model.BlockContentDataviewView{{
			Id:   "v1",
			Name: "v1",
		}}}},
	}))
	assert.False(t, s.Add(base.NewBase(&model.Block{
		Id: "1",
	})))
}

func TestState_Get(t *testing.T) {
	s := NewDoc("1", map[string]simple.Block{
		"1": base.NewBase(&model.Block{Id: "1"}),
	}).NewState()
	assert.NotNil(t, s.Get("1"))
	assert.NotNil(t, s.NewState().Get("1"))
}

func TestState_Pick(t *testing.T) {
	s := NewDoc("1", map[string]simple.Block{
		"1": base.NewBase(&model.Block{Id: "1"}),
	}).NewState()
	assert.NotNil(t, s.Pick("1"))
	assert.NotNil(t, s.NewState().Pick("1"))
}

func TestState_Unlink(t *testing.T) {
	s := NewDoc("1", map[string]simple.Block{
		"1": base.NewBase(&model.Block{Id: "1", ChildrenIds: []string{"2"}}),
		"2": base.NewBase(&model.Block{Id: "2"}),
	}).NewState()
	assert.True(t, s.Unlink("2"))
	assert.Len(t, s.Pick("1").Model().ChildrenIds, 0)
	assert.False(t, s.Unlink("2"))
}

func TestState_GetParentOf(t *testing.T) {
	t.Run("generic", func(t *testing.T) {
		s := NewDoc("1", map[string]simple.Block{
			"1": base.NewBase(&model.Block{Id: "1", ChildrenIds: []string{"2"}}),
			"2": base.NewBase(&model.Block{Id: "2"}),
		}).NewState()
		assert.Equal(t, "1", s.GetParentOf("2").Model().Id)
	})
	t.Run("direct", func(t *testing.T) {
		s := NewDoc("1", map[string]simple.Block{
			"1": base.NewBase(&model.Block{Id: "1", ChildrenIds: []string{"2"}}),
			"2": base.NewBase(&model.Block{Id: "2"}),
		}).(*State)
		assert.Equal(t, "1", s.GetParentOf("2").Model().Id)
	})
}

func TestApplyState(t *testing.T) {
	t.Run("intermediate apply", func(t *testing.T) {
		d := NewDoc("1", map[string]simple.Block{
			"1": base.NewBase(&model.Block{Id: "1", ChildrenIds: []string{"2"}}),
			"2": base.NewBase(&model.Block{Id: "2"}),
		})
		s := d.NewState()
		s.Add(simple.New(&model.Block{Id: "3"}))
		s.InsertTo("2", model.Block_Bottom, "3")
		s.changeId = "1"

		s = s.NewState()
		s.Add(simple.New(&model.Block{Id: "4"}))
		s.InsertTo("3", model.Block_Bottom, "4")
		s.changeId = "2"

		s = s.NewState()
		s.Unlink("3")
		s.changeId = "3"

		s = s.NewState()
		s.Add(simple.New(&model.Block{Id: "5"}))
		s.InsertTo("4", model.Block_Bottom, "5")
		s.changeId = "4"

		msgs, hist, err := ApplyState(s, true)
		require.NoError(t, err)
		assert.Len(t, hist.Add, 2)
		assert.Len(t, hist.Change, 1)
		assert.Len(t, hist.Remove, 0)
		require.Len(t, msgs, 2)
	})
	t.Run("details handle", func(t *testing.T) {
		t.Run("text", func(t *testing.T) {
			d := NewDoc("1", map[string]simple.Block{
				"1": base.NewBase(&model.Block{Id: "1", ChildrenIds: []string{"2"}}),
				"2": text.NewDetails(&model.Block{
					Id: "2",
					Content: &model.BlockContentOfText{
						Text: &model.BlockContentText{},
					},
					Fields: &types.Struct{
						Fields: map[string]*types.Value{
							text.DetailsKeyFieldName: pbtypes.String("name"),
						},
					},
				}, text.DetailsKeys{
					Text: "name",
				}),
			})
			d.BlocksInit(d.(simple.DetailsService))
			s := d.NewState()
			s.SetDetails(&types.Struct{
				Fields: map[string]*types.Value{
					"name": pbtypes.String("new name"),
				},
			})
			msgs, _, err := ApplyState(s, true)
			require.NoError(t, err)
			assert.Len(t, msgs, 2)
		})
		t.Run("checked", func(t *testing.T) {
			d := NewDoc("1", map[string]simple.Block{
				"1": base.NewBase(&model.Block{Id: "1", ChildrenIds: []string{"2"}}),
				"2": text.NewDetails(&model.Block{
					Id: "2",
					Content: &model.BlockContentOfText{
						Text: &model.BlockContentText{},
					},
					Fields: &types.Struct{
						Fields: map[string]*types.Value{
							text.DetailsKeyFieldName: pbtypes.StringList([]string{"", "done"}),
						},
					},
				}, text.DetailsKeys{
					Checked: "done",
				}),
			})
			d.(*State).SetDetail("done", pbtypes.Bool(true))
			d.BlocksInit(d.(simple.DetailsService))
			s := d.NewState()
			s.SetDetails(&types.Struct{
				Fields: map[string]*types.Value{
					"done": pbtypes.Bool(false),
				},
			})
			msgs, _, err := ApplyState(s, true)
			require.NoError(t, err)
			assert.Len(t, msgs, 2)
		})
		t.Run("setChecked", func(t *testing.T) {
			d := NewDoc("1", map[string]simple.Block{
				"1": base.NewBase(&model.Block{Id: "1", ChildrenIds: []string{"2"}}),
				"2": text.NewDetails(&model.Block{
					Id: "2",
					Content: &model.BlockContentOfText{
						Text: &model.BlockContentText{},
					},
					Fields: &types.Struct{
						Fields: map[string]*types.Value{
							text.DetailsKeyFieldName: pbtypes.StringList([]string{"", "done"}),
						},
					},
				}, text.DetailsKeys{
					Checked: "done",
				}),
			})
			d.(*State).SetDetail("done", pbtypes.Bool(true))
			d.BlocksInit(d.(simple.DetailsService))
			s := d.NewState()
			s.Get("2").(text.Block).SetChecked(false)
			msgs, _, err := ApplyState(s, true)
			require.NoError(t, err)
			assert.Len(t, msgs, 2)
		})
	})

}

func TestState_IsChild(t *testing.T) {
	s := NewDoc("root", map[string]simple.Block{
		"root": base.NewBase(&model.Block{Id: "root", ChildrenIds: []string{"2"}}),
		"2":    base.NewBase(&model.Block{Id: "2", ChildrenIds: []string{"3"}}),
		"3":    base.NewBase(&model.Block{Id: "3"}),
	}).NewState()
	assert.True(t, s.IsChild("2", "3"))
	assert.True(t, s.IsChild("root", "3"))
	assert.True(t, s.IsChild("root", "2"))
	assert.False(t, s.IsChild("root", "root"))
	assert.False(t, s.IsChild("3", "2"))
}

func TestState_HasParent(t *testing.T) {
	s := NewDoc("root", map[string]simple.Block{
		"root": base.NewBase(&model.Block{Id: "root", ChildrenIds: []string{"1", "2"}}),
		"1":    base.NewBase(&model.Block{Id: "1"}),
		"2":    base.NewBase(&model.Block{Id: "2", ChildrenIds: []string{"3"}}),
		"3":    base.NewBase(&model.Block{Id: "3"}),
	}).NewState()
	t.Run("not parent", func(t *testing.T) {
		assert.False(t, s.HasParent("1", "2"))
		assert.False(t, s.HasParent("1", ""))
	})
	t.Run("parent", func(t *testing.T) {
		assert.True(t, s.HasParent("3", "2"))
		assert.True(t, s.HasParent("3", "root"))
		assert.True(t, s.HasParent("2", "root"))
	})
}

func BenchmarkState_Iterate(b *testing.B) {
	newBlock := func(id string, childrenIds ...string) simple.Block {
		return simple.New(&model.Block{Id: id, ChildrenIds: childrenIds})
	}

	s := NewDoc("root", nil).NewState()
	root := newBlock("root")
	s.Add(root)
	for i := 0; i < 100; i++ {
		ch1Id := bson.NewObjectId().Hex()
		root.Model().ChildrenIds = append(root.Model().ChildrenIds, ch1Id)
		ch1 := newBlock(ch1Id)
		s.Add(ch1)
		for j := 0; j < 10; j++ {
			ch2Id := bson.NewObjectId().Hex()
			ch2 := newBlock(ch2Id)
			ch1.Model().ChildrenIds = append(ch1.Model().ChildrenIds, ch2Id)
			s.Add(ch2)
		}
	}
	b.ReportAllocs()
	b.ResetTimer()

	for i := 0; i < b.N; i++ {
		s.Iterate(func(b simple.Block) (isContinue bool) {
			return true
		})
	}
}

func TestState_IsEmpty(t *testing.T) {
	t.Run("without title block", func(t *testing.T) {
		s := NewDoc("root", map[string]simple.Block{
			"root": simple.New(&model.Block{
				Id:          "root",
				ChildrenIds: []string{"header", "emptyText"},
			}),
			"header": simple.New(&model.Block{Id: "header"}),
			"emptyText": simple.New(&model.Block{Id: "emptyText",
				Content: &model.BlockContentOfText{
					Text: &model.BlockContentText{Marks: &model.BlockContentTextMarks{}},
				}}),
		}).(*State)
		assert.True(t, s.IsEmpty(true))
		s.Pick("emptyText").Model().GetText().Text = "1"
		assert.False(t, s.IsEmpty(true))
	})

	t.Run("with title block", func(t *testing.T) {
		s := NewDoc("root", map[string]simple.Block{
			"root": simple.New(&model.Block{
				Id:          "root",
				ChildrenIds: []string{"header"},
			}),
			"header": simple.New(&model.Block{Id: "header", ChildrenIds: []string{"title"}}),
			"title": simple.New(&model.Block{Id: "title",
				Content: &model.BlockContentOfText{
					Text: &model.BlockContentText{Marks: &model.BlockContentTextMarks{}},
				}}),
		}).(*State)

		assert.True(t, s.IsEmpty(true))
		assert.True(t, s.IsEmpty(false))

		s.Pick("title").Model().GetText().Text = "1"
		assert.False(t, s.IsEmpty(true))
		assert.True(t, s.IsEmpty(false))
	})

	t.Run("with title block and empty block", func(t *testing.T) {
		s := NewDoc("root", map[string]simple.Block{
			"root": simple.New(&model.Block{
				Id:          "root",
				ChildrenIds: []string{"header", "emptyText"},
			}),
			"header": simple.New(&model.Block{Id: "header", ChildrenIds: []string{"title"}}),
			"title": simple.New(&model.Block{Id: "title",
				Content: &model.BlockContentOfText{
					Text: &model.BlockContentText{Marks: &model.BlockContentTextMarks{}},
				}}),
			"emptyText": simple.New(&model.Block{Id: "emptyText",
				Content: &model.BlockContentOfText{
					Text: &model.BlockContentText{Marks: &model.BlockContentTextMarks{}},
				}}),
		}).(*State)

		assert.False(t, s.IsEmpty(true))
		assert.False(t, s.IsEmpty(false))
	})
}

func TestState_Descendants(t *testing.T) {
	for _, tc := range []struct {
		name   string
		blocks []*model.Block
		rootId string
		want   []string
	}{
		{
			name: "root is absent",
			blocks: []*model.Block{
				{Id: "test"},
			},
			rootId: "foo",
			want:   []string{},
		},
		{
			name: "root without descendants",
			blocks: []*model.Block{
				{Id: "test"},
			},
			rootId: "test",
			want:   []string{},
		},
		{
			name: "root with one level of descendants",
			blocks: []*model.Block{
				{Id: "test", ChildrenIds: []string{"1", "2"}},
				{Id: "1"},
				{Id: "2"},
			},
			rootId: "test",
			want:   []string{"1", "2"},
		},
		{
			name: "root with one level of descendants and some blocks are nil",
			blocks: []*model.Block{
				{Id: "test", ChildrenIds: []string{"1", "2"}},
				{Id: "1"},
			},
			rootId: "test",
			want:   []string{"1"},
		},
		{
			name: "root with multiple level of descendants",
			blocks: []*model.Block{
				{Id: "test", ChildrenIds: []string{"1", "2"}},
				{Id: "1", ChildrenIds: []string{"1.1", "1.2"}},
				{Id: "1.1"},
				{Id: "1.2", ChildrenIds: []string{"1.2.1", "1.2.2"}},
				{Id: "1.2.1"},
				{Id: "1.2.2"},
				{Id: "2", ChildrenIds: []string{"2.1"}},
				{Id: "2.1"},
			},
			rootId: "test",
			want:   []string{"1", "2", "1.1", "1.2", "1.2.1", "1.2.2", "2.1"},
		},

		{
			name: "complex tree and request for descendants of middle node",
			blocks: []*model.Block{
				{Id: "test", ChildrenIds: []string{"1", "2"}},
				{Id: "1", ChildrenIds: []string{"1.1", "1.2"}},
				{Id: "1.1"},
				{Id: "1.2", ChildrenIds: []string{"1.2.1", "1.2.2"}},
				{Id: "1.2.1"},
				{Id: "1.2.2"},
				{Id: "2", ChildrenIds: []string{"2.1"}},
				{Id: "2.1"},
			},
			rootId: "1.2",
			want:   []string{"1.2.1", "1.2.2"},
		},
	} {
		t.Run(tc.name, func(t *testing.T) {
			s := NewDoc("root", nil).NewState()
			for _, b := range tc.blocks {
				s.Add(simple.New(b))
			}

			got := s.Descendants(tc.rootId)

			gotIds := make([]string, 0, len(got))
			for _, b := range got {
				b2 := s.Pick(b.Model().Id)
				require.NotNil(t, b2)
				assert.Equal(t, b2, b)

				gotIds = append(gotIds, b.Model().Id)
			}

			assert.ElementsMatch(t, tc.want, gotIds)
		})
	}
}

func TestState_SelectRoots(t *testing.T) {
	t.Run("simple state", func(t *testing.T) {
		s := NewDoc("root", nil).NewState()
		s.Add(mkBlock("root", "1", "2", "3"))
		s.Add(mkBlock("1"))
		s.Add(mkBlock("2", "2.1"))
		s.Add(mkBlock("3"))

		assert.Equal(t, []string{"root"}, s.SelectRoots([]string{"root", "2", "3"}))
		assert.Equal(t, []string{"root"}, s.SelectRoots([]string{"3", "root", "2"}))
		assert.Equal(t, []string{"1", "2"}, s.SelectRoots([]string{"1", "2", "2.1"}))
		assert.Equal(t, []string{}, s.SelectRoots([]string{"4"}))
	})

	t.Run("with complex state", func(t *testing.T) {
		s := mkComplexState()

		assert.Equal(t, []string{"root"}, s.SelectRoots([]string{"root", "1.3.4"}))
		assert.Equal(t, []string{"1.3.4"}, s.SelectRoots([]string{"1.3.4"}))
		assert.Equal(t, []string{"1.1", "1.2", "1.3"}, s.SelectRoots([]string{"1.1", "1.2", "1.3"}))
		assert.Equal(t, []string{"1.1", "1.2", "1.3"}, s.SelectRoots([]string{"1.1", "1.2", "1.3"}))

		t.Run("chaotic args", func(t *testing.T) {
			var allIds []string
			for _, b := range s.Blocks() {
				allIds = append(allIds, b.Id)
			}
			for i := 0; i < len(allIds); i++ {
				rand.Shuffle(len(allIds), func(i, j int) { allIds[i], allIds[j] = allIds[j], allIds[i] })
				assert.Equal(t, []string{"root"}, s.SelectRoots(allIds))
			}
		})
	})
}

func mkBlock(id string, children ...string) simple.Block {
	return simple.New(&model.Block{Id: id, ChildrenIds: children})
}

func mkComplexState() *State {
	s := NewDoc("root", nil).NewState()
	for _, b := range []simple.Block{
		mkBlock("root", "1", "2", "3"),
		mkBlock("1", "1.1", "1.2", "1.3"),
		mkBlock("1.1"),
		mkBlock("1.2"),
		mkBlock("1.3", "1.3.1", "1.3.2", "1.3.3", "1.3.4"),
		mkBlock("1.3.1"),
		mkBlock("1.3.2"),
		mkBlock("1.3.3"),
		mkBlock("1.3.4"),
		mkBlock("2"),
		mkBlock("3"),
	} {
		s.Add(b)
	}
	return s
}

func BenchmarkState_SelectRoots(b *testing.B) {
	s := mkComplexState()

	b.ResetTimer()

	for i := 0; i < b.N; i++ {
		_ = s.SelectRoots([]string{"3", "root", "2", "1.3.1", "1.2", "1.3", "1.1"})
	}
}

func TestState_GetChangedStoreKeys(t *testing.T) {
	p := NewDoc("test", nil).(*State)
	p.SetInStore([]string{"one", "two", "v1"}, pbtypes.String("val1"))
	p.SetInStore([]string{"one", "two", "v2"}, pbtypes.String("val2"))
	p.SetInStore([]string{"one", "two", "v3"}, pbtypes.String("val3"))
	p.SetInStore([]string{"other"}, pbtypes.String("val42"))
	changed := p.GetChangedStoreKeys()

	s := p.NewState()
	s.SetInStore([]string{"one", "two", "v2"}, pbtypes.String("val2ch"))
	s.SetInStore([]string{"other"}, pbtypes.String("changed"))
	s.RemoveFromStore([]string{"one", "two", "v3"})

	changed = s.GetChangedStoreKeys()
	assert.Len(t, changed, 3)
	assert.Contains(t, changed, []string{"one", "two", "v2"})
	assert.Contains(t, changed, []string{"one", "two"})
	assert.Contains(t, changed, []string{"other"})

	changed = s.GetChangedStoreKeys("one")
	assert.Len(t, changed, 2)
	changed = s.GetChangedStoreKeys("one", "two", "v2")
	assert.Len(t, changed, 1)
}

func TestState_GetSetting(t *testing.T) {
	t.Run("state doesn't have settings store", func(t *testing.T) {
		// given
		st := NewDoc("test", nil).(*State)
		// when do nothing
		// then
		assert.Nil(t, st.GetSetting("setting"))
	})

	t.Run("settings are empty", func(t *testing.T) {
		// given
		st := NewDoc("test", nil).(*State)
		// when
		st.SetInStore([]string{SettingsStoreKey}, nil)
		// then
		assert.Nil(t, st.GetSetting("setting"))
	})

	t.Run("settings are not empty", func(t *testing.T) {
		// given
		st := NewDoc("test", nil).(*State)
		// when
		settings := pbtypes.Struct(&types.Struct{Fields: map[string]*types.Value{"setting": pbtypes.String("setting")}})
		st.SetInStore([]string{SettingsStoreKey}, settings)
		// then
		assert.NotNil(t, st.GetSetting("setting"))
		assert.Equal(t, settings.GetStructValue().GetFields()["setting"], st.GetSetting("setting"))
	})
}

func TestState_GetStoreSlice(t *testing.T) {
	t.Run("state store is empty", func(t *testing.T) {
		// given
		st := NewDoc("test", nil).(*State)
		// when do nothing
		// then
		assert.Nil(t, st.GetStoreSlice("collection"))
	})
	t.Run("collection store is empty", func(t *testing.T) {
		// given
		st := NewDoc("test", nil).(*State)
		// when
		st.SetInStore([]string{"collection"}, nil)
		// then
		assert.Nil(t, st.GetStoreSlice("collection"))
	})
	t.Run("add objects to collection store", func(t *testing.T) {
		// given
		st := NewDoc("test", nil).(*State)
		// when
		st.SetInStore([]string{"collection"}, pbtypes.StringList([]string{"object1", "object2"}))
		// then
		assert.NotNil(t, st.GetStoreSlice("collection"))
		assert.Equal(t, []string{"object1", "object2"}, st.GetStoreSlice("collection"))
	})
}

func TestState_GetSubObjectCollection(t *testing.T) {
	const collectionName = "subcollection"
	t.Run("state store is empty", func(t *testing.T) {
		// given
		st := NewDoc("test", nil).(*State)
		// when do nothing
		// then
		assert.Nil(t, st.GetSubObjectCollection(collectionName))
	})
	t.Run("sub object collection is empty", func(t *testing.T) {
		// given
		st := NewDoc("test", nil).(*State)
		// when
		st.SetInStore([]string{collectionName}, nil)
		// then
		assert.Nil(t, st.GetSubObjectCollection(collectionName))
	})
	t.Run("add sub objects", func(t *testing.T) {
		// given
		st := NewDoc("test", nil).(*State)
		subObjectDetails := pbtypes.Struct(
			&types.Struct{
				Fields: map[string]*types.Value{
					"subobject1": pbtypes.Struct(nil),
					"subobject2": pbtypes.Struct(nil),
				},
			})
		// when
		st.SetInStore([]string{collectionName}, subObjectDetails)
		// then
		assert.NotNil(t, st.GetSubObjectCollection(collectionName))
		assert.Equal(t, subObjectDetails.GetStructValue(), st.GetSubObjectCollection(collectionName))
	})
}

func TestState_ContainsInStore(t *testing.T) {
	const collectionName = "subcollection"
	t.Run("state store is empty", func(t *testing.T) {
		// given
		st := NewDoc("test", nil).(*State)
		// when do nothing
		// then
		assert.False(t, st.ContainsInStore([]string{collectionName, "subobject1"}))
	})

	t.Run("subcollection store doesn't contain given subobject", func(t *testing.T) {
		// given
		st := NewDoc("test", nil).(*State)
		// when
		st.SetInStore([]string{collectionName}, nil)
		// then
		assert.False(t, st.ContainsInStore([]string{collectionName, "subobject2"}))
	})

	t.Run("subcollection store contains given subobjects", func(t *testing.T) {
		// given
		st := NewDoc("test", nil).(*State)
		subObjectDetails := pbtypes.Struct(
			&types.Struct{
				Fields: map[string]*types.Value{
					"subobject1": pbtypes.Struct(&types.Struct{}),
					"subobject2": pbtypes.Struct(&types.Struct{
						Fields: map[string]*types.Value{
							"subobject3": pbtypes.Struct(nil),
						},
					}),
				},
			})
		// when
		st.SetInStore([]string{collectionName}, subObjectDetails)
		// then
		assert.True(t, st.ContainsInStore([]string{collectionName, "subobject1"}))
		assert.True(t, st.ContainsInStore([]string{collectionName, "subobject2"}))
		// nested
		assert.False(t, st.ContainsInStore([]string{collectionName, "subobject3"}))
		assert.False(t, st.ContainsInStore([]string{collectionName, "subobject1", "subobject3"}))
		assert.True(t, st.ContainsInStore([]string{collectionName, "subobject2", "subobject3"}))
	})
}

func TestState_HasInStore(t *testing.T) {
	const collectionName = "subcollection"
	t.Run("state has empty store", func(t *testing.T) {
		// given
		st := NewDoc("test", nil).(*State)
		// when do nothing
		// then
		assert.False(t, st.HasInStore([]string{collectionName, "subobject1"}))
	})
	t.Run("subcollection store doesn't have subobjects", func(t *testing.T) {
		// given
		st := NewDoc("test", nil).(*State)
		// when
		st.SetInStore([]string{collectionName}, nil)
		// then
		assert.False(t, st.HasInStore([]string{collectionName, "subobject2"}))
	})
	t.Run("subcollection store has given subobjects", func(t *testing.T) {
		// given
		st := NewDoc("test", nil).(*State)
		subObjectDetails := pbtypes.Struct(
			&types.Struct{
				Fields: map[string]*types.Value{
					"subobject1": pbtypes.Struct(&types.Struct{}),
					"subobject2": pbtypes.Struct(&types.Struct{
						Fields: map[string]*types.Value{
							"subobject3": pbtypes.Struct(nil),
						},
					}),
				},
			})
		// when
		st.SetInStore([]string{collectionName}, subObjectDetails)
		// then
		assert.True(t, st.HasInStore([]string{collectionName, "subobject1"}))
		assert.True(t, st.HasInStore([]string{collectionName, "subobject2"}))
		// nested
		assert.False(t, st.HasInStore([]string{collectionName, "subobject3"}))
		assert.False(t, st.HasInStore([]string{collectionName, "subobject1", "subobject3"}))
		assert.True(t, st.HasInStore([]string{collectionName, "subobject2", "subobject3"}))
	})
}

func TestState_Validate(t *testing.T) {
	t.Run("validate valid state", func(t *testing.T) {
		// given
		s := NewDoc("root", map[string]simple.Block{
			"root": simple.New(&model.Block{
				Id:          "root",
				ChildrenIds: []string{"childBlock"},
			}),
			"childBlock": simple.New(&model.Block{Id: "childBlock", ChildrenIds: []string{"childBlock1"},
				Content: &model.BlockContentOfText{
					Text: &model.BlockContentText{Marks: &model.BlockContentTextMarks{}},
				}}),
			"childBlock1": simple.New(&model.Block{Id: "childBlock1",
				Content: &model.BlockContentOfText{
					Text: &model.BlockContentText{Marks: &model.BlockContentTextMarks{}},
				}}),
		}).(*State)
		// when
		err := s.Validate()
		// then
		assert.Nil(t, err)
	})
	t.Run("validate not valid state, which has block with two parents", func(t *testing.T) {
		// given
		childrenWithTwoParents := NewDoc("root", map[string]simple.Block{
			"root": simple.New(&model.Block{
				Id:          "root",
				ChildrenIds: []string{"childBlock", "childBlock1"},
			}),
			"childBlock": simple.New(&model.Block{Id: "childBlock", ChildrenIds: []string{"childBlock1"},
				Content: &model.BlockContentOfText{
					Text: &model.BlockContentText{Marks: &model.BlockContentTextMarks{}},
				}}),
			"childBlock1": simple.New(&model.Block{Id: "childBlock1",
				Content: &model.BlockContentOfText{
					Text: &model.BlockContentText{Marks: &model.BlockContentTextMarks{}},
				}}),
		}).(*State)
		// when
		err := childrenWithTwoParents.Validate()
		// then
		assert.NotNil(t, err)
		assert.Contains(t, err.Error(), "two children with same id")
	})
	t.Run("validate not valid state with missed children blocks", func(t *testing.T) {
		// given
		missedChildBlockState := NewDoc("root", map[string]simple.Block{
			"root": simple.New(&model.Block{
				Id:          "root",
				ChildrenIds: []string{"childBlock"},
			}),
			"childBlock": simple.New(&model.Block{Id: "childBlock", ChildrenIds: []string{"childBlock1"},
				Content: &model.BlockContentOfText{
					Text: &model.BlockContentText{Marks: &model.BlockContentTextMarks{}},
				}}),
		}).(*State)
		// when
		err := missedChildBlockState.Validate()
		// then
		assert.NotNil(t, err)
		assert.Contains(t, err.Error(), "missed block")
	})
}

func TestState_CheckRestrictions(t *testing.T) {
	t.Run("state doesn't have parent state", func(t *testing.T) {
		// given
		st := NewDoc("root", map[string]simple.Block{
			"root": simple.New(&model.Block{
				Id:          "root",
				ChildrenIds: []string{"textBlock"},
			}),
			"textBlock": simple.New(&model.Block{Id: "textBlock",
				Content: &model.BlockContentOfText{
					Text: &model.BlockContentText{
						Text: "text",
					},
				},
			}),
		}).(*State)
		// when do nothing
		// then
		assert.Nil(t, st.CheckRestrictions())
	})
	t.Run("state has parent state without restrictions", func(t *testing.T) {
		// given
		st := NewDoc("root", map[string]simple.Block{
			"root": simple.New(&model.Block{
				Id:          "root",
				ChildrenIds: []string{"textBlock"},
			}),
			"textBlock": simple.New(&model.Block{Id: "textBlock",
				Content: &model.BlockContentOfText{
					Text: &model.BlockContentText{
						Text: "text",
					},
				},
			}),
		}).(*State)
		// when
		parentState := NewDoc("root", map[string]simple.Block{
			"root": simple.New(&model.Block{
				Id:          "root",
				ChildrenIds: []string{"textBlock"},
			}),
			"textBlock": simple.New(&model.Block{Id: "textBlock",
				Content: &model.BlockContentOfText{
					Text: &model.BlockContentText{
						Text: "text",
					},
				},
			})}).(*State)
		st.SetParent(parentState)
		// then
		assert.Nil(t, st.CheckRestrictions()) // no restrictions
	})
}

func TestState_CheckRestrictionsBlockHasRestriction(t *testing.T) {
	t.Run("state has restriction in block, but without changes in block", func(t *testing.T) {
		// given
		st := NewDoc("root", map[string]simple.Block{
			"root": simple.New(&model.Block{
				Id:          "root",
				ChildrenIds: []string{"textBlock"},
			}),
			"textBlock": simple.New(&model.Block{Id: "textBlock", Restrictions: &model.BlockRestrictions{Edit: true},
				Content: &model.BlockContentOfText{
					Text: &model.BlockContentText{
						Text: "text",
					},
				},
			}),
		}).(*State)

		parentState := NewDoc("root", map[string]simple.Block{
			"root": simple.New(&model.Block{
				Id:          "root",
				ChildrenIds: []string{"textBlock"},
			}),
			"textBlock": simple.New(&model.Block{Id: "textBlock", Restrictions: &model.BlockRestrictions{Edit: true},
				Content: &model.BlockContentOfText{
					Text: &model.BlockContentText{
						Text: "text",
					},
				},
			})}).(*State)

		// when
		st.SetParent(parentState)
		// then
		assert.Nil(t, st.CheckRestrictions()) // no changes
	})
	t.Run("state has restriction in block, block was edited", func(t *testing.T) {
		// given
		st := NewDoc("root", map[string]simple.Block{
			"root": simple.New(&model.Block{
				Id:          "root",
				ChildrenIds: []string{"textBlock"},
			}),
			"textBlock": simple.New(&model.Block{Id: "textBlock", Restrictions: &model.BlockRestrictions{Edit: true},
				Content: &model.BlockContentOfText{
					Text: &model.BlockContentText{
						Text: "text",
					},
				},
			}),
		}).(*State)
		parentState := NewDoc("root", map[string]simple.Block{
			"root": simple.New(&model.Block{
				Id:          "root",
				ChildrenIds: []string{"textBlock"},
			}),
			"textBlock": simple.New(&model.Block{Id: "textBlock", Restrictions: &model.BlockRestrictions{Edit: true},
				Content: &model.BlockContentOfText{
					Text: &model.BlockContentText{
						Text: "parentText",
					},
				},
			})}).(*State)

		// when
		st.SetParent(parentState)

		// then
		assert.NotNil(t, st.CheckRestrictions())
		assert.True(t, errors.Is(st.CheckRestrictions(), ErrRestricted))
	})
}

func TestState_ApplyChangeIgnoreErrBlockCreate(t *testing.T) {
	st := NewDoc("root", map[string]simple.Block{
		"root": simple.New(&model.Block{
			Id:          "root",
			ChildrenIds: []string{"textBlock"},
		}),
		"textBlock": simple.New(&model.Block{Id: "textBlock", Restrictions: &model.BlockRestrictions{Edit: true},
			Content: &model.BlockContentOfText{
				Text: &model.BlockContentText{
					Text: "text",
				},
			},
		}),
	}).(*State)

	t.Run("apply BlockCreate change: new block created", func(t *testing.T) {
		// given
		change := &pb.ChangeContent{Value: &pb.ChangeContentValueOfBlockCreate{
			BlockCreate: &pb.ChangeBlockCreate{
				TargetId: "newTextBlock",
				Position: model.Block_Bottom,
				Blocks: []*model.Block{
					{
						Id:           "newTextBlock",
						Restrictions: &model.BlockRestrictions{Edit: true},
						Content: &model.BlockContentOfText{
							Text: &model.BlockContentText{
								Text: "new text",
							},
						},
					},
				},
			},
		}}

		// when
		st.ApplyChangeIgnoreErr(change)

		// then
		b := st.Get("newTextBlock")
		assert.NotNil(t, b)
		assert.NotNil(t, b.Model().GetText())
		assert.Equal(t, "new text", b.Model().GetText().GetText())
		assert.Len(t, st.blocks, 3)

	})

	t.Run("apply BlockCreate change: skip root block", func(t *testing.T) {
		// given
		change := &pb.ChangeContent{Value: &pb.ChangeContentValueOfBlockCreate{
			BlockCreate: &pb.ChangeBlockCreate{
				TargetId: "root",
				Position: model.Block_Inner,
				Blocks: []*model.Block{
					{
						Id:           "root",
						Restrictions: &model.BlockRestrictions{Edit: true},
						Content: &model.BlockContentOfSmartblock{
							Smartblock: &model.BlockContentSmartblock{},
						},
					},
				},
			},
		}}

		// when
		st.ApplyChangeIgnoreErr(change)

		// then
		assert.Len(t, st.blocks, 3) // root block not added
	})

	t.Run("apply BlockCreate change: add dataview block", func(t *testing.T) {
		// given
		change := &pb.ChangeContent{Value: &pb.ChangeContentValueOfBlockCreate{
			BlockCreate: &pb.ChangeBlockCreate{
				TargetId: "dataview",
				Position: model.Block_Bottom,
				Blocks: []*model.Block{
					{
						Id:           "dataview",
						Restrictions: &model.BlockRestrictions{Edit: true},
						Content: &model.BlockContentOfDataview{
							Dataview: &model.BlockContentDataview{},
						},
					},
				},
			},
		}}

		// when
		st.ApplyChangeIgnoreErr(change)

		// then
		b := st.Get("dataview")
		assert.NotNil(t, b)
		assert.NotNil(t, b.Model().GetDataview())
		assert.Len(t, st.blocks, 4)
	})
}

func TestState_ApplyChangeIgnoreErrBlockRemove(t *testing.T) {
	t.Run("apply BlockRemove change: remove block", func(t *testing.T) {
		// given
		st := NewDoc("root", map[string]simple.Block{
			"root": simple.New(&model.Block{
				Id:          "root",
				ChildrenIds: []string{"textBlock"},
			}),
			"textBlock": simple.New(&model.Block{Id: "textBlock", Restrictions: &model.BlockRestrictions{Edit: true},
				Content: &model.BlockContentOfText{
					Text: &model.BlockContentText{
						Text: "text",
					},
				},
			}),
		}).(*State)

		change := &pb.ChangeContent{Value: &pb.ChangeContentValueOfBlockRemove{
			BlockRemove: &pb.ChangeBlockRemove{Ids: []string{"textBlock"}},
		}}

		// when
		st.ApplyChangeIgnoreErr(change)

		// then
		b := st.Get("textBlock")
		assert.Nil(t, b)
		assert.Len(t, st.Blocks(), 1)
	})
}

func TestState_ApplyChangeIgnoreErrBlockUpdateBase(t *testing.T) {
	// given
	st := NewDoc("root", map[string]simple.Block{
		"root": simple.New(&model.Block{
			Id:          "root",
			ChildrenIds: []string{"textBlock"},
		}),
		"textBlock": simple.New(&model.Block{Id: "textBlock", Restrictions: &model.BlockRestrictions{Edit: true},
			Content: &model.BlockContentOfText{
				Text: &model.BlockContentText{
					Text: "text",
				},
			},
		}),
	}).(*State)

	t.Run("apply BlockUpdate change: change align to Right", func(t *testing.T) {
		// given
		change := &pb.ChangeContent{Value: &pb.ChangeContentValueOfBlockUpdate{
			BlockUpdate: &pb.ChangeBlockUpdate{
				Events: []*pb.EventMessage{
					{
						Value: &pb.EventMessageValueOfBlockSetAlign{
							BlockSetAlign: &pb.EventBlockSetAlign{
								Id:    "textBlock",
								Align: model.Block_AlignRight,
							},
						}},
				},
			},
		}}
		// when
		st.ApplyChangeIgnoreErr(change)
		// then
		b := st.Get("textBlock")
		assert.NotNil(t, b)
		assert.Equal(t, model.Block_AlignRight, b.Model().Align)
	})

	t.Run("apply BlockUpdate change: change vertical align to Bottom", func(t *testing.T) {
		// given
		change := &pb.ChangeContent{Value: &pb.ChangeContentValueOfBlockUpdate{
			BlockUpdate: &pb.ChangeBlockUpdate{
				Events: []*pb.EventMessage{
					{
						Value: &pb.EventMessageValueOfBlockSetVerticalAlign{
							BlockSetVerticalAlign: &pb.EventBlockSetVerticalAlign{
								Id:            "textBlock",
								VerticalAlign: model.Block_VerticalAlignBottom,
							},
						}},
				},
			},
		}}
		// when
		st.ApplyChangeIgnoreErr(change)

		// then
		b := st.Get("textBlock")
		assert.NotNil(t, b)
		assert.Equal(t, model.Block_VerticalAlignBottom, b.Model().VerticalAlign)
	})

	t.Run("apply BlockUpdate change: change background color", func(t *testing.T) {
		// given
		change := &pb.ChangeContent{Value: &pb.ChangeContentValueOfBlockUpdate{
			BlockUpdate: &pb.ChangeBlockUpdate{
				Events: []*pb.EventMessage{
					{
						Value: &pb.EventMessageValueOfBlockSetBackgroundColor{
							BlockSetBackgroundColor: &pb.EventBlockSetBackgroundColor{
								Id:              "textBlock",
								BackgroundColor: "pink",
							},
						}},
				},
			},
		}}

		// when
		st.ApplyChangeIgnoreErr(change)

		// then
		b := st.Get("textBlock")
		assert.NotNil(t, b)
		assert.Equal(t, "pink", b.Model().BackgroundColor)
	})
}

func TestState_ApplyChangeIgnoreErrBlockUpdateBookmarkUrl(t *testing.T) {
	t.Run("apply BlockUpdate change: change bookmark url", func(t *testing.T) {
		// given
		st := NewDoc("root", map[string]simple.Block{
			"root": simple.New(&model.Block{
				Id:          "root",
				ChildrenIds: []string{"bookmark"},
			}),
			"bookmark": simple.New(&model.Block{Id: "bookmark", Restrictions: &model.BlockRestrictions{Edit: true},
				Content: &model.BlockContentOfBookmark{
					Bookmark: &model.BlockContentBookmark{
						Url: "http://example.com",
					},
				},
			}),
		}).(*State)

		change := &pb.ChangeContent{Value: &pb.ChangeContentValueOfBlockUpdate{
			BlockUpdate: &pb.ChangeBlockUpdate{
				Events: []*pb.EventMessage{
					{
						Value: &pb.EventMessageValueOfBlockSetBookmark{
							BlockSetBookmark: &pb.EventBlockSetBookmark{
								Id:  "bookmark",
								Url: &pb.EventBlockSetBookmarkUrl{Value: "http://example1.com"},
							},
						}},
				},
			},
		}}

		// when
		st.ApplyChangeIgnoreErr(change)

		// then
		b := st.Get("bookmark")
		assert.NotNil(t, b)
		assert.Equal(t, "http://example1.com", b.Model().GetBookmark().Url)
	})
}

func TestState_ApplyChangeIgnoreErrBlockUpdateTable(t *testing.T) {
	// given
	st := NewDoc("root", map[string]simple.Block{
		"root": simple.New(&model.Block{
			Id:          "root",
			ChildrenIds: []string{"table"},
		}),
		"table": simple.New(&model.Block{
			Id:           "table",
			Restrictions: &model.BlockRestrictions{Edit: true},
			ChildrenIds:  []string{"row", "column"},
			Content: &model.BlockContentOfTable{
				Table: &model.BlockContentTable{},
			},
		}),
		"row": simple.New(&model.Block{Id: "row", Restrictions: &model.BlockRestrictions{Edit: true},
			Content: &model.BlockContentOfTableRow{
				TableRow: &model.BlockContentTableRow{
					IsHeader: false,
				},
			},
		}),
		"column": simple.New(&model.Block{Id: "column", Restrictions: &model.BlockRestrictions{Edit: true},
			Content: &model.BlockContentOfTableColumn{
				TableColumn: &model.BlockContentTableColumn{},
			},
		}),
	}).(*State)

	t.Run("apply BlockUpdate change: make table row as header", func(t *testing.T) {
		// given
		change := &pb.ChangeContent{Value: &pb.ChangeContentValueOfBlockUpdate{
			BlockUpdate: &pb.ChangeBlockUpdate{
				Events: []*pb.EventMessage{
					{
						Value: &pb.EventMessageValueOfBlockSetTableRow{
							BlockSetTableRow: &pb.EventBlockSetTableRow{
								Id:       "row",
								IsHeader: &pb.EventBlockSetTableRowIsHeader{Value: true},
							},
						}},
				},
			},
		}}
		// when
		st.ApplyChangeIgnoreErr(change)
		// then
		b := st.Get("row")
		assert.NotNil(t, b)
		assert.Equal(t, true, b.Model().GetTableRow().IsHeader)
	})

	t.Run("apply BlockUpdate change: unset table header", func(t *testing.T) {
		// given
		change := &pb.ChangeContent{Value: &pb.ChangeContentValueOfBlockUpdate{
			BlockUpdate: &pb.ChangeBlockUpdate{
				Events: []*pb.EventMessage{
					{
						Value: &pb.EventMessageValueOfBlockSetTableRow{
							BlockSetTableRow: &pb.EventBlockSetTableRow{
								Id:       "row",
								IsHeader: &pb.EventBlockSetTableRowIsHeader{Value: false},
							},
						}},
				},
			},
		}}

		// when
		st.ApplyChangeIgnoreErr(change)

		// then
		b := st.Get("row")
		assert.NotNil(t, b)
		assert.Equal(t, false, b.Model().GetTableRow().IsHeader)
	})
}

func TestState_ApplyChangeIgnoreErrBlockMove(t *testing.T) {
	// given
	st := NewDoc("root", map[string]simple.Block{
		"root": simple.New(&model.Block{
			Id:          "root",
			ChildrenIds: []string{"bookmark"},
		}),
		"textBlock": simple.New(&model.Block{Id: "textBlock", Restrictions: &model.BlockRestrictions{Edit: true},
			Content: &model.BlockContentOfText{
				Text: &model.BlockContentText{
					Text: "text",
				},
			},
		}),
		"textBlock1": simple.New(&model.Block{Id: "textBlock1", Restrictions: &model.BlockRestrictions{Edit: true},
			Content: &model.BlockContentOfText{
				Text: &model.BlockContentText{
					Text: "text1",
				},
			},
		}),
	}).(*State)

	change := &pb.ChangeContent{Value: &pb.ChangeContentValueOfBlockMove{
		BlockMove: &pb.ChangeBlockMove{
			TargetId: "textBlock",
			Position: model.Block_Inner,
			Ids:      []string{"textBlock1"},
		},
	}}

	// when
	st.ApplyChangeIgnoreErr(change)

	// then
	b := st.Get("textBlock")
	assert.NotNil(t, b)
	assert.Equal(t, []string{"textBlock1"}, b.Model().GetChildrenIds())
}

func TestState_ApplyChangeIgnoreErrBlockUpdateDiv(t *testing.T) {
	// given
	st := NewDoc("root", map[string]simple.Block{
		"root": simple.New(&model.Block{
			Id:          "root",
			ChildrenIds: []string{"div"},
		}),
		"div": simple.New(&model.Block{Id: "div", Restrictions: &model.BlockRestrictions{Edit: true},
			Content: &model.BlockContentOfDiv{
				Div: &model.BlockContentDiv{
					Style: model.BlockContentDiv_Dots,
				},
			},
		}),
	}).(*State)

	t.Run("apply BlockUpdate change: update div style to Line", func(t *testing.T) {
		// given
		change := &pb.ChangeContent{Value: &pb.ChangeContentValueOfBlockUpdate{
			BlockUpdate: &pb.ChangeBlockUpdate{
				Events: []*pb.EventMessage{
					{
						Value: &pb.EventMessageValueOfBlockSetDiv{
							BlockSetDiv: &pb.EventBlockSetDiv{
								Id:    "div",
								Style: &pb.EventBlockSetDivStyle{Value: model.BlockContentDiv_Line},
							},
						},
					},
				},
			},
		}}

		// when
		st.ApplyChangeIgnoreErr(change)

		// then
		b := st.Get("div")
		assert.NotNil(t, b)
		assert.Equal(t, model.BlockContentDiv_Line, b.Model().GetDiv().Style)
	})

	t.Run("apply BlockUpdate change: update div style to Dots", func(t *testing.T) {
		// given
		change := &pb.ChangeContent{Value: &pb.ChangeContentValueOfBlockUpdate{
			BlockUpdate: &pb.ChangeBlockUpdate{
				Events: []*pb.EventMessage{
					{
						Value: &pb.EventMessageValueOfBlockSetDiv{
							BlockSetDiv: &pb.EventBlockSetDiv{
								Id:    "div",
								Style: &pb.EventBlockSetDivStyle{Value: model.BlockContentDiv_Dots},
							},
						},
					},
				},
			},
		}}

		// when
		st.ApplyChangeIgnoreErr(change)

		// then
		b := st.Get("div")
		assert.NotNil(t, b)
		assert.Equal(t, model.BlockContentDiv_Dots, b.Model().GetDiv().Style)
	})
}

func TestState_ApplyChangeIgnoreErrBlockUpdateTextParams(t *testing.T) {
	t.Run("apply BlockUpdate change: update text block", func(t *testing.T) {
		// given
		st := NewDoc("root", map[string]simple.Block{
			"root": simple.New(&model.Block{
				Id:          "root",
				ChildrenIds: []string{"textBlock"},
			}),
			"textBlock": simple.New(&model.Block{Id: "textBlock", Restrictions: &model.BlockRestrictions{Edit: true},
				Content: &model.BlockContentOfText{
					Text: &model.BlockContentText{
						Text: "text",
					},
				},
			}),
		}).(*State)

		change := &pb.ChangeContent{Value: &pb.ChangeContentValueOfBlockUpdate{
			BlockUpdate: &pb.ChangeBlockUpdate{
				Events: []*pb.EventMessage{
					{
						Value: &pb.EventMessageValueOfBlockSetText{
							BlockSetText: &pb.EventBlockSetText{
								Id:    "textBlock",
								Text:  &pb.EventBlockSetTextText{Value: "updated text"},
								Style: &pb.EventBlockSetTextStyle{Value: model.BlockContentText_Checkbox},
								Color: &pb.EventBlockSetTextColor{Value: "pink"},
							},
						},
					},
				},
			},
		}}

		// when
		st.ApplyChangeIgnoreErr(change)

		// then
		b := st.Get("textBlock")
		assert.NotNil(t, b)
		assert.Equal(t, "updated text", b.Model().GetText().Text)
		assert.Equal(t, model.BlockContentText_Checkbox, b.Model().GetText().Style)
		assert.Equal(t, "pink", b.Model().GetText().Color)
	})
}

func TestState_ApplyChangeIgnoreErrBlockUpdateField(t *testing.T) {
	t.Run("apply BlockUpdate change: update block fields", func(t *testing.T) {
		// given
		st := NewDoc("root", map[string]simple.Block{
			"root": simple.New(&model.Block{
				Id:          "root",
				ChildrenIds: []string{"textBlock"},
			}),
			"textBlock": simple.New(&model.Block{Id: "textBlock",
				Restrictions: &model.BlockRestrictions{Edit: true},
				Content: &model.BlockContentOfText{
					Text: &model.BlockContentText{
						Text: "text",
					},
				},
			}),
		}).(*State)

		change := &pb.ChangeContent{Value: &pb.ChangeContentValueOfBlockUpdate{
			BlockUpdate: &pb.ChangeBlockUpdate{
				Events: []*pb.EventMessage{
					{
						Value: &pb.EventMessageValueOfBlockSetFields{
							BlockSetFields: &pb.EventBlockSetFields{
								Id: "textBlock",
								Fields: &types.Struct{
									Fields: map[string]*types.Value{
										"lang": pbtypes.String("java"),
									},
								},
							},
						},
					},
				},
			},
		}}

		// when
		st.ApplyChangeIgnoreErr(change)

		// then
		b := st.Get("textBlock")
		assert.NotNil(t, b)
		assert.Equal(t, "java", b.Model().GetFields().GetFields()["lang"].GetStringValue())
	})
}

func TestState_ApplyChangeIgnoreErrBlockUpdateLinkParams(t *testing.T) {
	t.Run("apply BlockUpdate change: update link block", func(t *testing.T) {
		// given
		st := NewDoc("root", map[string]simple.Block{
			"root": simple.New(&model.Block{
				Id:          "root",
				ChildrenIds: []string{"file"},
			}),
			"link": simple.New(&model.Block{Id: "link",
				Restrictions: &model.BlockRestrictions{Edit: true},
				Content: &model.BlockContentOfLink{
					Link: &model.BlockContentLink{
						TargetBlockId: "id",
						Style:         model.BlockContentLink_Page,
						IconSize:      model.BlockContentLink_SizeMedium,
						CardStyle:     model.BlockContentLink_Card,
						Description:   model.BlockContentLink_Added,
					},
				},
			}),
		}).(*State)

		change := &pb.ChangeContent{Value: &pb.ChangeContentValueOfBlockUpdate{
			BlockUpdate: &pb.ChangeBlockUpdate{
				Events: []*pb.EventMessage{
					{
						Value: &pb.EventMessageValueOfBlockSetLink{
							BlockSetLink: &pb.EventBlockSetLink{
								Id:            "link",
								TargetBlockId: &pb.EventBlockSetLinkTargetBlockId{Value: "newID"},
								Style:         &pb.EventBlockSetLinkStyle{Value: model.BlockContentLink_Dataview},
								CardStyle:     &pb.EventBlockSetLinkCardStyle{Value: model.BlockContentLink_Inline},
								Description:   &pb.EventBlockSetLinkDescription{Value: model.BlockContentLink_Content},
							},
						},
					},
				},
			},
		}}

		// when
		st.ApplyChangeIgnoreErr(change)

		// then
		b := st.Get("link")
		assert.NotNil(t, b)
		assert.Equal(t, "newID", b.Model().GetLink().GetTargetBlockId())
		assert.Equal(t, model.BlockContentLink_Dataview, b.Model().GetLink().GetStyle())
		assert.Equal(t, model.BlockContentLink_Inline, b.Model().GetLink().GetCardStyle())
		assert.Equal(t, model.BlockContentLink_Content, b.Model().GetLink().GetDescription())
	})
}

func TestState_ApplyChangeIgnoreErrBlockUpdateDataview(t *testing.T) {
	st := NewDoc("root", map[string]simple.Block{
		"root": simple.New(&model.Block{
			Id:          "root",
			ChildrenIds: []string{"file"},
		}),
		"dataview": simple.New(&model.Block{Id: "dataview",
			Restrictions: &model.BlockRestrictions{Edit: true},
			Content: &model.BlockContentOfDataview{
				Dataview: &model.BlockContentDataview{
					Source: []string{"rel-id"},
					Views: []*model.BlockContentDataviewView{
						{
							Id:   "id",
							Type: model.BlockContentDataviewView_Kanban,
							Name: "Name",
						},
						{
							Id:   "id1",
							Type: model.BlockContentDataviewView_List,
							Name: "Name1",
						},
						{
							Id:   "id2",
							Type: model.BlockContentDataviewView_Table,
							Name: "Name2",
						},
					},
					GroupOrders: []*model.BlockContentDataviewGroupOrder{
						{
							ViewId: "id",
							ViewGroups: []*model.BlockContentDataviewViewGroup{
								{
									GroupId: "group1",
									Index:   1,
									Hidden:  true,
								},
								{
									GroupId: "group2",
									Index:   2,
									Hidden:  false,
								},
							},
						},
					},
					ObjectOrders: []*model.BlockContentDataviewObjectOrder{
						{
							ViewId:    "id",
							GroupId:   "group1",
							ObjectIds: []string{"object1", "object2"},
						},
						{
							ViewId:    "id1",
							GroupId:   "group2",
							ObjectIds: []string{"object3", "object4"},
						},
					},
					RelationLinks: []*model.RelationLink{
						{
							Key:    "relation1",
							Format: model.RelationFormat_shorttext,
						},
						{
							Key:    "relation2",
							Format: model.RelationFormat_shorttext,
						},
						{
							Key:    "relation3",
							Format: model.RelationFormat_shorttext,
						},
					},
				},
			},
		}),
	}).(*State)

	t.Run("apply BlockUpdate change: update source in dataview", func(t *testing.T) {
		// given
		changes := []*pb.ChangeContent{{
			Value: &pb.ChangeContentValueOfBlockUpdate{
				BlockUpdate: &pb.ChangeBlockUpdate{
					Events: []*pb.EventMessage{
						{
							Value: &pb.EventMessageValueOfBlockDataviewSourceSet{
								BlockDataviewSourceSet: &pb.EventBlockDataviewSourceSet{
									Id:     "dataview",
									Source: []string{"rel-changedId"},
								},
							},
						},
					},
				},
			},
		},
		}

		// when
		st.ApplyChangeIgnoreErr(changes...)

		// then
		b := st.Get("dataview")
		assert.NotNil(t, b)
		assert.Equal(t, []string{"rel-changedId"}, b.Model().GetDataview().Source)

	})
	t.Run("apply BlockUpdate change: update dataview style to Gallery", func(t *testing.T) {
		// given
		changes := []*pb.ChangeContent{{
			Value: &pb.ChangeContentValueOfBlockUpdate{
				BlockUpdate: &pb.ChangeBlockUpdate{
					Events: []*pb.EventMessage{
						{
							Value: &pb.EventMessageValueOfBlockDataviewViewSet{
								BlockDataviewViewSet: &pb.EventBlockDataviewViewSet{
									Id:     "dataview",
									ViewId: "id",
									View:   &model.BlockContentDataviewView{Type: model.BlockContentDataviewView_Gallery},
								},
							},
						},
					},
				},
			},
		},
		}

		// when
		st.ApplyChangeIgnoreErr(changes...)

		// then
		b := st.Get("dataview")
		assert.NotNil(t, b)
		assert.Equal(t, model.BlockContentDataviewView_Gallery, b.Model().GetDataview().Views[0].Type)
	})
	t.Run("apply BlockUpdate change: update dataview order of views", func(t *testing.T) {
		// given
		changes := []*pb.ChangeContent{{
			Value: &pb.ChangeContentValueOfBlockUpdate{
				BlockUpdate: &pb.ChangeBlockUpdate{
					Events: []*pb.EventMessage{
						{
							Value: &pb.EventMessageValueOfBlockDataviewViewOrder{
								BlockDataviewViewOrder: &pb.EventBlockDataviewViewOrder{
									Id:      "dataview",
									ViewIds: []string{"id2", "id", "id1"},
								},
							},
						},
					},
				},
			},
		},
		}

		// when
		st.ApplyChangeIgnoreErr(changes...)

		// then
		b := st.Get("dataview")
		assert.NotNil(t, b)
		assert.Equal(t, "id2", b.Model().GetDataview().Views[0].Id)
		assert.Equal(t, "id", b.Model().GetDataview().Views[1].Id)
	})
	t.Run("apply BlockUpdate change: remove view with id1", func(t *testing.T) {
		// given
		changes := []*pb.ChangeContent{{
			Value: &pb.ChangeContentValueOfBlockUpdate{
				BlockUpdate: &pb.ChangeBlockUpdate{
					Events: []*pb.EventMessage{
						{
							Value: &pb.EventMessageValueOfBlockDataviewViewDelete{
								BlockDataviewViewDelete: &pb.EventBlockDataviewViewDelete{
									Id:     "dataview",
									ViewId: "id1",
								},
							},
						},
					},
				},
			},
		},
		}

		// when
		st.ApplyChangeIgnoreErr(changes...)

		// then
		b := st.Get("dataview")
		assert.NotNil(t, b)
		assert.Len(t, b.Model().GetDataview().Views, 2)
	})

	t.Run("apply BlockUpdate change: update object order in view", func(t *testing.T) {
		// given
		changes := []*pb.ChangeContent{{
			Value: &pb.ChangeContentValueOfBlockUpdate{
				BlockUpdate: &pb.ChangeBlockUpdate{
					Events: []*pb.EventMessage{
						{
							Value: &pb.EventMessageValueOfBlockDataViewObjectOrderUpdate{
								BlockDataViewObjectOrderUpdate: &pb.EventBlockDataviewObjectOrderUpdate{
									Id:      "dataview",
									ViewId:  "id",
									GroupId: "group1",
									SliceChanges: []*pb.EventBlockDataviewSliceChange{
										{
											Op:      pb.EventBlockDataview_SliceOperationMove,
											Ids:     []string{"object1"},
											AfterId: "object2",
										},
									},
								},
							},
						},
					},
				},
			},
		},
		}

		// when
		st.ApplyChangeIgnoreErr(changes...)

		// then
		b := st.Get("dataview")
		assert.NotNil(t, b)
		assert.Equal(t, []string{"object2", "object1"}, b.Model().GetDataview().ObjectOrders[0].ObjectIds)
	})

	t.Run("apply BlockUpdate change: remove relations from dataview", func(t *testing.T) {
		// given
		changes := []*pb.ChangeContent{{
			Value: &pb.ChangeContentValueOfBlockUpdate{
				BlockUpdate: &pb.ChangeBlockUpdate{
					Events: []*pb.EventMessage{
						{
							Value: &pb.EventMessageValueOfBlockDataviewRelationDelete{
								BlockDataviewRelationDelete: &pb.EventBlockDataviewRelationDelete{
									Id:           "dataview",
									RelationKeys: []string{"relation1", "relation2"},
								},
							},
						},
					},
				},
			},
		},
		}

		// when
		st.ApplyChangeIgnoreErr(changes...)

		// then
		b := st.Get("dataview")
		assert.NotNil(t, b)
		assert.Len(t, b.Model().GetDataview().RelationLinks, 1)

	})

	t.Run("apply BlockUpdate change: add relation to dataview", func(t *testing.T) {
		// given
		changes := []*pb.ChangeContent{{
			Value: &pb.ChangeContentValueOfBlockUpdate{
				BlockUpdate: &pb.ChangeBlockUpdate{
					Events: []*pb.EventMessage{
						{
							Value: &pb.EventMessageValueOfBlockDataviewRelationSet{
								BlockDataviewRelationSet: &pb.EventBlockDataviewRelationSet{
									Id: "dataview",
									RelationLinks: []*model.RelationLink{
										{
											Key:    "relation4",
											Format: model.RelationFormat_longtext,
										},
									},
								},
							},
						},
					},
				},
			},
		},
		}

		// when
		st.ApplyChangeIgnoreErr(changes...)

		// then
		b := st.Get("dataview")
		assert.NotNil(t, b)
		assert.Len(t, b.Model().GetDataview().RelationLinks, 2)
		assert.Equal(t, "relation3", b.Model().GetDataview().RelationLinks[0].Key)
		assert.Equal(t, "relation4", b.Model().GetDataview().RelationLinks[1].Key)
	})

	t.Run("apply BlockUpdate change: change target object id", func(t *testing.T) {
		// given
		changes := []*pb.ChangeContent{{
			Value: &pb.ChangeContentValueOfBlockUpdate{
				BlockUpdate: &pb.ChangeBlockUpdate{
					Events: []*pb.EventMessage{
						{
							Value: &pb.EventMessageValueOfBlockDataviewTargetObjectIdSet{
								BlockDataviewTargetObjectIdSet: &pb.EventBlockDataviewTargetObjectIdSet{
									Id:             "dataview",
									TargetObjectId: "newTargetID",
								},
							},
						},
					},
				},
			},
		},
		}

		// when
		st.ApplyChangeIgnoreErr(changes...)

		// then
		b := st.Get("dataview")
		assert.NotNil(t, b)
		assert.Equal(t, "newTargetID", b.Model().GetDataview().TargetObjectId)

	})

	t.Run("apply BlockUpdate change: make collection", func(t *testing.T) {
		// given
		changes := []*pb.ChangeContent{{
			Value: &pb.ChangeContentValueOfBlockUpdate{
				BlockUpdate: &pb.ChangeBlockUpdate{
					Events: []*pb.EventMessage{
						{
							Value: &pb.EventMessageValueOfBlockDataviewIsCollectionSet{
								BlockDataviewIsCollectionSet: &pb.EventBlockDataviewIsCollectionSet{
									Id:    "dataview",
									Value: true,
								},
							},
						},
					},
				},
			},
		},
		}

		// when
		st.ApplyChangeIgnoreErr(changes...)

		// then
		b := st.Get("dataview")
		assert.NotNil(t, b)
		assert.Equal(t, true, b.Model().GetDataview().IsCollection)
	})

}

func TestState_ApplyChangeIgnoreErrBlockUpdateSetLatex(t *testing.T) {
	t.Run("apply BlockUpdate change: change latex text", func(t *testing.T) {
		// given
		st := NewDoc("root", map[string]simple.Block{
			"root": simple.New(&model.Block{
				Id:          "root",
				ChildrenIds: []string{"latex"},
			}),
			"latex": simple.New(&model.Block{Id: "latex", Restrictions: &model.BlockRestrictions{Edit: true},
				Content: &model.BlockContentOfLatex{
					Latex: &model.BlockContentLatex{
						Text: "text",
					},
				},
			}),
		}).(*State)

		change := &pb.ChangeContent{Value: &pb.ChangeContentValueOfBlockUpdate{
			BlockUpdate: &pb.ChangeBlockUpdate{
				Events: []*pb.EventMessage{
					{
						Value: &pb.EventMessageValueOfBlockSetLatex{
							BlockSetLatex: &pb.EventBlockSetLatex{

								Id:   "latex",
								Text: &pb.EventBlockSetLatexText{Value: "new text"},
							},
						},
					},
				},
			},
		}}

		// when
		st.ApplyChangeIgnoreErr(change)

		// then
		b := st.Get("latex")
		assert.NotNil(t, b)
		assert.Equal(t, "new text", b.Model().GetLatex().Text)
	})
}

func TestState_ApplyChangeIgnoreErrBlockUpdateSetRelations(t *testing.T) {
	t.Run("apply BlockUpdate change: change relation in relation block", func(t *testing.T) {
		// given
		st := NewDoc("root", map[string]simple.Block{
			"root": simple.New(&model.Block{
				Id:          "root",
				ChildrenIds: []string{"latex"},
			}),
			"relation": simple.New(&model.Block{Id: "relation", Restrictions: &model.BlockRestrictions{Edit: true},
				Content: &model.BlockContentOfRelation{
					Relation: &model.BlockContentRelation{
						Key: "relationKey",
					},
				},
			}),
		}).(*State)

		change := &pb.ChangeContent{Value: &pb.ChangeContentValueOfBlockUpdate{
			BlockUpdate: &pb.ChangeBlockUpdate{
				Events: []*pb.EventMessage{
					{
						Value: &pb.EventMessageValueOfBlockSetRelation{
							BlockSetRelation: &pb.EventBlockSetRelation{
								Id:  "relation",
								Key: &pb.EventBlockSetRelationKey{Value: "newRelationKey"},
							},
						},
					},
				},
			},
		}}

		// when
		st.ApplyChangeIgnoreErr(change)

		// then
		b := st.Get("relation")
		assert.NotNil(t, b)
		assert.Equal(t, "newRelationKey", b.Model().GetRelation().Key)
	})
}

func TestState_ApplyChangeIgnoreErrBlockUpdateSetWidget(t *testing.T) {
	t.Run("apply BlockUpdate change: update widget parameters (layout, limit, viewID)", func(t *testing.T) {
		// given
		st := NewDoc("root", map[string]simple.Block{
			"root": simple.New(&model.Block{
				Id:          "root",
				ChildrenIds: []string{"latex"},
			}),
			"widget": simple.New(&model.Block{Id: "widget", Restrictions: &model.BlockRestrictions{Edit: true},
				Content: &model.BlockContentOfWidget{
					Widget: &model.BlockContentWidget{
						Layout: model.BlockContentWidget_List,
						Limit:  10,
						ViewId: "id",
					},
				},
			}),
		}).(*State)

		change := &pb.ChangeContent{Value: &pb.ChangeContentValueOfBlockUpdate{
			BlockUpdate: &pb.ChangeBlockUpdate{
				Events: []*pb.EventMessage{
					{
						Value: &pb.EventMessageValueOfBlockSetWidget{
							BlockSetWidget: &pb.EventBlockSetWidget{
								Id:     "widget",
								Layout: &pb.EventBlockSetWidgetLayout{Value: model.BlockContentWidget_Tree},
								Limit:  &pb.EventBlockSetWidgetLimit{Value: 20},
								ViewId: &pb.EventBlockSetWidgetViewId{Value: "newID"},
							},
						},
					},
				},
			},
		}}

		// when
		st.ApplyChangeIgnoreErr(change)

		// then
		b := st.Get("widget")
		assert.NotNil(t, b)
		assert.Equal(t, model.BlockContentWidget_Tree, b.Model().GetWidget().Layout)
		assert.Equal(t, int32(20), b.Model().GetWidget().Limit)
		assert.Equal(t, "newID", b.Model().GetWidget().ViewId)
	})
}

func TestState_ApplyChangeIgnoreErrDetailsSet(t *testing.T) {
	st := NewDoc("root", map[string]simple.Block{
		"root": simple.New(&model.Block{
			Id: "root",
		}),
	}).(*State)

	t.Run("apply DetailsSet change: add new detail", func(t *testing.T) {
		// given
		change := &pb.ChangeContent{Value: &pb.ChangeContentValueOfDetailsSet{
			DetailsSet: &pb.ChangeDetailsSet{
				Key:   "relationKey",
				Value: pbtypes.String("changed value"),
			},
		}}

		// when
		st.ApplyChangeIgnoreErr(change)

		// then
		assert.Equal(t, "changed value", st.Details().GetFields()["relationKey"].GetStringValue())
	})

	t.Run("apply DetailsSet change: update existing relation", func(t *testing.T) {
		// given
		change := &pb.ChangeContent{Value: &pb.ChangeContentValueOfDetailsSet{
			DetailsSet: &pb.ChangeDetailsSet{
				Key:   "relationKey",
				Value: pbtypes.String("value"),
			},
		}}

		// when
		st.ApplyChangeIgnoreErr(change)

		// then
		assert.Equal(t, "value", st.Details().GetFields()["relationKey"].GetStringValue())
	})

	t.Run("apply DetailsSet change: set relation value to nil", func(t *testing.T) {
		// given
		change := &pb.ChangeContent{Value: &pb.ChangeContentValueOfDetailsSet{
			DetailsSet: &pb.ChangeDetailsSet{
				Key:   "relationKey",
				Value: nil,
			},
		}}

		// when
		st.ApplyChangeIgnoreErr(change)

		// then
		assert.Nil(t, st.Details().GetFields()["relationKey"])
	})
}

func TestState_ApplyChangeIgnoreErrDetailsUnset(t *testing.T) {
	st := NewDoc("root", map[string]simple.Block{
		"root": simple.New(&model.Block{
			Id: "root",
		}),
	}).(*State)

	t.Run("apply DetailsUnset change: remove non existing relation", func(t *testing.T) {
		// given
		change := &pb.ChangeContent{Value: &pb.ChangeContentValueOfDetailsUnset{
			DetailsUnset: &pb.ChangeDetailsUnset{
				Key: "relationKey",
			},
		}}

		// apply
		st.ApplyChangeIgnoreErr(change)

		// then
		assert.Nil(t, st.Details().GetFields()["relationKey"])
	})

	t.Run("apply DetailsUnset change: remove existing relation", func(t *testing.T) {
		// given
		st.SetDetail("relationKey", pbtypes.String("value"))
		change := &pb.ChangeContent{Value: &pb.ChangeContentValueOfDetailsUnset{
			DetailsUnset: &pb.ChangeDetailsUnset{
				Key: "relationKey",
			},
		}}

		// apply
		st.ApplyChangeIgnoreErr(change)

		// when
		assert.Nil(t, st.Details().GetFields()["relationKey"])
	})
}

func TestState_ApplyChangeIgnoreErrRelationAdd(t *testing.T) {
	st := NewDoc("root", map[string]simple.Block{
		"root": simple.New(&model.Block{
			Id: "root",
		}),
	}).(*State)

	t.Run("apply RelationAdd change: add new relation", func(t *testing.T) {
		// given
		change := &pb.ChangeContent{Value: &pb.ChangeContentValueOfRelationAdd{
			RelationAdd: &pb.ChangeRelationAdd{
				RelationLinks: []*model.RelationLink{
					{
						Key:    "relation1",
						Format: model.RelationFormat_longtext,
					},
				},
			},
		}}

		// when
		st.ApplyChangeIgnoreErr(change)

		// then
		assert.Contains(t, st.GetRelationLinks(), &model.RelationLink{Key: "relation1", Format: model.RelationFormat_longtext})
	})

	t.Run("apply RelationAdd change: add already existing relation - no changes", func(t *testing.T) {
		// given
		change := &pb.ChangeContent{Value: &pb.ChangeContentValueOfRelationAdd{
			RelationAdd: &pb.ChangeRelationAdd{
				RelationLinks: []*model.RelationLink{
					{
						Key:    "relation1",
						Format: model.RelationFormat_longtext,
					},
				},
			},
		}}

		// when
		st.ApplyChangeIgnoreErr(change)

		// then
		assert.Contains(t, st.GetRelationLinks(), &model.RelationLink{Key: "relation1", Format: model.RelationFormat_longtext})
	})
}

func TestState_ApplyChangeIgnoreErrRelationRemove(t *testing.T) {
	t.Run("apply RelationRemove change: remove relations", func(t *testing.T) {
		// given
		st := NewDoc("root", map[string]simple.Block{
			"root": simple.New(&model.Block{
				Id: "root",
			}),
		}).(*State)

		st.AddRelationLinks([]*model.RelationLink{
			{
				Key:    "relation1",
				Format: model.RelationFormat_longtext,
			},
			{
				Key:    "relation2",
				Format: model.RelationFormat_shorttext,
			},
		}...)
		originLength := len(st.GetRelationLinks())
		change := &pb.ChangeContent{Value: &pb.ChangeContentValueOfRelationRemove{
			RelationRemove: &pb.ChangeRelationRemove{
				RelationKey: []string{"relation1", "relation2"},
			},
		}}

		// when
		st.ApplyChangeIgnoreErr(change)

		// then
		assert.Len(t, st.GetRelationLinks(), originLength-2)
	})
}

func TestState_ApplyChangeIgnoreErrObjectTypeAdd(t *testing.T) {
	st := NewDoc("root", map[string]simple.Block{
		"root": simple.New(&model.Block{
			Id: "root",
		}),
	}).(*State)

	t.Run("apply ObjectTypeAdd change: add new object type", func(t *testing.T) {
		// given
		change := &pb.ChangeContent{Value: &pb.ChangeContentValueOfObjectTypeAdd{
			ObjectTypeAdd: &pb.ChangeObjectTypeAdd{
				Url: "ot-page",
			},
		}}

		// when
		st.ApplyChangeIgnoreErr(change)

		// then
		assert.Equal(t, domain.TypeKey("page"), st.ObjectTypeKey())
	})

	t.Run("apply ObjectTypeAdd change: add another object type", func(t *testing.T) {
		// given
		change := &pb.ChangeContent{Value: &pb.ChangeContentValueOfObjectTypeAdd{
			ObjectTypeAdd: &pb.ChangeObjectTypeAdd{
				Url: "ot-note",
			},
		}}

		// when
		st.ApplyChangeIgnoreErr(change)

		// apply
		assert.Equal(t, []domain.TypeKey{"page", "note"}, st.ObjectTypeKeys())
	})

	t.Run("apply ObjectTypeAdd change: add existing object type - no changes", func(t *testing.T) {
		// given
		change := &pb.ChangeContent{Value: &pb.ChangeContentValueOfObjectTypeAdd{
			ObjectTypeAdd: &pb.ChangeObjectTypeAdd{
				Url: "ot-note",
			},
		}}

		// when
		st.ApplyChangeIgnoreErr(change)

		// then
		assert.Equal(t, []domain.TypeKey{"page", "note"}, st.ObjectTypeKeys())
	})
}

func TestState_ApplyChangeIgnoreErrObjectTypeRemove(t *testing.T) {
	st := NewDoc("root", map[string]simple.Block{
		"root": simple.New(&model.Block{
			Id: "root",
		}),
	}).(*State)
	st.objectTypeKeys = append(st.objectTypeKeys, "page")

	t.Run("apply ObjectTypeRemove change: remove existing object type", func(t *testing.T) {
		// given
		change := &pb.ChangeContent{Value: &pb.ChangeContentValueOfObjectTypeRemove{
			ObjectTypeRemove: &pb.ChangeObjectTypeRemove{
				Url: "ot-page",
			},
		}}

		// when
		st.ApplyChangeIgnoreErr(change)

		// then
		assert.Empty(t, st.ObjectTypeKeys())
	})

	t.Run("apply ObjectTypeRemove change: remove non existing object type", func(t *testing.T) {
		// given
		change := &pb.ChangeContent{Value: &pb.ChangeContentValueOfObjectTypeRemove{
			ObjectTypeRemove: &pb.ChangeObjectTypeRemove{
				Url: "ot-page",
			},
		}}

		// when
		st.ApplyChangeIgnoreErr(change)

		// then
		assert.Empty(t, st.ObjectTypeKeys())
	})
}

func TestState_ApplyChangeIgnoreErrStoreKeySet(t *testing.T) {
	st := NewDoc("root", map[string]simple.Block{
		"root": simple.New(&model.Block{
			Id: "root",
		}),
	}).(*State)

	t.Run("apply StoreKeySet change: set new value in store", func(t *testing.T) {
		// given
		change := &pb.ChangeContent{Value: &pb.ChangeContentValueOfStoreKeySet{
			StoreKeySet: &pb.ChangeStoreKeySet{
				Path:  []string{"objects"},
				Value: pbtypes.String("value"),
			},
		}}

		// when
		st.ApplyChangeIgnoreErr(change)

		// then
		assert.Equal(t, "value", st.Store().GetFields()["objects"].GetStringValue())
	})

	t.Run("apply StoreKeySet change: update existing value in store", func(t *testing.T) {
		// given
		change := &pb.ChangeContent{Value: &pb.ChangeContentValueOfStoreKeySet{
			StoreKeySet: &pb.ChangeStoreKeySet{
				Path:  []string{"objects"},
				Value: pbtypes.String("newvalue"),
			},
		}}

		// when
		st.ApplyChangeIgnoreErr(change)

		// then
		assert.Equal(t, "newvalue", st.Store().GetFields()["objects"].GetStringValue())
	})

	t.Run("apply StoreKeySet change: set existing value to nil", func(t *testing.T) {
		// given
		change := &pb.ChangeContent{Value: &pb.ChangeContentValueOfStoreKeySet{
			StoreKeySet: &pb.ChangeStoreKeySet{
				Path:  []string{"objects"},
				Value: nil,
			},
		}}

		// when
		st.ApplyChangeIgnoreErr(change)

		// then
		assert.Nil(t, st.Store().GetFields()["objects"])
	})
}

func TestState_ApplyChangeIgnoreErrStoreKeyUnset(t *testing.T) {
	st := NewDoc("root", map[string]simple.Block{
		"root": simple.New(&model.Block{
			Id: "root",
		}),
	}).(*State)

	t.Run("apply StoreKeyUnset change: remove existing value from store", func(t *testing.T) {
		// given
		st.SetInStore([]string{"objects"}, pbtypes.Struct(&types.Struct{
			Fields: map[string]*types.Value{
				"id":   pbtypes.String("id"),
				"name": pbtypes.String("name"),
			},
		}))

		change := &pb.ChangeContent{Value: &pb.ChangeContentValueOfStoreKeyUnset{
			StoreKeyUnset: &pb.ChangeStoreKeyUnset{
				Path: []string{"objects"},
			},
		}}

		// when
		st.ApplyChangeIgnoreErr(change)

		// then
		assert.Nil(t, st.Store().GetFields()["objects"])
	})

	t.Run("apply StoreKeyUnset change: remove non existing value from store", func(t *testing.T) {
		// given
		change := &pb.ChangeContent{Value: &pb.ChangeContentValueOfStoreKeyUnset{
			StoreKeyUnset: &pb.ChangeStoreKeyUnset{
				Path: []string{"objects"},
			},
		}}

		// when
		st.ApplyChangeIgnoreErr(change)

		// then
		assert.Nil(t, st.Store().GetFields()["objects"])
	})
}

func TestState_ApplyChangeIgnoreErrSliceUpdate(t *testing.T) {
	st := NewDoc("root", map[string]simple.Block{
		"root": simple.New(&model.Block{
			Id: "root",
		}),
	}).(*State)

	t.Run("apply SliceUpdate change: add new objects to store", func(t *testing.T) {
		change := &pb.ChangeContent{Value: &pb.ChangeContentValueOfStoreSliceUpdate{
			StoreSliceUpdate: &pb.ChangeStoreSliceUpdate{
				Key: "objects",
				Operation: &pb.ChangeStoreSliceUpdateOperationOfAdd{
					Add: &pb.ChangeStoreSliceUpdateAdd{
						Ids: []string{"id", "id1"},
					},
				},
			},
		}}
		st.ApplyChangeIgnoreErr(change)
		assert.NotNil(t, st.Store().GetFields()["objects"])
		assert.Len(t, st.Store().GetFields()["objects"].GetListValue().Values, 2)
		assert.Equal(t, "id", st.Store().GetFields()["objects"].GetListValue().Values[0].GetStringValue())
		assert.Equal(t, "id1", st.Store().GetFields()["objects"].GetListValue().Values[1].GetStringValue())
	})

	t.Run("apply SliceUpdate change: move object in store to another position", func(t *testing.T) {
		// given
		change := &pb.ChangeContent{Value: &pb.ChangeContentValueOfStoreSliceUpdate{
			StoreSliceUpdate: &pb.ChangeStoreSliceUpdate{
				Key: "objects",
				Operation: &pb.ChangeStoreSliceUpdateOperationOfMove{
					Move: &pb.ChangeStoreSliceUpdateMove{
						AfterId: "id1",
						Ids:     []string{"id"},
					},
				},
			},
		}}

		// when
		st.ApplyChangeIgnoreErr(change)

		// then
		assert.NotNil(t, st.Store().GetFields()["objects"])
		assert.Len(t, st.Store().GetFields()["objects"].GetListValue().Values, 2)
		assert.Equal(t, "id1", st.Store().GetFields()["objects"].GetListValue().Values[0].GetStringValue())
		assert.Equal(t, "id", st.Store().GetFields()["objects"].GetListValue().Values[1].GetStringValue())
	})

	t.Run("apply SliceUpdate change: remove object from store", func(t *testing.T) {
		// given
		change := &pb.ChangeContent{Value: &pb.ChangeContentValueOfStoreSliceUpdate{
			StoreSliceUpdate: &pb.ChangeStoreSliceUpdate{
				Key: "objects",
				Operation: &pb.ChangeStoreSliceUpdateOperationOfRemove{
					Remove: &pb.ChangeStoreSliceUpdateRemove{
						Ids: []string{"id"},
					},
				},
			},
		}}

		// when
		st.ApplyChangeIgnoreErr(change)

		// then
		assert.NotNil(t, st.Store().GetFields()["objects"])
		assert.Len(t, st.Store().GetFields()["objects"].GetListValue().Values, 1)
		assert.Equal(t, "id1", st.Store().GetFields()["objects"].GetListValue().Values[0].GetStringValue())
	})
}

<<<<<<< HEAD
func Test_ShortenDetailsToLimit(t *testing.T) {
	t.Run("SetDetails", func(t *testing.T) {
		// given
		s := &State{rootId: "first"}
		detail := pbtypes.StringList([]string{"hello", "world", strings.Repeat("a", detailSizeLimit-9)})

		// when
		s.SetDetails(&types.Struct{Fields: map[string]*types.Value{
			"key": pbtypes.CopyVal(detail),
		}})

		// then
		assert.Greater(t, detail.Size(), detailSizeLimit)
		assert.True(t, assertAllDetailsLessThenLimit(s.CombinedDetails()))
	})

	t.Run("SetDetail", func(t *testing.T) {
		// given
		s := &State{rootId: "first"}
		detail := pbtypes.StringList([]string{"hello", "world", strings.Repeat("a", detailSizeLimit-9)})

		// when
		s.SetDetail(bundle.RelationKeyType.String(), pbtypes.CopyVal(detail))

		// then
		assert.Greater(t, detail.Size(), detailSizeLimit)
		assert.True(t, assertAllDetailsLessThenLimit(s.CombinedDetails()))
	})
}
=======
// TODO: GO-2062 Need to review tests after details shortening refactor
//func Test_ShortenDetailsToLimit(t *testing.T) {
//	t.Run("SetDetails", func(t *testing.T) {
//		//given
//		s := &State{rootId: "first"}
//		detail := pbtypes.StringList([]string{"hello", "world", strings.Repeat("a", detailSizeLimit-9)})
//
//		//when
//		s.SetDetails(&types.Struct{Fields: map[string]*types.Value{
//			"key": pbtypes.CopyVal(detail),
//		}})
//
//		//then
//		assert.Greater(t, detail.Size(), detailSizeLimit)
//		assert.True(t, assertAllDetailsLessThenLimit(s.CombinedDetails()))
//	})
//
//	t.Run("SetDetail", func(t *testing.T) {
//		//given
//		s := &State{rootId: "first"}
//		detail := pbtypes.StringList([]string{"hello", "world", strings.Repeat("a", detailSizeLimit-9)})
//
//		//when
//		s.SetDetail(bundle.RelationKeyType.String(), pbtypes.CopyVal(detail))
//
//		//then
//		assert.Greater(t, detail.Size(), detailSizeLimit)
//		assert.True(t, assertAllDetailsLessThenLimit(s.CombinedDetails()))
//	})
//}
>>>>>>> 583b1aa4

func assertAllDetailsLessThenLimit(details *types.Struct) bool {
	for _, v := range details.Fields {
		if v.Size() > detailSizeLimit {
			return false
		}
	}
	return true
}<|MERGE_RESOLUTION|>--- conflicted
+++ resolved
@@ -2426,37 +2426,6 @@
 	})
 }
 
-<<<<<<< HEAD
-func Test_ShortenDetailsToLimit(t *testing.T) {
-	t.Run("SetDetails", func(t *testing.T) {
-		// given
-		s := &State{rootId: "first"}
-		detail := pbtypes.StringList([]string{"hello", "world", strings.Repeat("a", detailSizeLimit-9)})
-
-		// when
-		s.SetDetails(&types.Struct{Fields: map[string]*types.Value{
-			"key": pbtypes.CopyVal(detail),
-		}})
-
-		// then
-		assert.Greater(t, detail.Size(), detailSizeLimit)
-		assert.True(t, assertAllDetailsLessThenLimit(s.CombinedDetails()))
-	})
-
-	t.Run("SetDetail", func(t *testing.T) {
-		// given
-		s := &State{rootId: "first"}
-		detail := pbtypes.StringList([]string{"hello", "world", strings.Repeat("a", detailSizeLimit-9)})
-
-		// when
-		s.SetDetail(bundle.RelationKeyType.String(), pbtypes.CopyVal(detail))
-
-		// then
-		assert.Greater(t, detail.Size(), detailSizeLimit)
-		assert.True(t, assertAllDetailsLessThenLimit(s.CombinedDetails()))
-	})
-}
-=======
 // TODO: GO-2062 Need to review tests after details shortening refactor
 //func Test_ShortenDetailsToLimit(t *testing.T) {
 //	t.Run("SetDetails", func(t *testing.T) {
@@ -2487,7 +2456,6 @@
 //		assert.True(t, assertAllDetailsLessThenLimit(s.CombinedDetails()))
 //	})
 //}
->>>>>>> 583b1aa4
 
 func assertAllDetailsLessThenLimit(details *types.Struct) bool {
 	for _, v := range details.Fields {
