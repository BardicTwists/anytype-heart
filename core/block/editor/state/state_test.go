--- conflicted
+++ resolved
@@ -246,19 +246,10 @@
 			})
 			d.BlocksInit(d.(simple.DetailsService))
 			s := d.NewState()
-<<<<<<< HEAD
 			s.SetDetails(domain.NewDetailsFromMap(map[domain.RelationKey]domain.Value{
 				"name": domain.String("new name"),
 			}))
-			msgs, _, err := ApplyState(s, true)
-=======
-			s.SetDetails(&types.Struct{
-				Fields: map[string]*types.Value{
-					"name": pbtypes.String("new name"),
-				},
-			})
 			msgs, _, err := ApplyState("", s, true)
->>>>>>> 857db533
 			require.NoError(t, err)
 			assert.Len(t, msgs, 2)
 		})
@@ -282,19 +273,10 @@
 			d.(*State).SetDetail("done", domain.Bool(true))
 			d.BlocksInit(d.(simple.DetailsService))
 			s := d.NewState()
-<<<<<<< HEAD
 			s.SetDetails(domain.NewDetailsFromMap(map[domain.RelationKey]domain.Value{
 				"done": domain.Bool(false),
 			}))
-			msgs, _, err := ApplyState(s, true)
-=======
-			s.SetDetails(&types.Struct{
-				Fields: map[string]*types.Value{
-					"done": pbtypes.Bool(false),
-				},
-			})
 			msgs, _, err := ApplyState("", s, true)
->>>>>>> 857db533
 			require.NoError(t, err)
 			assert.Len(t, msgs, 2)
 		})
