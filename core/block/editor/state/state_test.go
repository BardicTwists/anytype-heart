package state

import (
	"math/rand"
	"testing"

	"github.com/anytypeio/go-anytype-middleware/core/block/simple"
	"github.com/anytypeio/go-anytype-middleware/core/block/simple/base"
	"github.com/anytypeio/go-anytype-middleware/core/block/simple/text"
	"github.com/anytypeio/go-anytype-middleware/pkg/lib/pb/model"
	"github.com/anytypeio/go-anytype-middleware/util/pbtypes"
	"github.com/globalsign/mgo/bson"
	"github.com/gogo/protobuf/types"
	"github.com/stretchr/testify/assert"
	"github.com/stretchr/testify/require"
)

func TestState_Add(t *testing.T) {
	s := NewDoc("1", nil).NewState()
	assert.Nil(t, s.Get("1"))
	assert.True(t, s.Add(base.NewBase(&model.Block{
		Id: "1",
	})))
	assert.NotNil(t, s.Get("1"))
	assert.False(t, s.Add(base.NewBase(&model.Block{
		Id: "1",
	})))
}

func TestState_AddRemoveAdd(t *testing.T) {
	s := NewDoc("1", nil).NewState()
	assert.Nil(t, s.Get("1"))
	assert.True(t, s.Add(base.NewBase(&model.Block{
		Id: "1",
		Content: &model.BlockContentOfDataview{Dataview: &model.BlockContentDataview{Views: []*model.BlockContentDataviewView{{
			Id:   "v1",
			Name: "v1",
		}}}},
	})))
	assert.NotNil(t, s.Get("1"))
	s.Unlink("1")
	s.Set(base.NewBase(&model.Block{
		Id: "1",
		Content: &model.BlockContentOfDataview{Dataview: &model.BlockContentDataview{Views: []*model.BlockContentDataviewView{{
			Id:   "v1",
			Name: "v1",
		}}}},
	}))
	assert.False(t, s.Add(base.NewBase(&model.Block{
		Id: "1",
	})))
}

func TestState_Get(t *testing.T) {
	s := NewDoc("1", map[string]simple.Block{
		"1": base.NewBase(&model.Block{Id: "1"}),
	}).NewState()
	assert.NotNil(t, s.Get("1"))
	assert.NotNil(t, s.NewState().Get("1"))
}

func TestState_Pick(t *testing.T) {
	s := NewDoc("1", map[string]simple.Block{
		"1": base.NewBase(&model.Block{Id: "1"}),
	}).NewState()
	assert.NotNil(t, s.Pick("1"))
	assert.NotNil(t, s.NewState().Pick("1"))
}

func TestState_Unlink(t *testing.T) {
	s := NewDoc("1", map[string]simple.Block{
		"1": base.NewBase(&model.Block{Id: "1", ChildrenIds: []string{"2"}}),
		"2": base.NewBase(&model.Block{Id: "2"}),
	}).NewState()
	assert.True(t, s.Unlink("2"))
	assert.Len(t, s.Pick("1").Model().ChildrenIds, 0)
	assert.False(t, s.Unlink("2"))
}

func TestState_GetParentOf(t *testing.T) {
	t.Run("generic", func(t *testing.T) {
		s := NewDoc("1", map[string]simple.Block{
			"1": base.NewBase(&model.Block{Id: "1", ChildrenIds: []string{"2"}}),
			"2": base.NewBase(&model.Block{Id: "2"}),
		}).NewState()
		assert.Equal(t, "1", s.GetParentOf("2").Model().Id)
	})
	t.Run("direct", func(t *testing.T) {
		s := NewDoc("1", map[string]simple.Block{
			"1": base.NewBase(&model.Block{Id: "1", ChildrenIds: []string{"2"}}),
			"2": base.NewBase(&model.Block{Id: "2"}),
		}).(*State)
		assert.Equal(t, "1", s.GetParentOf("2").Model().Id)
	})
}

func TestApplyState(t *testing.T) {
	t.Run("intermediate apply", func(t *testing.T) {
		d := NewDoc("1", map[string]simple.Block{
			"1": base.NewBase(&model.Block{Id: "1", ChildrenIds: []string{"2"}}),
			"2": base.NewBase(&model.Block{Id: "2"}),
		})
		s := d.NewState()
		s.Add(simple.New(&model.Block{Id: "3"}))
		s.InsertTo("2", model.Block_Bottom, "3")
		s.changeId = "1"

		s = s.NewState()
		s.Add(simple.New(&model.Block{Id: "4"}))
		s.InsertTo("3", model.Block_Bottom, "4")
		s.changeId = "2"

		s = s.NewState()
		s.Unlink("3")
		s.changeId = "3"

		s = s.NewState()
		s.Add(simple.New(&model.Block{Id: "5"}))
		s.InsertTo("4", model.Block_Bottom, "5")
		s.changeId = "4"

		msgs, hist, err := ApplyState(s, true)
		require.NoError(t, err)
		assert.Len(t, hist.Add, 2)
		assert.Len(t, hist.Change, 1)
		assert.Len(t, hist.Remove, 0)
		require.Len(t, msgs, 2)
	})
	t.Run("details handle", func(t *testing.T) {
		t.Run("text", func(t *testing.T) {
			d := NewDoc("1", map[string]simple.Block{
				"1": base.NewBase(&model.Block{Id: "1", ChildrenIds: []string{"2"}}),
				"2": text.NewDetails(&model.Block{
					Id: "2",
					Content: &model.BlockContentOfText{
						Text: &model.BlockContentText{},
					},
					Fields: &types.Struct{
						Fields: map[string]*types.Value{
							text.DetailsKeyFieldName: pbtypes.String("name"),
						},
					},
				}, text.DetailsKeys{
					Text: "name",
				}),
			})
			d.BlocksInit(d.(simple.DetailsService))
			s := d.NewState()
			s.SetDetails(&types.Struct{
				Fields: map[string]*types.Value{
					"name": pbtypes.String("new name"),
				},
			})
			msgs, _, err := ApplyState(s, true)
			require.NoError(t, err)
			assert.Len(t, msgs, 2)
		})
		t.Run("checked", func(t *testing.T) {
			d := NewDoc("1", map[string]simple.Block{
				"1": base.NewBase(&model.Block{Id: "1", ChildrenIds: []string{"2"}}),
				"2": text.NewDetails(&model.Block{
					Id: "2",
					Content: &model.BlockContentOfText{
						Text: &model.BlockContentText{},
					},
					Fields: &types.Struct{
						Fields: map[string]*types.Value{
							text.DetailsKeyFieldName: pbtypes.StringList([]string{"", "done"}),
						},
					},
				}, text.DetailsKeys{
					Checked: "done",
				}),
			})
			d.(*State).SetDetail("done", pbtypes.Bool(true))
			d.BlocksInit(d.(simple.DetailsService))
			s := d.NewState()
			s.SetDetails(&types.Struct{
				Fields: map[string]*types.Value{
					"done": pbtypes.Bool(false),
				},
			})
			msgs, _, err := ApplyState(s, true)
			require.NoError(t, err)
			assert.Len(t, msgs, 2)
		})
		t.Run("setChecked", func(t *testing.T) {
			d := NewDoc("1", map[string]simple.Block{
				"1": base.NewBase(&model.Block{Id: "1", ChildrenIds: []string{"2"}}),
				"2": text.NewDetails(&model.Block{
					Id: "2",
					Content: &model.BlockContentOfText{
						Text: &model.BlockContentText{},
					},
					Fields: &types.Struct{
						Fields: map[string]*types.Value{
							text.DetailsKeyFieldName: pbtypes.StringList([]string{"", "done"}),
						},
					},
				}, text.DetailsKeys{
					Checked: "done",
				}),
			})
			d.(*State).SetDetail("done", pbtypes.Bool(true))
			d.BlocksInit(d.(simple.DetailsService))
			s := d.NewState()
			s.Get("2").(text.Block).SetChecked(false)
			msgs, _, err := ApplyState(s, true)
			require.NoError(t, err)
			assert.Len(t, msgs, 2)
		})
	})

}

func TestState_IsChild(t *testing.T) {
	s := NewDoc("root", map[string]simple.Block{
		"root": base.NewBase(&model.Block{Id: "root", ChildrenIds: []string{"2"}}),
		"2":    base.NewBase(&model.Block{Id: "2", ChildrenIds: []string{"3"}}),
		"3":    base.NewBase(&model.Block{Id: "3"}),
	}).NewState()
	assert.True(t, s.IsChild("2", "3"))
	assert.True(t, s.IsChild("root", "3"))
	assert.True(t, s.IsChild("root", "2"))
	assert.False(t, s.IsChild("root", "root"))
	assert.False(t, s.IsChild("3", "2"))
}

func TestState_HasParent(t *testing.T) {
	s := NewDoc("root", map[string]simple.Block{
		"root": base.NewBase(&model.Block{Id: "root", ChildrenIds: []string{"1", "2"}}),
		"1":    base.NewBase(&model.Block{Id: "1"}),
		"2":    base.NewBase(&model.Block{Id: "2", ChildrenIds: []string{"3"}}),
		"3":    base.NewBase(&model.Block{Id: "3"}),
	}).NewState()
	t.Run("not parent", func(t *testing.T) {
		assert.False(t, s.HasParent("1", "2"))
		assert.False(t, s.HasParent("1", ""))
	})
	t.Run("parent", func(t *testing.T) {
		assert.True(t, s.HasParent("3", "2"))
		assert.True(t, s.HasParent("3", "root"))
		assert.True(t, s.HasParent("2", "root"))
	})
}

func BenchmarkState_Iterate(b *testing.B) {
	newBlock := func(id string, childrenIds ...string) simple.Block {
		return simple.New(&model.Block{Id: id, ChildrenIds: childrenIds})
	}

	s := NewDoc("root", nil).NewState()
	root := newBlock("root")
	s.Add(root)
	for i := 0; i < 100; i++ {
		ch1Id := bson.NewObjectId().Hex()
		root.Model().ChildrenIds = append(root.Model().ChildrenIds, ch1Id)
		ch1 := newBlock(ch1Id)
		s.Add(ch1)
		for j := 0; j < 10; j++ {
			ch2Id := bson.NewObjectId().Hex()
			ch2 := newBlock(ch2Id)
			ch1.Model().ChildrenIds = append(ch1.Model().ChildrenIds, ch2Id)
			s.Add(ch2)
		}
	}
	b.ReportAllocs()
	b.ResetTimer()

	for i := 0; i < b.N; i++ {
		s.Iterate(func(b simple.Block) (isContinue bool) {
			return true
		})
	}
}

func TestState_IsEmpty(t *testing.T) {
<<<<<<< HEAD
	s := NewDoc("root", map[string]simple.Block{
		"root": simple.New(&model.Block{
			Id:          "root",
			ChildrenIds: []string{"header", "emptyText"},
		}),
		"header": simple.New(&model.Block{Id: "header"}),
		"emptyText": simple.New(&model.Block{Id: "emptyText",
			Content: &model.BlockContentOfText{
				Text: &model.BlockContentText{Marks: &model.BlockContentTextMarks{}},
			}}),
	}).(*State)
	assert.True(t, s.IsEmpty())
	s.Pick("emptyText").Model().GetText().Text = "1"
	assert.False(t, s.IsEmpty())
}

func TestState_GetChangedStoreKeys(t *testing.T) {
	p := NewDoc("test", nil).(*State)
	p.SetInStore([]string{"one", "two", "v1"}, pbtypes.String("val1"))
	p.SetInStore([]string{"one", "two", "v2"}, pbtypes.String("val2"))
	p.SetInStore([]string{"one", "two", "v3"}, pbtypes.String("val3"))
	p.SetInStore([]string{"other"}, pbtypes.String("val42"))

	s := p.NewState()
	s.SetInStore([]string{"one", "two", "v2"}, pbtypes.String("val2ch"))
	s.SetInStore([]string{"other"}, pbtypes.String("changed"))
	s.RemoveFromStore([]string{"one", "two", "v3"})

	changed := s.GetChangedStoreKeys()
	assert.Len(t, changed, 3)
	assert.Contains(t, changed, []string{"one", "two", "v2"})
	assert.Contains(t, changed, []string{"one", "two"})
	assert.Contains(t, changed, []string{"other"})

	changed = s.GetChangedStoreKeys("one")
	assert.Len(t, changed, 2)
	changed = s.GetChangedStoreKeys("one", "two", "v2")
	assert.Len(t, changed, 1)
=======
	t.Run("without title block", func(t *testing.T) {
		s := NewDoc("root", map[string]simple.Block{
			"root": simple.New(&model.Block{
				Id:          "root",
				ChildrenIds: []string{"header", "emptyText"},
			}),
			"header": simple.New(&model.Block{Id: "header"}),
			"emptyText": simple.New(&model.Block{Id: "emptyText",
				Content: &model.BlockContentOfText{
					Text: &model.BlockContentText{Marks: &model.BlockContentTextMarks{}},
				}}),
		}).(*State)
		assert.True(t, s.IsEmpty(true))
		s.Pick("emptyText").Model().GetText().Text = "1"
		assert.False(t, s.IsEmpty(true))
	})

	t.Run("with title block", func(t *testing.T) {
		s := NewDoc("root", map[string]simple.Block{
			"root": simple.New(&model.Block{
				Id:          "root",
				ChildrenIds: []string{"header"},
			}),
			"header": simple.New(&model.Block{Id: "header", ChildrenIds: []string{"title"}}),
			"title": simple.New(&model.Block{Id: "title",
				Content: &model.BlockContentOfText{
					Text: &model.BlockContentText{Marks: &model.BlockContentTextMarks{}},
				}}),
		}).(*State)

		assert.True(t, s.IsEmpty(true))
		assert.True(t, s.IsEmpty(false))

		s.Pick("title").Model().GetText().Text = "1"
		assert.False(t, s.IsEmpty(true))
		assert.True(t, s.IsEmpty(false))
	})

	t.Run("with title block and empty block", func(t *testing.T) {
		s := NewDoc("root", map[string]simple.Block{
			"root": simple.New(&model.Block{
				Id:          "root",
				ChildrenIds: []string{"header", "emptyText"},
			}),
			"header": simple.New(&model.Block{Id: "header", ChildrenIds: []string{"title"}}),
			"title": simple.New(&model.Block{Id: "title",
				Content: &model.BlockContentOfText{
					Text: &model.BlockContentText{Marks: &model.BlockContentTextMarks{}},
				}}),
			"emptyText": simple.New(&model.Block{Id: "emptyText",
				Content: &model.BlockContentOfText{
					Text: &model.BlockContentText{Marks: &model.BlockContentTextMarks{}},
				}}),
		}).(*State)

		assert.False(t, s.IsEmpty(true))
		assert.False(t, s.IsEmpty(false))
	})
}

func TestState_Descendants(t *testing.T) {
	for _, tc := range []struct {
		name   string
		blocks []*model.Block
		rootId string
		want   []string
	}{
		{
			name: "root is absent",
			blocks: []*model.Block{
				{Id: "test"},
			},
			rootId: "foo",
			want:   []string{},
		},
		{
			name: "root without descendants",
			blocks: []*model.Block{
				{Id: "test"},
			},
			rootId: "test",
			want:   []string{},
		},
		{
			name: "root with one level of descendants",
			blocks: []*model.Block{
				{Id: "test", ChildrenIds: []string{"1", "2"}},
				{Id: "1"},
				{Id: "2"},
			},
			rootId: "test",
			want:   []string{"1", "2"},
		},
		{
			name: "root with one level of descendants and some blocks are nil",
			blocks: []*model.Block{
				{Id: "test", ChildrenIds: []string{"1", "2"}},
				{Id: "1"},
			},
			rootId: "test",
			want:   []string{"1"},
		},
		{
			name: "root with multiple level of descendants",
			blocks: []*model.Block{
				{Id: "test", ChildrenIds: []string{"1", "2"}},
				{Id: "1", ChildrenIds: []string{"1.1", "1.2"}},
				{Id: "1.1"},
				{Id: "1.2", ChildrenIds: []string{"1.2.1", "1.2.2"}},
				{Id: "1.2.1"},
				{Id: "1.2.2"},
				{Id: "2", ChildrenIds: []string{"2.1"}},
				{Id: "2.1"},
			},
			rootId: "test",
			want:   []string{"1", "2", "1.1", "1.2", "1.2.1", "1.2.2", "2.1"},
		},

		{
			name: "complex tree and request for descendants of middle node",
			blocks: []*model.Block{
				{Id: "test", ChildrenIds: []string{"1", "2"}},
				{Id: "1", ChildrenIds: []string{"1.1", "1.2"}},
				{Id: "1.1"},
				{Id: "1.2", ChildrenIds: []string{"1.2.1", "1.2.2"}},
				{Id: "1.2.1"},
				{Id: "1.2.2"},
				{Id: "2", ChildrenIds: []string{"2.1"}},
				{Id: "2.1"},
			},
			rootId: "1.2",
			want:   []string{"1.2.1", "1.2.2"},
		},
	} {
		t.Run(tc.name, func(t *testing.T) {
			s := NewDoc("root", nil).NewState()
			for _, b := range tc.blocks {
				s.Add(simple.New(b))
			}

			got := s.Descendants(tc.rootId)

			gotIds := make([]string, 0, len(got))
			for _, b := range got {
				b2 := s.Pick(b.Model().Id)
				require.NotNil(t, b2)
				assert.Equal(t, b2, b)

				gotIds = append(gotIds, b.Model().Id)
			}

			assert.ElementsMatch(t, tc.want, gotIds)
		})
	}
}

func TestState_SelectRoots(t *testing.T) {
	t.Run("simple state", func(t *testing.T) {
		s := NewDoc("root", nil).NewState()
		s.Add(mkBlock("root", "1", "2", "3"))
		s.Add(mkBlock("1"))
		s.Add(mkBlock("2", "2.1"))
		s.Add(mkBlock("3"))

		assert.Equal(t, []string{"root"}, s.SelectRoots([]string{"root", "2", "3"}))
		assert.Equal(t, []string{"root"}, s.SelectRoots([]string{"3", "root", "2"}))
		assert.Equal(t, []string{"1", "2"}, s.SelectRoots([]string{"1", "2", "2.1"}))
		assert.Equal(t, []string{}, s.SelectRoots([]string{"4"}))
	})

	t.Run("with complex state", func(t *testing.T) {
		s := mkComplexState()

		assert.Equal(t, []string{"root"}, s.SelectRoots([]string{"root", "1.3.4"}))
		assert.Equal(t, []string{"1.3.4"}, s.SelectRoots([]string{"1.3.4"}))
		assert.Equal(t, []string{"1.1", "1.2", "1.3"}, s.SelectRoots([]string{"1.1", "1.2", "1.3"}))
		assert.Equal(t, []string{"1.1", "1.2", "1.3"}, s.SelectRoots([]string{"1.1", "1.2", "1.3"}))

		t.Run("chaotic args", func(t *testing.T) {
			var allIds []string
			for _, b := range s.Blocks() {
				allIds = append(allIds, b.Id)
			}
			for i := 0; i < len(allIds); i++ {
				rand.Shuffle(len(allIds), func(i, j int) { allIds[i], allIds[j] = allIds[j], allIds[i] })
				assert.Equal(t, []string{"root"}, s.SelectRoots(allIds))
			}
		})
	})
}

func mkBlock(id string, children ...string) simple.Block {
	return simple.New(&model.Block{Id: id, ChildrenIds: children})
}

func mkComplexState() *State {
	s := NewDoc("root", nil).NewState()
	for _, b := range []simple.Block{
		mkBlock("root", "1", "2", "3"),
		mkBlock("1", "1.1", "1.2", "1.3"),
		mkBlock("1.1"),
		mkBlock("1.2"),
		mkBlock("1.3", "1.3.1", "1.3.2", "1.3.3", "1.3.4"),
		mkBlock("1.3.1"),
		mkBlock("1.3.2"),
		mkBlock("1.3.3"),
		mkBlock("1.3.4"),
		mkBlock("2"),
		mkBlock("3"),
	} {
		s.Add(b)
	}
	return s
}

func BenchmarkState_SelectRoots(b *testing.B) {
	s := mkComplexState()

	b.ResetTimer()

	for i := 0; i < b.N; i++ {
		_ = s.SelectRoots([]string{"3", "root", "2", "1.3.1", "1.2", "1.3", "1.1"})
	}
>>>>>>> d40ea9b3
}<|MERGE_RESOLUTION|>--- conflicted
+++ resolved
@@ -275,46 +275,6 @@
 }
 
 func TestState_IsEmpty(t *testing.T) {
-<<<<<<< HEAD
-	s := NewDoc("root", map[string]simple.Block{
-		"root": simple.New(&model.Block{
-			Id:          "root",
-			ChildrenIds: []string{"header", "emptyText"},
-		}),
-		"header": simple.New(&model.Block{Id: "header"}),
-		"emptyText": simple.New(&model.Block{Id: "emptyText",
-			Content: &model.BlockContentOfText{
-				Text: &model.BlockContentText{Marks: &model.BlockContentTextMarks{}},
-			}}),
-	}).(*State)
-	assert.True(t, s.IsEmpty())
-	s.Pick("emptyText").Model().GetText().Text = "1"
-	assert.False(t, s.IsEmpty())
-}
-
-func TestState_GetChangedStoreKeys(t *testing.T) {
-	p := NewDoc("test", nil).(*State)
-	p.SetInStore([]string{"one", "two", "v1"}, pbtypes.String("val1"))
-	p.SetInStore([]string{"one", "two", "v2"}, pbtypes.String("val2"))
-	p.SetInStore([]string{"one", "two", "v3"}, pbtypes.String("val3"))
-	p.SetInStore([]string{"other"}, pbtypes.String("val42"))
-
-	s := p.NewState()
-	s.SetInStore([]string{"one", "two", "v2"}, pbtypes.String("val2ch"))
-	s.SetInStore([]string{"other"}, pbtypes.String("changed"))
-	s.RemoveFromStore([]string{"one", "two", "v3"})
-
-	changed := s.GetChangedStoreKeys()
-	assert.Len(t, changed, 3)
-	assert.Contains(t, changed, []string{"one", "two", "v2"})
-	assert.Contains(t, changed, []string{"one", "two"})
-	assert.Contains(t, changed, []string{"other"})
-
-	changed = s.GetChangedStoreKeys("one")
-	assert.Len(t, changed, 2)
-	changed = s.GetChangedStoreKeys("one", "two", "v2")
-	assert.Len(t, changed, 1)
-=======
 	t.Run("without title block", func(t *testing.T) {
 		s := NewDoc("root", map[string]simple.Block{
 			"root": simple.New(&model.Block{
@@ -538,5 +498,28 @@
 	for i := 0; i < b.N; i++ {
 		_ = s.SelectRoots([]string{"3", "root", "2", "1.3.1", "1.2", "1.3", "1.1"})
 	}
->>>>>>> d40ea9b3
+}
+
+func TestState_GetChangedStoreKeys(t *testing.T) {
+	p := NewDoc("test", nil).(*State)
+	p.SetInStore([]string{"one", "two", "v1"}, pbtypes.String("val1"))
+	p.SetInStore([]string{"one", "two", "v2"}, pbtypes.String("val2"))
+	p.SetInStore([]string{"one", "two", "v3"}, pbtypes.String("val3"))
+	p.SetInStore([]string{"other"}, pbtypes.String("val42"))
+
+	s := p.NewState()
+	s.SetInStore([]string{"one", "two", "v2"}, pbtypes.String("val2ch"))
+	s.SetInStore([]string{"other"}, pbtypes.String("changed"))
+	s.RemoveFromStore([]string{"one", "two", "v3"})
+
+	changed := s.GetChangedStoreKeys()
+	assert.Len(t, changed, 3)
+	assert.Contains(t, changed, []string{"one", "two", "v2"})
+	assert.Contains(t, changed, []string{"one", "two"})
+	assert.Contains(t, changed, []string{"other"})
+
+	changed = s.GetChangedStoreKeys("one")
+	assert.Len(t, changed, 2)
+	changed = s.GetChangedStoreKeys("one", "two", "v2")
+	assert.Len(t, changed, 1)
 }