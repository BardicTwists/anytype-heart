--- conflicted
+++ resolved
@@ -146,14 +146,9 @@
 		}); err != nil {
 			return
 		}
-<<<<<<< HEAD
+
 	case *pb.EventMessageValueOfBlockDataviewOldRelationDelete:
 		if err = apply(o.BlockDataviewOldRelationDelete.Id, func(b simple.Block) error {
-=======
-
-	case *pb.EventMessageValueOfBlockDataviewRelationDelete:
-		if err = apply(o.BlockDataviewRelationDelete.Id, func(b simple.Block) error {
->>>>>>> d40ea9b3
 			if f, ok := b.(dataview.Block); ok {
 				return f.DeleteRelationOld(o.BlockDataviewOldRelationDelete.RelationKey)
 			}
