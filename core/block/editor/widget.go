--- conflicted
+++ resolved
@@ -30,11 +30,7 @@
 	objectStore objectstore.ObjectStore,
 	layoutConverter converter.LayoutConverter,
 ) *WidgetObject {
-<<<<<<< HEAD
-	bs := basic.NewBasic(sb, objectStore, layoutConverter, nil)
-=======
 	bs := basic.NewBasic(sb, objectStore, layoutConverter, nil, nil)
->>>>>>> 9080abc8
 	return &WidgetObject{
 		SmartBlock: sb,
 		Movable:    bs,
