package editor

import (
	"errors"
	"fmt"
	"strings"

	"github.com/anytypeio/go-anytype-middleware/core/block/editor/smartblock"
	"github.com/anytypeio/go-anytype-middleware/core/block/editor/state"
	"github.com/anytypeio/go-anytype-middleware/core/block/editor/template"
	"github.com/anytypeio/go-anytype-middleware/core/block/source"
	"github.com/anytypeio/go-anytype-middleware/pkg/lib/bundle"
	"github.com/anytypeio/go-anytype-middleware/pkg/lib/pb/model"
	"github.com/anytypeio/go-anytype-middleware/util"
	"github.com/anytypeio/go-anytype-middleware/util/pbtypes"
	"github.com/globalsign/mgo/bson"
	"github.com/gogo/protobuf/types"
)

var ErrOptionNotFound = errors.New("option not found")

func (w *Workspaces) Open(subId string) (sb smartblock.SmartBlock, err error) {
	w.Lock()
	defer w.Unlock()
	if opt, ok := w.options[subId]; ok {
		return opt, nil
	}
	return nil, ErrOptionNotFound
}

func (w *Workspaces) CreateRelationOption(opt *types.Struct) (id string, err error) {
	if opt == nil || opt.Fields == nil {
		return "", fmt.Errorf("create option: no data")
	}
<<<<<<< HEAD
	opt.Fields[bundle.RelationKeyRelationKey.String()] = pbtypes.String(relationKey)
=======
	if pbtypes.GetString(opt, bundle.RelationKeyRelationKey.String()) == "" {
		return "", fmt.Errorf("field relationKey is empty or absent")
	}
>>>>>>> 780d5c47

	subId := bson.NewObjectId().Hex()
	id = w.Id() + util.SubIdSeparator + subId
	opt.Fields[bundle.RelationKeyId.String()] = pbtypes.String(id)

	st := w.NewState()
	st.SetInStore([]string{collectionKeyRelationOptions, subId}, pbtypes.Struct(opt))
	if err = w.initOption(st, subId); err != nil {
		return
	}
	if err = w.Apply(st, smartblock.NoHooks); err != nil {
		return
	}
	return
}

func (w *Workspaces) initOption(st *state.State, subId string) (err error) {
	opt := NewOption()
	subState, err := w.optionSubState(st, subId)
	if err != nil {
		return
	}
	if err = opt.Init(&smartblock.InitContext{
<<<<<<< HEAD
		Source: w.sourceService.NewStaticSource(w.Id()+util.SubIdSeparator+subId, model.SmartBlockType_RelationOption, subState, w.onOptionChange),
=======
		Source: w.sourceService.NewStaticSource(w.Id()+"/"+subId, model.SmartBlockType_RelationOption, subState, w.onOptionChange),
>>>>>>> 780d5c47
		App:    w.app,
	}); err != nil {
		return
	}
	w.options[subId] = opt
	return
}

func (w *Workspaces) Locked() bool {
	w.Lock()
	defer w.Unlock()
	if w.IsLocked() {
		return true
	}
	for _, opt := range w.options {
		if opt.Locked() {
			return true
		}
	}
	return false
}

<<<<<<< HEAD
func (w *Workspaces) optionSubState(st *state.State, subId string) (*state.State, error) {
	id := w.Id() + util.SubIdSeparator + subId
	optData := pbtypes.GetStruct(st.GetCollection(collectionKeyRelationOptions), subId)
=======
func (w *Workspaces) optionSubState(s *state.State, subId string) (*state.State, error) {
	id := w.Id() + "/" + subId
	optData := pbtypes.GetStruct(s.NewState().GetCollection(collectionKeyRelationOptions), subId)
>>>>>>> 780d5c47
	if optData == nil || optData.Fields == nil {
		return nil, fmt.Errorf("no data for option: %v", id)
	}
	subState := state.NewDoc(id, nil).(*state.State)
	for k, v := range optData.Fields {
		if _, err := bundle.GetRelation(bundle.RelationKey(k)); err == nil {
			subState.SetDetailAndBundledRelation(bundle.RelationKey(k), v)
		}
	}
	return subState, nil
}

func (w *Workspaces) updateOptions(info smartblock.ApplyInfo) (err error) {
	for _, ch := range info.Changes {
		if keySet := ch.GetStoreKeySet(); keySet != nil {
			if len(keySet.Path) >= 2 && keySet.Path[0] == collectionKeyRelationOptions {
				if opt, ok := w.options[keySet.Path[1]]; ok {
					if e := opt.SetStruct(pbtypes.GetStruct(w.NewState().GetCollection(collectionKeyRelationOptions), keySet.Path[1])); e != nil {
						log.With("threadId", w.Id()).Errorf("options: can't set struct: %v", e)
					}
				}
			}
		}
	}
	return
}

func (w *Workspaces) onOptionChange(params source.PushChangeParams) (changeId string, err error) {
	w.Lock()
	defer w.Unlock()
	st := w.NewState()
	id := params.State.RootId()
	var subId string
	if idx := strings.Index(id, util.SubIdSeparator); idx != -1 {
		subId = id[idx+1:]
	}
	if _, ok := w.options[subId]; !ok {
		return "", fmt.Errorf("onOptionChange: option not exists")
	}
	st.SetInStore([]string{collectionKeyRelationOptions, subId}, pbtypes.Struct(params.State.CombinedDetails()))
	return "", w.Apply(st, smartblock.NoHooks)
}

func NewOption() *Option {
	return &Option{
		SmartBlock: smartblock.New(),
	}
}

type Option struct {
	smartblock.SmartBlock
}

func (o *Option) Init(ctx *smartblock.InitContext) (err error) {
	if err = o.SmartBlock.Init(ctx); err != nil {
		return
	}
	return smartblock.ObjectApplyTemplate(o, ctx.State,
		template.WithObjectTypesAndLayout([]string{bundle.TypeKeyRelationOption.URL()}),
	)
}

func (o *Option) SetStruct(st *types.Struct) error {
	o.Lock()
	defer o.Unlock()
	s := o.NewState()
	s.SetDetails(st)
	return o.Apply(s)
}<|MERGE_RESOLUTION|>--- conflicted
+++ resolved
@@ -32,13 +32,9 @@
 	if opt == nil || opt.Fields == nil {
 		return "", fmt.Errorf("create option: no data")
 	}
-<<<<<<< HEAD
-	opt.Fields[bundle.RelationKeyRelationKey.String()] = pbtypes.String(relationKey)
-=======
 	if pbtypes.GetString(opt, bundle.RelationKeyRelationKey.String()) == "" {
 		return "", fmt.Errorf("field relationKey is empty or absent")
 	}
->>>>>>> 780d5c47
 
 	subId := bson.NewObjectId().Hex()
 	id = w.Id() + util.SubIdSeparator + subId
@@ -62,11 +58,7 @@
 		return
 	}
 	if err = opt.Init(&smartblock.InitContext{
-<<<<<<< HEAD
 		Source: w.sourceService.NewStaticSource(w.Id()+util.SubIdSeparator+subId, model.SmartBlockType_RelationOption, subState, w.onOptionChange),
-=======
-		Source: w.sourceService.NewStaticSource(w.Id()+"/"+subId, model.SmartBlockType_RelationOption, subState, w.onOptionChange),
->>>>>>> 780d5c47
 		App:    w.app,
 	}); err != nil {
 		return
@@ -89,15 +81,9 @@
 	return false
 }
 
-<<<<<<< HEAD
 func (w *Workspaces) optionSubState(st *state.State, subId string) (*state.State, error) {
 	id := w.Id() + util.SubIdSeparator + subId
 	optData := pbtypes.GetStruct(st.GetCollection(collectionKeyRelationOptions), subId)
-=======
-func (w *Workspaces) optionSubState(s *state.State, subId string) (*state.State, error) {
-	id := w.Id() + "/" + subId
-	optData := pbtypes.GetStruct(s.NewState().GetCollection(collectionKeyRelationOptions), subId)
->>>>>>> 780d5c47
 	if optData == nil || optData.Fields == nil {
 		return nil, fmt.Errorf("no data for option: %v", id)
 	}
