--- conflicted
+++ resolved
@@ -122,17 +122,10 @@
 		bundle.RelationKeySpaceId, bundle.RelationKeyParticipantStatus, bundle.RelationKeyIsHiddenDiscovery,
 	} {
 		store.AddObjects(t, []objectstore.TestObject{{
-<<<<<<< HEAD
-			bundle.RelationKeySpaceId:     domain.String(""),
+			bundle.RelationKeySpaceId:     domain.String("space1"),
 			bundle.RelationKeyUniqueKey:   domain.String(rel.URL()),
 			bundle.RelationKeyId:          domain.String(rel.String()),
 			bundle.RelationKeyRelationKey: domain.String(rel.String()),
-=======
-			bundle.RelationKeySpaceId:     pbtypes.String("space1"),
-			bundle.RelationKeyUniqueKey:   pbtypes.String(rel.URL()),
-			bundle.RelationKeyId:          pbtypes.String(rel.String()),
-			bundle.RelationKeyRelationKey: pbtypes.String(rel.String()),
->>>>>>> e6712037
 		}})
 	}
 
