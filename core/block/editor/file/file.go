--- conflicted
+++ resolved
@@ -525,11 +525,7 @@
 }
 
 func (dp *dropFilesProcess) addFile(f *dropFileInfo) (err error) {
-<<<<<<< HEAD
-	upl := dp.fileUploaderFactory.NewUploader(dp.spaceID, objectorigin.ObjectOriginDragAndDrop())
-=======
 	upl := dp.fileUploaderFactory.NewUploader(dp.spaceID, objectorigin.DragAndDrop())
->>>>>>> ed3ff491
 	res := upl.
 		SetName(f.name).
 		AutoType(true).
