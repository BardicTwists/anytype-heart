package file

import (
	"bufio"
	"bytes"
	"context"
	"fmt"
	"image"
	"io"
	"io/ioutil"
	"net/http"
	"os"
	"path/filepath"
	"strings"
	"time"

	"github.com/h2non/filetype"

	"github.com/anyproto/anytype-heart/core/block/editor/smartblock"
	"github.com/anyproto/anytype-heart/core/block/getblock"
	"github.com/anyproto/anytype-heart/core/block/simple"
	"github.com/anyproto/anytype-heart/core/block/simple/file"
	"github.com/anyproto/anytype-heart/core/files"
	"github.com/anyproto/anytype-heart/pkg/lib/core"
	"github.com/anyproto/anytype-heart/pkg/lib/localstore/filestore"
	"github.com/anyproto/anytype-heart/pkg/lib/mill"
	"github.com/anyproto/anytype-heart/pkg/lib/pb/model"
	oserror "github.com/anyproto/anytype-heart/util/os"
	"github.com/anyproto/anytype-heart/util/uri"
)

var (
	// limiting overall file upload goroutines
	uploadFilesLimiter = make(chan struct{}, 8)
	bufSize            = 8192
)

func init() {
	for i := 0; i < cap(uploadFilesLimiter); i++ {
		uploadFilesLimiter <- struct{}{}
	}
}

func NewUploader(
	spaceID string,
	s BlockService,
	fileService files.Service,
	provider core.TempDirProvider,
<<<<<<< HEAD
	picker getblock.Picker,
	fileStore filestore.FileStore,
=======
	picker getblock.ObjectGetter,
>>>>>>> 1ab2d09f
) Uploader {
	return &uploader{
		spaceID:         spaceID,
		service:         s,
		picker:          picker,
		fileService:     fileService,
		tempDirProvider: provider,
		fileStore:       fileStore,
	}
}

type Uploader interface {
	SetBlock(block file.Block) Uploader
	SetName(name string) Uploader
	SetType(tp model.BlockContentFileType) Uploader
	SetStyle(tp model.BlockContentFileStyle) Uploader
	SetBytes(b []byte) Uploader
	SetUrl(url string) Uploader
	SetFile(path string) Uploader
	SetLastModifiedDate() Uploader
	SetGroupId(groupId string) Uploader
	SetOrigin(origin model.ObjectOrigin) Uploader
	AddOptions(options ...files.AddOption) Uploader
	AutoType(enable bool) Uploader
	AsyncUpdates(smartBlockId string) Uploader

	Upload(ctx context.Context) (result UploadResult)
	UploadAsync(ctx context.Context) (ch chan UploadResult)
}
type UploadResult struct {
	Name string
	Type model.BlockContentFileType
	Hash string
	MIME string
	Size int64
	Err  error
}

func (ur UploadResult) ToBlock() file.Block {
	state := model.BlockContentFile_Done
	if ur.Err != nil {
		state = model.BlockContentFile_Error
		ur.Name = ur.Err.Error()
	}
	return simple.New(&model.Block{
		Content: &model.BlockContentOfFile{
			File: &model.BlockContentFile{
				Hash:    ur.Hash,
				Name:    ur.Name,
				Type:    ur.Type,
				Mime:    ur.MIME,
				Size_:   ur.Size,
				AddedAt: time.Now().Unix(),
				State:   state,
			},
		},
	}).(file.Block)
}

type uploader struct {
	spaceID          string
	service          BlockService
<<<<<<< HEAD
	fileStore        filestore.FileStore
	picker           getblock.Picker
=======
	picker           getblock.ObjectGetter
>>>>>>> 1ab2d09f
	block            file.Block
	getReader        func(ctx context.Context) (*fileReader, error)
	name             string
	lastModifiedDate int64
	typeDetect       bool
	forceType        bool
	smartBlockID     string
	fileType         model.BlockContentFileType
	fileStyle        model.BlockContentFileStyle
	opts             []files.AddOption
	groupID          string

	tempDirProvider core.TempDirProvider
	fileService     files.Service
	origin          model.ObjectOrigin
}

type bufioSeekClose struct {
	*bufio.Reader
	close func() error
	seek  func(offset int64, whence int) (int64, error)
}

type fileReader struct {
	*bufioSeekClose
	fileName string
}

func (bc *bufioSeekClose) Close() error {
	if bc.close != nil {
		return bc.close()
	}
	return nil
}

func (bc *bufioSeekClose) Seek(offset int64, whence int) (int64, error) {
	if bc.seek != nil {
		return bc.seek(offset, whence)
	}
	return 0, fmt.Errorf("seek not supported for this type")
}

func (fr *fileReader) GetFileName() string {
	return fr.fileName
}

func (u *uploader) SetBlock(block file.Block) Uploader {
	u.block = block
	return u
}

func (u *uploader) SetGroupId(groupId string) Uploader {
	u.groupID = groupId
	return u
}

func (u *uploader) SetName(name string) Uploader {
	u.name = name
	return u
}

func (u *uploader) SetType(tp model.BlockContentFileType) Uploader {
	u.fileType = tp
	u.forceType = true
	return u
}

func (u *uploader) SetStyle(tp model.BlockContentFileStyle) Uploader {
	u.fileStyle = tp
	return u
}

func (u *uploader) SetBytes(b []byte) Uploader {
	u.getReader = func(_ context.Context) (*fileReader, error) {
		return &fileReader{
			bufioSeekClose: &bufioSeekClose{
				Reader: bufio.NewReaderSize(bytes.NewReader(b), bufSize),
			},
		}, nil
	}
	return u
}

func (u *uploader) AddOptions(options ...files.AddOption) Uploader {
	u.opts = append(u.opts, options...)
	return u
}

func (u *uploader) SetUrl(url string) Uploader {
	url, err := uri.NormalizeURI(url)
	if err != nil {
		// do nothing
	}
	u.SetName(strings.Split(filepath.Base(url), "?")[0])
	u.getReader = func(ctx context.Context) (*fileReader, error) {
		req, err := http.NewRequestWithContext(ctx, http.MethodGet, url, nil)
		if err != nil {
			return nil, err
		}

		// setting timeout to avoid locking for a long time
		cl := http.DefaultClient
		cl.Timeout = time.Second * 20

		resp, err := cl.Do(req)
		if err != nil {
			return nil, err
		}

		var fileName string
		if content := resp.Header.Get("Content-Disposition"); content != "" {
			contentDisposition := strings.Split(content, "filename=")
			if len(contentDisposition) > 1 {
				fileName = strings.Trim(contentDisposition[1], "\"")
			}
		}

		tmpFile, err := ioutil.TempFile(u.tempDirProvider.TempDir(), "anytype_downloaded_file_*")
		if err != nil {
			return nil, err
		}

		_, err = io.Copy(tmpFile, resp.Body)
		if err != nil {
			return nil, err
		}

		_, err = tmpFile.Seek(0, io.SeekStart)
		if err != nil {
			return nil, err
		}

		buf := bufio.NewReaderSize(tmpFile, bufSize)
		bsc := &bufioSeekClose{
			Reader: buf,
			seek: func(offset int64, whence int) (int64, error) {
				buf.Reset(tmpFile)
				return tmpFile.Seek(offset, whence)
			},
			close: func() error {
				_ = tmpFile.Close()
				os.Remove(tmpFile.Name())
				return resp.Body.Close()
			},
		}
		return &fileReader{
			bufioSeekClose: bsc,
			fileName:       fileName,
		}, nil
	}
	return u
}

func (u *uploader) SetFile(path string) Uploader {
	u.SetName(filepath.Base(path))
	u.setLastModifiedDate(path)

	u.getReader = func(ctx context.Context) (*fileReader, error) {
		f, err := os.Open(path)
		if err != nil {
			return nil, oserror.TransformError(err)
		}

		buf := bufio.NewReaderSize(f, bufSize)
		bsc := &bufioSeekClose{
			Reader: buf,
			seek: func(offset int64, whence int) (int64, error) {
				buf.Reset(f)
				return f.Seek(offset, whence)
			},
			close: f.Close,
		}
		return &fileReader{
			bufioSeekClose: bsc,
		}, nil
	}
	return u
}

func (u *uploader) SetLastModifiedDate() Uploader {
	u.lastModifiedDate = time.Now().Unix()
	return u
}

func (u *uploader) SetOrigin(origin model.ObjectOrigin) Uploader {
	u.origin = origin
	return u
}

func (u *uploader) setLastModifiedDate(path string) {
	stat, err := os.Stat(path)
	if err == nil {
		u.lastModifiedDate = stat.ModTime().Unix()
	} else {
		u.lastModifiedDate = time.Now().Unix()
	}
}

func (u *uploader) AutoType(enable bool) Uploader {
	u.typeDetect = enable
	return u
}

func (u *uploader) AsyncUpdates(smartBlockId string) Uploader {
	u.smartBlockID = smartBlockId
	return u
}

func (u *uploader) UploadAsync(ctx context.Context) (result chan UploadResult) {
	result = make(chan UploadResult, 1)
	if u.block != nil {
		u.block.SetState(model.BlockContentFile_Uploading)
		u.block = u.block.Copy().(file.Block)
	}
	go func() {
		result <- u.Upload(ctx)
		close(result)
	}()
	return
}

func (u *uploader) Upload(ctx context.Context) (result UploadResult) {
	var err error
	defer func() {
		if err != nil {
			result.Err = err
			if u.block != nil {
				u.block.SetState(model.BlockContentFile_Error).SetName(err.Error())
				u.updateBlock()
			}
		}
	}()
	if u.getReader == nil {
		err = fmt.Errorf("uploader: empty source for upload")
		return
	}
	buf, err := u.getReader(ctx)
	if err != nil {
		return
	}
	defer buf.Close()
	if !u.forceType {
		if u.block != nil {
			u.fileType = u.block.Model().GetFile().GetType()
		}
	}

	if fileName := buf.GetFileName(); fileName != "" {
		u.SetName(fileName)
	}

	if u.block != nil {
		u.fileStyle = u.block.Model().GetFile().GetStyle()
	}
	if !u.forceType {
		u.fileType = u.detectType(buf)
	}
	if u.fileStyle == model.BlockContentFile_Auto {
		if u.fileType == model.BlockContentFile_File || u.fileType == model.BlockContentFile_None {
			u.fileStyle = model.BlockContentFile_Link
		} else {
			u.fileStyle = model.BlockContentFile_Embed
		}
	}
	var imported bool
	if u.origin == model.ObjectOrigin_import {
		imported = true
	}
	var opts = []files.AddOption{
		files.WithName(u.name),
		files.WithLastModifiedDate(u.lastModifiedDate),
		files.WithReader(buf),
		files.WithImported(imported),
	}

	if len(u.opts) > 0 {
		opts = append(opts, u.opts...)
	}

	if u.fileType == model.BlockContentFile_Image {
		im, e := u.fileService.ImageAdd(ctx, u.spaceID, opts...)
		if e == image.ErrFormat || e == mill.ErrFormatSupportNotEnabled {
			log.Infof("can't add file '%s' as image: add as file", u.name)
			e = nil
			return u.SetType(model.BlockContentFile_File).Upload(ctx)
		}
		if e != nil {
			err = e
			return
		}
		result.Hash = im.Hash()
		orig, _ := im.GetOriginalFile(ctx)
		if orig != nil {
			result.MIME = orig.Meta().Media
			result.Size = orig.Meta().Size
		}
	} else {
		fl, e := u.fileService.FileAdd(ctx, u.spaceID, opts...)
		if e != nil {
			err = e
			return
		}
		result.Hash = fl.Hash()
		if meta := fl.Meta(); meta != nil {
			result.MIME = meta.Media
			result.Size = meta.Size
		}
	}

	err = u.fileStore.SetFileOrigin(result.Hash, int(u.origin))
	if err != nil {
		log.Errorf("failed to set file origin %s: %s", result.Hash, err)
	}

	// Touch the file to activate indexing
	derr := getblock.Do(u.picker, result.Hash, func(_ smartblock.SmartBlock) error {
		return nil
	})
	if derr != nil {
		log.Errorf("can't touch file object %s: %s", result.Hash, derr)
	}
	result.Type = u.fileType
	result.Name = u.name
	if u.block != nil {
		u.block.SetName(u.name).
			SetState(model.BlockContentFile_Done).
			SetType(u.fileType).
			SetHash(result.Hash).
			SetSize(result.Size).
			SetStyle(u.fileStyle).
			SetMIME(result.MIME)
		u.updateBlock()
	}
	return
}

func (u *uploader) detectType(buf *fileReader) model.BlockContentFileType {
	b, err := buf.Peek(8192)
	if err != nil && err != io.EOF {
		return model.BlockContentFile_File
	}
	tp, _ := filetype.Match(b)
	return u.detectTypeByMIME(tp.MIME.Value)
}

func (u *uploader) detectTypeByMIME(mime string) model.BlockContentFileType {
	if strings.HasPrefix(mime, "image") {
		return model.BlockContentFile_Image
	}
	if strings.HasPrefix(mime, "video") {
		return model.BlockContentFile_Video
	}
	if strings.HasPrefix(mime, "audio") {
		return model.BlockContentFile_Audio
	}
	if strings.HasPrefix(mime, "application/pdf") {
		return model.BlockContentFile_PDF
	}

	return model.BlockContentFile_File
}

func (u *uploader) updateBlock() {
	if u.smartBlockID != "" && u.block != nil {
		err := getblock.Do(u.picker, u.smartBlockID, func(f File) error {
			return f.UpdateFile(u.block.Model().Id, u.groupID, func(b file.Block) error {
				b.SetModel(u.block.Copy().Model().GetFile())
				return nil
			})
		})
		if err != nil {
			log.Warnf("upload file: can't update info: %v", err)
		}
	}
}<|MERGE_RESOLUTION|>--- conflicted
+++ resolved
@@ -46,12 +46,8 @@
 	s BlockService,
 	fileService files.Service,
 	provider core.TempDirProvider,
-<<<<<<< HEAD
-	picker getblock.Picker,
+	picker getblock.ObjectGetter,
 	fileStore filestore.FileStore,
-=======
-	picker getblock.ObjectGetter,
->>>>>>> 1ab2d09f
 ) Uploader {
 	return &uploader{
 		spaceID:         spaceID,
@@ -114,12 +110,8 @@
 type uploader struct {
 	spaceID          string
 	service          BlockService
-<<<<<<< HEAD
 	fileStore        filestore.FileStore
-	picker           getblock.Picker
-=======
 	picker           getblock.ObjectGetter
->>>>>>> 1ab2d09f
 	block            file.Block
 	getReader        func(ctx context.Context) (*fileReader, error)
 	name             string
