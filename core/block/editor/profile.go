package editor

import (
	"github.com/anyproto/anytype-heart/core/block/editor/basic"
	"github.com/anyproto/anytype-heart/core/block/editor/bookmark"
	"github.com/anyproto/anytype-heart/core/block/editor/clipboard"
	"github.com/anyproto/anytype-heart/core/block/editor/file"
	"github.com/anyproto/anytype-heart/core/block/editor/smartblock"
	"github.com/anyproto/anytype-heart/core/block/editor/state"
	"github.com/anyproto/anytype-heart/core/block/editor/stext"
	"github.com/anyproto/anytype-heart/core/block/editor/table"
	"github.com/anyproto/anytype-heart/core/block/editor/template"
	"github.com/anyproto/anytype-heart/core/block/migration"
	"github.com/anyproto/anytype-heart/core/block/simple"
	"github.com/anyproto/anytype-heart/core/domain"
	"github.com/anyproto/anytype-heart/core/event"
	"github.com/anyproto/anytype-heart/core/files/fileobject"
	"github.com/anyproto/anytype-heart/core/session"
	"github.com/anyproto/anytype-heart/pb"
	"github.com/anyproto/anytype-heart/pkg/lib/bundle"
	"github.com/anyproto/anytype-heart/pkg/lib/pb/model"
	"github.com/anyproto/anytype-heart/util/pbtypes"
)

type Profile struct {
	smartblock.SmartBlock
	basic.AllOperations
	basic.IHistory
	file.File
	stext.Text
	clipboard.Clipboard
	bookmark.Bookmark
	table.TableEditor

	eventSender       event.Sender
	fileObjectService fileobject.Service
}

func (f *ObjectFactory) newProfile(sb smartblock.SmartBlock) *Profile {
	fileComponent := file.NewFile(sb, f.fileBlockService, f.picker, f.processService, f.fileUploaderService)
	return &Profile{
		SmartBlock:    sb,
<<<<<<< HEAD
		AllOperations: basic.NewBasic(sb, f.objectStore, f.layoutConverter, f.fileObjectService),
=======
		AllOperations: basic.NewBasic(sb, f.objectStore, f.layoutConverter, f.fileObjectService, f.lastUsedUpdater),
>>>>>>> 9080abc8
		IHistory:      basic.NewHistory(sb),
		Text: stext.NewText(
			sb,
			f.objectStore,
			f.eventSender,
		),
		File: fileComponent,
		Clipboard: clipboard.NewClipboard(
			sb,
			fileComponent,
			f.tempDirProvider,
			f.objectStore,
			f.fileService,
			f.fileObjectService,
		),
		Bookmark:          bookmark.NewBookmark(sb, f.bookmarkService),
		TableEditor:       table.NewEditor(sb),
		eventSender:       f.eventSender,
		fileObjectService: f.fileObjectService,
	}
}

func (p *Profile) Init(ctx *smartblock.InitContext) (err error) {
	if err = p.SmartBlock.Init(ctx); err != nil {
		return
	}

	if !ctx.IsNewObject {
		migrateFilesToObjects(p, p.fileObjectService)(ctx.State)
	}

	return nil
}

func (p *Profile) CreationStateMigration(ctx *smartblock.InitContext) migration.Migration {
	return migration.Migration{
		Version: 4,
		Proc: func(st *state.State) {
			template.InitTemplate(st,
				template.WithObjectTypesAndLayout([]domain.TypeKey{bundle.TypeKeyProfile}, model.ObjectType_profile),
				template.WithDetail(bundle.RelationKeyLayoutAlign, pbtypes.Float64(float64(model.Block_AlignCenter))),
				migrationSetHidden,
			)
		},
	}
}

func migrationSetHidden(st *state.State) {
	st.SetDetail(bundle.RelationKeyIsHidden.String(), pbtypes.Bool(true))
}

func migrationWithIdentityBlock(st *state.State) {
	blockId := "identity"
	st.Set(simple.New(&model.Block{
		Id: blockId,
		Content: &model.BlockContentOfRelation{
			Relation: &model.BlockContentRelation{
				Key: bundle.RelationKeyProfileOwnerIdentity.String(),
			},
		},
		Restrictions: &model.BlockRestrictions{
			Edit:   true,
			Remove: true,
			Drag:   true,
			DropOn: true,
		},
	}))

	st.InsertTo(state.TitleBlockID, model.Block_Bottom, blockId)
}

func (p *Profile) StateMigrations() migration.Migrations {
	return migration.MakeMigrations([]migration.Migration{
		{
			Version: 2,
			Proc:    migrationWithIdentityBlock,
		},
		{
			Version: 3,
			Proc:    migrationSetHidden,
		},
		{
			Version: 4,
			Proc: func(s *state.State) {
			},
		},
	})
}

func (p *Profile) SetDetails(ctx session.Context, details []*model.Detail, showEvent bool) (err error) {
	if err = p.AllOperations.SetDetails(ctx, details, showEvent); err != nil {
		return
	}

	p.eventSender.Broadcast(&pb.Event{
		Messages: []*pb.EventMessage{
			{
				Value: &pb.EventMessageValueOfAccountDetails{
					AccountDetails: &pb.EventAccountDetails{
						ProfileId: p.Id(),
						Details:   p.Details(),
					},
				},
			},
		},
	})
	return
}<|MERGE_RESOLUTION|>--- conflicted
+++ resolved
@@ -40,11 +40,7 @@
 	fileComponent := file.NewFile(sb, f.fileBlockService, f.picker, f.processService, f.fileUploaderService)
 	return &Profile{
 		SmartBlock:    sb,
-<<<<<<< HEAD
-		AllOperations: basic.NewBasic(sb, f.objectStore, f.layoutConverter, f.fileObjectService),
-=======
 		AllOperations: basic.NewBasic(sb, f.objectStore, f.layoutConverter, f.fileObjectService, f.lastUsedUpdater),
->>>>>>> 9080abc8
 		IHistory:      basic.NewHistory(sb),
 		Text: stext.NewText(
 			sb,
