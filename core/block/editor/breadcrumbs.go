package editor

import (
	"github.com/anytypeio/go-anytype-library/logging"
	"github.com/anytypeio/go-anytype-library/pb/model"
	"github.com/anytypeio/go-anytype-middleware/core/block/editor/smartblock"
	"github.com/anytypeio/go-anytype-middleware/core/block/simple"
<<<<<<< HEAD
	"github.com/anytypeio/go-anytype-middleware/core/block/source"
=======
>>>>>>> 85d63860
)

var log = logging.Logger("anytype-mw-editor")

func NewBreadcrumbs() *Breadcrumbs {
	return &Breadcrumbs{
		SmartBlock: smartblock.New(),
	}
}

type Breadcrumbs struct {
	smartblock.SmartBlock
}

<<<<<<< HEAD
func (b *Breadcrumbs) Init(s source.Source) (err error) {
	if err = b.SmartBlock.Init(s); err != nil {
		return
	}
	return b.checkRootBlock()
}

func (b *Breadcrumbs) checkRootBlock() (err error) {
	s := b.NewState()
	if root := s.Get(b.RootId()); root != nil {
		return
	}
	s.Add(simple.New(&model.Block{
		Id: b.RootId(),
		Content: &model.BlockContentOfPage{
			Page: &model.BlockContentPage{
				Style: model.BlockContentPage_Breadcrumbs,
			},
		},
	}))
	return b.Apply(s, smartblock.NoEvent, smartblock.NoHistory)
}

func (b *Breadcrumbs) SetCrumbs(ids []string) (err error) {
=======
func (b *Breadcrumbs) OnSmartOpen(id string) {
>>>>>>> 85d63860
	s := b.NewState()
	var existingLinks = make(map[string]string)
	s.Iterate(func(b simple.Block) (isContinue bool) {
		if link := b.Model().GetLink(); link != nil {
			existingLinks[link.TargetBlockId] = b.Model().Id
		}
		return true
	})
	root := s.Get(s.RootId()).Model()
	root.ChildrenIds = make([]string, 0, len(ids))
	for _, id := range ids {
		linkId, ok := existingLinks[id]
		if !ok {
			link := simple.New(&model.Block{
				Content: &model.BlockContentOfLink{
					Link: &model.BlockContentLink{
						TargetBlockId: id,
						Style:         model.BlockContentLink_Page,
					},
				},
			})
			s.Add(link)
			linkId = link.Model().Id
		}
		root.ChildrenIds = append(root.ChildrenIds, linkId)
	}
	return b.Apply(s)
}<|MERGE_RESOLUTION|>--- conflicted
+++ resolved
@@ -5,10 +5,6 @@
 	"github.com/anytypeio/go-anytype-library/pb/model"
 	"github.com/anytypeio/go-anytype-middleware/core/block/editor/smartblock"
 	"github.com/anytypeio/go-anytype-middleware/core/block/simple"
-<<<<<<< HEAD
-	"github.com/anytypeio/go-anytype-middleware/core/block/source"
-=======
->>>>>>> 85d63860
 )
 
 var log = logging.Logger("anytype-mw-editor")
@@ -23,34 +19,7 @@
 	smartblock.SmartBlock
 }
 
-<<<<<<< HEAD
-func (b *Breadcrumbs) Init(s source.Source) (err error) {
-	if err = b.SmartBlock.Init(s); err != nil {
-		return
-	}
-	return b.checkRootBlock()
-}
-
-func (b *Breadcrumbs) checkRootBlock() (err error) {
-	s := b.NewState()
-	if root := s.Get(b.RootId()); root != nil {
-		return
-	}
-	s.Add(simple.New(&model.Block{
-		Id: b.RootId(),
-		Content: &model.BlockContentOfPage{
-			Page: &model.BlockContentPage{
-				Style: model.BlockContentPage_Breadcrumbs,
-			},
-		},
-	}))
-	return b.Apply(s, smartblock.NoEvent, smartblock.NoHistory)
-}
-
 func (b *Breadcrumbs) SetCrumbs(ids []string) (err error) {
-=======
-func (b *Breadcrumbs) OnSmartOpen(id string) {
->>>>>>> 85d63860
 	s := b.NewState()
 	var existingLinks = make(map[string]string)
 	s.Iterate(func(b simple.Block) (isContinue bool) {
