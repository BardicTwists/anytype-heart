--- conflicted
+++ resolved
@@ -39,16 +39,9 @@
 }
 
 type Bookmark interface {
-<<<<<<< HEAD
 	Fetch(ctx session.Context, id string, url string, isSync bool) (err error)
 	CreateAndFetch(ctx session.Context, req pb.RpcBlockBookmarkCreateAndFetchRequest) (newId string, err error)
 	UpdateBookmark(ctx session.Context, id, groupId string, apply func(b bookmark.Block) error) (err error)
-	MigrateBlock(ctx session.Context, bm bookmark.Block) (err error)
-=======
-	Fetch(ctx *session.Context, id string, url string, isSync bool) (err error)
-	CreateAndFetch(ctx *session.Context, req pb.RpcBlockBookmarkCreateAndFetchRequest) (newId string, err error)
-	UpdateBookmark(id, groupId string, apply func(b bookmark.Block) error) (err error)
->>>>>>> 104f35c2
 }
 
 type BookmarkService interface {
@@ -166,60 +159,4 @@
 		content.TargetObjectId = pageId
 	})
 	return nil
-<<<<<<< HEAD
-}
-
-func (b *sbookmark) MigrateBlock(ctx session.Context, bm bookmark.Block) error {
-	content := bm.GetContent()
-
-	// Fix broken empty bookmarks
-	// we had a bug that migrated empty bookmarks blocks into bookmark objects. Now we need to reset them
-	// todo: remove this after we stop to populate bookmark block fields
-	if content.Url == "" && content.State == model.BlockContentBookmark_Done && content.Title == "" && content.FaviconHash == "" && content.TargetObjectId != "" {
-		// nolint:errcheck
-		det, _ := b.objectStore.GetDetails(content.TargetObjectId)
-		if det != nil && pbtypes.GetString(det.Details, bundle.RelationKeyUrl.String()) == "" && pbtypes.GetString(det.Details, bundle.RelationKeySource.String()) == "" {
-			bm.UpdateContent(func(content *model.BlockContentBookmark) {
-				content.State = model.BlockContentBookmark_Empty
-				content.TargetObjectId = ""
-			})
-		}
-		return nil
-	}
-
-	if content.State == model.BlockContentBookmark_Error {
-		bm.UpdateContent(func(content *model.BlockContentBookmark) {
-			content.State = model.BlockContentBookmark_Empty
-			content.TargetObjectId = ""
-		})
-		return nil
-	}
-
-	if content.TargetObjectId != "" {
-		if content.State != model.BlockContentBookmark_Done {
-			bm.UpdateContent(func(content *model.BlockContentBookmark) {
-				content.State = model.BlockContentBookmark_Done
-			})
-		}
-		return nil
-	}
-
-	if content.Url == "" {
-		return nil
-	}
-
-	pageId, _, err := b.bookmarkSvc.CreateBookmarkObject(context.Background(), b.SpaceID(), bm.ToDetails(), func() *model.BlockContentBookmark {
-		return content
-	})
-	if err != nil {
-		return fmt.Errorf("block %s: create bookmark object: %w", bm.Model().Id, err)
-	}
-
-	bm.UpdateContent(func(content *model.BlockContentBookmark) {
-		content.TargetObjectId = pageId
-		content.State = model.BlockContentBookmark_Done
-	})
-	return nil
-=======
->>>>>>> 104f35c2
 }