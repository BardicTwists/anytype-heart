package smarttest

import (
	"github.com/anytypeio/go-anytype-middleware/app"
	"github.com/anytypeio/go-anytype-middleware/core/relation"
	"sync"

	"github.com/anytypeio/go-anytype-middleware/core/block/doc"
	"github.com/anytypeio/go-anytype-middleware/core/block/editor/smartblock"
	"github.com/anytypeio/go-anytype-middleware/core/block/editor/state"
	"github.com/anytypeio/go-anytype-middleware/core/block/restriction"
	"github.com/anytypeio/go-anytype-middleware/core/block/simple"
	"github.com/anytypeio/go-anytype-middleware/core/block/undo"
	"github.com/anytypeio/go-anytype-middleware/core/session"
	"github.com/anytypeio/go-anytype-middleware/pb"
	"github.com/anytypeio/go-anytype-middleware/pkg/lib/core"
	"github.com/anytypeio/go-anytype-middleware/pkg/lib/localstore/objectstore"
	"github.com/anytypeio/go-anytype-middleware/pkg/lib/pb/model"
	"github.com/anytypeio/go-anytype-middleware/util/testMock"
	"github.com/gogo/protobuf/types"
)

func New(id string) *SmartTest {
	return &SmartTest{
		id:   id,
		Doc:  state.NewDoc(id, nil),
		hist: undo.NewHistory(0),
	}
}

type SmartTest struct {
	Results          Results
	anytype          *testMock.MockService
	id               string
	hist             undo.History
	meta             *core.SmartBlockMeta
	TestRestrictions restriction.Restrictions
	App              *app.App
	sync.Mutex
	state.Doc
	isDeleted bool
	os        *testMock.MockObjectStore
}

func (st *SmartTest) IsLocked() bool {
	return false
}

func (st *SmartTest) RelationService() relation.Service {
	return st.App.Component(relation.CName).(relation.Service)
}

func (st *SmartTest) Locked() bool {
	return false
}

func (st *SmartTest) DocService() doc.Service {
	return nil
}

func (st *SmartTest) ObjectStore() objectstore.ObjectStore {
	return st.os
}

func (st *SmartTest) SetIsDeleted() {
	st.isDeleted = true
}

func (st *SmartTest) IsDeleted() bool {
	return st.isDeleted
}

func (st *SmartTest) GetFirstTextBlock() (*model.BlockContentOfText, error) {
	return nil, nil
}

func (st *SmartTest) SetAlign(ctx *session.Context, align model.BlockAlign, ids ...string) error {
	return nil
}

func (st *SmartTest) SetVerticalAlign(ctx *session.Context, align model.BlockVerticalAlign, ids ...string) error {
	return nil
}

func (st *SmartTest) SetLayout(ctx *session.Context, layout model.ObjectTypeLayout) error {
	return nil
}

func (st *SmartTest) SetRestrictions(r restriction.Restrictions) {
	st.TestRestrictions = r
}

func (st *SmartTest) Restrictions() restriction.Restrictions {
	return st.TestRestrictions
}

func (st *SmartTest) GetDocInfo() (doc.DocInfo, error) {
	return doc.DocInfo{
		Id: st.Id(),
	}, nil
}

func (st *SmartTest) AddHook(f smartblock.HookCallback, events ...smartblock.Hook) {
	return
}

func (st *SmartTest) HasRelation(relationKey string) bool {
	return st.NewState().HasRelation(relationKey)
}

func (st *SmartTest) Relations(s *state.State) []*model.Relation {
	return nil
}

func (st *SmartTest) DefaultObjectTypeUrl() string {
	return ""
}

func (st *SmartTest) TemplateCreateFromObjectState() (*state.State, error) {
	return st.Doc.NewState().Copy(), nil
}

<<<<<<< HEAD
func (st *SmartTest) AddExtraRelations(ctx *state.Context, relationIds ...string) (err error) {
	return nil
=======
func (st *SmartTest) AddExtraRelationOption(ctx *session.Context, relationKey string, option model.RelationOption, showEvent bool) (*model.RelationOption, error) {
	rel := pbtypes.GetRelation(st.Relations(), relationKey)
	if rel == nil {
		return nil, fmt.Errorf("relation not found")
	}

	if rel.Format != model.RelationFormat_status && rel.Format != model.RelationFormat_tag {
		return nil, fmt.Errorf("incorrect relation format")
	}

	newOption, err := st.Doc.(*state.State).AddExtraRelationOption(*rel, option)
	if err != nil {
		return nil, err
	}

	return newOption, nil
>>>>>>> 2e3853b5
}

func (st *SmartTest) CheckSubscriptions() (changed bool) {
	return false
}

func (st *SmartTest) RefreshLocalDetails(ctx *session.Context) error {
	return nil
}

<<<<<<< HEAD
func (st *SmartTest) RemoveExtraRelations(ctx *state.Context, relationKeys []string) (err error) {
=======
func (st *SmartTest) UpdateExtraRelationOption(ctx *session.Context, relationKey string, option model.RelationOption, showEvent bool) error {
	for _, rel := range st.ExtraRelations() {
		if rel.Key != relationKey {
			continue
		}
		if rel.Format != model.RelationFormat_status && rel.Format != model.RelationFormat_tag {
			return fmt.Errorf("relation has incorrect format")
		}
		for i, opt := range rel.SelectDict {
			if opt.Id == option.Id {
				copy := pbtypes.CopyRelation(rel)
				copy.SelectDict[i] = &option
				st.Doc.(*state.State).SetExtraRelation(copy)

				return nil
			}
		}

		return fmt.Errorf("relation option not found")
	}

	return fmt.Errorf("relation not found")
}

func (st *SmartTest) DeleteExtraRelationOption(ctx *session.Context, relationKey string, optionId string, showEvent bool) error {
	for _, rel := range st.ExtraRelations() {
		if rel.Key != relationKey {
			continue
		}
		if rel.Format != model.RelationFormat_status && rel.Format != model.RelationFormat_tag {
			return fmt.Errorf("relation has incorrect format")
		}
		for i, opt := range rel.SelectDict {
			if opt.Id == optionId {
				copy := pbtypes.CopyRelation(rel)
				copy.SelectDict = append(rel.SelectDict[:i], rel.SelectDict[i+1:]...)
				st.Doc.(*state.State).SetExtraRelation(copy)
				return nil
			}
		}
		// todo: should we remove option and value from all objects within type?

		return fmt.Errorf("relation option not found")
	}

	return fmt.Errorf("relation not found")
}

func (st *SmartTest) AddExtraRelations(ctx *session.Context, relations []*model.Relation) (relationsWithKeys []*model.Relation, err error) {
	if st.meta == nil {
		st.meta = &core.SmartBlockMeta{
			Details: &types.Struct{
				Fields: make(map[string]*types.Value),
			}}
	}
	for _, d := range relations {
		if d.Key == "" {
			d.Key = bson.NewObjectId().Hex()
		}
		st.meta.Relations = append(st.meta.Relations, pbtypes.CopyRelation(d))
	}
	st.Doc.(*state.State).SetExtraRelations(st.meta.Relations)
	return st.meta.Relations, nil
}

func (st *SmartTest) UpdateExtraRelations(ctx *session.Context, relations []*model.Relation, createIfMissing bool) (err error) {
	if st.meta == nil {
		st.meta = &core.SmartBlockMeta{
			Details: &types.Struct{
				Fields: make(map[string]*types.Value),
			}}
	}
	for _, d := range relations {
		var found bool
		for i, rel := range st.meta.Relations {
			if rel.Key != d.Key {
				continue
			}
			found = true
			st.meta.Relations[i] = d
		}
		if !found && !createIfMissing {
			return fmt.Errorf("relation not found")
		}
	}

	st.Doc.(*state.State).SetExtraRelations(st.meta.Relations)
	return nil
}

func (st *SmartTest) RemoveExtraRelations(ctx *session.Context, relationKeys []string) (err error) {
>>>>>>> 2e3853b5
	return nil
}

func (st *SmartTest) SetObjectTypes(ctx *session.Context, objectTypes []string) (err error) {
	return nil
}

func (st *SmartTest) DisableLayouts() {
	return
}

func (st *SmartTest) SendEvent(msgs []*pb.EventMessage) {
	return
}

func (st *SmartTest) SetDetails(ctx *session.Context, details []*pb.RpcObjectSetDetailsDetail, showEvent bool) (err error) {
	if st.meta == nil {
		st.meta = &core.SmartBlockMeta{
			Details: &types.Struct{
				Fields: make(map[string]*types.Value),
			}}
	}
	for _, d := range details {
		st.meta.Details.Fields[d.Key] = d.Value
	}
	st.Doc.(*state.State).SetDetails(st.meta.Details)
	return
}

func (st *SmartTest) Init(ctx *smartblock.InitContext) (err error) {
	return
}

func (st *SmartTest) Id() string {
	return st.id
}

func (st *SmartTest) Type() model.SmartBlockType {
	return model.SmartBlockType_Page
}

func (st *SmartTest) Show(*session.Context) (obj *model.ObjectView, err error) {
	return
}

func (st *SmartTest) SetEventFunc(f func(e *pb.Event)) {
}

func (st *SmartTest) Apply(s *state.State, flags ...smartblock.ApplyFlag) (err error) {
	var sendEvent, addHistory, checkRestrictions = true, true, true

	for _, f := range flags {
		switch f {
		case smartblock.NoEvent:
			sendEvent = false
		case smartblock.NoHistory:
			addHistory = false
		case smartblock.NoRestrictions:
			checkRestrictions = false
		}
	}

	if checkRestrictions {
		if err = s.CheckRestrictions(); err != nil {
			return
		}
	}

	msgs, act, err := state.ApplyState(s, true)
	if err != nil {
		return
	}

	if st.hist != nil && addHistory {
		st.hist.Add(act)
	}
	if sendEvent {
		st.Results.Events = append(st.Results.Events, msgs)
	}
	st.Results.Applies = append(st.Results.Applies, st.Blocks())
	return
}

func (st *SmartTest) History() undo.History {
	return st.hist
}

func (st *SmartTest) Anytype() core.Service {
	return st.anytype
}

func (st *SmartTest) MockAnytype() *testMock.MockService {
	return st.anytype
}

func (st *SmartTest) AddBlock(b simple.Block) *SmartTest {
	st.Doc.(*state.State).Add(b)
	return st
}

func (st *SmartTest) ResetToVersion(s *state.State) (err error) {
	return nil
}

func (st *SmartTest) FileRelationKeys() []string {
	return nil
}

func (st *SmartTest) ObjectClose() {
	st.SetEventFunc(nil)
}

func (st *SmartTest) Close() (err error) {
	return
}

func (st *SmartTest) SetObjectStore(os *testMock.MockObjectStore) {
	st.os = os
}

type Results struct {
	Events  [][]simple.EventMessage
	Applies [][]*model.Block
}<|MERGE_RESOLUTION|>--- conflicted
+++ resolved
@@ -104,11 +104,11 @@
 	return
 }
 
-func (st *SmartTest) HasRelation(relationKey string) bool {
+func (st *SmartTest) HasRelation(s *state.State, relationKey string) bool {
 	return st.NewState().HasRelation(relationKey)
 }
 
-func (st *SmartTest) Relations(s *state.State) []*model.Relation {
+func (st *SmartTest) Relations(s *state.State) relation.Relations {
 	return nil
 }
 
@@ -120,27 +120,8 @@
 	return st.Doc.NewState().Copy(), nil
 }
 
-<<<<<<< HEAD
-func (st *SmartTest) AddExtraRelations(ctx *state.Context, relationIds ...string) (err error) {
-	return nil
-=======
-func (st *SmartTest) AddExtraRelationOption(ctx *session.Context, relationKey string, option model.RelationOption, showEvent bool) (*model.RelationOption, error) {
-	rel := pbtypes.GetRelation(st.Relations(), relationKey)
-	if rel == nil {
-		return nil, fmt.Errorf("relation not found")
-	}
-
-	if rel.Format != model.RelationFormat_status && rel.Format != model.RelationFormat_tag {
-		return nil, fmt.Errorf("incorrect relation format")
-	}
-
-	newOption, err := st.Doc.(*state.State).AddExtraRelationOption(*rel, option)
-	if err != nil {
-		return nil, err
-	}
-
-	return newOption, nil
->>>>>>> 2e3853b5
+func (st *SmartTest) AddExtraRelations(ctx *session.Context, relationIds ...string) (err error) {
+	return nil
 }
 
 func (st *SmartTest) CheckSubscriptions() (changed bool) {
@@ -151,101 +132,7 @@
 	return nil
 }
 
-<<<<<<< HEAD
-func (st *SmartTest) RemoveExtraRelations(ctx *state.Context, relationKeys []string) (err error) {
-=======
-func (st *SmartTest) UpdateExtraRelationOption(ctx *session.Context, relationKey string, option model.RelationOption, showEvent bool) error {
-	for _, rel := range st.ExtraRelations() {
-		if rel.Key != relationKey {
-			continue
-		}
-		if rel.Format != model.RelationFormat_status && rel.Format != model.RelationFormat_tag {
-			return fmt.Errorf("relation has incorrect format")
-		}
-		for i, opt := range rel.SelectDict {
-			if opt.Id == option.Id {
-				copy := pbtypes.CopyRelation(rel)
-				copy.SelectDict[i] = &option
-				st.Doc.(*state.State).SetExtraRelation(copy)
-
-				return nil
-			}
-		}
-
-		return fmt.Errorf("relation option not found")
-	}
-
-	return fmt.Errorf("relation not found")
-}
-
-func (st *SmartTest) DeleteExtraRelationOption(ctx *session.Context, relationKey string, optionId string, showEvent bool) error {
-	for _, rel := range st.ExtraRelations() {
-		if rel.Key != relationKey {
-			continue
-		}
-		if rel.Format != model.RelationFormat_status && rel.Format != model.RelationFormat_tag {
-			return fmt.Errorf("relation has incorrect format")
-		}
-		for i, opt := range rel.SelectDict {
-			if opt.Id == optionId {
-				copy := pbtypes.CopyRelation(rel)
-				copy.SelectDict = append(rel.SelectDict[:i], rel.SelectDict[i+1:]...)
-				st.Doc.(*state.State).SetExtraRelation(copy)
-				return nil
-			}
-		}
-		// todo: should we remove option and value from all objects within type?
-
-		return fmt.Errorf("relation option not found")
-	}
-
-	return fmt.Errorf("relation not found")
-}
-
-func (st *SmartTest) AddExtraRelations(ctx *session.Context, relations []*model.Relation) (relationsWithKeys []*model.Relation, err error) {
-	if st.meta == nil {
-		st.meta = &core.SmartBlockMeta{
-			Details: &types.Struct{
-				Fields: make(map[string]*types.Value),
-			}}
-	}
-	for _, d := range relations {
-		if d.Key == "" {
-			d.Key = bson.NewObjectId().Hex()
-		}
-		st.meta.Relations = append(st.meta.Relations, pbtypes.CopyRelation(d))
-	}
-	st.Doc.(*state.State).SetExtraRelations(st.meta.Relations)
-	return st.meta.Relations, nil
-}
-
-func (st *SmartTest) UpdateExtraRelations(ctx *session.Context, relations []*model.Relation, createIfMissing bool) (err error) {
-	if st.meta == nil {
-		st.meta = &core.SmartBlockMeta{
-			Details: &types.Struct{
-				Fields: make(map[string]*types.Value),
-			}}
-	}
-	for _, d := range relations {
-		var found bool
-		for i, rel := range st.meta.Relations {
-			if rel.Key != d.Key {
-				continue
-			}
-			found = true
-			st.meta.Relations[i] = d
-		}
-		if !found && !createIfMissing {
-			return fmt.Errorf("relation not found")
-		}
-	}
-
-	st.Doc.(*state.State).SetExtraRelations(st.meta.Relations)
-	return nil
-}
-
 func (st *SmartTest) RemoveExtraRelations(ctx *session.Context, relationKeys []string) (err error) {
->>>>>>> 2e3853b5
 	return nil
 }
 
@@ -350,7 +237,7 @@
 	return nil
 }
 
-func (st *SmartTest) FileRelationKeys() []string {
+func (st *SmartTest) FileRelationKeys(s *state.State) []string {
 	return nil
 }
 
