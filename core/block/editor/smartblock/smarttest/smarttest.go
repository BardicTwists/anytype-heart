package smarttest

import (
	"sync"

	"github.com/anytypeio/go-anytype-middleware/core/anytype"
	"github.com/anytypeio/go-anytype-middleware/core/block/editor/smartblock"
	"github.com/anytypeio/go-anytype-middleware/core/block/editor/state"
	"github.com/anytypeio/go-anytype-middleware/core/block/history"
	"github.com/anytypeio/go-anytype-middleware/core/block/simple"
	"github.com/anytypeio/go-anytype-middleware/core/block/source"
	"github.com/anytypeio/go-anytype-middleware/pb"
	"github.com/anytypeio/go-anytype-middleware/pkg/lib/core"
	"github.com/anytypeio/go-anytype-middleware/pkg/lib/pb/model"
	"github.com/anytypeio/go-anytype-middleware/util/testMock"
	"github.com/gogo/protobuf/types"
	"github.com/golang/mock/gomock"
)

func New(id string) *SmartTest {
	return &SmartTest{
		id:   id,
		Doc:  state.NewDoc(id, nil),
		hist: history.NewHistory(0),
	}
}

func NewWithAnytype(id string, ctrl *gomock.Controller) *SmartTest {
	st := New(id)
	st.anytype = testMock.NewMockService(ctrl)
	return st
}

type SmartTest struct {
	Results Results
	anytype *testMock.MockService
	id      string
	hist    history.History
	meta    *core.SmartBlockMeta
	sync.Mutex
	state.Doc
}

<<<<<<< HEAD
func (st *SmartTest) SendEvent(msgs []*pb.EventMessage) {
=======
func (st *SmartTest) DisableLayouts() {
>>>>>>> 04d57f06
	return
}

func (st *SmartTest) Reindex() error {
	return nil
}

func (st *SmartTest) SetDetails(ctx *state.Context, details []*pb.RpcBlockSetDetailsDetail) (err error) {
	if st.meta == nil {
		st.meta = &core.SmartBlockMeta{Details: &types.Struct{
			Fields: make(map[string]*types.Value),
		}}
	}
	for _, d := range details {
		st.meta.Details.Fields[d.Key] = d.Value
	}
	st.Doc.(*state.State).SetDetails(st.meta.Details)
	return
}

func (st *SmartTest) Init(_ source.Source, _ bool) (err error) {
	return
}

func (st *SmartTest) Id() string {
	return st.id
}

func (st *SmartTest) Type() pb.SmartBlockType {
	return pb.SmartBlockType_Page
}

func (st *SmartTest) Show(*state.Context) (err error) {
	return
}

func (st *SmartTest) Meta() *core.SmartBlockMeta {
	return st.meta
}

func (st *SmartTest) SetEventFunc(f func(e *pb.Event)) {
}

func (st *SmartTest) Apply(s *state.State, flags ...smartblock.ApplyFlag) (err error) {
	var sendEvent, addHistory = true, true
	msgs, act, err := state.ApplyState(s, true)
	if err != nil {
		return
	}

	for _, f := range flags {
		switch f {
		case smartblock.NoEvent:
			sendEvent = false
		case smartblock.NoHistory:
			addHistory = false
		}
	}

	if st.hist != nil && addHistory {
		st.hist.Add(act)
	}
	if sendEvent {
		st.Results.Events = append(st.Results.Events, msgs)
	}
	st.Results.Applies = append(st.Results.Applies, st.Blocks())
	return
}

func (st *SmartTest) History() history.History {
	return st.hist
}

func (st *SmartTest) Anytype() anytype.Service {
	return st.anytype
}

func (st *SmartTest) MockAnytype() *testMock.MockService {
	return st.anytype
}

func (st *SmartTest) AddBlock(b simple.Block) *SmartTest {
	st.Doc.(*state.State).Add(b)
	return st
}

func (st *SmartTest) Close() (err error) {
	return
}

type Results struct {
	Events  [][]simple.EventMessage
	Applies [][]*model.Block
}<|MERGE_RESOLUTION|>--- conflicted
+++ resolved
@@ -41,11 +41,11 @@
 	state.Doc
 }
 
-<<<<<<< HEAD
+func (st *SmartTest) DisableLayouts() {
+	return
+}
+
 func (st *SmartTest) SendEvent(msgs []*pb.EventMessage) {
-=======
-func (st *SmartTest) DisableLayouts() {
->>>>>>> 04d57f06
 	return
 }
 
