package smartblock

import (
	"context"
	"errors"
	"fmt"
	"github.com/anytypeio/go-anytype-middleware/app"
	"github.com/anytypeio/go-anytype-middleware/core/block/doc"
	"github.com/anytypeio/go-anytype-middleware/core/block/editor/state"
	"github.com/anytypeio/go-anytype-middleware/core/block/editor/template"
	"github.com/anytypeio/go-anytype-middleware/core/block/restriction"
	"github.com/anytypeio/go-anytype-middleware/core/block/simple"
	"github.com/anytypeio/go-anytype-middleware/core/block/source"
	"github.com/anytypeio/go-anytype-middleware/core/block/undo"
<<<<<<< HEAD
	relation2 "github.com/anytypeio/go-anytype-middleware/core/relation"
=======
	"github.com/anytypeio/go-anytype-middleware/core/session"
>>>>>>> 2e3853b5
	"github.com/anytypeio/go-anytype-middleware/metrics"
	"github.com/anytypeio/go-anytype-middleware/pb"
	"github.com/anytypeio/go-anytype-middleware/pkg/lib/bundle"
	"github.com/anytypeio/go-anytype-middleware/pkg/lib/core"
	"github.com/anytypeio/go-anytype-middleware/pkg/lib/database"
	"github.com/anytypeio/go-anytype-middleware/pkg/lib/files"
	"github.com/anytypeio/go-anytype-middleware/pkg/lib/localstore/objectstore"
	"github.com/anytypeio/go-anytype-middleware/pkg/lib/logging"
	"github.com/anytypeio/go-anytype-middleware/pkg/lib/pb/model"
	"github.com/anytypeio/go-anytype-middleware/pkg/lib/util"
	"github.com/anytypeio/go-anytype-middleware/util/internalflag"
	"github.com/anytypeio/go-anytype-middleware/util/ocache"
	"github.com/anytypeio/go-anytype-middleware/util/pbtypes"
	"github.com/anytypeio/go-anytype-middleware/util/slice"
	"github.com/gogo/protobuf/types"
	"github.com/ipfs/go-cid"
	"sort"
	"strings"
	"sync"
	"time"
)

type ApplyFlag int

var (
	ErrSimpleBlockNotFound                         = errors.New("simple block not found")
	ErrCantInitExistingSmartblockWithNonEmptyState = errors.New("can't init existing smartblock with non-empty state")
	ErrRelationOptionNotFound                      = errors.New("relation option not found")
	ErrRelationNotFound                            = errors.New("relation not found")
	ErrIsDeleted                                   = errors.New("smartblock is deleted")
)

const (
	NoHistory ApplyFlag = iota
	NoEvent
	NoRestrictions
	NoHooks
	DoSnapshot
	SkipIfNoChanges
)

type Hook int

type ApplyInfo struct {
	State   *state.State
	Events  []simple.EventMessage
	Changes []*pb.ChangeContent
}

type HookCallback func(info ApplyInfo) (err error)

const (
	HookOnNewState  Hook = iota
	HookBeforeApply      // runs before user changes will be applied, provides the state that can be changed
	HookAfterApply       // runs after changes applied from the user or externally via changeListener
	HookOnClose
	HookOnBlockClose
)

type key int

const CallerKey key = 0

var log = logging.Logger("anytype-mw-smartblock")

func New() SmartBlock {
	return &smartBlock{hooks: map[Hook][]HookCallback{}}
}

type SmartObjectOpenListner interface {
	// should not do any Do operations inside
	SmartObjectOpened(*session.Context)
}

type SmartBlock interface {
	Init(ctx *InitContext) (err error)
	Id() string
	Type() model.SmartBlockType
<<<<<<< HEAD
	Show(*state.Context) (err error)
=======
	Meta() *core.SmartBlockMeta
	Show(*session.Context) (obj *model.ObjectView, err error)
>>>>>>> 2e3853b5
	SetEventFunc(f func(e *pb.Event))
	Apply(s *state.State, flags ...ApplyFlag) error
	History() undo.History
	Anytype() core.Service
<<<<<<< HEAD
	RelationService() relation2.Service
	SetDetails(ctx *state.Context, details []*pb.RpcObjectSetDetailsDetail, showEvent bool) (err error)
	Relations(s *state.State) relation2.Relations
	HasRelation(s *state.State, relationKey string) bool
	AddExtraRelations(ctx *state.Context, relationIds ...string) (err error)
	RemoveExtraRelations(ctx *state.Context, relationKeys []string) (err error)
=======
	SetDetails(ctx *session.Context, details []*pb.RpcObjectSetDetailsDetail, showEvent bool) (err error)
	Relations() []*model.Relation
	RelationsState(s *state.State, aggregateFromDS bool) []*model.Relation
	HasRelation(relationKey string) bool
	AddExtraRelations(ctx *session.Context, relations []*model.Relation) (relationsWithKeys []*model.Relation, err error)

	UpdateExtraRelations(ctx *session.Context, relations []*model.Relation, createIfMissing bool) (err error)
	RemoveExtraRelations(ctx *session.Context, relationKeys []string) (err error)
	AddExtraRelationOption(ctx *session.Context, relationKey string, option model.RelationOption, showEvent bool) (*model.RelationOption, error)
	UpdateExtraRelationOption(ctx *session.Context, relationKey string, option model.RelationOption, showEvent bool) error
	DeleteExtraRelationOption(ctx *session.Context, relationKey string, optionId string, showEvent bool) error
>>>>>>> 2e3853b5
	TemplateCreateFromObjectState() (*state.State, error)
	SetObjectTypes(ctx *session.Context, objectTypes []string) (err error)
	SetAlign(ctx *session.Context, align model.BlockAlign, ids ...string) error
	SetVerticalAlign(ctx *session.Context, align model.BlockVerticalAlign, ids ...string) error
	SetLayout(ctx *session.Context, layout model.ObjectTypeLayout) error
	SetIsDeleted()
	IsDeleted() bool
	IsLocked() bool

	SendEvent(msgs []*pb.EventMessage)
	ResetToVersion(s *state.State) (err error)
	DisableLayouts()
	AddHook(f HookCallback, events ...Hook)
	CheckSubscriptions() (changed bool)
	GetDocInfo() (doc.DocInfo, error)
	DocService() doc.Service
	ObjectStore() objectstore.ObjectStore
	Restrictions() restriction.Restrictions
	SetRestrictions(r restriction.Restrictions)
	ObjectClose()
	FileRelationKeys(s *state.State) []string

	ocache.ObjectLocker
	state.Doc
	sync.Locker
}

type InitContext struct {
	Source         source.Source
	ObjectTypeUrls []string
	RelationIds    []string
	State          *state.State
<<<<<<< HEAD
	App            *app.App
=======
	Relations      []*model.Relation
	Restriction    restriction.Service
	Doc            doc.Service
	ObjectStore    objectstore.ObjectStore
	Ctx            context.Context
>>>>>>> 2e3853b5
}

type linkSource interface {
	FillSmartIds(ids []string) []string
	HasSmartIds() bool
}

type smartBlock struct {
	state.Doc
	sync.Mutex
	depIds              []string // slice must be sorted
	sendEvent           func(e *pb.Event)
	undo                undo.History
	source              source.Source
	doc                 doc.Service
	metaData            *core.SmartBlockMeta
	lastDepDetails      map[string]*pb.EventObjectDetailsSet
	restrictions        restriction.Restrictions
	restrictionsChanged bool
	objectStore         objectstore.ObjectStore
	relationService     relation2.Service
	isDeleted           bool

	disableLayouts bool

	hooks map[Hook][]HookCallback

	recordsSub      database.Subscription
	closeRecordsSub func()
}

func (sb *smartBlock) FileRelationKeys(s *state.State) (fileKeys []string) {
	for _, rel := range sb.Relations(s) {
		// coverId can contains both hash or predefined cover id
		if rel.Format == model.RelationFormat_file || rel.Key == bundle.RelationKeyCoverId.String() {
			if slice.FindPos(fileKeys, rel.Key) == -1 {
				fileKeys = append(fileKeys, rel.Key)
			}
		}
	}
	return
}

func (sb *smartBlock) HasRelation(s *state.State, key string) bool {
	for _, rel := range sb.Relations(s) {
		if rel.Key == key {
			return true
		}
	}
	return false
}

func (sb *smartBlock) Id() string {
	return sb.source.Id()
}

func (s *smartBlock) GetAndUnsetFileKeys() (keys []pb.ChangeFileKeys) {
	keys2 := s.source.GetFileKeysSnapshot()
	for _, key := range keys2 {
		if key == nil {
			continue
		}
		keys = append(keys, pb.ChangeFileKeys{
			Hash: key.Hash,
			Keys: key.Keys,
		})
	}
	return
}

func (sb *smartBlock) ObjectStore() objectstore.ObjectStore {
	return sb.objectStore
}

func (sb *smartBlock) Type() model.SmartBlockType {
	return sb.source.Type()
}

func (sb *smartBlock) Init(ctx *InitContext) (err error) {
	cctx := ctx.Ctx
	if cctx == nil {
		cctx = context.Background()
	}
	if sb.Doc, err = ctx.Source.ReadDoc(cctx, sb, ctx.State != nil); err != nil {
		return fmt.Errorf("reading document: %w", err)
	}

	sb.source = ctx.Source
	sb.undo = undo.NewHistory(0)
	sb.restrictions = ctx.App.MustComponent(restriction.CName).(restriction.Service).RestrictionsByObj(sb)
	sb.relationService = ctx.App.MustComponent(relation2.CName).(relation2.Service)
	sb.doc = ctx.App.MustComponent(doc.CName).(doc.Service)
	sb.objectStore = ctx.App.MustComponent(objectstore.CName).(objectstore.ObjectStore)
	sb.lastDepDetails = map[string]*pb.EventObjectDetailsSet{}
	if ctx.State != nil {
		// need to store file keys in case we have some new files in the state
		sb.storeFileKeys(ctx.State)
	}
	sb.Doc.BlocksInit(sb.Doc.(simple.DetailsService))

	if ctx.State == nil {
		ctx.State = sb.NewState()
		sb.storeFileKeys(sb.Doc)
	} else {
		if !sb.Doc.(*state.State).IsEmpty(true) {
			return ErrCantInitExistingSmartblockWithNonEmptyState
		}
		ctx.State.SetParent(sb.Doc.(*state.State))
	}

	if len(ctx.ObjectTypeUrls) > 0 && len(sb.ObjectTypes()) == 0 {
		err = sb.setObjectTypes(ctx.State, ctx.ObjectTypeUrls)
		if err != nil {
			return err
		}
	}
	if err = sb.addRelations(ctx.State, ctx.RelationIds...); err != nil {
		return
	}

	if err = sb.injectLocalDetails(ctx.State); err != nil {
		return
	}
	return
}

func (sb *smartBlock) SetRestrictions(r restriction.Restrictions) {
	if sb.restrictions.Equal(r) {
		return
	}
	sb.restrictions = r
	sb.restrictionsChanged = true
}

func (sb *smartBlock) SetIsDeleted() {
	sb.isDeleted = true
}

func (sb *smartBlock) IsDeleted() bool {
	return sb.isDeleted
}

func (sb *smartBlock) SendEvent(msgs []*pb.EventMessage) {
	if sb.sendEvent != nil {
		sb.sendEvent(&pb.Event{
			Messages:  msgs,
			ContextId: sb.Id(),
		})
	}
}

func (sb *smartBlock) Restrictions() restriction.Restrictions {
	return sb.restrictions
}

func (sb *smartBlock) Show(ctx *session.Context) (*model.ObjectView, error) {
	if ctx == nil {
		return nil, nil
	}

	details, objectTypes, err := sb.fetchMeta()
	if err != nil {
		return nil, err
	}
	// omit relations
	// todo: switch to other pb type
	for _, ot := range objectTypes {
		ot.Relations = nil
	}

	for _, det := range details {
		for k, v := range det.Details.GetFields() {
			// todo: remove null cleanup(should be done when receiving from client)
			if _, isNull := v.GetKind().(*types.Value_NullValue); v == nil || isNull {
				log.With("thread", det.Id).Errorf("object has nil struct val for key %s", k)
				delete(det.Details.Fields, k)
			}
		}
	}

	undo, redo := sb.History().Counters()

	// todo: sb.Relations() makes extra query to read objectType which we already have here
	// the problem is that we can have an extra object type of the set in the objectTypes so we can't reuse it
<<<<<<< HEAD
	ctx.AddMessages(sb.Id(), []*pb.EventMessage{
		{
			Value: &pb.EventMessageValueOfObjectShow{ObjectShow: &pb.EventObjectShow{
				RootId:        sb.RootId(),
				Type:          sb.Type(),
				Blocks:        sb.Blocks(),
				Details:       details,
				RelationLinks: sb.GetRelationLinks(),
				Relations:     sb.Relations(nil).Models(), // deprecated, to be removed
				ObjectTypes:   objectTypes,
				Restrictions:  sb.restrictions.Proto(),
				History: &pb.EventObjectShowHistorySize{
					Undo: undo,
					Redo: redo,
				},
			}},
=======
	return &model.ObjectView{
		RootId:       sb.RootId(),
		Type:         sb.Type(),
		Blocks:       sb.Blocks(),
		Details:      details,
		Relations:    sb.Relations(),
		ObjectTypes:  objectTypes,
		Restrictions: sb.restrictions.Proto(),
		History: &model.ObjectViewHistorySize{
			Undo: undo,
			Redo: redo,
>>>>>>> 2e3853b5
		},
	}, nil
}

func (sb *smartBlock) fetchMeta() (details []*model.ObjectViewDetailsSet, objectTypes []*model.ObjectType, err error) {
	if sb.closeRecordsSub != nil {
		sb.closeRecordsSub()
		sb.closeRecordsSub = nil
	}
	recordsCh := make(chan *types.Struct, 10)
	sb.recordsSub = database.NewSubscription(nil, recordsCh)
	sb.depIds = sb.dependentSmartIds(true, true, true)
	sort.Strings(sb.depIds)
	var records []database.Record
	if records, sb.closeRecordsSub, err = sb.objectStore.QueryByIdAndSubscribeForChanges(sb.depIds, sb.recordsSub); err != nil {
		return
	}

	var uniqueObjTypes []string

	var addObjectTypesByDetails = func(det *types.Struct) {
		for _, key := range []string{bundle.RelationKeyType.String(), bundle.RelationKeyTargetObjectType.String()} {
			ot := pbtypes.GetString(det, key)
			if ot != "" && slice.FindPos(uniqueObjTypes, ot) == -1 {
				uniqueObjTypes = append(uniqueObjTypes, ot)
			}
		}
	}

	details = make([]*model.ObjectViewDetailsSet, 0, len(records)+1)

	// add self details
	details = append(details, &model.ObjectViewDetailsSet{
		Id:      sb.Id(),
		Details: sb.CombinedDetails(),
	})
	addObjectTypesByDetails(sb.CombinedDetails())

	for _, rec := range records {
		details = append(details, &model.ObjectViewDetailsSet{
			Id:      pbtypes.GetString(rec.Details, bundle.RelationKeyId.String()),
			Details: rec.Details,
		})
		addObjectTypesByDetails(rec.Details)
	}

	if sb.Type() == model.SmartBlockType_Set {
		// add the object type from the dataview source
		if b := sb.Doc.Pick("dataview"); b != nil {
			if dv := b.Model().GetDataview(); dv != nil {
				if len(dv.Source) == 0 || dv.Source[0] == "" {
					panic("empty dv source")
				}
				uniqueObjTypes = append(uniqueObjTypes, dv.Source...)
				for _, rel := range dv.Relations {
					if rel.Format == model.RelationFormat_file || rel.Format == model.RelationFormat_object {
						if rel.Key == bundle.RelationKeyId.String() || rel.Key == bundle.RelationKeyType.String() {
							continue
						}
						for _, ot := range rel.ObjectTypes {
							if slice.FindPos(uniqueObjTypes, ot) == -1 {
								if ot == "" {
									log.Errorf("dv relation %s(%s) has empty obj types", rel.Key, rel.Name)
								} else {
									if strings.HasPrefix(ot, "http") {
										log.Errorf("dv rels has http source")
									}
									uniqueObjTypes = append(uniqueObjTypes, ot)
								}
							}
						}
					}
				}
			}
		}
	}

	objectTypes, _ = objectstore.GetObjectTypes(sb.objectStore, uniqueObjTypes)
	go sb.metaListener(recordsCh)
	return
}

func (sb *smartBlock) metaListener(ch chan *types.Struct) {
	for {
		rec, ok := <-ch
		if !ok {
			return
		}
		sb.Lock()
		sb.onMetaChange(rec)
		sb.Unlock()
	}
}

func (sb *smartBlock) onMetaChange(details *types.Struct) {
	if sb.sendEvent != nil {
		id := pbtypes.GetString(details, bundle.RelationKeyId.String())
		msgs := []*pb.EventMessage{}
		if details != nil {
			if v, exists := sb.lastDepDetails[id]; exists {
				diff := pbtypes.StructDiff(v.Details, details)
				if id == sb.Id() {
					// if we've got update for ourselves, we are only interested in local-only details, because the rest details changes will be appended when applying records in the current sb
					diff = pbtypes.StructFilterKeys(diff, bundle.LocalRelationsKeys)
					if len(diff.GetFields()) > 0 {
						log.With("thread", sb.Id()).Errorf("onMetaChange current object: %s", pbtypes.Sprint(diff))
					}
				}

				msgs = append(msgs, state.StructDiffIntoEvents(id, diff)...)
			} else {
				msgs = append(msgs, &pb.EventMessage{
					Value: &pb.EventMessageValueOfObjectDetailsSet{
						ObjectDetailsSet: &pb.EventObjectDetailsSet{
							Id:      id,
							Details: details,
						},
					},
				})
			}
			sb.lastDepDetails[id] = &pb.EventObjectDetailsSet{
				Id:      id,
				Details: details,
			}
		}

		if len(msgs) == 0 {
			return
		}

		sb.sendEvent(&pb.Event{
			Messages:  msgs,
			ContextId: sb.Id(),
		})
	}
}

// dependentSmartIds returns list of dependent objects in this order: Simple blocks(Link, mentions in Text), Relations. Both of them are returned in the order of original blocks/relations
func (sb *smartBlock) dependentSmartIds(includeObjTypes bool, includeCreatorModifier bool, includeHidden bool) (ids []string) {
	ids = sb.Doc.(*state.State).DepSmartIds()

	if sb.Type() != model.SmartBlockType_Breadcrumbs {
		if includeObjTypes {
			for _, ot := range sb.ObjectTypes() {
				if ot == "" {
					log.Errorf("sb %s has empty ot", sb.Id())
					continue
				}
				ids = append(ids, ot)
			}
		}

		details := sb.CombinedDetails()

		for _, rel := range sb.Relations(nil) {
			// do not index local dates such as lastOpened/lastModified
			if rel.Format == model.RelationFormat_date &&
				(slice.FindPos(bundle.LocalRelationsKeys, rel.Key) == 0) && (slice.FindPos(bundle.DerivedRelationsKeys, rel.Key) == 0) {
				relInt := pbtypes.GetInt64(details, rel.Key)
				if relInt > 0 {
					t := time.Unix(relInt, 0)
					t = t.In(time.UTC)
					ids = append(ids, source.TimeToId(t))
				}
				continue
			}

			if rel.Key == bundle.RelationKeyCreator.String() || rel.Key == bundle.RelationKeyLastModifiedBy.String() {
				if includeCreatorModifier {
					v := pbtypes.GetString(details, rel.Key)
					ids = append(ids, v)
				}
				continue
			}

			if rel.Hidden && !includeHidden {
				continue
			}

			if rel.Key == bundle.RelationKeyId.String() ||
				rel.Key == bundle.RelationKeyType.String() || // always skip type because it was proceed above
				rel.Key == bundle.RelationKeyFeaturedRelations.String() {
				continue
			}

			if rel.Key == bundle.RelationKeyCoverId.String() {
				v := pbtypes.GetString(details, rel.Key)
				_, err := cid.Decode(v)
				if err != nil {
					// this is an exception cause coverId can contains not a file hash but color
					continue
				}
				ids = append(ids, v)
			}

			if rel.Format != model.RelationFormat_object && rel.Format != model.RelationFormat_file {
				continue
			}

			// add all object relation values as dependents
			for _, targetId := range pbtypes.GetStringList(details, rel.Key) {
				if targetId != "" {
					ids = append(ids, targetId)
				}
			}
		}
	}
	ids = util.UniqueStrings(ids)
	return
}

func (sb *smartBlock) SetEventFunc(f func(e *pb.Event)) {
	sb.sendEvent = f
}

func (sb *smartBlock) Locked() bool {
	sb.Lock()
	defer sb.Unlock()
	return sb.IsLocked()
}

func (sb *smartBlock) IsLocked() bool {
	return sb.sendEvent != nil
}

func (sb *smartBlock) DisableLayouts() {
	sb.disableLayouts = true
}

func (sb *smartBlock) Apply(s *state.State, flags ...ApplyFlag) (err error) {
	startTime := time.Now()
	if sb.IsDeleted() {
		return ErrIsDeleted
	}
	var sendEvent, addHistory, doSnapshot, checkRestrictions, hooks = true, true, false, true, true
	for _, f := range flags {
		switch f {
		case NoEvent:
			sendEvent = false
		case NoHistory:
			addHistory = false
		case DoSnapshot:
			doSnapshot = true
		case NoRestrictions:
			checkRestrictions = false
		case NoHooks:
			hooks = false
		}
	}
	if sb.source.ReadOnly() && addHistory {
		// workaround to detect user-generated action
		return fmt.Errorf("object is readonly")
	}
	if hooks {
		if err = sb.execHooks(HookBeforeApply, ApplyInfo{State: s}); err != nil {
			return nil
		}
	}
	if checkRestrictions {
		if err = s.CheckRestrictions(); err != nil {
			return
		}
	}
	if err = sb.onApply(s); err != nil {
		return
	}
	if sb.Anytype() != nil {
		// this one will be reverted in case we don't have any actual change being made
		s.SetLastModified(time.Now().Unix(), sb.Anytype().Account())
	}
	beforeApplyStateTime := time.Now()
	msgs, act, err := state.ApplyState(s, !sb.disableLayouts)
	if err != nil {
		return
	}
	afterApplyStateTime := time.Now()
	st := sb.Doc.(*state.State)

	changes := st.GetChanges()
	pushChange := func() {
		fileDetailsKeys := sb.FileRelationKeys(st)
		fileDetailsKeysFiltered := fileDetailsKeys[:0]
		for _, ch := range changes {
			if ds := ch.GetDetailsSet(); ds != nil {
				if slice.FindPos(fileDetailsKeys, ds.Key) != -1 {
					fileDetailsKeysFiltered = append(fileDetailsKeysFiltered, ds.Key)
				}
			}
		}
		pushChangeParams := source.PushChangeParams{
			State:             st,
			Changes:           changes,
			FileChangedHashes: getChangedFileHashes(s, fileDetailsKeysFiltered, act),
			DoSnapshot:        doSnapshot,
		}
		var id string
		id, err = sb.source.PushChange(pushChangeParams)
		if err != nil {
			return
		}
		sb.Doc.(*state.State).SetChangeId(id)
	}
	if !act.IsEmpty() {
		if len(changes) == 0 && !doSnapshot {
			log.Errorf("apply 0 changes %s: %v", st.RootId(), msgs)
		}
		pushChange()
		if sb.undo != nil && addHistory {
			act.Group = s.GroupId()
			sb.undo.Add(act)
		}
	} else if hasStoreChanges(changes) { // TODO: change to len(changes) > 0
		pushChange()
	}
	afterPushChangeTime := time.Now()
	if sendEvent {
		events := msgsToEvents(msgs)
		if sb.restrictionsChanged {
			sb.restrictionsChanged = false
			events = append(events, &pb.EventMessage{
				Value: &pb.EventMessageValueOfObjectRestrictions{
					ObjectRestrictions: &pb.EventObjectRestriction{
						Restrictions: sb.Restrictions().Proto(),
					},
				},
			})
		}
		if ctx := s.Context(); ctx != nil {
			ctx.SetMessages(sb.Id(), events)
		} else if sb.sendEvent != nil {
			sb.sendEvent(&pb.Event{
				Messages:  events,
				ContextId: sb.RootId(),
			})
		}
	}

	sb.reportChange(st)

	if hasDepIds(&act) {
		sb.CheckSubscriptions()
	}
	afterReportChangeTime := time.Now()
	if hooks {
		if e := sb.execHooks(HookAfterApply, ApplyInfo{State: sb.Doc.(*state.State), Events: msgs, Changes: changes}); e != nil {
			log.With("thread", sb.Id()).Warnf("after apply execHooks error: %v", e)
		}
	}
	afterApplyHookTime := time.Now()

	metrics.SharedClient.RecordEvent(metrics.StateApply{
		BeforeApplyMs:  beforeApplyStateTime.Sub(startTime).Milliseconds(),
		StateApplyMs:   afterApplyStateTime.Sub(beforeApplyStateTime).Milliseconds(),
		PushChangeMs:   afterPushChangeTime.Sub(afterApplyStateTime).Milliseconds(),
		ReportChangeMs: afterReportChangeTime.Sub(afterPushChangeTime).Milliseconds(),
		ApplyHookMs:    afterApplyHookTime.Sub(afterReportChangeTime).Milliseconds(),
		ObjectId:       sb.Id(),
	})

	return
}

func (sb *smartBlock) ResetToVersion(s *state.State) (err error) {
	s.SetParent(sb.Doc.(*state.State))
	if err = sb.Apply(s, NoHistory, DoSnapshot, NoRestrictions); err != nil {
		return
	}
	if sb.undo != nil {
		sb.undo.Reset()
	}
	return
}

func (sb *smartBlock) CheckSubscriptions() (changed bool) {
	depIds := sb.dependentSmartIds(true, true, true)
	sort.Strings(depIds)
	if !slice.SortedEquals(sb.depIds, depIds) {
		sb.depIds = depIds
		if sb.recordsSub != nil {
			newIds := sb.recordsSub.Subscribe(sb.depIds)
			records, err := sb.objectStore.QueryById(newIds)
			if err != nil {
				log.Errorf("queryById error: %v", err)
			}
			for _, rec := range records {
				sb.onMetaChange(rec.Details)
			}
		}
		return true
	}
	return false
}

func (sb *smartBlock) NewState() *state.State {
	s := sb.Doc.NewState().SetNoObjectType(sb.Type() == model.SmartBlockType_Archive || sb.Type() == model.SmartBlockType_Breadcrumbs)
	sb.execHooks(HookOnNewState, ApplyInfo{State: s})
	return s
}

<<<<<<< HEAD
func (sb *smartBlock) NewStateCtx(ctx *state.Context) *state.State {
	s := sb.Doc.NewStateCtx(ctx).SetNoObjectType(sb.Type() == model.SmartBlockType_Archive || sb.Type() == model.SmartBlockType_Breadcrumbs)
	sb.execHooks(HookOnNewState, ApplyInfo{State: s})
	return s
=======
func (sb *smartBlock) NewStateCtx(ctx *session.Context) *state.State {
	sb.execHooks(HookOnNewState)
	return sb.Doc.NewStateCtx(ctx).SetNoObjectType(sb.Type() == model.SmartBlockType_Archive || sb.Type() == model.SmartBlockType_Breadcrumbs)
>>>>>>> 2e3853b5
}

func (sb *smartBlock) History() undo.History {
	return sb.undo
}

func (sb *smartBlock) Anytype() core.Service {
	return sb.source.Anytype()
}

<<<<<<< HEAD
func (sb *smartBlock) RelationService() relation2.Service {
	return sb.relationService
}

func (sb *smartBlock) SetDetails(ctx *state.Context, details []*pb.RpcObjectSetDetailsDetail, showEvent bool) (err error) {
=======
func (sb *smartBlock) SetDetails(ctx *session.Context, details []*pb.RpcObjectSetDetailsDetail, showEvent bool) (err error) {
>>>>>>> 2e3853b5
	s := sb.NewStateCtx(ctx)
	detCopy := pbtypes.CopyStruct(s.CombinedDetails())
	if detCopy == nil || detCopy.Fields == nil {
		detCopy = &types.Struct{
			Fields: make(map[string]*types.Value),
		}
	}

	aggregatedRelations := sb.Relations(s)

	for _, detail := range details {
		if detail.Value != nil {
			if detail.Key == bundle.RelationKeyType.String() {
				// special case when client sets the type's detail directly instead of using setObjectType command
				err = sb.SetObjectTypes(ctx, pbtypes.GetStringListValue(detail.Value))
				if err != nil {
					log.Errorf("failed to set object's type via detail: %s", err.Error())
				} else {
					continue
				}
			}
			if detail.Key == bundle.RelationKeyLayout.String() {
				// special case when client sets the layout detail directly instead of using setLayout command
				err = sb.SetLayout(ctx, model.ObjectTypeLayout(detail.Value.GetNumberValue()))
				if err != nil {
					log.Errorf("failed to set object's layout via detail: %s", err.Error())
				}
				continue
			}

			rel := aggregatedRelations.GetByKey(detail.Key)
			if rel == nil {
				log.Errorf("SetDetails: missing relation for detail %s", detail.Key)
				return fmt.Errorf("relation not found: you should add the missing relation first")
			}

			err = sb.RelationService().ValidateFormat(detail.Key, detail.Value)
			if err != nil {
				return fmt.Errorf("relation %s validation failed: %s", detail.Key, err.Error())
			}

			// special case for type relation that we are storing in a separate object's field
			if detail.Key == bundle.RelationKeyType.String() {
				ot := pbtypes.GetStringListValue(detail.Value)
				if len(ot) > 0 {
					s.SetObjectType(ot[0])
				}
			}
			detCopy.Fields[detail.Key] = detail.Value
		} else {
			delete(detCopy.Fields, detail.Key)
		}
	}
	if detCopy.Equal(sb.Details()) {
		return
	}

	s.SetDetails(detCopy)
	if err = sb.Apply(s); err != nil {
		return
	}

	// filter-out setDetails event
	if !showEvent && ctx != nil {
		var filtered []*pb.EventMessage
		msgs := ctx.GetMessages()
		var isFiltered bool
		for i, msg := range msgs {
			if sd := msg.GetObjectDetailsSet(); sd == nil || sd.Id != sb.Id() {
				filtered = append(filtered, msgs[i])
			} else {
				isFiltered = true
			}
		}
		if isFiltered {
			ctx.SetMessages(sb.Id(), filtered)
		}

	}
	return nil
}

<<<<<<< HEAD
func (sb *smartBlock) AddExtraRelations(ctx *state.Context, relationIds ...string) (err error) {
=======
func (sb *smartBlock) AddExtraRelations(ctx *session.Context, relations []*model.Relation) (relationsWithKeys []*model.Relation, err error) {
>>>>>>> 2e3853b5
	s := sb.NewStateCtx(ctx)
	if err = sb.addRelations(s, relationIds...); err != nil {
		return
	}
	return sb.Apply(s)
}

func (sb *smartBlock) addRelations(s *state.State, relationIds ...string) (err error) {
	if len(relationIds) == 0 {
		return
	}
	relations, err := sb.relationService.FetchIds(relationIds...)
	if err != nil {
		return
	}
	links := make([]*model.RelationLink, 0, len(relations))
	for _, r := range relations {
		links = append(links, r.RelationLink())
	}
	s.AddRelationLinks(links...)
	return
}

func (sb *smartBlock) injectLocalDetails(s *state.State) error {
	if sb.objectStore == nil {
		return nil
	}
	storedDetails, err := sb.objectStore.GetDetails(sb.Id())
	if err != nil {
		return err
	}

	pendingDetails, err := sb.objectStore.GetPendingLocalDetails(sb.Id())
	if err == nil {
		storedDetails.Details = pbtypes.StructMerge(storedDetails.GetDetails(), pendingDetails.GetDetails(), false)
		err = sb.objectStore.UpdatePendingLocalDetails(sb.Id(), nil)
		if err != nil {
			log.With("thread", sb.Id()).
				With("sbType", sb.Type()).
				Errorf("failed to update pending details: %v", err)
		}
	}
	// inject also derived keys, because it may be a good idea to have created date and creator cached,
	// so we don't need to traverse changes every time
	keys := append(bundle.LocalRelationsKeys, bundle.DerivedRelationsKeys...)
	storedLocalScopeDetails := pbtypes.StructFilterKeys(storedDetails.GetDetails(), keys)
	sbLocalScopeDetails := pbtypes.StructFilterKeys(s.LocalDetails(), keys)
	if pbtypes.StructEqualIgnore(sbLocalScopeDetails, storedLocalScopeDetails, nil) {
		return nil
	}

	s.InjectLocalDetails(storedLocalScopeDetails)
	if pbtypes.HasField(s.LocalDetails(), bundle.RelationKeyCreator.String()) {
		return nil
	}

	provider, conforms := sb.source.(source.CreationInfoProvider)
	if !conforms {
		return nil
	}

	creator, createdDate, err := provider.GetCreationInfo()
	if err != nil {
		return err
	}

	if creator != "" {
		s.SetDetailAndBundledRelation(bundle.RelationKeyCreator, pbtypes.String(creator))
	}

	s.SetDetailAndBundledRelation(bundle.RelationKeyCreatedDate, pbtypes.Float64(float64(createdDate)))
	return nil
}

<<<<<<< HEAD
func (sb *smartBlock) SetObjectTypes(ctx *state.Context, objectTypes []string) (err error) {
=======
func (sb *smartBlock) addExtraRelations(s *state.State, relations []*model.Relation) (relationsWithKeys []*model.Relation, err error) {
	copy := pbtypes.CopyRelations(s.ExtraRelations())

	var existsMap = map[string]int{}
	for i, rel := range copy {
		existsMap[rel.Key] = i
	}
	for _, rel := range relations {
		if rel.Key == "" {
			rel.Key = bson.NewObjectId().Hex()
			rel.Creator = sb.Anytype().ProfileID()
		}

		if rel.Format == model.RelationFormat_tag || rel.Format == model.RelationFormat_status {
			opts, err := sb.Anytype().ObjectStore().GetAggregatedOptions(rel.Key, s.ObjectType())
			if err != nil {
				log.With("thread", sb.Id()).Errorf("failed to get getAggregatedOptions: %s", err.Error())
			} else {
				s.SetAggregatedRelationsOptions(rel.Key, opts)
				for _, copyRel := range copy {
					if copyRel.Key == rel.Key {
						copyRel.SelectDict = opts
					}
				}
			}
		}

		if relEx, exists := existsMap[rel.Key]; exists {
			if !pbtypes.RelationEqualOmitDictionary(copy[relEx], rel) {
				log.Warnf("failed to AddExtraRelations: provided relation %s not equal to existing aggregated one", rel.Key)
			}
		} else {
			existingRelation, err := sb.Anytype().ObjectStore().GetRelation(rel.Key)
			if err != nil {
				log.Errorf("existingRelation failed to get: %s", err.Error())
			}
			c := pbtypes.CopyRelation(rel)

			if existingRelation != nil && (existingRelation.ReadOnlyRelation || rel.Name == "") {
				dict := c.SelectDict
				c = existingRelation
				c.SelectDict = dict
			} else if existingRelation != nil && !pbtypes.RelationCompatible(existingRelation, rel) {
				return nil, fmt.Errorf("provided relation not compatible with the same-key existing aggregated relation")
			}
			relationsWithKeys = append(relationsWithKeys, c)
			copy = append(copy, c)
		}
		if !s.HasCombinedDetailsKey(rel.Key) {
			s.SetDetail(rel.Key, pbtypes.Null())
		}
	}

	s = s.SetExtraRelations(copy)
	return
}

func (sb *smartBlock) SetObjectTypes(ctx *session.Context, objectTypes []string) (err error) {
>>>>>>> 2e3853b5
	s := sb.NewStateCtx(ctx)

	if len(objectTypes) > 0 {
		ot, err := objectstore.GetObjectType(sb.objectStore, objectTypes[0])
		if err != nil {
			return err
		}

		if ot.Layout == model.ObjectType_note {
			if name, ok := s.Details().Fields[bundle.RelationKeyName.String()]; ok && name.GetStringValue() != "" {
				newBlock := simple.New(&model.Block{
					Content: &model.BlockContentOfText{
						Text: &model.BlockContentText{Text: name.GetStringValue()},
					},
				})
				s.Add(newBlock)

				if err := s.InsertTo(template.HeaderLayoutId, model.Block_Bottom, newBlock.Model().Id); err != nil {
					return err
				}

				s.RemoveDetail(bundle.RelationKeyName.String())
			}
		}
	}

	if layout, ok := s.Layout(); ok && layout == model.ObjectType_note {
		if name, ok := s.Details().Fields[bundle.RelationKeyName.String()]; !ok || name.GetStringValue() == "" {
			textBlock, err := s.GetFirstTextBlock()
			if err != nil {
				return err
			}
			if textBlock != nil {
				s.SetDetail(bundle.RelationKeyName.String(), pbtypes.String(textBlock.Text.Text))
				if err := s.Iterate(func(b simple.Block) (isContinue bool) {
					if b.Model().Content == textBlock {
						s.Unlink(b.Model().Id)
						return false
					}
					return true
				}); err != nil {
					return err
				}
			}
		}
	}

	if err = sb.setObjectTypes(s, objectTypes); err != nil {
		return
	}

	flags := internalflag.NewFromState(s)
	flags.Remove(model.InternalFlag_editorSelectType)
	flags.AddToState(s)

	// send event here to send updated details to client
	if err = sb.Apply(s, NoRestrictions); err != nil {
		return
	}
	return
}

func (sb *smartBlock) SetAlign(ctx *session.Context, align model.BlockAlign, ids ...string) (err error) {
	s := sb.NewStateCtx(ctx)
	if err = sb.setAlign(s, align, ids...); err != nil {
		return
	}
	return sb.Apply(s)
}

func (sb *smartBlock) setAlign(s *state.State, align model.BlockAlign, ids ...string) (err error) {
	if len(ids) == 0 {
		s.SetDetail(bundle.RelationKeyLayoutAlign.String(), pbtypes.Int64(int64(align)))
		ids = []string{template.TitleBlockId, template.DescriptionBlockId, template.FeaturedRelationsId}
	}
	for _, id := range ids {
		if b := s.Get(id); b != nil {
			b.Model().Align = align
		}
	}
	return
}

func (sb *smartBlock) SetVerticalAlign(ctx *session.Context, align model.BlockVerticalAlign, ids ...string) (err error) {
	s := sb.NewStateCtx(ctx)
	for _, id := range ids {
		if b := s.Get(id); b != nil {
			b.Model().VerticalAlign = align
		}
	}
	return sb.Apply(s)
}

func (sb *smartBlock) SetLayout(ctx *session.Context, layout model.ObjectTypeLayout) (err error) {
	if err = sb.Restrictions().Object.Check(model.Restrictions_LayoutChange); err != nil {
		return
	}

	s := sb.NewStateCtx(ctx)
	if err = sb.setLayout(s, layout); err != nil {
		return
	}
	return sb.Apply(s, NoRestrictions)
}

func (sb *smartBlock) setLayout(s *state.State, layout model.ObjectTypeLayout) (err error) {
	s.SetDetail(bundle.RelationKeyLayout.String(), pbtypes.Int64(int64(layout)))
	// reset align when layout todo
	if layout == model.ObjectType_todo {
		if err = sb.setAlign(s, model.Block_AlignLeft); err != nil {
			return
		}
	}
	return template.InitTemplate(s, template.ByLayout(layout)...)
}

func (sb *smartBlock) TemplateCreateFromObjectState() (*state.State, error) {
	st := sb.NewState().Copy()
	st.SetLocalDetails(nil)
	st.SetDetail(bundle.RelationKeyTargetObjectType.String(), pbtypes.String(st.ObjectType()))
	st.SetObjectTypes([]string{bundle.TypeKeyTemplate.URL(), st.ObjectType()})
	for _, rel := range sb.Relations(st) {
		if rel.DataSource == model.Relation_details && !rel.Hidden {
			st.RemoveDetail(rel.Key)
		}
	}
	return st, nil
}

func (sb *smartBlock) setObjectTypes(s *state.State, objectTypes []string) (err error) {
	if len(objectTypes) == 0 {
		return fmt.Errorf("you must provide at least 1 object type")
	}

	otypes, err := objectstore.GetObjectTypes(sb.objectStore, objectTypes)
	if err != nil {
		return
	}
	if len(otypes) == 0 {
		return fmt.Errorf("object types not found")
	}

	ot := otypes[len(otypes)-1]

	prevType, _ := objectstore.GetObjectType(sb.objectStore, s.ObjectType())

	s.SetObjectTypes(objectTypes)
	if v := pbtypes.Get(s.Details(), bundle.RelationKeyLayout.String()); v == nil || // if layout is not set yet
		prevType == nil || // if we have no type set for some reason or it is missing
		float64(prevType.Layout) == v.GetNumberValue() { // or we have a objecttype recommended layout set for this object
		if err = sb.setLayout(s, ot.Layout); err != nil {
			return
		}
	}
	return
}

<<<<<<< HEAD
func (sb *smartBlock) RemoveExtraRelations(ctx *state.Context, relationIds []string) (err error) {
	st := sb.NewStateCtx(ctx)
	st.RemoveRelation(relationIds...)

	return sb.Apply(st)
=======
// UpdateExtraRelations sets the extra relations, it skips the
func (sb *smartBlock) UpdateExtraRelations(ctx *session.Context, relations []*model.Relation, createIfMissing bool) (err error) {
	extraRelations := pbtypes.CopyRelations(sb.ExtraRelations())
	relationsToSet := pbtypes.CopyRelations(relations)

	var somethingChanged bool
	var newRelations []*model.Relation
mainLoop:
	for i := range relationsToSet {
		for j := range extraRelations {
			if extraRelations[j].Key == relationsToSet[i].Key {
				if !pbtypes.RelationEqual(extraRelations[j], relationsToSet[i]) {
					if !pbtypes.RelationCompatible(extraRelations[j], relationsToSet[i]) {
						return fmt.Errorf("can't update extraRelation: provided format is incompatible")
					}
					extraRelations[j] = relationsToSet[i]
					somethingChanged = true
				}

				continue mainLoop
			}
		}

		if createIfMissing {
			somethingChanged = true
			newRelations = append(newRelations, relations[i])
		}
	}

	if !somethingChanged {
		log.Warnf("UpdateExtraRelations obj %s: nothing changed", sb.Id())
		return
	}

	st := sb.NewStateCtx(ctx)
	st.SetExtraRelations(append(extraRelations, newRelations...))
	for _, rel := range newRelations {
		if rel.Format == model.RelationFormat_tag || rel.Format == model.RelationFormat_status {
			opts, err := sb.Anytype().ObjectStore().GetAggregatedOptions(rel.Key, st.ObjectType())
			if err != nil {
				log.With("thread", sb.Id()).Errorf("failed to get getAggregatedOptions: %s", err.Error())
			} else {
				st.SetAggregatedRelationsOptions(rel.Key, opts)
			}
		}
	}
	if err = sb.Apply(st); err != nil {
		return
	}
	return
}

func (sb *smartBlock) RemoveExtraRelations(ctx *session.Context, relationKeys []string) (err error) {
	copy := pbtypes.CopyRelations(sb.ExtraRelations())
	filtered := []*model.Relation{}
	st := sb.NewStateCtx(ctx)
	det := st.Details()

	var simpleRelKeys []string
	if err = st.Iterate(func(b simple.Block) (isContinue bool) {
		if _, ok := b.(relation.Block); ok {
			simpleRelKeys = append(simpleRelKeys, b.Model().GetRelation().Key)
		}
		return true
	}); err != nil {
		return
	}

	for _, rel := range copy {
		var toBeRemoved bool
		for _, relationKey := range relationKeys {
			if rel.Key == relationKey && slice.FindPos(simpleRelKeys, relationKey) == -1 {
				toBeRemoved = true
				break
			}
		}

		if toBeRemoved {
			if pbtypes.HasField(det, rel.Key) {
				delete(det.Fields, rel.Key)
			}
		} else {
			filtered = append(filtered, rel)
		}
	}

	// remove from the list of featured relations
	featuredList := pbtypes.GetStringList(det, bundle.RelationKeyFeaturedRelations.String())
	featuredList = slice.Filter(featuredList, func(s string) bool {
		return slice.FindPos(relationKeys, s) == -1
	})
	det.Fields[bundle.RelationKeyFeaturedRelations.String()] = pbtypes.StringList(featuredList)

	st.SetDetails(det)
	st.SetExtraRelations(filtered)

	if err = sb.Apply(st); err != nil {
		return
	}

	return
}

// AddRelationOption adds a new option to the select dict. It returns existing option for the relation key in case there is a one with the same text
func (sb *smartBlock) AddExtraRelationOption(ctx *session.Context, relationKey string, option model.RelationOption, showEvent bool) (*model.RelationOption, error) {
	s := sb.NewStateCtx(ctx)
	rel := pbtypes.GetRelation(sb.Relations(), relationKey)
	if rel == nil {
		var err error
		rel, err = sb.Anytype().ObjectStore().GetRelation(relationKey)
		if err != nil {
			return nil, fmt.Errorf("relation not found: %s", err.Error())
		}
	}

	if rel.Format != model.RelationFormat_status && rel.Format != model.RelationFormat_tag {
		return nil, fmt.Errorf("incorrect relation format")
	}

	if option.Id == "" {
		existingOptions, err := sb.Anytype().ObjectStore().GetAggregatedOptions(rel.Key, s.ObjectType())
		if err != nil {
			log.Errorf("failed to get existing aggregated options: %s", err.Error())
		} else {
			for _, exOpt := range existingOptions {
				if strings.EqualFold(exOpt.Text, option.Text) {
					option.Id = exOpt.Id
					option.Color = exOpt.Color
					break
				}
			}
		}
	}
	newOption, err := s.AddExtraRelationOption(*rel, option)
	if err != nil {
		return nil, err
	}

	if showEvent {
		return newOption, sb.Apply(s)
	}
	return newOption, sb.Apply(s, NoEvent)
}

func (sb *smartBlock) UpdateExtraRelationOption(ctx *session.Context, relationKey string, option model.RelationOption, showEvent bool) error {
	s := sb.NewStateCtx(ctx)
	for _, rel := range sb.ExtraRelations() {
		if rel.Key != relationKey {
			continue
		}
		if rel.Format != model.RelationFormat_status && rel.Format != model.RelationFormat_tag {
			return fmt.Errorf("relation has incorrect format")
		}
		for i, opt := range rel.SelectDict {
			if opt.Id == option.Id {
				copy := pbtypes.CopyRelation(rel)
				copy.SelectDict[i] = &option
				s.SetExtraRelation(copy)

				if showEvent {
					return sb.Apply(s)
				}
				return sb.Apply(s, NoEvent)
			}
		}

		return ErrRelationOptionNotFound
	}

	return ErrRelationNotFound
}

func (sb *smartBlock) DeleteExtraRelationOption(ctx *session.Context, relationKey string, optionId string, showEvent bool) error {
	s := sb.NewStateCtx(ctx)
	for _, rel := range sb.ExtraRelations() {
		if rel.Key != relationKey {
			continue
		}
		if rel.Format != model.RelationFormat_status && rel.Format != model.RelationFormat_tag {
			return fmt.Errorf("relation has incorrect format")
		}
		for i, opt := range rel.SelectDict {
			if opt.Id == optionId {
				// filter-out this option from details also
				if opts := pbtypes.GetStringList(s.Details(), relationKey); len(opts) > 0 {
					filtered := slice.Filter(opts, func(s string) bool {
						return s != opt.Id
					})
					if len(filtered) != len(opts) {
						s.SetDetail(relationKey, pbtypes.StringList(filtered))
					}
				}

				copy := pbtypes.CopyRelation(rel)
				copy.SelectDict = append(rel.SelectDict[:i], rel.SelectDict[i+1:]...)
				s.SetExtraRelation(copy)
				if showEvent {
					return sb.Apply(s)
				}
				return sb.Apply(s, NoEvent)
			}
		}
		// todo: should we remove option and value from all objects within type?

		return fmt.Errorf("relation option not found")
	}

	return fmt.Errorf("relation not found")
>>>>>>> 2e3853b5
}

func (sb *smartBlock) StateAppend(f func(d state.Doc) (s *state.State, err error)) error {
	if sb.IsDeleted() {
		return ErrIsDeleted
	}
	s, err := f(sb.Doc)
	if err != nil {
		return err
	}
	s.InjectDerivedDetails()
	sb.execHooks(HookBeforeApply, ApplyInfo{State: s})
	msgs, act, err := state.ApplyState(s, !sb.disableLayouts)
	if err != nil {
		return err
	}
	log.Infof("changes: stateAppend: %d events", len(msgs))
	if len(msgs) > 0 && sb.sendEvent != nil {
		sb.sendEvent(&pb.Event{
			Messages:  msgsToEvents(msgs),
			ContextId: sb.Id(),
		})
	}
	sb.storeFileKeys(s)
	if hasDepIds(&act) {
		sb.CheckSubscriptions()
	}
	sb.reportChange(s)
	sb.execHooks(HookAfterApply, ApplyInfo{State: s, Events: msgs, Changes: s.GetChanges()})

	return nil
}

// TODO: need to test StateRebuild
func (sb *smartBlock) StateRebuild(d state.Doc) (err error) {
	if sb.IsDeleted() {
		return ErrIsDeleted
	}
	d.(*state.State).InjectDerivedDetails()
	d.(*state.State).SetParent(sb.Doc.(*state.State))
	sb.execHooks(HookBeforeApply, ApplyInfo{State: d.(*state.State)})
	msgs, _, err := state.ApplyState(d.(*state.State), !sb.disableLayouts)
	log.Infof("changes: stateRebuild: %d events", len(msgs))
<<<<<<< HEAD
	if len(msgs) > 0 && sb.sendEvent != nil {
		sb.sendEvent(&pb.Event{
			Messages:  msgsToEvents(msgs),
			ContextId: sb.Id(),
		})
=======
	if e != nil {
		// can't make diff - reopen doc
		sb.Show(session.NewContext(session.WithSendEvent(sb.sendEvent)))
	} else {
		if len(msgs) > 0 && sb.sendEvent != nil {
			sb.sendEvent(&pb.Event{
				Messages:  msgsToEvents(msgs),
				ContextId: sb.Id(),
			})
		}
>>>>>>> 2e3853b5
	}
	sb.storeFileKeys(d)
	sb.CheckSubscriptions()
	sb.reportChange(sb.Doc.(*state.State))
	sb.execHooks(HookAfterApply, ApplyInfo{State: sb.Doc.(*state.State), Events: msgs, Changes: d.(*state.State).GetChanges()})
	return nil
}

func (sb *smartBlock) DocService() doc.Service {
	return sb.doc
}

func (sb *smartBlock) ObjectClose() {
	sb.execHooks(HookOnBlockClose, ApplyInfo{State: sb.Doc.(*state.State)})
	sb.SetEventFunc(nil)
}

func (sb *smartBlock) Close() (err error) {
	sb.Lock()
	sb.execHooks(HookOnClose, ApplyInfo{State: sb.Doc.(*state.State)})
	if sb.closeRecordsSub != nil {
		sb.closeRecordsSub()
		sb.closeRecordsSub = nil
	}
	sb.Unlock()

	sb.source.Close()
	log.Debugf("close smartblock %v", sb.Id())
	return
}

func hasDepIds(act *undo.Action) bool {
	if act == nil {
		return true
	}
	for _, edit := range act.Change {
		if ls, ok := edit.After.(linkSource); ok && ls.HasSmartIds() {
			return true
		}
		if ls, ok := edit.Before.(linkSource); ok && ls.HasSmartIds() {
			return true
		}
	}
	for _, add := range act.Add {
		if ls, ok := add.(linkSource); ok && ls.HasSmartIds() {
			return true
		}
	}
	for _, rem := range act.Remove {
		if ls, ok := rem.(linkSource); ok && ls.HasSmartIds() {
			return true
		}
	}
	return false
}

func getChangedFileHashes(s *state.State, fileDetailKeys []string, act undo.Action) (hashes []string) {
	for _, nb := range act.Add {
		if fh, ok := nb.(simple.FileHashes); ok {
			hashes = fh.FillFileHashes(hashes)
		}
	}
	for _, eb := range act.Change {
		if fh, ok := eb.After.(simple.FileHashes); ok {
			hashes = fh.FillFileHashes(hashes)
		}
	}
	if act.Details != nil {
		det := act.Details.After
		if det != nil && det.Fields != nil {
			for _, field := range fileDetailKeys {
				if list := pbtypes.GetStringList(det, field); list != nil {
					hashes = append(hashes, list...)
				} else if s := pbtypes.GetString(det, field); s != "" {
					hashes = append(hashes, s)
				}
			}
		}
	}
	return
}

func (sb *smartBlock) storeFileKeys(doc state.Doc) {
	if doc == nil {
		return
	}
	keys := doc.GetAndUnsetFileKeys()
	if len(keys) == 0 {
		return
	}
	fileKeys := make([]files.FileKeys, len(keys))
	for i, k := range keys {
		fileKeys[i] = files.FileKeys{
			Hash: k.Hash,
			Keys: k.Keys,
		}
	}
	if err := sb.Anytype().FileStoreKeys(fileKeys...); err != nil {
		log.Warnf("can't store file keys: %v", err)
	}
}

func (sb *smartBlock) AddHook(f HookCallback, events ...Hook) {
	for _, e := range events {
		sb.hooks[e] = append(sb.hooks[e], f)
	}
}

func mergeAndSortRelations(objTypeRelations []*model.Relation, extraRelations []*model.Relation, aggregatedRelations []*model.Relation, details *types.Struct) []*model.Relation {
	var m = make(map[string]int, len(extraRelations))
	var rels = make([]*model.Relation, 0, len(objTypeRelations)+len(extraRelations))

	for i, rel := range extraRelations {
		m[rel.Key] = i
		rels = append(rels, pbtypes.CopyRelation(rel))
	}

	for _, rel := range objTypeRelations {
		if _, exists := m[rel.Key]; exists {
			continue
		}
		rels = append(rels, pbtypes.CopyRelation(rel))
		m[rel.Key] = len(rels) - 1
	}

	for _, rel := range aggregatedRelations {
		if i, exists := m[rel.Key]; exists {
			// overwrite name that we've got from DS
			if rels[i].Name != rel.Name {
				rels[i].Name = rel.Name
			}
			continue
		}
		rels = append(rels, pbtypes.CopyRelation(rel))
		m[rel.Key] = len(rels) - 1
	}

	if details == nil || details.Fields == nil {
		return rels
	}
	return rels
}

func (sb *smartBlock) baseRelations() []*model.Relation {
	rels := []*model.Relation{bundle.MustGetRelation(bundle.RelationKeyId), bundle.MustGetRelation(bundle.RelationKeyLayout), bundle.MustGetRelation(bundle.RelationKeyIconEmoji), bundle.MustGetRelation(bundle.RelationKeyName)}
	for _, rel := range rels {
		rel.Scope = model.Relation_object
	}
	return rels
}

func (sb *smartBlock) Relations(s *state.State) relation2.Relations {
	var links []*model.RelationLink
	if s == nil {
		links = sb.Doc.GetRelationLinks()
	} else {
		links = s.GetRelationLinks()
	}
	rels, _ := sb.RelationService().FetchLinks(links)
	return rels
}

func (sb *smartBlock) execHooks(event Hook, info ApplyInfo) (err error) {
	for _, h := range sb.hooks[event] {
		if h != nil {
			if err = h(info); err != nil {
				return
			}
		}
	}
	return
}

func (sb *smartBlock) GetDocInfo() (doc.DocInfo, error) {
	return sb.getDocInfo(sb.NewState()), nil
}

func (sb *smartBlock) getDocInfo(st *state.State) doc.DocInfo {
	fileHashes := st.GetAllFileHashes(sb.FileRelationKeys(st))
	creator := pbtypes.GetString(st.Details(), bundle.RelationKeyCreator.String())
	if creator == "" {
		creator = sb.Anytype().ProfileID()
	}

	// we don't want any hidden or internal relations here. We want to capture the meaningful outgoing links only
	links := sb.dependentSmartIds(false, false, false)

	links = slice.Remove(links, sb.Id())
	// so links will have this order
	// 1. Simple blocks: links, mentions in the text
	// 2. Relations(format==Object)
	return doc.DocInfo{
		Id:         sb.Id(),
		Links:      links,
		LogHeads:   sb.source.LogHeads(),
		FileHashes: fileHashes,
		Creator:    creator,
		State:      st.Copy(),
	}
}

func (sb *smartBlock) reportChange(s *state.State) {
	if sb.doc == nil {
		return
	}
	sb.doc.ReportChange(context.TODO(), sb.getDocInfo(s))
}

func (sb *smartBlock) onApply(s *state.State) (err error) {
	flags := internalflag.NewFromState(s)

	// Run empty check only if any of these flags are present
	if flags.Has(model.InternalFlag_editorDeleteEmpty) || flags.Has(model.InternalFlag_editorSelectType) {
		if !s.IsEmpty(true) {
			flags.Remove(model.InternalFlag_editorDeleteEmpty)
		}
		if !s.IsEmpty(false) {
			flags.Remove(model.InternalFlag_editorSelectType)
		}

		flags.AddToState(s)
	}

	sb.setRestrictionsDetail(s)
	return
}

func (sb *smartBlock) setRestrictionsDetail(s *state.State) {
	var ints = make([]int, len(sb.Restrictions().Object))
	for i, v := range sb.Restrictions().Object {
		ints[i] = int(v)
	}
	s.SetLocalDetail(bundle.RelationKeyRestrictions.String(), pbtypes.IntList(ints...))
}

func msgsToEvents(msgs []simple.EventMessage) []*pb.EventMessage {
	events := make([]*pb.EventMessage, len(msgs))
	for i := range msgs {
		events[i] = msgs[i].Msg
	}
	return events
}

func ObjectApplyTemplate(sb SmartBlock, s *state.State, templates ...template.StateTransformer) (err error) {
	if s == nil {
		s = sb.NewState()
	}
	if err = template.InitTemplate(s, templates...); err != nil {
		return
	}
	return sb.Apply(s, NoHistory, NoEvent, NoRestrictions, SkipIfNoChanges)
}

func hasStoreChanges(changes []*pb.ChangeContent) bool {
	for _, ch := range changes {
		if ch.GetStoreKeySet() != nil || ch.GetStoreKeyUnset() != nil {
			return true
		}
	}
	return false
}<|MERGE_RESOLUTION|>--- conflicted
+++ resolved
@@ -12,11 +12,8 @@
 	"github.com/anytypeio/go-anytype-middleware/core/block/simple"
 	"github.com/anytypeio/go-anytype-middleware/core/block/source"
 	"github.com/anytypeio/go-anytype-middleware/core/block/undo"
-<<<<<<< HEAD
 	relation2 "github.com/anytypeio/go-anytype-middleware/core/relation"
-=======
 	"github.com/anytypeio/go-anytype-middleware/core/session"
->>>>>>> 2e3853b5
 	"github.com/anytypeio/go-anytype-middleware/metrics"
 	"github.com/anytypeio/go-anytype-middleware/pb"
 	"github.com/anytypeio/go-anytype-middleware/pkg/lib/bundle"
@@ -95,36 +92,17 @@
 	Init(ctx *InitContext) (err error)
 	Id() string
 	Type() model.SmartBlockType
-<<<<<<< HEAD
-	Show(*state.Context) (err error)
-=======
-	Meta() *core.SmartBlockMeta
 	Show(*session.Context) (obj *model.ObjectView, err error)
->>>>>>> 2e3853b5
 	SetEventFunc(f func(e *pb.Event))
 	Apply(s *state.State, flags ...ApplyFlag) error
 	History() undo.History
 	Anytype() core.Service
-<<<<<<< HEAD
 	RelationService() relation2.Service
-	SetDetails(ctx *state.Context, details []*pb.RpcObjectSetDetailsDetail, showEvent bool) (err error)
+	SetDetails(ctx *session.Context, details []*pb.RpcObjectSetDetailsDetail, showEvent bool) (err error)
 	Relations(s *state.State) relation2.Relations
 	HasRelation(s *state.State, relationKey string) bool
-	AddExtraRelations(ctx *state.Context, relationIds ...string) (err error)
-	RemoveExtraRelations(ctx *state.Context, relationKeys []string) (err error)
-=======
-	SetDetails(ctx *session.Context, details []*pb.RpcObjectSetDetailsDetail, showEvent bool) (err error)
-	Relations() []*model.Relation
-	RelationsState(s *state.State, aggregateFromDS bool) []*model.Relation
-	HasRelation(relationKey string) bool
-	AddExtraRelations(ctx *session.Context, relations []*model.Relation) (relationsWithKeys []*model.Relation, err error)
-
-	UpdateExtraRelations(ctx *session.Context, relations []*model.Relation, createIfMissing bool) (err error)
+	AddExtraRelations(ctx *session.Context, relationIds ...string) (err error)
 	RemoveExtraRelations(ctx *session.Context, relationKeys []string) (err error)
-	AddExtraRelationOption(ctx *session.Context, relationKey string, option model.RelationOption, showEvent bool) (*model.RelationOption, error)
-	UpdateExtraRelationOption(ctx *session.Context, relationKey string, option model.RelationOption, showEvent bool) error
-	DeleteExtraRelationOption(ctx *session.Context, relationKey string, optionId string, showEvent bool) error
->>>>>>> 2e3853b5
 	TemplateCreateFromObjectState() (*state.State, error)
 	SetObjectTypes(ctx *session.Context, objectTypes []string) (err error)
 	SetAlign(ctx *session.Context, align model.BlockAlign, ids ...string) error
@@ -157,15 +135,12 @@
 	ObjectTypeUrls []string
 	RelationIds    []string
 	State          *state.State
-<<<<<<< HEAD
-	App            *app.App
-=======
 	Relations      []*model.Relation
 	Restriction    restriction.Service
 	Doc            doc.Service
 	ObjectStore    objectstore.ObjectStore
 	Ctx            context.Context
->>>>>>> 2e3853b5
+	App            *app.App
 }
 
 type linkSource interface {
@@ -350,36 +325,17 @@
 
 	// todo: sb.Relations() makes extra query to read objectType which we already have here
 	// the problem is that we can have an extra object type of the set in the objectTypes so we can't reuse it
-<<<<<<< HEAD
-	ctx.AddMessages(sb.Id(), []*pb.EventMessage{
-		{
-			Value: &pb.EventMessageValueOfObjectShow{ObjectShow: &pb.EventObjectShow{
-				RootId:        sb.RootId(),
-				Type:          sb.Type(),
-				Blocks:        sb.Blocks(),
-				Details:       details,
-				RelationLinks: sb.GetRelationLinks(),
-				Relations:     sb.Relations(nil).Models(), // deprecated, to be removed
-				ObjectTypes:   objectTypes,
-				Restrictions:  sb.restrictions.Proto(),
-				History: &pb.EventObjectShowHistorySize{
-					Undo: undo,
-					Redo: redo,
-				},
-			}},
-=======
 	return &model.ObjectView{
-		RootId:       sb.RootId(),
-		Type:         sb.Type(),
-		Blocks:       sb.Blocks(),
-		Details:      details,
-		Relations:    sb.Relations(),
-		ObjectTypes:  objectTypes,
-		Restrictions: sb.restrictions.Proto(),
+		RootId:        sb.RootId(),
+		Type:          sb.Type(),
+		Blocks:        sb.Blocks(),
+		Details:       details,
+		RelationLinks: sb.GetRelationLinks(),
+		ObjectTypes:   objectTypes,
+		Restrictions:  sb.restrictions.Proto(),
 		History: &model.ObjectViewHistorySize{
 			Undo: undo,
 			Redo: redo,
->>>>>>> 2e3853b5
 		},
 	}, nil
 }
@@ -697,16 +653,6 @@
 	afterPushChangeTime := time.Now()
 	if sendEvent {
 		events := msgsToEvents(msgs)
-		if sb.restrictionsChanged {
-			sb.restrictionsChanged = false
-			events = append(events, &pb.EventMessage{
-				Value: &pb.EventMessageValueOfObjectRestrictions{
-					ObjectRestrictions: &pb.EventObjectRestriction{
-						Restrictions: sb.Restrictions().Proto(),
-					},
-				},
-			})
-		}
 		if ctx := s.Context(); ctx != nil {
 			ctx.SetMessages(sb.Id(), events)
 		} else if sb.sendEvent != nil {
@@ -779,16 +725,10 @@
 	return s
 }
 
-<<<<<<< HEAD
-func (sb *smartBlock) NewStateCtx(ctx *state.Context) *state.State {
+func (sb *smartBlock) NewStateCtx(ctx *session.Context) *state.State {
 	s := sb.Doc.NewStateCtx(ctx).SetNoObjectType(sb.Type() == model.SmartBlockType_Archive || sb.Type() == model.SmartBlockType_Breadcrumbs)
 	sb.execHooks(HookOnNewState, ApplyInfo{State: s})
 	return s
-=======
-func (sb *smartBlock) NewStateCtx(ctx *session.Context) *state.State {
-	sb.execHooks(HookOnNewState)
-	return sb.Doc.NewStateCtx(ctx).SetNoObjectType(sb.Type() == model.SmartBlockType_Archive || sb.Type() == model.SmartBlockType_Breadcrumbs)
->>>>>>> 2e3853b5
 }
 
 func (sb *smartBlock) History() undo.History {
@@ -799,15 +739,11 @@
 	return sb.source.Anytype()
 }
 
-<<<<<<< HEAD
 func (sb *smartBlock) RelationService() relation2.Service {
 	return sb.relationService
 }
 
-func (sb *smartBlock) SetDetails(ctx *state.Context, details []*pb.RpcObjectSetDetailsDetail, showEvent bool) (err error) {
-=======
 func (sb *smartBlock) SetDetails(ctx *session.Context, details []*pb.RpcObjectSetDetailsDetail, showEvent bool) (err error) {
->>>>>>> 2e3853b5
 	s := sb.NewStateCtx(ctx)
 	detCopy := pbtypes.CopyStruct(s.CombinedDetails())
 	if detCopy == nil || detCopy.Fields == nil {
@@ -890,11 +826,7 @@
 	return nil
 }
 
-<<<<<<< HEAD
-func (sb *smartBlock) AddExtraRelations(ctx *state.Context, relationIds ...string) (err error) {
-=======
-func (sb *smartBlock) AddExtraRelations(ctx *session.Context, relations []*model.Relation) (relationsWithKeys []*model.Relation, err error) {
->>>>>>> 2e3853b5
+func (sb *smartBlock) AddExtraRelations(ctx *session.Context, relationIds ...string) (err error) {
 	s := sb.NewStateCtx(ctx)
 	if err = sb.addRelations(s, relationIds...); err != nil {
 		return
@@ -969,68 +901,7 @@
 	return nil
 }
 
-<<<<<<< HEAD
-func (sb *smartBlock) SetObjectTypes(ctx *state.Context, objectTypes []string) (err error) {
-=======
-func (sb *smartBlock) addExtraRelations(s *state.State, relations []*model.Relation) (relationsWithKeys []*model.Relation, err error) {
-	copy := pbtypes.CopyRelations(s.ExtraRelations())
-
-	var existsMap = map[string]int{}
-	for i, rel := range copy {
-		existsMap[rel.Key] = i
-	}
-	for _, rel := range relations {
-		if rel.Key == "" {
-			rel.Key = bson.NewObjectId().Hex()
-			rel.Creator = sb.Anytype().ProfileID()
-		}
-
-		if rel.Format == model.RelationFormat_tag || rel.Format == model.RelationFormat_status {
-			opts, err := sb.Anytype().ObjectStore().GetAggregatedOptions(rel.Key, s.ObjectType())
-			if err != nil {
-				log.With("thread", sb.Id()).Errorf("failed to get getAggregatedOptions: %s", err.Error())
-			} else {
-				s.SetAggregatedRelationsOptions(rel.Key, opts)
-				for _, copyRel := range copy {
-					if copyRel.Key == rel.Key {
-						copyRel.SelectDict = opts
-					}
-				}
-			}
-		}
-
-		if relEx, exists := existsMap[rel.Key]; exists {
-			if !pbtypes.RelationEqualOmitDictionary(copy[relEx], rel) {
-				log.Warnf("failed to AddExtraRelations: provided relation %s not equal to existing aggregated one", rel.Key)
-			}
-		} else {
-			existingRelation, err := sb.Anytype().ObjectStore().GetRelation(rel.Key)
-			if err != nil {
-				log.Errorf("existingRelation failed to get: %s", err.Error())
-			}
-			c := pbtypes.CopyRelation(rel)
-
-			if existingRelation != nil && (existingRelation.ReadOnlyRelation || rel.Name == "") {
-				dict := c.SelectDict
-				c = existingRelation
-				c.SelectDict = dict
-			} else if existingRelation != nil && !pbtypes.RelationCompatible(existingRelation, rel) {
-				return nil, fmt.Errorf("provided relation not compatible with the same-key existing aggregated relation")
-			}
-			relationsWithKeys = append(relationsWithKeys, c)
-			copy = append(copy, c)
-		}
-		if !s.HasCombinedDetailsKey(rel.Key) {
-			s.SetDetail(rel.Key, pbtypes.Null())
-		}
-	}
-
-	s = s.SetExtraRelations(copy)
-	return
-}
-
 func (sb *smartBlock) SetObjectTypes(ctx *session.Context, objectTypes []string) (err error) {
->>>>>>> 2e3853b5
 	s := sb.NewStateCtx(ctx)
 
 	if len(objectTypes) > 0 {
@@ -1188,222 +1059,11 @@
 	return
 }
 
-<<<<<<< HEAD
-func (sb *smartBlock) RemoveExtraRelations(ctx *state.Context, relationIds []string) (err error) {
+func (sb *smartBlock) RemoveExtraRelations(ctx *session.Context, relationIds []string) (err error) {
 	st := sb.NewStateCtx(ctx)
 	st.RemoveRelation(relationIds...)
 
 	return sb.Apply(st)
-=======
-// UpdateExtraRelations sets the extra relations, it skips the
-func (sb *smartBlock) UpdateExtraRelations(ctx *session.Context, relations []*model.Relation, createIfMissing bool) (err error) {
-	extraRelations := pbtypes.CopyRelations(sb.ExtraRelations())
-	relationsToSet := pbtypes.CopyRelations(relations)
-
-	var somethingChanged bool
-	var newRelations []*model.Relation
-mainLoop:
-	for i := range relationsToSet {
-		for j := range extraRelations {
-			if extraRelations[j].Key == relationsToSet[i].Key {
-				if !pbtypes.RelationEqual(extraRelations[j], relationsToSet[i]) {
-					if !pbtypes.RelationCompatible(extraRelations[j], relationsToSet[i]) {
-						return fmt.Errorf("can't update extraRelation: provided format is incompatible")
-					}
-					extraRelations[j] = relationsToSet[i]
-					somethingChanged = true
-				}
-
-				continue mainLoop
-			}
-		}
-
-		if createIfMissing {
-			somethingChanged = true
-			newRelations = append(newRelations, relations[i])
-		}
-	}
-
-	if !somethingChanged {
-		log.Warnf("UpdateExtraRelations obj %s: nothing changed", sb.Id())
-		return
-	}
-
-	st := sb.NewStateCtx(ctx)
-	st.SetExtraRelations(append(extraRelations, newRelations...))
-	for _, rel := range newRelations {
-		if rel.Format == model.RelationFormat_tag || rel.Format == model.RelationFormat_status {
-			opts, err := sb.Anytype().ObjectStore().GetAggregatedOptions(rel.Key, st.ObjectType())
-			if err != nil {
-				log.With("thread", sb.Id()).Errorf("failed to get getAggregatedOptions: %s", err.Error())
-			} else {
-				st.SetAggregatedRelationsOptions(rel.Key, opts)
-			}
-		}
-	}
-	if err = sb.Apply(st); err != nil {
-		return
-	}
-	return
-}
-
-func (sb *smartBlock) RemoveExtraRelations(ctx *session.Context, relationKeys []string) (err error) {
-	copy := pbtypes.CopyRelations(sb.ExtraRelations())
-	filtered := []*model.Relation{}
-	st := sb.NewStateCtx(ctx)
-	det := st.Details()
-
-	var simpleRelKeys []string
-	if err = st.Iterate(func(b simple.Block) (isContinue bool) {
-		if _, ok := b.(relation.Block); ok {
-			simpleRelKeys = append(simpleRelKeys, b.Model().GetRelation().Key)
-		}
-		return true
-	}); err != nil {
-		return
-	}
-
-	for _, rel := range copy {
-		var toBeRemoved bool
-		for _, relationKey := range relationKeys {
-			if rel.Key == relationKey && slice.FindPos(simpleRelKeys, relationKey) == -1 {
-				toBeRemoved = true
-				break
-			}
-		}
-
-		if toBeRemoved {
-			if pbtypes.HasField(det, rel.Key) {
-				delete(det.Fields, rel.Key)
-			}
-		} else {
-			filtered = append(filtered, rel)
-		}
-	}
-
-	// remove from the list of featured relations
-	featuredList := pbtypes.GetStringList(det, bundle.RelationKeyFeaturedRelations.String())
-	featuredList = slice.Filter(featuredList, func(s string) bool {
-		return slice.FindPos(relationKeys, s) == -1
-	})
-	det.Fields[bundle.RelationKeyFeaturedRelations.String()] = pbtypes.StringList(featuredList)
-
-	st.SetDetails(det)
-	st.SetExtraRelations(filtered)
-
-	if err = sb.Apply(st); err != nil {
-		return
-	}
-
-	return
-}
-
-// AddRelationOption adds a new option to the select dict. It returns existing option for the relation key in case there is a one with the same text
-func (sb *smartBlock) AddExtraRelationOption(ctx *session.Context, relationKey string, option model.RelationOption, showEvent bool) (*model.RelationOption, error) {
-	s := sb.NewStateCtx(ctx)
-	rel := pbtypes.GetRelation(sb.Relations(), relationKey)
-	if rel == nil {
-		var err error
-		rel, err = sb.Anytype().ObjectStore().GetRelation(relationKey)
-		if err != nil {
-			return nil, fmt.Errorf("relation not found: %s", err.Error())
-		}
-	}
-
-	if rel.Format != model.RelationFormat_status && rel.Format != model.RelationFormat_tag {
-		return nil, fmt.Errorf("incorrect relation format")
-	}
-
-	if option.Id == "" {
-		existingOptions, err := sb.Anytype().ObjectStore().GetAggregatedOptions(rel.Key, s.ObjectType())
-		if err != nil {
-			log.Errorf("failed to get existing aggregated options: %s", err.Error())
-		} else {
-			for _, exOpt := range existingOptions {
-				if strings.EqualFold(exOpt.Text, option.Text) {
-					option.Id = exOpt.Id
-					option.Color = exOpt.Color
-					break
-				}
-			}
-		}
-	}
-	newOption, err := s.AddExtraRelationOption(*rel, option)
-	if err != nil {
-		return nil, err
-	}
-
-	if showEvent {
-		return newOption, sb.Apply(s)
-	}
-	return newOption, sb.Apply(s, NoEvent)
-}
-
-func (sb *smartBlock) UpdateExtraRelationOption(ctx *session.Context, relationKey string, option model.RelationOption, showEvent bool) error {
-	s := sb.NewStateCtx(ctx)
-	for _, rel := range sb.ExtraRelations() {
-		if rel.Key != relationKey {
-			continue
-		}
-		if rel.Format != model.RelationFormat_status && rel.Format != model.RelationFormat_tag {
-			return fmt.Errorf("relation has incorrect format")
-		}
-		for i, opt := range rel.SelectDict {
-			if opt.Id == option.Id {
-				copy := pbtypes.CopyRelation(rel)
-				copy.SelectDict[i] = &option
-				s.SetExtraRelation(copy)
-
-				if showEvent {
-					return sb.Apply(s)
-				}
-				return sb.Apply(s, NoEvent)
-			}
-		}
-
-		return ErrRelationOptionNotFound
-	}
-
-	return ErrRelationNotFound
-}
-
-func (sb *smartBlock) DeleteExtraRelationOption(ctx *session.Context, relationKey string, optionId string, showEvent bool) error {
-	s := sb.NewStateCtx(ctx)
-	for _, rel := range sb.ExtraRelations() {
-		if rel.Key != relationKey {
-			continue
-		}
-		if rel.Format != model.RelationFormat_status && rel.Format != model.RelationFormat_tag {
-			return fmt.Errorf("relation has incorrect format")
-		}
-		for i, opt := range rel.SelectDict {
-			if opt.Id == optionId {
-				// filter-out this option from details also
-				if opts := pbtypes.GetStringList(s.Details(), relationKey); len(opts) > 0 {
-					filtered := slice.Filter(opts, func(s string) bool {
-						return s != opt.Id
-					})
-					if len(filtered) != len(opts) {
-						s.SetDetail(relationKey, pbtypes.StringList(filtered))
-					}
-				}
-
-				copy := pbtypes.CopyRelation(rel)
-				copy.SelectDict = append(rel.SelectDict[:i], rel.SelectDict[i+1:]...)
-				s.SetExtraRelation(copy)
-				if showEvent {
-					return sb.Apply(s)
-				}
-				return sb.Apply(s, NoEvent)
-			}
-		}
-		// todo: should we remove option and value from all objects within type?
-
-		return fmt.Errorf("relation option not found")
-	}
-
-	return fmt.Errorf("relation not found")
->>>>>>> 2e3853b5
 }
 
 func (sb *smartBlock) StateAppend(f func(d state.Doc) (s *state.State, err error)) error {
@@ -1447,14 +1107,7 @@
 	sb.execHooks(HookBeforeApply, ApplyInfo{State: d.(*state.State)})
 	msgs, _, err := state.ApplyState(d.(*state.State), !sb.disableLayouts)
 	log.Infof("changes: stateRebuild: %d events", len(msgs))
-<<<<<<< HEAD
-	if len(msgs) > 0 && sb.sendEvent != nil {
-		sb.sendEvent(&pb.Event{
-			Messages:  msgsToEvents(msgs),
-			ContextId: sb.Id(),
-		})
-=======
-	if e != nil {
+	if err != nil {
 		// can't make diff - reopen doc
 		sb.Show(session.NewContext(session.WithSendEvent(sb.sendEvent)))
 	} else {
@@ -1464,7 +1117,6 @@
 				ContextId: sb.Id(),
 			})
 		}
->>>>>>> 2e3853b5
 	}
 	sb.storeFileKeys(d)
 	sb.CheckSubscriptions()
