package smartblock

import (
	"context"
	"errors"
	"fmt"
<<<<<<< HEAD
	"github.com/anytypeio/go-anytype-middleware/app"
	relation2 "github.com/anytypeio/go-anytype-middleware/core/relation"
	"github.com/anytypeio/go-anytype-middleware/util/ocache"
	"github.com/ipfs/go-cid"
=======
>>>>>>> d40ea9b3
	"sort"
	"strings"
	"sync"
	"time"

	"github.com/anytypeio/go-anytype-middleware/core/block/doc"
	"github.com/anytypeio/go-anytype-middleware/core/block/editor/state"
	"github.com/anytypeio/go-anytype-middleware/core/block/editor/template"
	"github.com/anytypeio/go-anytype-middleware/core/block/restriction"
	"github.com/anytypeio/go-anytype-middleware/core/block/simple"
	"github.com/anytypeio/go-anytype-middleware/core/block/source"
	"github.com/anytypeio/go-anytype-middleware/core/block/undo"
	"github.com/anytypeio/go-anytype-middleware/metrics"
	"github.com/anytypeio/go-anytype-middleware/pb"
	"github.com/anytypeio/go-anytype-middleware/pkg/lib/bundle"
	"github.com/anytypeio/go-anytype-middleware/pkg/lib/core"
	"github.com/anytypeio/go-anytype-middleware/pkg/lib/database"
	"github.com/anytypeio/go-anytype-middleware/pkg/lib/files"
	"github.com/anytypeio/go-anytype-middleware/pkg/lib/localstore/objectstore"
	"github.com/anytypeio/go-anytype-middleware/pkg/lib/logging"
	"github.com/anytypeio/go-anytype-middleware/pkg/lib/pb/model"
	"github.com/anytypeio/go-anytype-middleware/pkg/lib/util"
	"github.com/anytypeio/go-anytype-middleware/util/internalflag"
	"github.com/anytypeio/go-anytype-middleware/util/pbtypes"
	"github.com/anytypeio/go-anytype-middleware/util/slice"
	"github.com/gogo/protobuf/types"
	"github.com/ipfs/go-cid"
)

type ApplyFlag int

var (
	ErrSimpleBlockNotFound                         = errors.New("simple block not found")
	ErrCantInitExistingSmartblockWithNonEmptyState = errors.New("can't init existing smartblock with non-empty state")
	ErrRelationOptionNotFound                      = errors.New("relation option not found")
	ErrRelationNotFound                            = errors.New("relation not found")
	ErrIsDeleted                                   = errors.New("smartblock is deleted")
)

const (
	NoHistory ApplyFlag = iota
	NoEvent
	NoRestrictions
	NoHooks
	DoSnapshot
	SkipIfNoChanges
)

type Hook int

type ApplyInfo struct {
	State   *state.State
	Events  []simple.EventMessage
	Changes []*pb.ChangeContent
}

type HookCallback func(info ApplyInfo) (err error)

const (
	HookOnNewState  Hook = iota
	HookBeforeApply      // runs before user changes will be applied, provides the state that can be changed
	HookAfterApply       // runs after changes applied from the user or externally via changeListener
	HookOnClose
	HookOnBlockClose
)

type key int

const CallerKey key = 0

var log = logging.Logger("anytype-mw-smartblock")

func New() SmartBlock {
	return &smartBlock{hooks: map[Hook][]HookCallback{}}
}

type SmartObjectOpenListner interface {
	// should not do any Do operations inside
	SmartObjectOpened(*state.Context)
}

type SmartBlock interface {
	Init(ctx *InitContext) (err error)
	Id() string
	Type() model.SmartBlockType
	Show(*state.Context) (err error)
	SetEventFunc(f func(e *pb.Event))
	Apply(s *state.State, flags ...ApplyFlag) error
	History() undo.History
	Anytype() core.Service
<<<<<<< HEAD
	RelationService() relation2.Service
	SetDetails(ctx *state.Context, details []*pb.RpcBlockSetDetailsDetail, showEvent bool) (err error)
=======
	SetDetails(ctx *state.Context, details []*pb.RpcObjectSetDetailsDetail, showEvent bool) (err error)
>>>>>>> d40ea9b3
	Relations() []*model.Relation
	RelationsState(s *state.State, aggregateFromDS bool) []*model.Relation
	HasRelation(relationKey string) bool
	AddExtraRelations(ctx *state.Context, relationIds ...string) (err error)
	RemoveExtraRelations(ctx *state.Context, relationKeys []string) (err error)
<<<<<<< HEAD
	MakeTemplateState() (*state.State, error)
=======
	AddExtraRelationOption(ctx *state.Context, relationKey string, option model.RelationOption, showEvent bool) (*model.RelationOption, error)
	UpdateExtraRelationOption(ctx *state.Context, relationKey string, option model.RelationOption, showEvent bool) error
	DeleteExtraRelationOption(ctx *state.Context, relationKey string, optionId string, showEvent bool) error
	TemplateCreateFromObjectState() (*state.State, error)
>>>>>>> d40ea9b3
	SetObjectTypes(ctx *state.Context, objectTypes []string) (err error)
	SetAlign(ctx *state.Context, align model.BlockAlign, ids ...string) error
	SetLayout(ctx *state.Context, layout model.ObjectTypeLayout) error
	SetIsDeleted()
	IsDeleted() bool
	IsLocked() bool

	SendEvent(msgs []*pb.EventMessage)
	ResetToVersion(s *state.State) (err error)
	DisableLayouts()
	AddHook(f HookCallback, events ...Hook)
	CheckSubscriptions() (changed bool)
	GetDocInfo() (doc.DocInfo, error)
	DocService() doc.Service
	ObjectStore() objectstore.ObjectStore
	Restrictions() restriction.Restrictions
	SetRestrictions(r restriction.Restrictions)
	ObjectClose()

	ocache.ObjectLocker
	state.Doc
	sync.Locker
}

type InitContext struct {
	Source         source.Source
	ObjectTypeUrls []string
	RelationIds    []string
	State          *state.State
	App            *app.App
}

type linkSource interface {
	FillSmartIds(ids []string) []string
	HasSmartIds() bool
}

type smartBlock struct {
	state.Doc
	sync.Mutex
	depIds              []string // slice must be sorted
	sendEvent           func(e *pb.Event)
	undo                undo.History
	source              source.Source
	doc                 doc.Service
	metaData            *core.SmartBlockMeta
	lastDepDetails      map[string]*pb.EventObjectDetailsSet
	restrictions        restriction.Restrictions
	restrictionsChanged bool
	objectStore         objectstore.ObjectStore
	relationService     relation2.Service
	isDeleted           bool

	disableLayouts bool

	hooks map[Hook][]HookCallback

	recordsSub      database.Subscription
	closeRecordsSub func()
}

func (sb *smartBlock) HasRelation(key string) bool {
	for _, rel := range sb.Relations() {
		if rel.Key == key {
			return true
		}
	}
	return false
}

func (sb *smartBlock) Id() string {
	return sb.source.Id()
}

func (s *smartBlock) GetAndUnsetFileKeys() (keys []pb.ChangeFileKeys) {
	keys2 := s.source.GetFileKeysSnapshot()
	for _, key := range keys2 {
		if key == nil {
			continue
		}
		keys = append(keys, pb.ChangeFileKeys{
			Hash: key.Hash,
			Keys: key.Keys,
		})
	}
	return
}

func (sb *smartBlock) ObjectStore() objectstore.ObjectStore {
	return sb.objectStore
}

func (sb *smartBlock) Type() model.SmartBlockType {
	return sb.source.Type()
}

func (sb *smartBlock) Init(ctx *InitContext) (err error) {
	if sb.Doc, err = ctx.Source.ReadDoc(sb, ctx.State != nil); err != nil {
		return fmt.Errorf("reading document: %w", err)
	}

	sb.source = ctx.Source
	sb.undo = undo.NewHistory(0)
	sb.restrictions = ctx.App.MustComponent(restriction.CName).(restriction.Service).RestrictionsByObj(sb)
	sb.doc = ctx.App.MustComponent(doc.CName).(doc.Service)
	sb.objectStore = ctx.App.MustComponent(objectstore.CName).(objectstore.ObjectStore)
	sb.lastDepDetails = map[string]*pb.EventObjectDetailsSet{}
	if ctx.State != nil {
		// need to store file keys in case we have some new files in the state
		sb.storeFileKeys(ctx.State)
	}
	sb.Doc.BlocksInit(sb.Doc.(simple.DetailsService))

	if ctx.State == nil {
		ctx.State = sb.NewState()
		sb.storeFileKeys(sb.Doc)
	} else {
		if !sb.Doc.(*state.State).IsEmpty(true) {
			return ErrCantInitExistingSmartblockWithNonEmptyState
		}
		ctx.State.SetParent(sb.Doc.(*state.State))
	}
	for _, rel := range ctx.State.ExtraRelations() {
		if rel.Format != model.RelationFormat_tag && rel.Format != model.RelationFormat_status {
			continue
		}

		opts, err := sb.objectStore.GetAggregatedOptions(rel.Key, ctx.State.ObjectType())
		if err != nil {
			log.Errorf("GetAggregatedOptions error: %s", err.Error())
		} else {
			ctx.State.SetAggregatedRelationsOptions(rel.Key, opts)
		}
	}

	if len(ctx.ObjectTypeUrls) > 0 && len(sb.ObjectTypes()) == 0 {
		err = sb.setObjectTypes(ctx.State, ctx.ObjectTypeUrls)
		if err != nil {
			return err
		}
	}
	if err = sb.addRelations(ctx.State, ctx.RelationIds...); err != nil {
		return
	}

	if err = sb.normalizeRelations(ctx.State); err != nil {
		return
	}

	if err = sb.injectLocalDetails(ctx.State); err != nil {
		return
	}
	return
}

func (sb *smartBlock) SetRestrictions(r restriction.Restrictions) {
	if sb.restrictions.Equal(r) {
		return
	}
	sb.restrictions = r
	sb.restrictionsChanged = true
}

func (sb *smartBlock) SetIsDeleted() {
	sb.isDeleted = true
}

func (sb *smartBlock) IsDeleted() bool {
	return sb.isDeleted
}

func (sb *smartBlock) normalizeRelations(s *state.State) error {
	if sb.Type() == model.SmartBlockType_Archive {
		return nil
	}

	relations := sb.RelationsState(s, true)
	details := s.CombinedDetails()
	if details == nil || details.Fields == nil {
		return nil
	}
	for k := range details.Fields {
		rel := pbtypes.GetRelation(relations, k)
		if rel == nil {
			if bundleRel, _ := bundle.GetRelation(bundle.RelationKey(k)); bundleRel != nil {
				s.AddRelation(bundleRel)
				log.Warnf("NormalizeRelations bundle relation is missing, have been added: %s", k)
			} else {
				log.Errorf("NormalizeRelations relation is missing: %s", k)
			}

			continue
		}

		if rel.Scope != model.Relation_object {
			log.Warnf("NormalizeRelations change scope for relation %s", rel.Key)
			s.SetExtraRelation(rel)
		}
	}

	for _, rel := range s.ExtraRelations() {
		// todo: REMOVE THIS TEMP MIGRATION
		if rel.Format != model.RelationFormat_tag && rel.Format != model.RelationFormat_status {
			continue
		}
		if len(rel.SelectDict) == 0 {
			continue
		}
		relCopy := pbtypes.CopyRelation(rel)
		var changed bool
		var dict = make([]*model.RelationOption, 0, len(rel.SelectDict))
		var optExists = make(map[string]struct{}, len(relCopy.SelectDict))
		for i, opt := range relCopy.SelectDict {
			// we had a bug resulted in duplicate options with different scope - this migration suppose to remove them and correct the scope if needed
			// we can safely remove this later cause it was only affected internal testers
			if _, exists := optExists[opt.Id]; exists {
				changed = true
				continue
			}
			optExists[opt.Id] = struct{}{}
			if opt.Scope != model.RelationOption_local {
				changed = true
				if slice.FindPos(pbtypes.GetStringList(details, relCopy.Key), opt.Id) != -1 {
					relCopy.SelectDict[i].Scope = model.RelationOption_local
					dict = append(dict, relCopy.SelectDict[i])
				}
			} else {
				dict = append(dict, opt)
			}
		}
		if changed {
			relCopy.SelectDict = dict
			s.SetExtraRelation(relCopy)
		}
	}

	return nil
}

func (sb *smartBlock) SendEvent(msgs []*pb.EventMessage) {
	if sb.sendEvent != nil {
		sb.sendEvent(&pb.Event{
			Messages:  msgs,
			ContextId: sb.Id(),
		})
	}
}

func (sb *smartBlock) Restrictions() restriction.Restrictions {
	return sb.restrictions
}

func (sb *smartBlock) Show(ctx *state.Context) error {
	if ctx == nil {
		return nil
	}

	details, objectTypes, err := sb.fetchMeta()
	if err != nil {
		return err
	}
	// omit relations
	// todo: switch to other pb type
	for _, ot := range objectTypes {
		ot.Relations = nil
	}

	for _, det := range details {
		for k, v := range det.Details.GetFields() {
			// todo: remove null cleanup(should be done when receiving from client)
			if _, isNull := v.GetKind().(*types.Value_NullValue); v == nil || isNull {
				log.With("thread", det.Id).Errorf("object has nil struct val for key %s", k)
				delete(det.Details.Fields, k)
			}
		}
	}

	undo, redo := sb.History().Counters()

	// todo: sb.Relations() makes extra query to read objectType which we already have here
	// the problem is that we can have an extra object type of the set in the objectTypes so we can't reuse it
	ctx.AddMessages(sb.Id(), []*pb.EventMessage{
		{
			Value: &pb.EventMessageValueOfObjectShow{ObjectShow: &pb.EventObjectShow{
				RootId:       sb.RootId(),
				Type:         sb.Type(),
				Blocks:       sb.Blocks(),
				Details:      details,
				Relations:    sb.Relations(),
				ObjectTypes:  objectTypes,
				Restrictions: sb.restrictions.Proto(),
				History: &pb.EventObjectShowHistorySize{
					Undo: undo,
					Redo: redo,
				},
			}},
		},
	})
	return nil
}

func (sb *smartBlock) fetchMeta() (details []*pb.EventObjectDetailsSet, objectTypes []*model.ObjectType, err error) {
	if sb.closeRecordsSub != nil {
		sb.closeRecordsSub()
		sb.closeRecordsSub = nil
	}
	recordsCh := make(chan *types.Struct, 10)
	sb.recordsSub = database.NewSubscription(nil, recordsCh)
	sb.depIds = sb.dependentSmartIds(true, true, true)
	sort.Strings(sb.depIds)
	var records []database.Record
	if records, sb.closeRecordsSub, err = sb.objectStore.QueryByIdAndSubscribeForChanges(sb.depIds, sb.recordsSub); err != nil {
		return
	}

	var uniqueObjTypes []string

	var addObjectTypesByDetails = func(det *types.Struct) {
		for _, key := range []string{bundle.RelationKeyType.String(), bundle.RelationKeyTargetObjectType.String()} {
			ot := pbtypes.GetString(det, key)
			if ot != "" && slice.FindPos(uniqueObjTypes, ot) == -1 {
				uniqueObjTypes = append(uniqueObjTypes, ot)
			}
		}
	}

	details = make([]*pb.EventObjectDetailsSet, 0, len(records)+1)

	// add self details
	details = append(details, &pb.EventObjectDetailsSet{
		Id:      sb.Id(),
		Details: sb.CombinedDetails(),
	})
	addObjectTypesByDetails(sb.CombinedDetails())

	for _, rec := range records {
		details = append(details, &pb.EventObjectDetailsSet{
			Id:      pbtypes.GetString(rec.Details, bundle.RelationKeyId.String()),
			Details: rec.Details,
		})
		addObjectTypesByDetails(rec.Details)
	}

	if sb.Type() == model.SmartBlockType_Set {
		// add the object type from the dataview source
		if b := sb.Doc.Pick("dataview"); b != nil {
			if dv := b.Model().GetDataview(); dv != nil {
				if len(dv.Source) == 0 || dv.Source[0] == "" {
					panic("empty dv source")
				}
				uniqueObjTypes = append(uniqueObjTypes, dv.Source...)
				for _, rel := range dv.Relations {
					if rel.Format == model.RelationFormat_file || rel.Format == model.RelationFormat_object {
						if rel.Key == bundle.RelationKeyId.String() || rel.Key == bundle.RelationKeyType.String() {
							continue
						}
						for _, ot := range rel.ObjectTypes {
							if slice.FindPos(uniqueObjTypes, ot) == -1 {
								if ot == "" {
									log.Errorf("dv relation %s(%s) has empty obj types", rel.Key, rel.Name)
								} else {
									if strings.HasPrefix(ot, "http") {
										log.Errorf("dv rels has http source")
									}
									uniqueObjTypes = append(uniqueObjTypes, ot)
								}
							}
						}
					}
				}
			}
		}
	}

	objectTypes, _ = objectstore.GetObjectTypes(sb.objectStore, uniqueObjTypes)
	go sb.metaListener(recordsCh)
	return
}

func (sb *smartBlock) metaListener(ch chan *types.Struct) {
	for {
		rec, ok := <-ch
		if !ok {
			return
		}
		sb.Lock()
		sb.onMetaChange(rec)
		sb.Unlock()
	}
}

func (sb *smartBlock) onMetaChange(details *types.Struct) {
	if sb.sendEvent != nil {
		id := pbtypes.GetString(details, bundle.RelationKeyId.String())
		msgs := []*pb.EventMessage{}
		if details != nil {
			if v, exists := sb.lastDepDetails[id]; exists {
				diff := pbtypes.StructDiff(v.Details, details)
				if id == sb.Id() {
					// if we've got update for ourselves, we are only interested in local-only details, because the rest details changes will be appended when applying records in the current sb
					diff = pbtypes.StructFilterKeys(diff, bundle.LocalRelationsKeys)
					if len(diff.GetFields()) > 0 {
						log.With("thread", sb.Id()).Errorf("onMetaChange current object: %s", pbtypes.Sprint(diff))
					}
				}

				msgs = append(msgs, state.StructDiffIntoEvents(id, diff)...)
			} else {
				msgs = append(msgs, &pb.EventMessage{
					Value: &pb.EventMessageValueOfObjectDetailsSet{
						ObjectDetailsSet: &pb.EventObjectDetailsSet{
							Id:      id,
							Details: details,
						},
					},
				})
			}
			sb.lastDepDetails[id] = &pb.EventObjectDetailsSet{
				Id:      id,
				Details: details,
			}
		}

		if len(msgs) == 0 {
			return
		}

		sb.sendEvent(&pb.Event{
			Messages:  msgs,
			ContextId: sb.Id(),
		})
	}
}

// dependentSmartIds returns list of dependent objects in this order: Simple blocks(Link, mentions in Text), Relations. Both of them are returned in the order of original blocks/relations
func (sb *smartBlock) dependentSmartIds(includeObjTypes bool, includeCreatorModifier bool, includeHidden bool) (ids []string) {
	ids = sb.Doc.(*state.State).DepSmartIds()

	if sb.Type() != model.SmartBlockType_Breadcrumbs {
		if includeObjTypes {
			for _, ot := range sb.ObjectTypes() {
				if ot == "" {
					log.Errorf("sb %s has empty ot", sb.Id())
					continue
				}
				ids = append(ids, ot)
			}
		}

		details := sb.CombinedDetails()

		for _, rel := range sb.RelationsState(sb.Doc.(*state.State), false) {
			// do not index local dates such as lastOpened/lastModified
			if rel.Format == model.RelationFormat_date &&
				(slice.FindPos(bundle.LocalRelationsKeys, rel.Key) == -1) && (slice.FindPos(bundle.DerivedRelationsKeys, rel.Key) == -1) {
				relInt := pbtypes.GetInt64(details, rel.Key)
				if relInt > 0 {
					t := time.Unix(relInt, 0)
					t = t.In(time.UTC)
					ids = append(ids, source.TimeToId(t))
				}
				continue
			}

			if rel.Key == bundle.RelationKeyCreator.String() || rel.Key == bundle.RelationKeyLastModifiedBy.String() {
				if includeCreatorModifier {
					v := pbtypes.GetString(details, rel.Key)
					ids = append(ids, v)
				}
				continue
			}

			if rel.Hidden && !includeHidden {
				continue
			}

			if rel.Key == bundle.RelationKeyId.String() ||
				rel.Key == bundle.RelationKeyType.String() || // always skip type because it was proceed above
				rel.Key == bundle.RelationKeyFeaturedRelations.String() {
				continue
			}

			if rel.Key == bundle.RelationKeyCoverId.String() {
				v := pbtypes.GetString(details, rel.Key)
				_, err := cid.Decode(v)
				if err != nil {
					// this is an exception cause coverId can contains not a file hash but color
					continue
				}
				ids = append(ids, v)
			}

			if rel.Format != model.RelationFormat_object && rel.Format != model.RelationFormat_file {
				continue
			}

			// add all object relation values as dependents
			for _, targetId := range pbtypes.GetStringList(details, rel.Key) {
				if targetId != "" {
					ids = append(ids, targetId)
				}
			}
		}
	}
	ids = util.UniqueStrings(ids)

	// todo: filter-out invalid ids
	return
}

func (sb *smartBlock) SetEventFunc(f func(e *pb.Event)) {
	sb.sendEvent = f
}

func (sb *smartBlock) Locked() bool {
	sb.Lock()
	defer sb.Unlock()
	return sb.IsLocked()
}

func (sb *smartBlock) IsLocked() bool {
	return sb.sendEvent != nil
}

func (sb *smartBlock) DisableLayouts() {
	sb.disableLayouts = true
}

func (sb *smartBlock) Apply(s *state.State, flags ...ApplyFlag) (err error) {
	startTime := time.Now()
	if sb.IsDeleted() {
		return ErrIsDeleted
	}
	var sendEvent, addHistory, doSnapshot, checkRestrictions, hooks = true, true, false, true, true
	for _, f := range flags {
		switch f {
		case NoEvent:
			sendEvent = false
		case NoHistory:
			addHistory = false
		case DoSnapshot:
			doSnapshot = true
		case NoRestrictions:
			checkRestrictions = false
		case NoHooks:
			hooks = false
		}
	}
	if sb.source.ReadOnly() && addHistory {
		// workaround to detect user-generated action
		return fmt.Errorf("object is readonly")
	}
	if hooks {
		if err = sb.execHooks(HookBeforeApply, ApplyInfo{State: s}); err != nil {
			return nil
		}
	}
	if checkRestrictions {
		if err = s.CheckRestrictions(); err != nil {
			return
		}
	}
	if err = sb.onApply(s); err != nil {
		return
	}
	if sb.Anytype() != nil {
		// this one will be reverted in case we don't have any actual change being made
		s.SetLastModified(time.Now().Unix(), sb.Anytype().Account())
	}
	beforeApplyStateTime := time.Now()
	msgs, act, err := state.ApplyState(s, !sb.disableLayouts)
	if err != nil {
		return
	}
	afterApplyStateTime := time.Now()
	st := sb.Doc.(*state.State)

	changes := st.GetChanges()
	pushChange := func() {
		fileDetailsKeys := st.FileRelationKeys()
		fileDetailsKeysFiltered := fileDetailsKeys[:0]
		for _, ch := range changes {
			if ds := ch.GetDetailsSet(); ds != nil {
				if slice.FindPos(fileDetailsKeys, ds.Key) != -1 {
					fileDetailsKeysFiltered = append(fileDetailsKeysFiltered, ds.Key)
				}
			}
		}
		pushChangeParams := source.PushChangeParams{
			State:             st,
			Changes:           changes,
			FileChangedHashes: getChangedFileHashes(s, fileDetailsKeysFiltered, act),
			DoSnapshot:        doSnapshot,
		}
		var id string
		id, err = sb.source.PushChange(pushChangeParams)
		if err != nil {
			return
		}
		sb.Doc.(*state.State).SetChangeId(id)
	}
	if !act.IsEmpty() {
		if len(changes) == 0 && !doSnapshot {
			log.Errorf("apply 0 changes %s: %v", st.RootId(), msgs)
		}
		pushChange()
		if sb.undo != nil && addHistory {
			act.Group = s.GroupId()
			sb.undo.Add(act)
		}
	} else if hasStoreChanges(changes) { // TODO: change to len(changes) > 0
		pushChange()
	}
	afterPushChangeTime := time.Now()
	if sendEvent {
		events := msgsToEvents(msgs)
		if sb.restrictionsChanged {
			sb.restrictionsChanged = false
			events = append(events, &pb.EventMessage{
				Value: &pb.EventMessageValueOfObjectRestrictions{
					ObjectRestrictions: &pb.EventObjectRestriction{
						Restrictions: sb.Restrictions().Proto(),
					},
				},
			})
		}
		if ctx := s.Context(); ctx != nil {
			ctx.SetMessages(sb.Id(), events)
		} else if sb.sendEvent != nil {
			sb.sendEvent(&pb.Event{
				Messages:  events,
				ContextId: sb.RootId(),
			})
		}
	}

	sb.reportChange(st)

	if hasDepIds(&act) {
		sb.CheckSubscriptions()
	}
	afterReportChangeTime := time.Now()
	if hooks {
		if e := sb.execHooks(HookAfterApply, ApplyInfo{State: sb.Doc.(*state.State), Events: msgs, Changes: changes}); e != nil {
			log.With("thread", sb.Id()).Warnf("after apply execHooks error: %v", e)
		}
	}
	afterApplyHookTime := time.Now()

	metrics.SharedClient.RecordEvent(metrics.StateApply{
		BeforeApplyMs:  beforeApplyStateTime.Sub(startTime).Milliseconds(),
		StateApplyMs:   afterApplyStateTime.Sub(beforeApplyStateTime).Milliseconds(),
		PushChangeMs:   afterPushChangeTime.Sub(afterApplyStateTime).Milliseconds(),
		ReportChangeMs: afterReportChangeTime.Sub(afterPushChangeTime).Milliseconds(),
		ApplyHookMs:    afterApplyHookTime.Sub(afterReportChangeTime).Milliseconds(),
		ObjectId:       sb.Id(),
	})

	return
}

func (sb *smartBlock) ResetToVersion(s *state.State) (err error) {
	s.SetParent(sb.Doc.(*state.State))
	if err = sb.Apply(s, NoHistory, DoSnapshot, NoRestrictions); err != nil {
		return
	}
	if sb.undo != nil {
		sb.undo.Reset()
	}
	return
}

func (sb *smartBlock) CheckSubscriptions() (changed bool) {
	depIds := sb.dependentSmartIds(true, true, true)
	sort.Strings(depIds)
	if !slice.SortedEquals(sb.depIds, depIds) {
		sb.depIds = depIds
		if sb.recordsSub != nil {
			newIds := sb.recordsSub.Subscribe(sb.depIds)
			records, err := sb.objectStore.QueryById(newIds)
			if err != nil {
				log.Errorf("queryById error: %v", err)
			}
			for _, rec := range records {
				sb.onMetaChange(rec.Details)
			}
		}
		return true
	}
	return false
}

func (sb *smartBlock) NewState() *state.State {
	s := sb.Doc.NewState().SetNoObjectType(sb.Type() == model.SmartBlockType_Archive || sb.Type() == model.SmartBlockType_Breadcrumbs)
	sb.execHooks(HookOnNewState, ApplyInfo{State: s})
	return s
}

func (sb *smartBlock) NewStateCtx(ctx *state.Context) *state.State {
	s := sb.Doc.NewStateCtx(ctx).SetNoObjectType(sb.Type() == model.SmartBlockType_Archive || sb.Type() == model.SmartBlockType_Breadcrumbs)
	sb.execHooks(HookOnNewState, ApplyInfo{State: s})
	return s
}

func (sb *smartBlock) History() undo.History {
	return sb.undo
}

func (sb *smartBlock) Anytype() core.Service {
	return sb.source.Anytype()
}

<<<<<<< HEAD
func (sb *smartBlock) RelationService() relation2.Service {
	return sb.relationService
}

func (sb *smartBlock) SetDetails(ctx *state.Context, details []*pb.RpcBlockSetDetailsDetail, showEvent bool) (err error) {
=======
func (sb *smartBlock) SetDetails(ctx *state.Context, details []*pb.RpcObjectSetDetailsDetail, showEvent bool) (err error) {
>>>>>>> d40ea9b3
	s := sb.NewStateCtx(ctx)
	detCopy := pbtypes.CopyStruct(s.CombinedDetails())
	if detCopy == nil || detCopy.Fields == nil {
		detCopy = &types.Struct{
			Fields: make(map[string]*types.Value),
		}
	}

	aggregatedRelations := sb.Relations()

	for _, detail := range details {
		if detail.Value != nil {
			if detail.Key == bundle.RelationKeyType.String() {
				// special case when client sets the type's detail directly instead of using setObjectType command
				err = sb.SetObjectTypes(ctx, pbtypes.GetStringListValue(detail.Value))
				if err != nil {
					log.Errorf("failed to set object's type via detail: %s", err.Error())
				} else {
					continue
				}
			}
			if detail.Key == bundle.RelationKeyLayout.String() {
				// special case when client sets the layout detail directly instead of using setLayout command
				err = sb.SetLayout(ctx, model.ObjectTypeLayout(detail.Value.GetNumberValue()))
				if err != nil {
					log.Errorf("failed to set object's layout via detail: %s", err.Error())
				}
				continue
			}

			rel := pbtypes.GetRelation(aggregatedRelations, detail.Key)
			if rel == nil {
				log.Errorf("SetDetails: missing relation for detail %s", detail.Key)
				return fmt.Errorf("relation not found: you should add the missing relation first")
			}

			if rel.Scope != model.Relation_object {
				s.SetExtraRelation(rel)
			}
			if rel.Format == model.RelationFormat_status || rel.Format == model.RelationFormat_tag {
				rel = pbtypes.GetRelation(s.ExtraRelations(), rel.Key)
				optIds := pbtypes.GetStringListValue(detail.Value)

				var missingOptsIds []string
				var excludeOptsIds []string
				for _, optId := range optIds {
					if opt := pbtypes.GetOption(rel.SelectDict, optId); opt == nil || opt.Scope != model.RelationOption_local {
						missingOptsIds = append(missingOptsIds, optId)
					}
				}

				if len(missingOptsIds) > 0 {
					opts, err := sb.Anytype().ObjectStore().GetAggregatedOptions(rel.Key, s.ObjectType())
					if err != nil {
						return err
					}

					for _, missingOptsId := range missingOptsIds {
						opt := pbtypes.GetOption(opts, missingOptsId)
						if opt == nil {
							excludeOptsIds = append(excludeOptsIds, missingOptsId)
							log.Errorf("relation %s is missing option: %s", rel.Key, missingOptsId)
							continue
						}
						optCopy := *opt
						// reset scope
						optCopy.Scope = model.RelationOption_local
						_, err := s.AddExtraRelationOption(*rel, optCopy)
						if err != nil {
							return err
						}
					}
				}
				if len(excludeOptsIds) > 0 {
					log.Errorf("options normilization is removing %d options", len(excludeOptsIds))
					// filter-out excluded options and amend the detail value
					detail.Value = pbtypes.StringList(slice.Filter(optIds, func(s string) bool {
						return slice.FindPos(excludeOptsIds, s) == -1
					}))
				}
			}

			err = s.ValidateNewDetail(detail.Key, detail.Value)
			if err != nil {
				return fmt.Errorf("relation %s validation failed: %s", detail.Key, err.Error())
			}

			// special case for type relation that we are storing in a separate object's field
			if detail.Key == bundle.RelationKeyType.String() {
				ot := pbtypes.GetStringListValue(detail.Value)
				if len(ot) > 0 {
					s.SetObjectType(ot[0])
				}
			}
			detCopy.Fields[detail.Key] = detail.Value
		} else {
			delete(detCopy.Fields, detail.Key)
		}
	}
	if detCopy.Equal(sb.Details()) {
		return
	}

	s.SetDetails(detCopy)
	if err = sb.Apply(s); err != nil {
		return
	}

	// filter-out setDetails event
	if !showEvent && ctx != nil {
		var filtered []*pb.EventMessage
		msgs := ctx.GetMessages()
		var isFiltered bool
		for i, msg := range msgs {
			if sd := msg.GetObjectDetailsSet(); sd == nil || sd.Id != sb.Id() {
				filtered = append(filtered, msgs[i])
			} else {
				isFiltered = true
			}
		}
		if isFiltered {
			ctx.SetMessages(sb.Id(), filtered)
		}

	}
	return nil
}

func (sb *smartBlock) AddExtraRelations(ctx *state.Context, relationIds ...string) (err error) {
	s := sb.NewStateCtx(ctx)
	if err = sb.addRelations(s, relationIds...); err != nil {
		return
	}
	return sb.Apply(s)
}

func (sb *smartBlock) addRelations(s *state.State, relationIds ...string) (err error) {
	if len(relationIds) == 0 {
		return
	}
	relations, err := sb.relationService.FetchIds(relationIds...)
	if err != nil {
		return
	}
	links := make([]*model.RelationLink, 0, len(relations))
	for _, r := range relations {
		links = append(links, r.RelationLink())
	}
	s.AddRelationLinks(links...)
	return
}

func (sb *smartBlock) injectLocalDetails(s *state.State) error {
	if sb.objectStore == nil {
		return nil
	}
	storedDetails, err := sb.objectStore.GetDetails(sb.Id())
	if err != nil {
		return err
	}

	pendingDetails, err := sb.objectStore.GetPendingLocalDetails(sb.Id())
	if err == nil {
		storedDetails.Details = pbtypes.StructMerge(storedDetails.GetDetails(), pendingDetails.GetDetails(), false)
		err = sb.objectStore.UpdatePendingLocalDetails(sb.Id(), nil)
		if err != nil {
			log.With("thread", sb.Id()).
				With("sbType", sb.Type()).
				Errorf("failed to update pending details: %v", err)
		}
	}
	// inject also derived keys, because it may be a good idea to have created date and creator cached,
	// so we don't need to traverse changes every time
	keys := append(bundle.LocalRelationsKeys, bundle.DerivedRelationsKeys...)
	storedLocalScopeDetails := pbtypes.StructFilterKeys(storedDetails.GetDetails(), keys)
	sbLocalScopeDetails := pbtypes.StructFilterKeys(s.LocalDetails(), keys)
	if pbtypes.StructEqualIgnore(sbLocalScopeDetails, storedLocalScopeDetails, nil) {
		return nil
	}

	s.InjectLocalDetails(storedLocalScopeDetails)
	if pbtypes.HasField(s.LocalDetails(), bundle.RelationKeyCreator.String()) {
		return nil
	}

	provider, conforms := sb.source.(source.CreationInfoProvider)
	if !conforms {
		return nil
	}

	creator, createdDate, err := provider.GetCreationInfo()
	if err != nil {
		return err
	}

	if creator != "" {
		s.SetDetailAndBundledRelation(bundle.RelationKeyCreator, pbtypes.String(creator))
		if !pbtypes.HasRelation(s.ExtraRelations(), bundle.RelationKeyCreator.String()) {
			s.SetExtraRelation(bundle.MustGetRelation(bundle.RelationKeyCreator))
		}
	}

	s.SetDetailAndBundledRelation(bundle.RelationKeyCreatedDate, pbtypes.Float64(float64(createdDate)))
	if !pbtypes.HasRelation(s.ExtraRelations(), bundle.RelationKeyCreatedDate.String()) {
		s.SetExtraRelation(bundle.MustGetRelation(bundle.RelationKeyCreatedDate))
	}

	return nil
}

func (sb *smartBlock) SetObjectTypes(ctx *state.Context, objectTypes []string) (err error) {
	s := sb.NewStateCtx(ctx)
<<<<<<< HEAD
=======

	if len(objectTypes) > 0 {
		ot, err := objectstore.GetObjectType(sb.objectStore, objectTypes[0])
		if err != nil {
			return err
		}

		if ot.Layout == model.ObjectType_note {
			if name, ok := s.Details().Fields[bundle.RelationKeyName.String()]; ok && name.GetStringValue() != "" {
				newBlock := simple.New(&model.Block{
					Content: &model.BlockContentOfText{
						Text: &model.BlockContentText{Text: name.GetStringValue()},
					},
				})
				s.Add(newBlock)

				if err := s.InsertTo(template.HeaderLayoutId, model.Block_Bottom, newBlock.Model().Id); err != nil {
					return err
				}

				s.RemoveDetail(bundle.RelationKeyName.String())
			}
		}
	}

	if layout, ok := s.Layout(); ok && layout == model.ObjectType_note {
		if name, ok := s.Details().Fields[bundle.RelationKeyName.String()]; !ok || name.GetStringValue() == "" {
			textBlock, err := s.GetFirstTextBlock()
			if err != nil {
				return err
			}
			if textBlock != nil {
				s.SetDetail(bundle.RelationKeyName.String(), pbtypes.String(textBlock.Text.Text))
				if err := s.Iterate(func(b simple.Block) (isContinue bool) {
					if b.Model().Content == textBlock {
						s.Unlink(b.Model().Id)
						return false
					}
					return true
				}); err != nil {
					return err
				}
			}
		}
	}

>>>>>>> d40ea9b3
	if err = sb.setObjectTypes(s, objectTypes); err != nil {
		return
	}

	flags := internalflag.NewFromState(s)
	flags.Remove(model.InternalFlag_editorSelectType)
	flags.AddToState(s)

	// send event here to send updated details to client
	if err = sb.Apply(s, NoRestrictions); err != nil {
		return
	}
	return
}

func (sb *smartBlock) SetAlign(ctx *state.Context, align model.BlockAlign, ids ...string) (err error) {
	s := sb.NewStateCtx(ctx)
	if err = sb.setAlign(s, align, ids...); err != nil {
		return
	}
	return sb.Apply(s)
}

func (sb *smartBlock) setAlign(s *state.State, align model.BlockAlign, ids ...string) (err error) {
	if len(ids) == 0 {
		s.SetDetail(bundle.RelationKeyLayoutAlign.String(), pbtypes.Int64(int64(align)))
		ids = []string{template.TitleBlockId, template.DescriptionBlockId, template.FeaturedRelationsId}
	}
	for _, id := range ids {
		if b := s.Get(id); b != nil {
			b.Model().Align = align
		}
	}
	return
}

func (sb *smartBlock) SetLayout(ctx *state.Context, layout model.ObjectTypeLayout) (err error) {
	if err = sb.Restrictions().Object.Check(model.Restrictions_LayoutChange); err != nil {
		return
	}

	s := sb.NewStateCtx(ctx)
	if err = sb.setLayout(s, layout); err != nil {
		return
	}
	return sb.Apply(s, NoRestrictions)
}

func (sb *smartBlock) setLayout(s *state.State, layout model.ObjectTypeLayout) (err error) {
	s.SetDetail(bundle.RelationKeyLayout.String(), pbtypes.Int64(int64(layout)))
	// reset align when layout todo
	if layout == model.ObjectType_todo {
		if err = sb.setAlign(s, model.Block_AlignLeft); err != nil {
			return
		}
	}
	return template.InitTemplate(s, template.ByLayout(layout)...)
}

func (sb *smartBlock) TemplateCreateFromObjectState() (*state.State, error) {
	st := sb.NewState().Copy()
	st.SetLocalDetails(nil)
	st.SetDetail(bundle.RelationKeyTargetObjectType.String(), pbtypes.String(st.ObjectType()))
	st.SetObjectTypes([]string{bundle.TypeKeyTemplate.URL(), st.ObjectType()})
	for _, rel := range sb.Relations() {
		if rel.DataSource == model.Relation_details && !rel.Hidden {
			st.RemoveDetail(rel.Key)
		}
	}
	return st, nil
}

func (sb *smartBlock) setObjectTypes(s *state.State, objectTypes []string) (err error) {
	if len(objectTypes) == 0 {
		return fmt.Errorf("you must provide at least 1 object type")
	}

	otypes, err := objectstore.GetObjectTypes(sb.objectStore, objectTypes)
	if err != nil {
		return
	}
	if len(otypes) == 0 {
		return fmt.Errorf("object types not found")
	}

	ot := otypes[len(otypes)-1]

	prevType, _ := objectstore.GetObjectType(sb.objectStore, s.ObjectType())

	s.SetObjectTypes(objectTypes)
	if v := pbtypes.Get(s.Details(), bundle.RelationKeyLayout.String()); v == nil || // if layout is not set yet
		prevType == nil || // if we have no type set for some reason or it is missing
		float64(prevType.Layout) == v.GetNumberValue() { // or we have a objecttype recommended layout set for this object
		if err = sb.setLayout(s, ot.Layout); err != nil {
			return
		}
	}
	return
}

func (sb *smartBlock) RemoveExtraRelations(ctx *state.Context, relationIds []string) (err error) {
	st := sb.NewStateCtx(ctx)
	st.RemoveRelation(relationIds...)

	return sb.Apply(st)
}

func (sb *smartBlock) StateAppend(f func(d state.Doc) (s *state.State, err error)) error {
	if sb.IsDeleted() {
		return ErrIsDeleted
	}
	s, err := f(sb.Doc)
	if err != nil {
		return err
	}
	s.InjectDerivedDetails()
	sb.execHooks(HookBeforeApply, ApplyInfo{State: s})
	msgs, act, err := state.ApplyState(s, !sb.disableLayouts)
	if err != nil {
		return err
	}
	log.Infof("changes: stateAppend: %d events", len(msgs))
	if len(msgs) > 0 && sb.sendEvent != nil {
		sb.sendEvent(&pb.Event{
			Messages:  msgsToEvents(msgs),
			ContextId: sb.Id(),
		})
	}
	sb.storeFileKeys(s)
	if hasDepIds(&act) {
		sb.CheckSubscriptions()
	}
	sb.reportChange(s)
	sb.execHooks(HookAfterApply, ApplyInfo{State: s, Events: msgs, Changes: s.GetChanges()})

	return nil
}

// TODO: need to test StateRebuild
func (sb *smartBlock) StateRebuild(d state.Doc) (err error) {
	if sb.IsDeleted() {
		return ErrIsDeleted
	}
	d.(*state.State).InjectDerivedDetails()
	d.(*state.State).SetParent(sb.Doc.(*state.State))
	sb.execHooks(HookBeforeApply, ApplyInfo{State: d.(*state.State)})
	msgs, _, err := state.ApplyState(d.(*state.State), !sb.disableLayouts)
	log.Infof("changes: stateRebuild: %d events", len(msgs))
	if len(msgs) > 0 && sb.sendEvent != nil {
		sb.sendEvent(&pb.Event{
			Messages:  msgsToEvents(msgs),
			ContextId: sb.Id(),
		})
	}
	sb.storeFileKeys(d)
	sb.CheckSubscriptions()
	sb.reportChange(sb.Doc.(*state.State))
	sb.execHooks(HookAfterApply, ApplyInfo{State: sb.Doc.(*state.State), Events: msgs, Changes: d.(*state.State).GetChanges()})
	return nil
}

func (sb *smartBlock) DocService() doc.Service {
	return sb.doc
}

<<<<<<< HEAD
func (sb *smartBlock) BlockClose() {
	sb.execHooks(HookOnBlockClose, ApplyInfo{State: sb.Doc.(*state.State)})
=======
func (sb *smartBlock) ObjectClose() {
	sb.execHooks(HookOnBlockClose)
>>>>>>> d40ea9b3
	sb.SetEventFunc(nil)
}

func (sb *smartBlock) Close() (err error) {
	sb.Lock()
	sb.execHooks(HookOnClose, ApplyInfo{State: sb.Doc.(*state.State)})
	if sb.closeRecordsSub != nil {
		sb.closeRecordsSub()
		sb.closeRecordsSub = nil
	}
	sb.Unlock()

	sb.source.Close()
	log.Debugf("close smartblock %v", sb.Id())
	return
}

func hasDepIds(act *undo.Action) bool {
	if act == nil {
		return true
	}
	for _, edit := range act.Change {
		if ls, ok := edit.After.(linkSource); ok && ls.HasSmartIds() {
			return true
		}
		if ls, ok := edit.Before.(linkSource); ok && ls.HasSmartIds() {
			return true
		}
	}
	for _, add := range act.Add {
		if ls, ok := add.(linkSource); ok && ls.HasSmartIds() {
			return true
		}
	}
	for _, rem := range act.Remove {
		if ls, ok := rem.(linkSource); ok && ls.HasSmartIds() {
			return true
		}
	}
	return false
}

func getChangedFileHashes(s *state.State, fileDetailKeys []string, act undo.Action) (hashes []string) {
	for _, nb := range act.Add {
		if fh, ok := nb.(simple.FileHashes); ok {
			hashes = fh.FillFileHashes(hashes)
		}
	}
	for _, eb := range act.Change {
		if fh, ok := eb.After.(simple.FileHashes); ok {
			hashes = fh.FillFileHashes(hashes)
		}
	}
	if act.Details != nil {
		det := act.Details.After
		if det != nil && det.Fields != nil {
			for _, field := range fileDetailKeys {
				if list := pbtypes.GetStringList(det, field); list != nil {
					hashes = append(hashes, list...)
				} else if s := pbtypes.GetString(det, field); s != "" {
					hashes = append(hashes, s)
				}
			}
		}
	}
	return
}

func (sb *smartBlock) storeFileKeys(doc state.Doc) {
	if doc == nil {
		return
	}
	keys := doc.GetAndUnsetFileKeys()
	if len(keys) == 0 {
		return
	}
	fileKeys := make([]files.FileKeys, len(keys))
	for i, k := range keys {
		fileKeys[i] = files.FileKeys{
			Hash: k.Hash,
			Keys: k.Keys,
		}
	}
	if err := sb.Anytype().FileStoreKeys(fileKeys...); err != nil {
		log.Warnf("can't store file keys: %v", err)
	}
}

func (sb *smartBlock) AddHook(f HookCallback, events ...Hook) {
	for _, e := range events {
		sb.hooks[e] = append(sb.hooks[e], f)
	}
}

func mergeAndSortRelations(objTypeRelations []*model.Relation, extraRelations []*model.Relation, aggregatedRelations []*model.Relation, details *types.Struct) []*model.Relation {
	var m = make(map[string]int, len(extraRelations))
	var rels = make([]*model.Relation, 0, len(objTypeRelations)+len(extraRelations))

	for i, rel := range extraRelations {
		m[rel.Key] = i
		rels = append(rels, pbtypes.CopyRelation(rel))
	}

	for _, rel := range objTypeRelations {
		if _, exists := m[rel.Key]; exists {
			continue
		}
		rels = append(rels, pbtypes.CopyRelation(rel))
		m[rel.Key] = len(rels) - 1
	}

	for _, rel := range aggregatedRelations {
		if i, exists := m[rel.Key]; exists {
			// overwrite name that we've got from DS
			if rels[i].Name != rel.Name {
				rels[i].Name = rel.Name
			}
			continue
		}
		rels = append(rels, pbtypes.CopyRelation(rel))
		m[rel.Key] = len(rels) - 1
	}

	if details == nil || details.Fields == nil {
		return rels
	}
	return rels
}

func (sb *smartBlock) baseRelations() []*model.Relation {
	rels := []*model.Relation{bundle.MustGetRelation(bundle.RelationKeyId), bundle.MustGetRelation(bundle.RelationKeyLayout), bundle.MustGetRelation(bundle.RelationKeyIconEmoji), bundle.MustGetRelation(bundle.RelationKeyName)}
	for _, rel := range rels {
		rel.Scope = model.Relation_object
	}
	return rels
}

func (sb *smartBlock) Relations() []*model.Relation {
	return sb.RelationsState(sb.Doc.(*state.State), true)
}

func (sb *smartBlock) RelationsState(s *state.State, aggregateFromDS bool) []*model.Relation {
	if sb.Type() == model.SmartBlockType_Archive {
		return sb.baseRelations()
	}

	objType := s.ObjectType()

	var err error
	var aggregatedRelation []*model.Relation
	if objType != "" && aggregateFromDS {
		aggregatedRelation, err = sb.Anytype().ObjectStore().AggregateRelationsFromSetsOfType(objType)
		if err != nil {
			log.Errorf("failed to get aggregated relations for type: %s", err.Error())
		}
		rels := mergeAndSortRelations(sb.objectTypeRelations(s), s.ExtraRelations(), aggregatedRelation, s.Details())
		sb.fillAggregatedRelations(rels, s.ObjectType())
		return rels
	} else {
		return s.ExtraRelations()
	}
}

func (sb *smartBlock) fillAggregatedRelations(rels []*model.Relation, objType string) {
	for i, rel := range rels {
		if rel.Format != model.RelationFormat_status && rel.Format != model.RelationFormat_tag {
			continue
		}

		options, err := sb.Anytype().ObjectStore().GetAggregatedOptions(rel.Key, objType)
		if err != nil {
			log.Errorf("failed to GetAggregatedOptions %s", err.Error())
			continue
		}

		rels[i].SelectDict = pbtypes.MergeOptionsPreserveScope(rel.SelectDict, options)
	}
}

func (sb *smartBlock) ObjectTypeRelations() []*model.Relation {
	return sb.objectTypeRelations(sb.Doc.(*state.State))
}

func (sb *smartBlock) objectTypeRelations(s *state.State) []*model.Relation {
	var relations []*model.Relation

	objectTypes, _ := objectstore.GetObjectTypes(sb.objectStore, sb.ObjectTypes())
	//if !(len(objectTypes) == 1 && objectTypes[0].Url == bundle.TypeKeyObjectType.URL()) {
	// do not fetch objectTypes for object type type to avoid universe collapse
	for _, objType := range objectTypes {
		relations = append(relations, objType.Relations...)
	}
	//}
	return relations
}

func (sb *smartBlock) execHooks(event Hook, info ApplyInfo) (err error) {
	for _, h := range sb.hooks[event] {
		if h != nil {
			if err = h(info); err != nil {
				return
			}
		}
	}
	return
}

func (sb *smartBlock) GetDocInfo() (doc.DocInfo, error) {
	return sb.getDocInfo(sb.NewState()), nil
}

func (sb *smartBlock) getDocInfo(st *state.State) doc.DocInfo {
	fileHashes := st.GetAllFileHashes(st.FileRelationKeys())
	creator := pbtypes.GetString(st.Details(), bundle.RelationKeyCreator.String())
	if creator == "" {
		creator = sb.Anytype().ProfileID()
	}

	// we don't want any hidden or internal relations here. We want to capture the meaningful outgoing links only
	links := sb.dependentSmartIds(false, false, false)

	links = slice.Remove(links, sb.Id())
	// so links will have this order
	// 1. Simple blocks: links, mentions in the text
	// 2. Relations(format==Object)
	return doc.DocInfo{
		Id:         sb.Id(),
		Links:      links,
		LogHeads:   sb.source.LogHeads(),
		FileHashes: fileHashes,
		Creator:    creator,
		State:      st.Copy(),
	}
}

func (sb *smartBlock) reportChange(s *state.State) {
	if sb.doc == nil {
		return
	}
	sb.doc.ReportChange(context.TODO(), sb.getDocInfo(s))
}

func (sb *smartBlock) onApply(s *state.State) (err error) {
	flags := internalflag.NewFromState(s)

	// Run empty check only if any of these flags are present
	if flags.Has(model.InternalFlag_editorDeleteEmpty) || flags.Has(model.InternalFlag_editorSelectType) {
		if !s.IsEmpty(true) {
			flags.Remove(model.InternalFlag_editorDeleteEmpty)
		}
		if !s.IsEmpty(false) {
			flags.Remove(model.InternalFlag_editorSelectType)
		}

		flags.AddToState(s)
	}

	sb.setRestrictionsDetail(s)
	return
}

func (sb *smartBlock) setRestrictionsDetail(s *state.State) {
	var ints = make([]int, len(sb.Restrictions().Object))
	for i, v := range sb.Restrictions().Object {
		ints[i] = int(v)
	}
	s.SetLocalDetail(bundle.RelationKeyRestrictions.String(), pbtypes.IntList(ints...))
}

func msgsToEvents(msgs []simple.EventMessage) []*pb.EventMessage {
	events := make([]*pb.EventMessage, len(msgs))
	for i := range msgs {
		events[i] = msgs[i].Msg
	}
	return events
}

func ObjectApplyTemplate(sb SmartBlock, s *state.State, templates ...template.StateTransformer) (err error) {
	if s == nil {
		s = sb.NewState()
	}
	if err = template.InitTemplate(s, templates...); err != nil {
		return
	}
	return sb.Apply(s, NoHistory, NoEvent, NoRestrictions, SkipIfNoChanges)
}

func hasStoreChanges(changes []*pb.ChangeContent) bool {
	for _, ch := range changes {
		if ch.GetStoreKeySet() != nil || ch.GetStoreKeyUnset() != nil {
			return true
		}
	}
	return false
}<|MERGE_RESOLUTION|>--- conflicted
+++ resolved
@@ -4,18 +4,7 @@
 	"context"
 	"errors"
 	"fmt"
-<<<<<<< HEAD
 	"github.com/anytypeio/go-anytype-middleware/app"
-	relation2 "github.com/anytypeio/go-anytype-middleware/core/relation"
-	"github.com/anytypeio/go-anytype-middleware/util/ocache"
-	"github.com/ipfs/go-cid"
-=======
->>>>>>> d40ea9b3
-	"sort"
-	"strings"
-	"sync"
-	"time"
-
 	"github.com/anytypeio/go-anytype-middleware/core/block/doc"
 	"github.com/anytypeio/go-anytype-middleware/core/block/editor/state"
 	"github.com/anytypeio/go-anytype-middleware/core/block/editor/template"
@@ -23,6 +12,7 @@
 	"github.com/anytypeio/go-anytype-middleware/core/block/simple"
 	"github.com/anytypeio/go-anytype-middleware/core/block/source"
 	"github.com/anytypeio/go-anytype-middleware/core/block/undo"
+	relation2 "github.com/anytypeio/go-anytype-middleware/core/relation"
 	"github.com/anytypeio/go-anytype-middleware/metrics"
 	"github.com/anytypeio/go-anytype-middleware/pb"
 	"github.com/anytypeio/go-anytype-middleware/pkg/lib/bundle"
@@ -34,10 +24,15 @@
 	"github.com/anytypeio/go-anytype-middleware/pkg/lib/pb/model"
 	"github.com/anytypeio/go-anytype-middleware/pkg/lib/util"
 	"github.com/anytypeio/go-anytype-middleware/util/internalflag"
+	"github.com/anytypeio/go-anytype-middleware/util/ocache"
 	"github.com/anytypeio/go-anytype-middleware/util/pbtypes"
 	"github.com/anytypeio/go-anytype-middleware/util/slice"
 	"github.com/gogo/protobuf/types"
 	"github.com/ipfs/go-cid"
+	"sort"
+	"strings"
+	"sync"
+	"time"
 )
 
 type ApplyFlag int
@@ -101,25 +96,14 @@
 	Apply(s *state.State, flags ...ApplyFlag) error
 	History() undo.History
 	Anytype() core.Service
-<<<<<<< HEAD
 	RelationService() relation2.Service
-	SetDetails(ctx *state.Context, details []*pb.RpcBlockSetDetailsDetail, showEvent bool) (err error)
-=======
 	SetDetails(ctx *state.Context, details []*pb.RpcObjectSetDetailsDetail, showEvent bool) (err error)
->>>>>>> d40ea9b3
 	Relations() []*model.Relation
 	RelationsState(s *state.State, aggregateFromDS bool) []*model.Relation
 	HasRelation(relationKey string) bool
 	AddExtraRelations(ctx *state.Context, relationIds ...string) (err error)
 	RemoveExtraRelations(ctx *state.Context, relationKeys []string) (err error)
-<<<<<<< HEAD
-	MakeTemplateState() (*state.State, error)
-=======
-	AddExtraRelationOption(ctx *state.Context, relationKey string, option model.RelationOption, showEvent bool) (*model.RelationOption, error)
-	UpdateExtraRelationOption(ctx *state.Context, relationKey string, option model.RelationOption, showEvent bool) error
-	DeleteExtraRelationOption(ctx *state.Context, relationKey string, optionId string, showEvent bool) error
 	TemplateCreateFromObjectState() (*state.State, error)
->>>>>>> d40ea9b3
 	SetObjectTypes(ctx *state.Context, objectTypes []string) (err error)
 	SetAlign(ctx *state.Context, align model.BlockAlign, ids ...string) error
 	SetLayout(ctx *state.Context, layout model.ObjectTypeLayout) error
@@ -574,7 +558,7 @@
 		for _, rel := range sb.RelationsState(sb.Doc.(*state.State), false) {
 			// do not index local dates such as lastOpened/lastModified
 			if rel.Format == model.RelationFormat_date &&
-				(slice.FindPos(bundle.LocalRelationsKeys, rel.Key) == -1) && (slice.FindPos(bundle.DerivedRelationsKeys, rel.Key) == -1) {
+				(slice.FindPos(bundle.LocalRelationsKeys, rel.Key) == 0) && (slice.FindPos(bundle.DerivedRelationsKeys, rel.Key) == 0) {
 				relInt := pbtypes.GetInt64(details, rel.Key)
 				if relInt > 0 {
 					t := time.Unix(relInt, 0)
@@ -625,8 +609,6 @@
 		}
 	}
 	ids = util.UniqueStrings(ids)
-
-	// todo: filter-out invalid ids
 	return
 }
 
@@ -832,15 +814,11 @@
 	return sb.source.Anytype()
 }
 
-<<<<<<< HEAD
 func (sb *smartBlock) RelationService() relation2.Service {
 	return sb.relationService
 }
 
-func (sb *smartBlock) SetDetails(ctx *state.Context, details []*pb.RpcBlockSetDetailsDetail, showEvent bool) (err error) {
-=======
 func (sb *smartBlock) SetDetails(ctx *state.Context, details []*pb.RpcObjectSetDetailsDetail, showEvent bool) (err error) {
->>>>>>> d40ea9b3
 	s := sb.NewStateCtx(ctx)
 	detCopy := pbtypes.CopyStruct(s.CombinedDetails())
 	if detCopy == nil || detCopy.Fields == nil {
@@ -1053,8 +1031,6 @@
 
 func (sb *smartBlock) SetObjectTypes(ctx *state.Context, objectTypes []string) (err error) {
 	s := sb.NewStateCtx(ctx)
-<<<<<<< HEAD
-=======
 
 	if len(objectTypes) > 0 {
 		ot, err := objectstore.GetObjectType(sb.objectStore, objectTypes[0])
@@ -1101,7 +1077,6 @@
 		}
 	}
 
->>>>>>> d40ea9b3
 	if err = sb.setObjectTypes(s, objectTypes); err != nil {
 		return
 	}
@@ -1267,13 +1242,8 @@
 	return sb.doc
 }
 
-<<<<<<< HEAD
-func (sb *smartBlock) BlockClose() {
+func (sb *smartBlock) ObjectClose() {
 	sb.execHooks(HookOnBlockClose, ApplyInfo{State: sb.Doc.(*state.State)})
-=======
-func (sb *smartBlock) ObjectClose() {
-	sb.execHooks(HookOnBlockClose)
->>>>>>> d40ea9b3
 	sb.SetEventFunc(nil)
 }
 
