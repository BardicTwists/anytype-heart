package smartblock

import (
	"errors"
	"fmt"
	"sort"
	"strings"
	"sync"
	"time"

	"github.com/anytypeio/go-anytype-middleware/app"
	"github.com/anytypeio/go-anytype-middleware/core/block/editor/state"
	"github.com/anytypeio/go-anytype-middleware/core/block/meta"
	"github.com/anytypeio/go-anytype-middleware/core/block/restriction"
	"github.com/anytypeio/go-anytype-middleware/core/block/simple"
	"github.com/anytypeio/go-anytype-middleware/core/block/source"
	"github.com/anytypeio/go-anytype-middleware/core/block/undo"
	"github.com/anytypeio/go-anytype-middleware/core/indexer"
	"github.com/anytypeio/go-anytype-middleware/pb"
	"github.com/anytypeio/go-anytype-middleware/pkg/lib/bundle"
	"github.com/anytypeio/go-anytype-middleware/pkg/lib/core"
	"github.com/anytypeio/go-anytype-middleware/pkg/lib/files"
	"github.com/anytypeio/go-anytype-middleware/pkg/lib/logging"
	"github.com/anytypeio/go-anytype-middleware/pkg/lib/pb/model"
	pbrelation "github.com/anytypeio/go-anytype-middleware/pkg/lib/pb/relation"
	"github.com/anytypeio/go-anytype-middleware/pkg/lib/util"
	"github.com/anytypeio/go-anytype-middleware/util/pbtypes"
	"github.com/anytypeio/go-anytype-middleware/util/slice"
	"github.com/globalsign/mgo/bson"
	"github.com/gogo/protobuf/types"
)

type ApplyFlag int

var (
	ErrSimpleBlockNotFound                         = errors.New("simple block not found")
	ErrCantInitExistingSmartblockWithNonEmptyState = errors.New("can't init existing smartblock with non-empty state")
)

const (
	NoHistory ApplyFlag = iota
	NoEvent
	NoRestrictions
	NoHooks
	DoSnapshot
	SkipIfNoChanges
)

type Hook int

const (
	HookOnNewState Hook = iota
	HookOnClose
	HookOnBlockClose
)

var log = logging.Logger("anytype-mw-smartblock")

// DepSmartblockEventsTimeout sets the timeout after which we will stop to synchronously wait dependent smart blocks and will send them as a separate events in the background
var DepSmartblockSyncEventsTimeout = time.Second * 1

func New(ms meta.Service) SmartBlock {
	return &smartBlock{meta: ms}
}

type SmartblockOpenListner interface {
	// should not do any Do operations inside
	SmartblockOpened(*state.Context)
}

type SmartBlock interface {
	Init(ctx *InitContext) (err error)
	Id() string
	Type() model.SmartBlockType
	Meta() *core.SmartBlockMeta
	Show(*state.Context) (err error)
	SetEventFunc(f func(e *pb.Event))
	Apply(s *state.State, flags ...ApplyFlag) error
	History() undo.History
	Anytype() core.Service
	SetDetails(ctx *state.Context, details []*pb.RpcBlockSetDetailsDetail, showEvent bool) (err error)
	Relations() []*pbrelation.Relation
	RelationsState(s *state.State, aggregateFromDS bool) []*pbrelation.Relation
	HasRelation(relationKey string) bool
	AddExtraRelations(ctx *state.Context, relations []*pbrelation.Relation) (relationsWithKeys []*pbrelation.Relation, err error)
	UpdateExtraRelations(ctx *state.Context, relations []*pbrelation.Relation, createIfMissing bool) (err error)
	RemoveExtraRelations(ctx *state.Context, relationKeys []string) (err error)
	AddExtraRelationOption(ctx *state.Context, relationKey string, option pbrelation.RelationOption, showEvent bool) (*pbrelation.RelationOption, error)
	UpdateExtraRelationOption(ctx *state.Context, relationKey string, option pbrelation.RelationOption, showEvent bool) error
	DeleteExtraRelationOption(ctx *state.Context, relationKey string, optionId string, showEvent bool) error

	SetObjectTypes(ctx *state.Context, objectTypes []string) (err error)

	FileRelationKeys() []string

	SendEvent(msgs []*pb.EventMessage)
	ResetToVersion(s *state.State) (err error)
	DisableLayouts()
	AddHook(f func(), events ...Hook)
	CheckSubscriptions() (changed bool)
	GetSearchInfo() (indexer.SearchInfo, error)
	MetaService() meta.Service
	Restrictions() restriction.Restrictions
	BlockClose()

	Close() (err error)
	state.Doc
	sync.Locker
}

type InitContext struct {
	Source         source.Source
	ObjectTypeUrls []string
	State          *state.State
	Relations      []*pbrelation.Relation
	App            *app.App
}

type linkSource interface {
	FillSmartIds(ids []string) []string
	HasSmartIds() bool
}

type smartBlock struct {
	state.Doc
	sync.Mutex
	depIds            []string
	sendEvent         func(e *pb.Event)
	undo              undo.History
	source            source.Source
	meta              meta.Service
	metaSub           meta.Subscriber
	metaData          *core.SmartBlockMeta
	lastDepDetails    map[string]*pb.EventObjectDetailsSet
	restrictions      restriction.Restrictions
	disableLayouts    bool
	onNewStateHooks   []func()
	onCloseHooks      []func()
	onBlockCloseHooks []func()
}

func (sb *smartBlock) HasRelation(key string) bool {
	for _, rel := range sb.Relations() {
		if rel.Key == key {
			return true
		}
	}
	return false
}

func (sb *smartBlock) Id() string {
	return sb.source.Id()
}

func (sb *smartBlock) Meta() *core.SmartBlockMeta {
	return &core.SmartBlockMeta{
		ObjectTypes: sb.ObjectTypes(),
		Details:     sb.Details(),
		Relations:   sb.ExtraRelations(),
	}
}

func (sb *smartBlock) Type() model.SmartBlockType {
	return sb.source.Type()
}

func (sb *smartBlock) Init(ctx *InitContext) (err error) {
	if sb.Doc, err = ctx.Source.ReadDoc(sb, ctx.State != nil); err != nil {
		return fmt.Errorf("reading document: %w", err)
	}

	sb.source = ctx.Source
	sb.undo = undo.NewHistory(0)
	sb.storeFileKeys()
	sb.Doc.BlocksInit()

	if ctx.State == nil {
		ctx.State = sb.NewState()
	} else {
		if !sb.Doc.(*state.State).IsEmpty() {
			return ErrCantInitExistingSmartblockWithNonEmptyState
		}
		ctx.State.SetParent(sb.Doc.(*state.State))
	}

	if len(ctx.ObjectTypeUrls) > 0 && len(sb.ObjectTypes()) == 0 {
		err = sb.setObjectTypes(ctx.State, ctx.ObjectTypeUrls)
		if err != nil {
			return err
		}
	}

	if len(ctx.Relations) > 0 {
		if _, err = sb.addExtraRelations(ctx.State, ctx.Relations); err != nil {
			return
		}
	}

	if err = sb.normalizeRelations(ctx.State); err != nil {
		return
	}
	sb.restrictions = ctx.App.MustComponent(restriction.CName).(restriction.Service).RestrictionsByObj(sb)
	return
}

func (sb *smartBlock) normalizeRelations(s *state.State) error {
	if sb.Type() == model.SmartBlockType_Archive || sb.source.Virtual() {
		return nil
	}

	relations := sb.RelationsState(s, true)
	details := s.Details()
	if details == nil || details.Fields == nil {
		return nil
	}
	for k := range details.Fields {
		rel := pbtypes.GetRelation(relations, k)
		if rel == nil {
			if bundleRel, _ := bundle.GetRelation(bundle.RelationKey(k)); bundleRel != nil {
				s.AddRelation(bundleRel)
				log.Warnf("NormalizeRelations bundle relation is missing, have been added: %s", k)
			} else {
				log.Errorf("NormalizeRelations relation is missing: %s", k)
			}

			continue
		}

		if rel.Scope != pbrelation.Relation_object {
			log.Warnf("NormalizeRelations change scope for relation %s", rel.Key)
			s.SetExtraRelation(rel)
		}
	}
	return nil
}

func (sb *smartBlock) SendEvent(msgs []*pb.EventMessage) {
	if sb.sendEvent != nil {
		sb.sendEvent(&pb.Event{
			Messages:  msgs,
			ContextId: sb.Id(),
		})
	}
}

func (sb *smartBlock) Restrictions() restriction.Restrictions {
	return sb.restrictions
}

func (sb *smartBlock) Show(ctx *state.Context) error {
	if ctx != nil {
		details, objectTypes, err := sb.fetchMeta()
		if err != nil {
			return err
		}

		// omit relations
		// todo: switch to other pb type
		for _, ot := range objectTypes {
			ot.Relations = nil
		}

		// todo: sb.Relations() makes extra query to read objectType which we already have here
		// the problem is that we can have an extra object type of the set in the objectTypes so we can't reuse it
		ctx.AddMessages(sb.Id(), []*pb.EventMessage{
			{
				Value: &pb.EventMessageValueOfObjectShow{ObjectShow: &pb.EventObjectShow{
					RootId:       sb.RootId(),
					Type:         sb.Type(),
					Blocks:       sb.Blocks(),
					Details:      details,
					Relations:    sb.Relations(),
					ObjectTypes:  objectTypes,
					Restrictions: sb.restrictions.Proto(),
				}},
			},
		})
	}
	return nil
}

func (sb *smartBlock) fetchMeta() (details []*pb.EventObjectDetailsSet, objectTypes []*pbrelation.ObjectType, err error) {
	if sb.metaSub != nil {
		sb.metaSub.Close()
	}
	sb.metaSub = sb.meta.PubSub().NewSubscriber()
	sb.depIds = sb.dependentSmartIds(true, true)
	var ch = make(chan meta.Meta)
	subscriber := sb.metaSub.Callback(func(d meta.Meta) {
		ch <- d
	}).Subscribe(sb.depIds...)
	sb.meta.ReportChange(meta.Meta{
		BlockId:        sb.Id(),
		SmartBlockMeta: *sb.Meta(),
	})

	var uniqueObjTypes []string

	if sb.Type() == model.SmartBlockType_Set {
		// add the object type from the dataview source
		if b := sb.Doc.Pick("dataview"); b != nil {
			if dv := b.Model().GetDataview(); dv != nil {
				if dv.Source == "" {
					panic("empty dv source")
				}
				uniqueObjTypes = append(uniqueObjTypes, dv.Source)
				for _, rel := range dv.Relations {
					if rel.Format == pbrelation.RelationFormat_file || rel.Format == pbrelation.RelationFormat_object {
						if rel.Key == bundle.RelationKeyId.String() || rel.Key == bundle.RelationKeyType.String() {
							continue
						}
						for _, ot := range rel.ObjectTypes {
							if slice.FindPos(uniqueObjTypes, ot) == -1 {
								if ot == "" {
									log.Errorf("dv relation %s(%s) has empty obj types", rel.Key, rel.Name)
								} else {
									if strings.HasPrefix(ot, "http") {
										log.Errorf("dv rels has http source")
									}
									uniqueObjTypes = append(uniqueObjTypes, ot)
								}
							}
						}
					}
				}
			}
		}
	}

	// todo: should we use badger here?
	timeout := time.After(DepSmartblockSyncEventsTimeout)

	sb.lastDepDetails = make(map[string]*pb.EventObjectDetailsSet, len(sb.depIds))
loop:
	for len(sb.lastDepDetails) < len(sb.depIds) {
		select {
		case <-timeout:
			var missingDeps []string
			for _, dep := range sb.depIds {
				if _, exists := sb.lastDepDetails[dep]; !exists {
					missingDeps = append(missingDeps, dep)
				}
			}
			log.Warnf("got %d out of %d dep objects after timeout: missing %v", len(sb.lastDepDetails), len(sb.depIds), missingDeps)
			break loop
		case d := <-ch:
			if d.Details != nil {
				sb.lastDepDetails[d.BlockId] = &pb.EventObjectDetailsSet{
					Id:      d.BlockId,
					Details: d.Details,
				}
			}
			if d.ObjectTypes != nil {
				if len(d.SmartBlockMeta.ObjectTypes) > 0 {
					if len(d.SmartBlockMeta.ObjectTypes) > 1 {
						log.Error("object has more than 1 object type which is not supported on clients. types are truncated")
					}
					ot := d.SmartBlockMeta.ObjectTypes[0]
					if len(ot) == 0 {
						log.Errorf("sb %s has empty objectType", sb.Id())
					} else {
						if slice.FindPos(uniqueObjTypes, ot) == -1 {
							uniqueObjTypes = append(uniqueObjTypes, ot)
						}
					}
				}
			}
		}
	}

	objectTypes = sb.meta.FetchObjectTypes(uniqueObjTypes)
	if len(objectTypes) != len(uniqueObjTypes) {
		var m = map[string]struct{}{}
		for _, ot := range objectTypes {
			m[ot.Url] = struct{}{}
		}

		for _, ot := range uniqueObjTypes {
			if _, exists := m[ot]; !exists {
				log.Errorf("failed to load object type '%s' for sb %s", ot, sb.Id())
			}
		}
	}

	for _, det := range sb.lastDepDetails {
		details = append(details, det)
	}

	defer func() {
		go func() {
			for d := range ch {
				sb.onMetaChange(d)
			}
		}()
		subscriber.Callback(sb.onMetaChange)
		close(ch)
	}()
	return
}

func (sb *smartBlock) onMetaChange(d meta.Meta) {
	sb.Lock()
	defer sb.Unlock()
	if sb.sendEvent != nil && d.BlockId != sb.Id() {
		msgs := []*pb.EventMessage{}
		if d.Details != nil {
			if v, exists := sb.lastDepDetails[d.BlockId]; exists {
				diff := pbtypes.StructDiff(v.Details, d.Details)
				msgs = append(msgs, state.StructDiffIntoEvents(d.BlockId, diff)...)
			} else {
				msgs = append(msgs, &pb.EventMessage{
					Value: &pb.EventMessageValueOfObjectDetailsSet{
						ObjectDetailsSet: &pb.EventObjectDetailsSet{
							Id:      d.BlockId,
							Details: d.Details,
						},
					},
				})
			}
			sb.lastDepDetails[d.BlockId] = &pb.EventObjectDetailsSet{
				Id:      d.BlockId,
				Details: d.Details,
			}
		}

		if len(msgs) == 0 {
			return
		}

		sb.sendEvent(&pb.Event{
			Messages:  msgs,
			ContextId: sb.Id(),
		})
	}
}

func (sb *smartBlock) dependentSmartIds(includeObjTypes bool, includeCreator bool) (ids []string) {
	ids = sb.Doc.(*state.State).DepSmartIds()
	if sb.Type() != model.SmartBlockType_Breadcrumbs && sb.Type() != model.SmartBlockType_Home {
		ids = append(ids, sb.Id())

		if includeObjTypes {
			for _, ot := range sb.ObjectTypes() {
				ids = append(ids, ot)
			}
		}

		details := sb.Details()

		for _, rel := range sb.RelationsState(sb.Doc.(*state.State), false) {
			if rel.Format != pbrelation.RelationFormat_object && rel.Format != pbrelation.RelationFormat_file {
				continue
			}

			if rel.Key == bundle.RelationKeyId.String() ||
				rel.Key == bundle.RelationKeyType.String() ||
				rel.Key == bundle.RelationKeyRecommendedRelations.String() ||
				rel.Key == bundle.RelationKeyFeaturedRelations.String() ||
				!includeCreator && rel.Key == bundle.RelationKeyCreator.String() {
				continue
			}

			// add all object relation values as dependents
			for _, targetId := range pbtypes.GetStringList(details, rel.Key) {
				if targetId != "" {
					ids = append(ids, targetId)
				}
			}
		}
	}
	ids = util.UniqueStrings(ids)
	sort.Strings(ids)

	return
}

func (sb *smartBlock) SetEventFunc(f func(e *pb.Event)) {
	sb.sendEvent = f
}

func (sb *smartBlock) DisableLayouts() {
	sb.disableLayouts = true
}

func (sb *smartBlock) Apply(s *state.State, flags ...ApplyFlag) (err error) {
	var sendEvent, addHistory, doSnapshot, checkRestrictions = true, true, false, true
	for _, f := range flags {
		switch f {
		case NoEvent:
			sendEvent = false
		case NoHistory:
			addHistory = false
		case DoSnapshot:
			doSnapshot = true
		case NoRestrictions:
			checkRestrictions = false
		}
	}
	if sb.source.ReadOnly() && addHistory {
		// workaround to detect user-generated action
		return fmt.Errorf("object is readonly")
	}
	if checkRestrictions {
		if err = s.CheckRestrictions(); err != nil {
			return
		}
	}
	err = source.InjectCreationInfo(sb.source, s)
	if err != nil {
		log.With("thread", sb.Id()).Errorf("injectCreationInfo failed: %s", err.Error())
	}
	// inject lastModifiedDate
	msgs, act, err := state.ApplyState(s, !sb.disableLayouts)
	if err != nil {
		return
	}
	if act.IsEmpty() {
		return nil
	}
	if sb.Anytype() != nil {
		s.SetLastModified(time.Now().Unix(), sb.Anytype().Account())
	}
	st := sb.Doc.(*state.State)
	fileDetailsKeys := sb.FileRelationKeys()
	pushChangeParams := source.PushChangeParams{
		State:             st,
		Changes:           st.GetChanges(),
		FileChangedHashes: getChangedFileHashes(s, fileDetailsKeys, act),
		DoSnapshot:        doSnapshot,
		GetAllFileHashes: func() []string {
			return st.GetAllFileHashes(fileDetailsKeys)
		},
	}
	id, err := sb.source.PushChange(pushChangeParams)
	if err != nil {
		return
	}

	sb.Doc.(*state.State).SetChangeId(id)
	if sb.undo != nil && addHistory {
		act.Group = s.GroupId()
		sb.undo.Add(act)
	}
	if sendEvent {
		events := msgsToEvents(msgs)
		if ctx := s.Context(); ctx != nil {
			ctx.SetMessages(sb.Id(), events)
		} else if sb.sendEvent != nil {
			sb.sendEvent(&pb.Event{
				Messages:  events,
				ContextId: sb.RootId(),
			})
		}
	}

	if act.Details != nil || act.ObjectTypes != nil || act.Relations != nil {
		sb.meta.ReportChange(meta.Meta{
			BlockId:        sb.Id(),
			SmartBlockMeta: *sb.Meta(),
		})
	}
	if hasDepIds(&act) {
		sb.CheckSubscriptions()
	}
	return
}

func (sb *smartBlock) ResetToVersion(s *state.State) (err error) {
	s.SetParent(sb.Doc.(*state.State))
	if err = sb.Apply(s, NoHistory, DoSnapshot, NoRestrictions); err != nil {
		return
	}
	if sb.undo != nil {
		sb.undo.Reset()
	}
	return
}

func (sb *smartBlock) CheckSubscriptions() (changed bool) {
	depIds := sb.dependentSmartIds(true, true)
	if !slice.SortedEquals(sb.depIds, depIds) {
		sb.depIds = depIds
		if sb.metaSub != nil {
			sb.metaSub.ReSubscribe(depIds...)
		}
		return true
	}
	return false
}

func (sb *smartBlock) NewState() *state.State {
	sb.execHooks(HookOnNewState)
	return sb.Doc.NewState().SetNoObjectType(sb.Type() == model.SmartBlockType_Archive || sb.Type() == model.SmartBlockType_Breadcrumbs)
}

func (sb *smartBlock) NewStateCtx(ctx *state.Context) *state.State {
	sb.execHooks(HookOnNewState)
	return sb.Doc.NewStateCtx(ctx).SetNoObjectType(sb.Type() == model.SmartBlockType_Archive || sb.Type() == model.SmartBlockType_Breadcrumbs)
}

func (sb *smartBlock) History() undo.History {
	return sb.undo
}

func (sb *smartBlock) Anytype() core.Service {
	return sb.source.Anytype()
}

func (sb *smartBlock) SetDetails(ctx *state.Context, details []*pb.RpcBlockSetDetailsDetail, showEvent bool) (err error) {
	s := sb.NewStateCtx(ctx)
	detCopy := pbtypes.CopyStruct(s.Details())
	if detCopy == nil || detCopy.Fields == nil {
		detCopy = &types.Struct{
			Fields: make(map[string]*types.Value),
		}
	}

	relations := sb.Relations()
	for _, detail := range details {
		if detail.Value != nil {
			rel := pbtypes.GetRelation(relations, detail.Key)
			if rel == nil {
				log.Errorf("SetDetails: missing relation for detail %s", detail.Key)
				return fmt.Errorf("relation not found: you should add the missing relation first")
			}

			if rel.Scope != pbrelation.Relation_object {
				s.SetExtraRelation(rel)
			}
			if rel.Format == pbrelation.RelationFormat_status || rel.Format == pbrelation.RelationFormat_tag {
				newOptsIds := slice.Difference(pbtypes.GetStringListValue(detail.Value), pbtypes.GetStringListValue(detCopy.Fields[detail.Key]))
				var missingOptsIds []string
				for _, newOptId := range newOptsIds {
					if !pbtypes.HasOption(rel.SelectDict, newOptId) {
						missingOptsIds = append(missingOptsIds, newOptId)
					}
				}

				if len(missingOptsIds) > 0 {
					opts, err := sb.Anytype().ObjectStore().GetAggregatedOptions(rel.Key, rel.Format, s.ObjectType())
					if err != nil {
						return err
					}

					for _, missingOptsId := range missingOptsIds {
						opt := pbtypes.GetOption(opts, missingOptsId)
						if opt == nil {
							log.Errorf("relation %s is missing option: %s", rel.Key, missingOptsId)
							continue
						}
						optCopy := *opt
						// reset scope
						optCopy.Scope = pbrelation.RelationOption_local
						_, err := s.AddExtraRelationOption(*rel, optCopy)
						if err != nil {
							return err
						}
					}
				}
			}

			err = s.ValidateNewDetail(detail.Key, detail.Value)
			if err != nil {
				return fmt.Errorf("relation %s validation failed: %s", detail.Key, err.Error())
			}

			// special case for type relation that we are storing in a separate object's field
			if detail.Key == bundle.RelationKeyType.String() {
				ot := pbtypes.GetStringListValue(detail.Value)
				if len(ot) > 0 {
					s.SetObjectType(ot[0])
				}
			}
			detCopy.Fields[detail.Key] = detail.Value
		} else {
			delete(detCopy.Fields, detail.Key)
		}
	}
	if detCopy.Equal(sb.Details()) {
		return
	}

	s.SetDetails(detCopy)
	if err = sb.Apply(s); err != nil {
		return
	}

	// filter-out setDetails event
	if !showEvent && ctx != nil {
		var filtered []*pb.EventMessage
		msgs := ctx.GetMessages()
		var isFiltered bool
		for i, msg := range msgs {
			if sd := msg.GetObjectDetailsSet(); sd == nil || sd.Id != sb.Id() {
				filtered = append(filtered, msgs[i])
			} else {
				isFiltered = true
			}
		}
		if isFiltered {
			ctx.SetMessages(sb.Id(), filtered)
		}

	}
	return nil
}

func (sb *smartBlock) AddExtraRelations(ctx *state.Context, relations []*pbrelation.Relation) (relationsWithKeys []*pbrelation.Relation, err error) {
	s := sb.NewStateCtx(ctx)

	if relationsWithKeys, err = sb.addExtraRelations(s, relations); err != nil {
		return
	}

	if err = sb.Apply(s, NoEvent); err != nil {
		return
	}
	if ctx != nil {
		// todo: send an atomic event for each changed relation
		ctx.AddMessages(sb.Id(), []*pb.EventMessage{{
			Value: &pb.EventMessageValueOfObjectRelationsSet{
				ObjectRelationsSet: &pb.EventObjectRelationsSet{
					Id:        s.RootId(),
					Relations: sb.Relations(),
				},
			},
		}})
	}

	return
}

func (sb *smartBlock) addExtraRelations(s *state.State, relations []*pbrelation.Relation) (relationsWithKeys []*pbrelation.Relation, err error) {
	copy := pbtypes.CopyRelations(sb.RelationsState(s, false))

	var existsMap = map[string]*pbrelation.Relation{}
	for _, rel := range copy {
		existsMap[rel.Key] = rel
	}
	for _, rel := range relations {
		if rel.Key == "" {
			rel.Key = bson.NewObjectId().Hex()
		}
		if relEx, exists := existsMap[rel.Key]; !exists {
			// we return the pointers slice here just for clarity
			relationsWithKeys = append(relationsWithKeys, rel)
			copy = append(copy, pbtypes.CopyRelation(rel))
		} else if pbtypes.RelationEqualOmitDictionary(relEx, rel) {
			relationsWithKeys = append(relationsWithKeys, relEx)
		} else {
			log.Errorf("failed to AddExtraRelations: provided relation %s not equal to existing aggregated one", rel.Key)
			return nil, fmt.Errorf("provided relation not equal to existing aggregated with the same key")
		}
		if !pbtypes.HasField(s.Details(), rel.Key) {
			s.SetDetail(rel.Key, pbtypes.Null())
		}
	}

	s = s.SetExtraRelations(copy)
	return
}

func (sb *smartBlock) SetObjectTypes(ctx *state.Context, objectTypes []string) (err error) {
	s := sb.NewState()

	if err = sb.setObjectTypes(s, objectTypes); err != nil {
		return
	}

	// send event here to send updated details to client
	if err = sb.Apply(s); err != nil {
		return
	}

	if ctx != nil {
		// todo: send an atomic event for each changed relation
		ctx.AddMessages(sb.Id(), []*pb.EventMessage{{
			Value: &pb.EventMessageValueOfObjectRelationsSet{
				ObjectRelationsSet: &pb.EventObjectRelationsSet{
					Id:        s.RootId(),
					Relations: sb.Relations(),
				},
			},
		}})
	}
	return
}

func (sb *smartBlock) setObjectTypes(s *state.State, objectTypes []string) (err error) {
	if len(objectTypes) == 0 {
		return fmt.Errorf("you must provide at least 1 object type")
	}

	otypes := sb.meta.FetchObjectTypes(objectTypes)
	if len(otypes) == 0 {
		return fmt.Errorf("object types not found")
	}

	ot := otypes[len(otypes)-1]
	s.SetObjectTypes(objectTypes)
	s.SetDetailAndBundledRelation(bundle.RelationKeyLayout, pbtypes.Float64(float64(ot.Layout)))
	return
}

// UpdateExtraRelations sets the extra relations, it skips the
func (sb *smartBlock) UpdateExtraRelations(ctx *state.Context, relations []*pbrelation.Relation, createIfMissing bool) (err error) {
	objectTypeRelations := pbtypes.CopyRelations(sb.ObjectTypeRelations())
	extraRelations := pbtypes.CopyRelations(sb.ExtraRelations())
	relationsToSet := pbtypes.CopyRelations(relations)

	var somethingChanged bool
	var newRelations []*pbrelation.Relation
mainLoop:
	for i := range relationsToSet {
		for j := range objectTypeRelations {
			if objectTypeRelations[j].Key == relationsToSet[i].Key {
				if pbtypes.RelationEqual(objectTypeRelations[j], relationsToSet[i]) {
					continue mainLoop
				} else if !pbtypes.RelationCompatible(objectTypeRelations[j], relationsToSet[i]) {
					return fmt.Errorf("can't set extraRelation incompatible with the same-key relation in the objectType")
				}
			}
		}
		for j := range extraRelations {
			if extraRelations[j].Key == relationsToSet[i].Key {
				if !pbtypes.RelationEqual(extraRelations[j], relationsToSet[i]) {
					if !pbtypes.RelationCompatible(extraRelations[j], relationsToSet[i]) {
						return fmt.Errorf("can't update extraRelation: provided format is incompatible")
					}

					extraRelations[j] = relationsToSet[i]
					somethingChanged = true
				}
				continue mainLoop
			}
		}

		if createIfMissing {
			somethingChanged = true
			newRelations = append(newRelations, relations[i])
		}
	}

	if !somethingChanged {
		return
	}

	s := sb.NewStateCtx(ctx).SetExtraRelations(append(extraRelations, newRelations...))
	if err = sb.Apply(s); err != nil {
		return
	}

	if ctx != nil {
		// todo: send an atomic event for each changed relation
		ctx.AddMessages(sb.Id(), []*pb.EventMessage{{
			Value: &pb.EventMessageValueOfObjectRelationsSet{
				ObjectRelationsSet: &pb.EventObjectRelationsSet{
					Id:        s.RootId(),
					Relations: sb.Relations(),
				},
			},
		}})
	}
	return
}

func (sb *smartBlock) RemoveExtraRelations(ctx *state.Context, relationKeys []string) (err error) {
	copy := pbtypes.CopyRelations(sb.ExtraRelations())
	filtered := []*pbrelation.Relation{}
	st := sb.NewStateCtx(ctx)

	for _, rel := range copy {
		var toBeRemoved bool
		for _, relationKey := range relationKeys {
			if rel.Key == relationKey {
				toBeRemoved = true
				break
			}
		}
		if !toBeRemoved {
			det := st.Details()
			if pbtypes.HasField(det, rel.Key) {
				delete(det.Fields, rel.Key)
			}
			filtered = append(filtered, rel)
		}
	}

	s := sb.NewState().SetExtraRelations(filtered)

	if err = sb.Apply(s, NoEvent); err != nil {
		return
	}
	if ctx != nil {
		// todo: send an atomic event for each changed relation
		ctx.AddMessages(sb.Id(), []*pb.EventMessage{{
			Value: &pb.EventMessageValueOfObjectRelationsSet{
				ObjectRelationsSet: &pb.EventObjectRelationsSet{
					Id:        s.RootId(),
					Relations: sb.Relations(),
				},
			},
		}})
	}

	return
}

// AddRelationOption adds a new option to the select dict. It returns existing option for the relation key in case there is a one with the same text
func (sb *smartBlock) AddExtraRelationOption(ctx *state.Context, relationKey string, option pbrelation.RelationOption, showEvent bool) (*pbrelation.RelationOption, error) {
	s := sb.NewStateCtx(ctx)
	rel := pbtypes.GetRelation(sb.Relations(), relationKey)
	if rel == nil {
		var err error
		rel, err = sb.Anytype().ObjectStore().GetRelation(relationKey)
		if err != nil {
			return nil, fmt.Errorf("relation not found: %s", err.Error())
		}
	}

	if rel.Format != pbrelation.RelationFormat_status && rel.Format != pbrelation.RelationFormat_tag {
		return nil, fmt.Errorf("incorrect relation format")
	}

	newOption, err := s.AddExtraRelationOption(*rel, option)
	if err != nil {
		return nil, err
	}

	if showEvent {
		return newOption, sb.Apply(s)
	}
	return newOption, sb.Apply(s, NoEvent)
}

func (sb *smartBlock) UpdateExtraRelationOption(ctx *state.Context, relationKey string, option pbrelation.RelationOption, showEvent bool) error {
	s := sb.NewStateCtx(ctx)
	for _, rel := range sb.ExtraRelations() {
		if rel.Key != relationKey {
			continue
		}
		if rel.Format != pbrelation.RelationFormat_status && rel.Format != pbrelation.RelationFormat_tag {
			return fmt.Errorf("relation has incorrect format")
		}
		for i, opt := range rel.SelectDict {
			if opt.Id == option.Id {
				copy := pbtypes.CopyRelation(rel)
				copy.SelectDict[i] = &option
				s.SetExtraRelation(copy)

				if showEvent {
					return sb.Apply(s)
				}
				return sb.Apply(s, NoEvent)
			}
		}

		return fmt.Errorf("relation option not found")
	}

	return fmt.Errorf("relation not found")
}

func (sb *smartBlock) DeleteExtraRelationOption(ctx *state.Context, relationKey string, optionId string, showEvent bool) error {
	s := sb.NewStateCtx(ctx)
	for _, rel := range sb.ExtraRelations() {
		if rel.Key != relationKey {
			continue
		}
		if rel.Format != pbrelation.RelationFormat_status && rel.Format != pbrelation.RelationFormat_tag {
			return fmt.Errorf("relation has incorrect format")
		}
		for i, opt := range rel.SelectDict {
			if opt.Id == optionId {
				copy := pbtypes.CopyRelation(rel)
				copy.SelectDict = append(rel.SelectDict[:i], rel.SelectDict[i+1:]...)
				s.SetExtraRelation(copy)
				if showEvent {
					return sb.Apply(s)
				}
				return sb.Apply(s, NoEvent)
			}
		}
		// todo: should we remove option and value from all objects within type?

		return fmt.Errorf("relation option not found")
	}

	return fmt.Errorf("relation not found")
}

func (sb *smartBlock) StateAppend(f func(d state.Doc) (s *state.State, err error)) error {
	s, err := f(sb.Doc)
	if err != nil {
		return err
	}
	msgs, act, err := state.ApplyState(s, !sb.disableLayouts)
	if err != nil {
		return err
	}
	log.Infof("changes: stateAppend: %d events", len(msgs))
	if len(msgs) > 0 && sb.sendEvent != nil {
		sb.sendEvent(&pb.Event{
			Messages:  msgsToEvents(msgs),
			ContextId: sb.Id(),
		})
	}
	sb.storeFileKeys()
	if hasDepIds(&act) {
		sb.CheckSubscriptions()
	}
	return nil
}

func (sb *smartBlock) StateRebuild(d state.Doc) (err error) {
	msgs, e := sb.Doc.(*state.State).Diff(d.(*state.State))
	sb.Doc = d
	log.Infof("changes: stateRebuild: %d events", len(msgs))
	if e != nil {
		// can't make diff - reopen doc
		sb.Show(state.NewContext(sb.sendEvent))
	} else {
		if len(msgs) > 0 && sb.sendEvent != nil {
			sb.sendEvent(&pb.Event{
				Messages:  msgsToEvents(msgs),
				ContextId: sb.Id(),
			})
		}
	}
	sb.storeFileKeys()
	sb.CheckSubscriptions()
	return nil
}

func (sb *smartBlock) MetaService() meta.Service {
	return sb.meta
}

func (sb *smartBlock) BlockClose() {
	sb.execHooks(HookOnBlockClose)
	sb.SetEventFunc(nil)
}

func (sb *smartBlock) Close() (err error) {
	sb.Lock()
	sb.execHooks(HookOnClose)
	sb.Unlock()
	if sb.metaSub != nil {
		sb.metaSub.Close()
	}
	sb.source.Close()
	log.Debugf("close smartblock %v", sb.Id())
	return
}

func hasDepIds(act *undo.Action) bool {
	if act == nil {
		return true
	}
	// todo: check details for exact object-relations changes
	if act.Relations != nil || act.ObjectTypes != nil || act.Details != nil {
		return true
	}
	for _, edit := range act.Change {
		if ls, ok := edit.After.(linkSource); ok && ls.HasSmartIds() {
			return true
		}
		if ls, ok := edit.Before.(linkSource); ok && ls.HasSmartIds() {
			return true
		}
	}
	for _, add := range act.Add {
		if ls, ok := add.(linkSource); ok && ls.HasSmartIds() {
			return true
		}
	}
	for _, rem := range act.Remove {
		if ls, ok := rem.(linkSource); ok && ls.HasSmartIds() {
			return true
		}
	}
	return false
}

func getChangedFileHashes(s *state.State, fileDetailKeys []string, act undo.Action) (hashes []string) {
	for _, nb := range act.Add {
		if fh, ok := nb.(simple.FileHashes); ok {
			hashes = fh.FillFileHashes(hashes)
		}
	}
	for _, eb := range act.Change {
		if fh, ok := eb.After.(simple.FileHashes); ok {
			hashes = fh.FillFileHashes(hashes)
		}
	}
	if act.Details != nil {
		det := act.Details.After
		if det != nil && det.Fields != nil {
			for _, field := range fileDetailKeys {
				if v := det.Fields[field]; v != nil && v.GetStringValue() != "" {
					hashes = append(hashes, v.GetStringValue())
				}
			}
		}
	}
	return
}

func (sb *smartBlock) storeFileKeys() {
	keys := sb.Doc.GetFileKeys()
	if len(keys) == 0 {
		return
	}
	fileKeys := make([]files.FileKeys, len(keys))
	for i, k := range keys {
		fileKeys[i] = files.FileKeys{
			Hash: k.Hash,
			Keys: k.Keys,
		}
	}
	if err := sb.Anytype().FileStoreKeys(fileKeys...); err != nil {
		log.Warnf("can't store file keys: %v", err)
	}
}

func (sb *smartBlock) AddHook(f func(), events ...Hook) {
	for _, e := range events {
		switch e {
		case HookOnClose:
			sb.onCloseHooks = append(sb.onCloseHooks, f)
		case HookOnNewState:
			sb.onNewStateHooks = append(sb.onNewStateHooks, f)
		case HookOnBlockClose:
			sb.onBlockCloseHooks = append(sb.onBlockCloseHooks, f)
		}
	}
}

func mergeAndSortRelations(objTypeRelations []*pbrelation.Relation, extraRelations []*pbrelation.Relation, aggregatedRelations []*pbrelation.Relation, details *types.Struct) []*pbrelation.Relation {
	var m = make(map[string]struct{}, len(extraRelations))
	var rels = make([]*pbrelation.Relation, 0, len(objTypeRelations)+len(extraRelations))

	for _, rel := range extraRelations {
		m[rel.Key] = struct{}{}
		rels = append(rels, pbtypes.CopyRelation(rel))
	}

	for _, rel := range objTypeRelations {
		if _, exists := m[rel.Key]; exists {
			continue
		}
		rels = append(rels, pbtypes.CopyRelation(rel))
		m[rel.Key] = struct{}{}
	}

	for _, rel := range aggregatedRelations {
		if _, exists := m[rel.Key]; exists {
			continue
		}
		m[rel.Key] = struct{}{}
		rels = append(rels, pbtypes.CopyRelation(rel))
	}

	if details == nil || details.Fields == nil {
		return rels
	}

	sort.Slice(rels, func(i, j int) bool {
		_, iExists := details.Fields[rels[i].Key]
		_, jExists := details.Fields[rels[j].Key]

		if iExists && !jExists {
			return true
		}

		return false
	})

	return rels
}

func (sb *smartBlock) baseRelations() []*pbrelation.Relation {
	rels := []*pbrelation.Relation{bundle.MustGetRelation(bundle.RelationKeyId), bundle.MustGetRelation(bundle.RelationKeyLayout), bundle.MustGetRelation(bundle.RelationKeyIconEmoji), bundle.MustGetRelation(bundle.RelationKeyName)}
	for _, rel := range rels {
		rel.Scope = pbrelation.Relation_object
	}
	return rels
}

func (sb *smartBlock) Relations() []*pbrelation.Relation {
	return sb.RelationsState(sb.Doc.(*state.State), true)
}

<<<<<<< HEAD
func (sb *smartBlock) RelationsState(s *state.State) []*pbrelation.Relation {
	if sb.Type() == model.SmartBlockType_Archive || sb.source.Virtual() {
=======
func (sb *smartBlock) RelationsState(s *state.State, aggregateFromDS bool) []*pbrelation.Relation {
	if sb.Type() == pb.SmartBlockType_Archive || sb.source.Virtual() {
>>>>>>> 70bb7e0b
		return sb.baseRelations()
	}

	objType := s.ObjectType()

	var err error
	var aggregatedRelation []*pbrelation.Relation
	if objType != "" && aggregateFromDS {
		aggregatedRelation, err = sb.Anytype().ObjectStore().AggregateRelationsFromSetsOfType(objType)
		if err != nil {
			log.Errorf("failed to get aggregated relations for type: %s", err.Error())
		}
	}

	rels := mergeAndSortRelations(sb.objectTypeRelations(s), s.ExtraRelations(), aggregatedRelation, s.Details())
	sb.fillAggregatedRelations(rels)
	return rels
}

func (sb *smartBlock) fillAggregatedRelations(rels []*pbrelation.Relation) {
	for i, rel := range rels {
		if rel.Format != pbrelation.RelationFormat_status && rel.Format != pbrelation.RelationFormat_tag {
			continue
		}

		options, err := sb.Anytype().ObjectStore().GetAggregatedOptions(rel.Key, rel.Format, sb.ObjectType())
		if err != nil {
			log.Errorf("failed to GetAggregatedOptions %s", err.Error())
			continue
		}

		rels[i].SelectDict = pbtypes.MergeOptionsPreserveScope(rel.SelectDict, options)
	}
}

func (sb *smartBlock) ObjectTypeRelations() []*pbrelation.Relation {
	return sb.objectTypeRelations(sb.Doc.(*state.State))
}

func (sb *smartBlock) objectTypeRelations(s *state.State) []*pbrelation.Relation {
	var relations []*pbrelation.Relation
	if sb.meta != nil {
		objectTypes := sb.meta.FetchObjectTypes(s.ObjectTypes())
		//if !(len(objectTypes) == 1 && objectTypes[0].Url == bundle.TypeKeyObjectType.URL()) {
		// do not fetch objectTypes for object type type to avoid universe collapse
		for _, objType := range objectTypes {
			relations = append(relations, objType.Relations...)
		}
		//}
	}
	return relations
}

func (sb *smartBlock) execHooks(event Hook) {
	var hooks []func()
	switch event {
	case HookOnNewState:
		hooks = sb.onNewStateHooks
	case HookOnClose:
		hooks = sb.onCloseHooks
	case HookOnBlockClose:
		hooks = sb.onBlockCloseHooks
	}
	for _, h := range hooks {
		if h != nil {
			h()
		}
	}
}

func (sb *smartBlock) FileRelationKeys() (fileKeys []string) {
	for _, rel := range sb.RelationsState(sb.Doc.(*state.State), false) {
		if rel.Format == pbrelation.RelationFormat_file {
			if slice.FindPos(fileKeys, rel.Key) == -1 {
				fileKeys = append(fileKeys, rel.Key)
			}
		}
	}
	return
}

func (sb *smartBlock) GetSearchInfo() (indexer.SearchInfo, error) {
	depIds := slice.Remove(sb.dependentSmartIds(false, false), sb.Id())

	return indexer.SearchInfo{
		Id:      sb.Id(),
		Title:   pbtypes.GetString(sb.Details(), bundle.RelationKeyName.String()),
		Snippet: sb.Snippet(),
		Text:    sb.Doc.SearchText(),
		Links:   depIds,
	}, nil
}

func msgsToEvents(msgs []simple.EventMessage) []*pb.EventMessage {
	events := make([]*pb.EventMessage, len(msgs))
	for i := range msgs {
		events[i] = msgs[i].Msg
	}
	return events
}<|MERGE_RESOLUTION|>--- conflicted
+++ resolved
@@ -1191,13 +1191,8 @@
 	return sb.RelationsState(sb.Doc.(*state.State), true)
 }
 
-<<<<<<< HEAD
-func (sb *smartBlock) RelationsState(s *state.State) []*pbrelation.Relation {
+func (sb *smartBlock) RelationsState(s *state.State, aggregateFromDS bool) []*pbrelation.Relation {
 	if sb.Type() == model.SmartBlockType_Archive || sb.source.Virtual() {
-=======
-func (sb *smartBlock) RelationsState(s *state.State, aggregateFromDS bool) []*pbrelation.Relation {
-	if sb.Type() == pb.SmartBlockType_Archive || sb.source.Virtual() {
->>>>>>> 70bb7e0b
 		return sb.baseRelations()
 	}
 
