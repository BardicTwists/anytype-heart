package smartblock

import (
	"errors"
	"fmt"
	"sort"
	"sync"
	"time"

	"github.com/anytypeio/go-anytype-middleware/core/anytype"
	"github.com/anytypeio/go-anytype-middleware/core/block/editor/state"
	"github.com/anytypeio/go-anytype-middleware/core/block/meta"
	"github.com/anytypeio/go-anytype-middleware/core/block/simple"
	"github.com/anytypeio/go-anytype-middleware/core/block/source"
	"github.com/anytypeio/go-anytype-middleware/core/block/undo"
	"github.com/anytypeio/go-anytype-middleware/pb"
	"github.com/anytypeio/go-anytype-middleware/pkg/lib/core"
	"github.com/anytypeio/go-anytype-middleware/pkg/lib/logging"
	pbrelation "github.com/anytypeio/go-anytype-middleware/pkg/lib/pb/relation"
	"github.com/anytypeio/go-anytype-middleware/util/pbtypes"
	"github.com/anytypeio/go-anytype-middleware/util/slice"
	"github.com/globalsign/mgo/bson"
	"github.com/gogo/protobuf/types"
)

type ApplyFlag int

var (
	ErrSimpleBlockNotFound = errors.New("simple block not found")
)

const (
	NoHistory ApplyFlag = iota
	NoEvent
	NoRestrictions
	NoHooks
	DoSnapshot
)

type Hook int

const (
	HookOnNewState Hook = iota
	HookOnClose
)

var log = logging.Logger("anytype-mw-smartblock")

func New(ms meta.Service, defaultObjectTypeUrl string) SmartBlock {
	return &smartBlock{meta: ms, defaultObjectTypeUrl: defaultObjectTypeUrl}
}

type SmartblockOpenListner interface {
	SmartblockOpened(*state.Context)
}

type SmartBlock interface {
	Init(s source.Source, allowEmpty bool, objectTypeUrls []string) (err error)
	Id() string
	DefaultObjectTypeUrl() string
	Type() pb.SmartBlockType
	Meta() *core.SmartBlockMeta
	Show(*state.Context) (err error)
	SetEventFunc(f func(e *pb.Event))
	Apply(s *state.State, flags ...ApplyFlag) error
	History() undo.History
	Anytype() anytype.Service
	SetDetails(ctx *state.Context, details []*pb.RpcBlockSetDetailsDetail) (err error)
	AddRelations(relations []*pbrelation.Relation) (relationsWithKeys []*pbrelation.Relation, err error)
	UpdateRelations(relations []*pbrelation.Relation) (err error)
	RemoveRelations(relationKeys []string) (err error)
	AddObjectTypes(objectTypes []string) (err error)
	RemoveObjectTypes(objectTypes []string) (err error)

	Reindex() error
	SendEvent(msgs []*pb.EventMessage)
	ResetToVersion(s *state.State) (err error)
	DisableLayouts()
	AddHook(f func(), events ...Hook)
	Close() (err error)
	state.Doc
	sync.Locker
}

type linkSource interface {
	FillSmartIds(ids []string) []string
	HasSmartIds() bool
}

type smartBlock struct {
	state.Doc
	sync.Mutex
<<<<<<< HEAD
	depIds               []string
	sendEvent            func(e *pb.Event)
	undo                 undo.History
	source               source.Source
	meta                 meta.Service
	metaSub              meta.Subscriber
	metaData             *core.SmartBlockMeta
	disableLayouts       bool
	defaultObjectTypeUrl string
=======
	depIds          []string
	sendEvent       func(e *pb.Event)
	undo            undo.History
	source          source.Source
	meta            meta.Service
	metaSub         meta.Subscriber
	metaData        *core.SmartBlockMeta
	disableLayouts  bool
	onNewStateHooks []func()
	onCloseHooks    []func()
>>>>>>> 4d05d41d
}

func (sb *smartBlock) Id() string {
	return sb.source.Id()
}

func (sb *smartBlock) Meta() *core.SmartBlockMeta {
	return &core.SmartBlockMeta{
		Details:   sb.Details(),
		Relations: sb.Relations(),
	}
}

func (sb *smartBlock) DefaultObjectTypeUrl() string {
	return sb.defaultObjectTypeUrl
}

func (sb *smartBlock) Type() pb.SmartBlockType {
	return sb.source.Type()
}

func (sb *smartBlock) Init(s source.Source, allowEmpty bool, _ []string) (err error) {
	if sb.Doc, err = s.ReadDoc(sb, allowEmpty); err != nil {
		return err
	}
	sb.source = s
	sb.undo = undo.NewHistory(0)
	sb.storeFileKeys()
	sb.Doc.BlocksInit()
	return
}

func (sb *smartBlock) SendEvent(msgs []*pb.EventMessage) {
	if sb.sendEvent != nil {
		sb.sendEvent(&pb.Event{
			Messages:  msgs,
			ContextId: sb.Id(),
		})
	}
}

func (sb *smartBlock) Show(ctx *state.Context) error {
	if ctx != nil {
		details, err := sb.fetchDetails()
		if err != nil {
			return err
		}
		ctx.AddMessages(sb.Id(), []*pb.EventMessage{
			{
				Value: &pb.EventMessageValueOfBlockShow{BlockShow: &pb.EventBlockShow{
					RootId:  sb.RootId(),
					Blocks:  sb.Blocks(),
					Details: details,
				}},
			},
		})
	}
	return nil
}

func (sb *smartBlock) fetchDetails() (details []*pb.EventBlockSetDetails, err error) {
	if sb.metaSub != nil {
		sb.metaSub.Close()
	}
	sb.metaSub = sb.meta.PubSub().NewSubscriber()
	sb.depIds = sb.dependentSmartIds()
	var ch = make(chan meta.Meta)
	subscriber := sb.metaSub.Callback(func(d meta.Meta) {
		ch <- d
	}).Subscribe(sb.depIds...)
	sb.meta.ReportChange(meta.Meta{
		BlockId:        sb.Id(),
		SmartBlockMeta: *sb.Meta(),
	})

	defer func() {
		go func() {
			for d := range ch {
				sb.onMetaChange(d)
			}
		}()
		subscriber.Callback(sb.onMetaChange)
		close(ch)
	}()

	timeout := time.After(time.Second)
	for i := 0; i < len(sb.depIds); i++ {
		select {
		case <-timeout:
			return
		case d := <-ch:
			details = append(details, &pb.EventBlockSetDetails{
				Id:      d.BlockId,
				Details: d.SmartBlockMeta.Details,
			})
		}
	}
	return
}

func (sb *smartBlock) onMetaChange(d meta.Meta) {
	sb.Lock()
	defer sb.Unlock()
	if sb.sendEvent != nil && d.BlockId != sb.Id() {
		sb.sendEvent(&pb.Event{
			Messages: []*pb.EventMessage{
				{
					Value: &pb.EventMessageValueOfBlockSetDetails{
						BlockSetDetails: &pb.EventBlockSetDetails{
							Id:      d.BlockId,
							Details: d.Details,
						},
					},
				},
			},
			ContextId: sb.Id(),
		})
	}
}

func (sb *smartBlock) dependentSmartIds() (ids []string) {
	ids = sb.Doc.(*state.State).DepSmartIds()
	if sb.Type() != pb.SmartBlockType_Breadcrumbs && sb.Type() != pb.SmartBlockType_Home {
		ids = append(ids, sb.Id())
	}
	sort.Strings(ids)
	return
}

func (sb *smartBlock) SetEventFunc(f func(e *pb.Event)) {
	sb.sendEvent = f
}

func (sb *smartBlock) DisableLayouts() {
	sb.disableLayouts = true
}

func (sb *smartBlock) Apply(s *state.State, flags ...ApplyFlag) (err error) {
	var sendEvent, addHistory, doSnapshot, checkRestrictions = true, true, false, true
	for _, f := range flags {
		switch f {
		case NoEvent:
			sendEvent = false
		case NoHistory:
			addHistory = false
		case DoSnapshot:
			doSnapshot = true
		case NoRestrictions:
			checkRestrictions = false
		}
	}
	if checkRestrictions {
		if err = s.CheckRestrictions(); err != nil {
			return
		}
	}

	var beforeSnippet = sb.Doc.Snippet()
	msgs, act, err := state.ApplyState(s, !sb.disableLayouts)
	if err != nil {
		return
	}
	if act.IsEmpty() {
		return nil
	}
	changes := sb.Doc.(*state.State).GetChanges()
	fileHashes := getChangedFileHashes(act)
	id, err := sb.source.PushChange(sb.Doc.(*state.State), changes, fileHashes, doSnapshot)
	if err != nil {
		return
	}
	sb.Doc.(*state.State).SetChangeId(id)
	if sb.undo != nil && addHistory {
		act.Group = s.GroupId()
		sb.undo.Add(act)
	}
	if sendEvent {
		events := msgsToEvents(msgs)
		if ctx := s.Context(); ctx != nil {
			ctx.SetMessages(sb.Id(), events)
		} else if sb.sendEvent != nil {
			sb.sendEvent(&pb.Event{
				Messages:  events,
				ContextId: sb.RootId(),
			})
		}
	}

	if act.Details != nil {
		sb.meta.ReportChange(meta.Meta{
			BlockId:        sb.Id(),
			SmartBlockMeta: *sb.Meta(),
		})
	}
	sb.updatePageStoreNoErr(beforeSnippet, &act)
	return
}

func (sb *smartBlock) ResetToVersion(s *state.State) (err error) {
	s.SetParent(sb.Doc.(*state.State))
	if err = sb.Apply(s, NoHistory, DoSnapshot, NoRestrictions); err != nil {
		return
	}
	if sb.undo != nil {
		sb.undo.Reset()
	}
	sb.updatePageStoreNoErr("", nil)
	return
}

func (sb *smartBlock) updatePageStoreNoErr(beforeSnippet string, act *undo.Action) {
	if e := sb.updatePageStore(beforeSnippet, act); e != nil {
		log.Warnf("can't update pageStore info: %v", e)
	}
}

func (sb *smartBlock) updatePageStore(beforeSnippet string, act *undo.Action) (err error) {
	if sb.Type() == pb.SmartBlockType_Archive {
		return
	}

	var storeInfo struct {
		details   *types.Struct
		relations *pbrelation.Relations
		snippet   string
		links     []string
	}

	if act == nil || act.Details != nil {
		storeInfo.details = pbtypes.CopyStruct(sb.Details())
	}

	if act == nil || act.Relations != nil {
		storeInfo.relations = &pbrelation.Relations{Relations: pbtypes.CopyRelations(sb.Relations())}
	}

	if storeInfo.details == nil || storeInfo.details.Fields == nil {
		storeInfo.details = &types.Struct{Fields: map[string]*types.Value{}}
	}

	storeInfo.details.Fields["type"] = pbtypes.StringList(sb.ObjectTypes())

	if hasDepIds(act) {
		if sb.checkSubscriptions() {
			storeInfo.links = make([]string, len(sb.depIds))
			copy(storeInfo.links, sb.depIds)
			storeInfo.links = slice.Remove(storeInfo.links, sb.Id())
		}
	}

	if afterSnippet := sb.Doc.Snippet(); beforeSnippet != afterSnippet {
		storeInfo.snippet = afterSnippet
	}

	if at := sb.Anytype(); at != nil && sb.Type() != pb.SmartBlockType_Breadcrumbs {
		if storeInfo.links != nil || storeInfo.details != nil || len(storeInfo.snippet) > 0 {
			return at.ObjectStore().UpdateObject(sb.Id(), storeInfo.details, storeInfo.relations, storeInfo.links, storeInfo.snippet)
		}
	}

	return nil
}

func (sb *smartBlock) checkSubscriptions() (changed bool) {
	depIds := sb.dependentSmartIds()
	if !slice.SortedEquals(sb.depIds, depIds) {
		sb.depIds = depIds
		if sb.metaSub != nil {
			sb.metaSub.ReSubscribe(depIds...)
		}
		return true
	}
	return false
}

func (sb *smartBlock) NewState() *state.State {
	sb.execHooks(HookOnNewState)
	return sb.Doc.NewState()
}

func (sb *smartBlock) NewStateCtx(ctx *state.Context) *state.State {
	sb.execHooks(HookOnNewState)
	return sb.Doc.NewStateCtx(ctx)
}

func (sb *smartBlock) History() undo.History {
	return sb.undo
}

func (sb *smartBlock) Anytype() anytype.Service {
	return sb.source.Anytype()
}

func (sb *smartBlock) SetDetails(ctx *state.Context, details []*pb.RpcBlockSetDetailsDetail) (err error) {
	s := sb.NewStateCtx(ctx)
	copy := pbtypes.CopyStruct(s.Details())
	if copy == nil || copy.Fields == nil {
		copy = &types.Struct{
			Fields: make(map[string]*types.Value),
		}
	}
	for _, detail := range details {
		copy.Fields[detail.Key] = detail.Value
	}
	if copy.Equal(sb.Details()) {
		return
	}
	s.SetDetails(copy)
	if err = sb.Apply(s); err != nil {
		return
	}
	return
}

func (sb *smartBlock) AddRelations(relations []*pbrelation.Relation) (relationsWithKeys []*pbrelation.Relation, err error) {
	copy := pbtypes.CopyRelations(sb.Relations())

	var existsMap = map[string]struct{}{}
	for _, rel := range copy {
		existsMap[rel.Key] = struct{}{}
	}
	for _, rel := range relations {
		if _, exists := existsMap[rel.Key]; !exists {
			if rel.Key == "" {
				rel.Key = bson.NewObjectId().Hex()
			}
			// we return the pointers slice here just for clarity
			relationsWithKeys = append(relationsWithKeys, rel)
			copy = append(copy, rel)
		} else {
			return nil, fmt.Errorf("relation with the same key already exists")
		}
	}

	s := sb.NewState().SetRelations(copy)

	if err = sb.Apply(s, NoEvent); err != nil {
		return
	}
	return
}

func (sb *smartBlock) AddObjectTypes(objectTypes []string) (err error) {
	c := make([]string, len(sb.ObjectTypes()))
	copy(c, sb.ObjectTypes())

	c = append(c, objectTypes...)
	s := sb.NewState().SetObjectTypes(c)

	if err = sb.Apply(s, NoEvent); err != nil {
		return
	}
	return
}

func (sb *smartBlock) RemoveObjectTypes(objectTypes []string) (err error) {
	filtered := []string{}

	for _, ot := range sb.ObjectTypes() {
		var toBeRemoved bool
		for _, OTToRemove := range objectTypes {
			if ot == OTToRemove {
				toBeRemoved = true
				break
			}
		}
		if !toBeRemoved {
			filtered = append(filtered, ot)
		}
	}

	s := sb.NewState().SetObjectTypes(filtered)

	if err = sb.Apply(s, NoEvent); err != nil {
		return
	}
	return
}

func (sb *smartBlock) UpdateRelations(relations []*pbrelation.Relation) (err error) {
	copy := pbtypes.CopyRelations(sb.Relations())

	for i, rel := range copy {
		for _, relation := range relations {
			if rel.Key == relation.Key {
				copy[i] = relation
			}
		}
	}

	s := sb.NewState().SetRelations(copy)
	if err = sb.Apply(s, NoEvent); err != nil {
		return
	}
	return
}

func (sb *smartBlock) RemoveRelations(relationKeys []string) (err error) {
	copy := pbtypes.CopyRelations(sb.Relations())
	filtered := []*pbrelation.Relation{}
	for _, rel := range copy {
		var toBeRemoved bool
		for _, relationKey := range relationKeys {
			if rel.Key == relationKey {
				toBeRemoved = true
				break
			}
		}
		if !toBeRemoved {
			filtered = append(filtered, rel)
		}
	}

	s := sb.NewState().SetRelations(filtered)
	if err = sb.Apply(s, NoEvent); err != nil {
		return
	}
	return
}

func (sb *smartBlock) StateAppend(f func(d state.Doc) (s *state.State, err error)) error {
	beforeSnippet := sb.Doc.Snippet()
	s, err := f(sb.Doc)
	if err != nil {
		return err
	}
	msgs, act, err := state.ApplyState(s, !sb.disableLayouts)
	if err != nil {
		return err
	}
	log.Infof("changes: stateAppend: %d events", len(msgs))
	if len(msgs) > 0 && sb.sendEvent != nil {
		sb.sendEvent(&pb.Event{
			Messages:  msgsToEvents(msgs),
			ContextId: sb.Id(),
		})
	}
	sb.storeFileKeys()
	sb.updatePageStoreNoErr(beforeSnippet, &act)
	return nil
}

func (sb *smartBlock) StateRebuild(d state.Doc) (err error) {
	msgs, e := sb.Doc.(*state.State).Diff(d.(*state.State))
	sb.Doc = d
	log.Infof("changes: stateRebuild: %d events", len(msgs))
	if e != nil {
		// can't make diff - reopen doc
		sb.Show(state.NewContext(sb.sendEvent))
	} else {
		if len(msgs) > 0 && sb.sendEvent != nil {
			sb.sendEvent(&pb.Event{
				Messages:  msgsToEvents(msgs),
				ContextId: sb.Id(),
			})
		}
	}
	sb.storeFileKeys()
	sb.updatePageStoreNoErr("", nil)
	return nil
}

func (sb *smartBlock) Reindex() (err error) {
	return sb.updatePageStore("", nil)
}

func (sb *smartBlock) Close() (err error) {
	sb.execHooks(HookOnClose)
	if sb.metaSub != nil {
		sb.metaSub.Close()
	}
	sb.source.Close()
	log.Debugf("close smartblock %v", sb.Id())
	return
}

func hasDepIds(act *undo.Action) bool {
	if act == nil {
		return true
	}
	for _, edit := range act.Change {
		if ls, ok := edit.After.(linkSource); ok && ls.HasSmartIds() {
			return true
		}
		if ls, ok := edit.Before.(linkSource); ok && ls.HasSmartIds() {
			return true
		}
	}
	for _, add := range act.Add {
		if ls, ok := add.(linkSource); ok && ls.HasSmartIds() {
			return true
		}
	}
	for _, rem := range act.Remove {
		if ls, ok := rem.(linkSource); ok && ls.HasSmartIds() {
			return true
		}
	}
	return false
}

func getChangedFileHashes(act undo.Action) (hashes []string) {
	for _, nb := range act.Add {
		if fh, ok := nb.(simple.FileHashes); ok {
			hashes = fh.FillFileHashes(hashes)
		}
	}
	for _, eb := range act.Change {
		if fh, ok := eb.After.(simple.FileHashes); ok {
			hashes = fh.FillFileHashes(hashes)
		}
	}
	if act.Details != nil {
		det := act.Details.After
		if det != nil && det.Fields != nil {
			for _, field := range state.DetailsFileFields {
				if v := det.Fields[field]; v != nil && v.GetStringValue() != "" {
					hashes = append(hashes, v.GetStringValue())
				}
			}
		}
	}
	return
}

func (sb *smartBlock) storeFileKeys() {
	keys := sb.Doc.GetFileKeys()
	if len(keys) == 0 {
		return
	}
	fileKeys := make([]core.FileKeys, len(keys))
	for i, k := range keys {
		fileKeys[i] = core.FileKeys{
			Hash: k.Hash,
			Keys: k.Keys,
		}
	}
	if err := sb.Anytype().FileStoreKeys(fileKeys...); err != nil {
		log.Warnf("can't store file keys: %v", err)
	}
}

func (sb *smartBlock) AddHook(f func(), events ...Hook) {
	for _, e := range events {
		switch e {
		case HookOnClose:
			sb.onCloseHooks = append(sb.onCloseHooks, f)
		case HookOnNewState:
			sb.onNewStateHooks = append(sb.onNewStateHooks, f)
		}
	}
}

func (sb *smartBlock) execHooks(event Hook) {
	var hooks []func()
	switch event {
	case HookOnNewState:
		hooks = sb.onNewStateHooks
	case HookOnClose:
		hooks = sb.onCloseHooks
	}
	for _, h := range hooks {
		if h != nil {
			h()
		}
	}
}

func msgsToEvents(msgs []simple.EventMessage) []*pb.EventMessage {
	events := make([]*pb.EventMessage, len(msgs))
	for i := range msgs {
		events[i] = msgs[i].Msg
	}
	return events
}<|MERGE_RESOLUTION|>--- conflicted
+++ resolved
@@ -90,7 +90,6 @@
 type smartBlock struct {
 	state.Doc
 	sync.Mutex
-<<<<<<< HEAD
 	depIds               []string
 	sendEvent            func(e *pb.Event)
 	undo                 undo.History
@@ -100,18 +99,8 @@
 	metaData             *core.SmartBlockMeta
 	disableLayouts       bool
 	defaultObjectTypeUrl string
-=======
-	depIds          []string
-	sendEvent       func(e *pb.Event)
-	undo            undo.History
-	source          source.Source
-	meta            meta.Service
-	metaSub         meta.Subscriber
-	metaData        *core.SmartBlockMeta
-	disableLayouts  bool
-	onNewStateHooks []func()
-	onCloseHooks    []func()
->>>>>>> 4d05d41d
+	onNewStateHooks      []func()
+	onCloseHooks         []func()
 }
 
 func (sb *smartBlock) Id() string {
