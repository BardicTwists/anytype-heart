package smartblock

import (
	"context"
	"errors"
	"fmt"
	"sort"
	"sync"
	"time"

	"github.com/anyproto/any-sync/app"
	"github.com/anyproto/any-sync/app/ocache"
	// nolint:misspell
	"github.com/anyproto/any-sync/commonspace/object/tree/objecttree"
	"github.com/gogo/protobuf/types"
	"github.com/samber/lo"

	"github.com/anyproto/anytype-heart/core/block/editor/state"
	"github.com/anyproto/anytype-heart/core/block/editor/template"
	"github.com/anyproto/anytype-heart/core/block/restriction"
	"github.com/anyproto/anytype-heart/core/block/simple"
	"github.com/anyproto/anytype-heart/core/block/source"
	"github.com/anyproto/anytype-heart/core/block/undo"
	"github.com/anyproto/anytype-heart/core/event"
	"github.com/anyproto/anytype-heart/core/files"
	"github.com/anyproto/anytype-heart/core/relation"
	"github.com/anyproto/anytype-heart/core/relation/relationutils"
	"github.com/anyproto/anytype-heart/core/session"
	"github.com/anyproto/anytype-heart/metrics"
	"github.com/anyproto/anytype-heart/pb"
	"github.com/anyproto/anytype-heart/pkg/lib/bundle"
	"github.com/anyproto/anytype-heart/pkg/lib/core"
	"github.com/anyproto/anytype-heart/pkg/lib/database"
	"github.com/anyproto/anytype-heart/pkg/lib/localstore/addr"
	"github.com/anyproto/anytype-heart/pkg/lib/localstore/objectstore"
	"github.com/anyproto/anytype-heart/pkg/lib/logging"
	"github.com/anyproto/anytype-heart/pkg/lib/pb/model"
	"github.com/anyproto/anytype-heart/util/internalflag"
	"github.com/anyproto/anytype-heart/util/pbtypes"
	"github.com/anyproto/anytype-heart/util/slice"
)

type ApplyFlag int

var (
	ErrSimpleBlockNotFound                         = errors.New("simple block not found")
	ErrCantInitExistingSmartblockWithNonEmptyState = errors.New("can't init existing smartblock with non-empty state")
	ErrIsDeleted                                   = errors.New("smartblock is deleted")
)

const (
	NoHistory ApplyFlag = iota
	NoEvent
	NoRestrictions
	NoHooks
	DoSnapshot
	SkipIfNoChanges
)

type Hook int

type ApplyInfo struct {
	State   *state.State
	Events  []simple.EventMessage
	Changes []*pb.ChangeContent
}

type HookCallback func(info ApplyInfo) (err error)

const (
	HookOnNewState  Hook = iota
	HookBeforeApply      // runs before user changes will be applied, provides the state that can be changed
	HookAfterApply       // runs after changes applied from the user or externally via changeListener
	HookOnClose
	HookOnBlockClose
)

type key int

const CallerKey key = 0

var log = logging.Logger("anytype-mw-smartblock")

func New(
	coreService core.Service,
	fileService files.Service,
	restrictionService restriction.Service,
	objectStore objectstore.ObjectStore,
	relationService relation.Service,
	indexer Indexer,
	eventSender event.Sender,
) SmartBlock {
	s := &smartBlock{
		hooks:     map[Hook][]HookCallback{},
		hooksOnce: map[string]struct{}{},
		Locker:    &sync.Mutex{},
		sessions:  map[string]session.Context{},

		coreService:        coreService,
		fileService:        fileService,
		restrictionService: restrictionService,
		objectStore:        objectStore,
		relationService:    relationService,
		indexer:            indexer,
		eventSender:        eventSender,
	}
	return s
}

type SmartBlock interface {
	Init(ctx *InitContext) (err error)
	Id() string
	SpaceID() string
	Type() model.SmartBlockType
	Show() (obj *model.ObjectView, err error)
	RegisterSession(session.Context)
	Apply(s *state.State, flags ...ApplyFlag) error
	History() undo.History
	Relations(s *state.State) relationutils.Relations
	HasRelation(s *state.State, relationKey string) bool
	AddRelationLinks(ctx session.Context, relationIds ...string) (err error)
	AddRelationLinksToState(s *state.State, relationIds ...string) (err error)
	RemoveExtraRelations(ctx session.Context, relationKeys []string) (err error)
	TemplateCreateFromObjectState() (*state.State, error)
	SetVerticalAlign(ctx session.Context, align model.BlockVerticalAlign, ids ...string) error
	SetIsDeleted()
	IsDeleted() bool
	IsLocked() bool

	SendEvent(msgs []*pb.EventMessage)
	ResetToVersion(s *state.State) (err error)
	DisableLayouts()
	EnabledRelationAsDependentObjects()
	AddHook(f HookCallback, events ...Hook)
	AddHookOnce(id string, f HookCallback, events ...Hook)
	CheckSubscriptions() (changed bool)
	GetDocInfo() DocInfo
	Restrictions() restriction.Restrictions
	SetRestrictions(r restriction.Restrictions)
	ObjectClose(ctx session.Context)
	ObjectCloseAllSessions()
	FileRelationKeys(s *state.State) []string
	Inner() SmartBlock

	ocache.Object
	state.Doc
	sync.Locker
}

type DocInfo struct {
	Id         string
	SpaceID    string
	Links      []string
	FileHashes []string
	Heads      []string
	Creator    string
	State      *state.State
}

// TODO Maybe create constructor? Don't want to forget required fields
type InitContext struct {
	IsNewObject    bool
	Source         source.Source
	ObjectTypeUrls []string
	RelationKeys   []string
	State          *state.State
	Relations      []*model.Relation
	Restriction    restriction.Service
	ObjectStore    objectstore.ObjectStore
	SpaceID        string
	BuildOpts      source.BuildOptions
	Ctx            context.Context
}

type linkSource interface {
	FillSmartIds(ids []string) []string
	HasSmartIds() bool
}

type Locker interface {
	TryLock() bool
	sync.Locker
}

type Indexer interface {
	Index(ctx context.Context, info DocInfo, options ...IndexOption) error
	app.ComponentRunnable
}

type smartBlock struct {
	state.Doc
	objecttree.ObjectTree
	Locker
	spaceID             string
	depIds              []string // slice must be sorted
	sessions            map[string]session.Context
	undo                undo.History
	source              source.Source
	lastDepDetails      map[string]*pb.EventObjectDetailsSet
	restrictionsUpdater func()
	restrictions        restriction.Restrictions
	isDeleted           bool
	disableLayouts      bool

	includeRelationObjectsAsDependents bool // used by some clients

	hooks     map[Hook][]HookCallback
	hooksOnce map[string]struct{}

	recordsSub      database.Subscription
	closeRecordsSub func()

	// Deps
	coreService        core.Service
	fileService        files.Service
	restrictionService restriction.Service
	objectStore        objectstore.ObjectStore
	relationService    relation.Service
	indexer            Indexer
	eventSender        event.Sender
}

type LockerSetter interface {
	SetLocker(locker Locker)
}

func (sb *smartBlock) SetLocker(locker Locker) {
	sb.Locker = locker
}

func (sb *smartBlock) Tree() objecttree.ObjectTree {
	return sb.ObjectTree
}

func (sb *smartBlock) Inner() SmartBlock {
	return sb
}

func (sb *smartBlock) FileRelationKeys(s *state.State) (fileKeys []string) {
	return s.FileRelationKeys()
}

func (sb *smartBlock) HasRelation(s *state.State, key string) bool {
	for _, rel := range s.GetRelationLinks() {
		if rel.Key == key {
			return true
		}
	}
	return false
}

func (sb *smartBlock) Id() string {
	return sb.source.Id()
}

func (sb *smartBlock) SpaceID() string {
	return sb.spaceID
}

func (s *smartBlock) GetAndUnsetFileKeys() (keys []pb.ChangeFileKeys) {
	keys2 := s.source.GetFileKeysSnapshot()
	for _, key := range keys2 {
		if key == nil {
			continue
		}
		keys = append(keys, pb.ChangeFileKeys{
			Hash: key.Hash,
			Keys: key.Keys,
		})
	}
	return
}

func (sb *smartBlock) ObjectStore() objectstore.ObjectStore {
	return sb.objectStore
}

func (sb *smartBlock) Type() model.SmartBlockType {
	return sb.source.Type()
}

func (sb *smartBlock) Init(ctx *InitContext) (err error) {
	sb.spaceID = ctx.SpaceID
	if sb.Doc, err = ctx.Source.ReadDoc(ctx.Ctx, sb, ctx.State != nil); err != nil {
		return fmt.Errorf("reading document: %w", err)
	}

	sb.source = ctx.Source
	if provider, ok := sb.source.(source.ObjectTreeProvider); ok {
		sb.ObjectTree = provider.Tree()
	}
	sb.undo = undo.NewHistory(0)
	sb.restrictionsUpdater = func() {
		restrictions := sb.restrictionService.GetRestrictions(sb)
		sb.SetRestrictions(restrictions)
	}
	sb.restrictions = sb.restrictionService.GetRestrictions(sb)
	sb.lastDepDetails = map[string]*pb.EventObjectDetailsSet{}
	if ctx.State != nil {
		// need to store file keys in case we have some new files in the state
		sb.storeFileKeys(ctx.State)
	}
	sb.Doc.BlocksInit(sb.Doc.(simple.DetailsService))

	if ctx.State == nil {
		ctx.State = sb.NewState()
		sb.storeFileKeys(sb.Doc)
	} else {
		if !sb.Doc.(*state.State).IsEmpty(true) {
			return ErrCantInitExistingSmartblockWithNonEmptyState
		}
		ctx.State.SetParent(sb.Doc.(*state.State))
	}

	if err = sb.AddRelationLinksToState(ctx.State, ctx.RelationKeys...); err != nil {
		return
	}

	// Add bundled relations
	var relKeys []bundle.RelationKey
	for k := range ctx.State.Details().GetFields() {
		if _, err := bundle.GetRelation(bundle.RelationKey(k)); err == nil {
			relKeys = append(relKeys, bundle.RelationKey(k))
		}
	}
	ctx.State.AddBundledRelations(relKeys...)

	if err = sb.injectLocalDetails(ctx.State); err != nil {
		return
	}
	return
}

// updateRestrictions refetch restrictions from restriction service and update them in the smartblock
func (sb *smartBlock) updateRestrictions() {
	if sb.restrictionsUpdater != nil {
		sb.restrictionsUpdater()
	}
}

func (sb *smartBlock) SetRestrictions(r restriction.Restrictions) {
	if sb.restrictions.Equal(r) {
		return
	}
	sb.restrictions = r
	sb.SendEvent([]*pb.EventMessage{{Value: &pb.EventMessageValueOfObjectRestrictionsSet{ObjectRestrictionsSet: &pb.EventObjectRestrictionsSet{Id: sb.Id(), Restrictions: r.Proto()}}}})
}

func (sb *smartBlock) SetIsDeleted() {
	sb.isDeleted = true
}

func (sb *smartBlock) IsDeleted() bool {
	return sb.isDeleted
}

func (sb *smartBlock) sendEvent(e *pb.Event) {
	for _, s := range sb.sessions {
		sb.eventSender.SendToSession(s.ID(), e)
	}
}

func (sb *smartBlock) SendEvent(msgs []*pb.EventMessage) {
	sb.sendEvent(&pb.Event{
		Messages:  msgs,
		ContextId: sb.Id(),
	})
}

func (sb *smartBlock) Restrictions() restriction.Restrictions {
	return sb.restrictions
}

<<<<<<< HEAD
func (sb *smartBlock) Show() (*model.ObjectView, error) {
=======
func (sb *smartBlock) Show(ctx *session.Context) (*model.ObjectView, error) {
	if ctx == nil {
		return nil, nil
	}

	sb.updateRestrictions()

>>>>>>> 104f35c2
	details, objectTypes, err := sb.fetchMeta()
	if err != nil {
		return nil, err
	}
	// omit relations
	// todo: switch to other pb type
	for _, ot := range objectTypes {
		ot.RelationLinks = nil
	}

	undo, redo := sb.History().Counters()

	// todo: sb.Relations() makes extra query to read objectType which we already have here
	// the problem is that we can have an extra object type of the set in the objectTypes so we can't reuse it
	return &model.ObjectView{
		RootId:        sb.RootId(),
		Type:          sb.Type(),
		Blocks:        sb.Blocks(),
		Details:       details,
		RelationLinks: sb.GetRelationLinks(),
		Restrictions:  sb.restrictions.Proto(),
		History: &model.ObjectViewHistorySize{
			Undo: undo,
			Redo: redo,
		},
	}, nil
}

func (sb *smartBlock) fetchMeta() (details []*model.ObjectViewDetailsSet, objectTypes []*model.ObjectType, err error) {
	if sb.closeRecordsSub != nil {
		sb.closeRecordsSub()
		sb.closeRecordsSub = nil
	}
	recordsCh := make(chan *types.Struct, 10)
	sb.recordsSub = database.NewSubscription(nil, recordsCh)

	depIDs := sb.dependentSmartIds(sb.includeRelationObjectsAsDependents, true, true, true)
	sb.setDependentIDs(depIDs)

	var records []database.Record
	records, sb.closeRecordsSub, err = sb.objectStore.QueryByIDAndSubscribeForChanges(sb.depIds, sb.recordsSub)
	if err != nil {
		// datastore unavailable, cancel the subscription
		sb.recordsSub.Close()
		sb.closeRecordsSub = nil
		return
	}

	var uniqueObjTypes []string

	var addObjectTypesByDetails = func(det *types.Struct) {
		for _, key := range []string{bundle.RelationKeyType.String(), bundle.RelationKeyTargetObjectType.String()} {
			ot := pbtypes.GetString(det, key)
			if ot != "" && slice.FindPos(uniqueObjTypes, ot) == -1 {
				uniqueObjTypes = append(uniqueObjTypes, ot)
			}
		}
	}

	details = make([]*model.ObjectViewDetailsSet, 0, len(records)+1)

	// add self details
	details = append(details, &model.ObjectViewDetailsSet{
		Id:      sb.Id(),
		Details: sb.CombinedDetails(),
	})
	addObjectTypesByDetails(sb.CombinedDetails())

	for _, rec := range records {
		details = append(details, &model.ObjectViewDetailsSet{
			Id:      pbtypes.GetString(rec.Details, bundle.RelationKeyId.String()),
			Details: rec.Details,
		})
		addObjectTypesByDetails(rec.Details)
	}

	objectTypes, err = sb.objectStore.GetObjectTypes(uniqueObjTypes)
	if err != nil {
		log.With("objectID", sb.Id()).Errorf("error while fetching meta: get object types: %s", err)
		err = nil
	}
	go sb.metaListener(recordsCh)
	return
}

func (sb *smartBlock) Lock() {
	sb.Locker.Lock()
}

func (sb *smartBlock) Unlock() {
	sb.Locker.Unlock()
}

func (sb *smartBlock) metaListener(ch chan *types.Struct) {
	for {
		rec, ok := <-ch
		if !ok {
			return
		}
		sb.Lock()
		sb.onMetaChange(rec)
		sb.Unlock()
	}
}

func (sb *smartBlock) onMetaChange(details *types.Struct) {
	if details == nil {
		return
	}
	id := pbtypes.GetString(details, bundle.RelationKeyId.String())
	msgs := []*pb.EventMessage{}
	if v, exists := sb.lastDepDetails[id]; exists {
		diff := pbtypes.StructDiff(v.Details, details)
		if id == sb.Id() {
			// if we've got update for ourselves, we are only interested in local-only details, because the rest details changes will be appended when applying records in the current sb
			diff = pbtypes.StructFilterKeys(diff, bundle.LocalRelationsKeys)
		}

		msgs = append(msgs, state.StructDiffIntoEvents(id, diff)...)
	} else {
		msgs = append(msgs, &pb.EventMessage{
			Value: &pb.EventMessageValueOfObjectDetailsSet{
				ObjectDetailsSet: &pb.EventObjectDetailsSet{
					Id:      id,
					Details: details,
				},
			},
		})
	}
	sb.lastDepDetails[id] = &pb.EventObjectDetailsSet{
		Id:      id,
		Details: details,
	}

	if len(msgs) == 0 {
		return
	}

	sb.sendEvent(&pb.Event{
		Messages:  msgs,
		ContextId: sb.Id(),
	})
}

// dependentSmartIds returns list of dependent objects in this order: Simple blocks(Link, mentions in Text), Relations. Both of them are returned in the order of original blocks/relations
func (sb *smartBlock) dependentSmartIds(includeRelations, includeObjTypes, includeCreatorModifier, _ bool) (ids []string) {
	return sb.Doc.(*state.State).DepSmartIds(true, true, includeRelations, includeObjTypes, includeCreatorModifier)
}

func (sb *smartBlock) navigationalLinks(s *state.State) []string {
	includeDetails := true
	includeRelations := sb.includeRelationObjectsAsDependents

	var ids []string

	if !internalflag.NewFromState(s).Has(model.InternalFlag_collectionDontIndexLinks) {
		// flag used when importing a large set of objects
		ids = append(ids, s.GetStoreSlice(template.CollectionStoreKey)...)
	}

	err := s.Iterate(func(b simple.Block) (isContinue bool) {
		if f := b.Model().GetFile(); f != nil {
			if f.Hash != "" && f.Type != model.BlockContentFile_Image {
				ids = append(ids, f.Hash)
			}
			return true
		}
		// Include only link to target object
		if dv := b.Model().GetDataview(); dv != nil {
			if dv.TargetObjectId != "" {
				ids = append(ids, dv.TargetObjectId)
			}

			return true
		}

		if ls, ok := b.(linkSource); ok {
			ids = ls.FillSmartIds(ids)
		}
		return true
	})
	if err != nil {
		log.With("objectID", s.RootId()).Errorf("failed to iterate over simple blocks: %s", err)
	}

	var det *types.Struct
	if includeDetails {
		det = s.CombinedDetails()
	}

	for _, rel := range s.GetRelationLinks() {
		if includeRelations {
			ids = append(ids, addr.RelationKeyToIdPrefix+rel.Key)
		}
		if !includeDetails {
			continue
		}

		if rel.Format != model.RelationFormat_object {
			continue
		}

		if bundle.RelationKey(rel.Key).IsSystem() {
			continue
		}

		// Do not include hidden relations. Only bundled relations can be hidden, so we don't need
		// to request relations from object store.
		if r, err := bundle.GetRelation(bundle.RelationKey(rel.Key)); err == nil && r.Hidden {
			continue
		}

		// Add all object relation values as dependents
		for _, targetID := range pbtypes.GetStringList(det, rel.Key) {
			if targetID != "" {
				ids = append(ids, targetID)
			}
		}
	}

	return lo.Uniq(ids)
}

func (sb *smartBlock) RegisterSession(ctx session.Context) {
	sb.sessions[ctx.ID()] = ctx
}

func (sb *smartBlock) IsLocked() bool {
	var activeCount int
	for _, s := range sb.sessions {
		if sb.eventSender.IsActive(s.ID()) {
			activeCount++
		}
	}
	return activeCount > 0
}

func (sb *smartBlock) DisableLayouts() {
	sb.disableLayouts = true
}

func (sb *smartBlock) EnabledRelationAsDependentObjects() {
	sb.includeRelationObjectsAsDependents = true
}

func (sb *smartBlock) Apply(s *state.State, flags ...ApplyFlag) (err error) {
	startTime := time.Now()
	if sb.IsDeleted() {
		return ErrIsDeleted
	}
	var (
		sendEvent         = true
		addHistory        = true
		doSnapshot        = false
		checkRestrictions = true
		hooks             = true
		skipIfNoChanges   = false
	)
	for _, f := range flags {
		switch f {
		case NoEvent:
			sendEvent = false
		case NoHistory:
			addHistory = false
		case DoSnapshot:
			doSnapshot = true
		case NoRestrictions:
			checkRestrictions = false
		case NoHooks:
			hooks = false
		case SkipIfNoChanges:
			skipIfNoChanges = true
		}
	}

	if hooks {
		if err = sb.execHooks(HookBeforeApply, ApplyInfo{State: s}); err != nil {
			return nil
		}
	}
	if checkRestrictions && s.ParentState() != nil {
		if err = s.ParentState().CheckRestrictions(); err != nil {
			return
		}
	}

	var lastModified = time.Now()
	if s.ParentState() != nil && s.ParentState().IsTheHeaderChange() {
		// in case it is the first change, allow to explicitly set the last modified time
		// this case is used when we import existing data from other sources and want to preserve the original dates
		if err != nil {
			log.Errorf("failed to get creation info: %s", err)
		} else {
			lastModified = time.Unix(pbtypes.GetInt64(s.LocalDetails(), bundle.RelationKeyLastModifiedDate.String()), 0)
		}
	}
	sb.onApply(s)
	if sb.coreService != nil {
		// this one will be reverted in case we don't have any actual change being made
		s.SetLastModified(lastModified.Unix(), sb.coreService.PredefinedObjects(sb.SpaceID()).Profile)
	}
	beforeApplyStateTime := time.Now()

	migrationVersionUpdated := true
	if parent := s.ParentState(); parent != nil {
		migrationVersionUpdated = s.MigrationVersion() != parent.MigrationVersion()
	}

	msgs, act, err := state.ApplyState(s, !sb.disableLayouts)
	if err != nil {
		return
	}
	afterApplyStateTime := time.Now()
	st := sb.Doc.(*state.State)

	changes := st.GetChanges()
	var changeId string
	if skipIfNoChanges && len(changes) == 0 && !migrationVersionUpdated {
		if hasDetailsMsgs(msgs) {
			// means we have only local details changed, so lets index but skip full text
			sb.runIndexer(st, SkipFullTextIfHeadsNotChanged)
		} else {
			// we may skip indexing in case we are sure that we have previously indexed the same version of object
			sb.runIndexer(st, SkipIfHeadsNotChanged)
		}
		return nil
	}
	pushChange := func() error {
		fileDetailsKeys := sb.FileRelationKeys(st)
		var fileDetailsKeysFiltered []string
		for _, ch := range changes {
			if ds := ch.GetDetailsSet(); ds != nil {
				if slice.FindPos(fileDetailsKeys, ds.Key) != -1 {
					fileDetailsKeysFiltered = append(fileDetailsKeysFiltered, ds.Key)
				}
			}
		}
		pushChangeParams := source.PushChangeParams{
			Time:              lastModified,
			State:             st,
			Changes:           changes,
			FileChangedHashes: getChangedFileHashes(s, fileDetailsKeysFiltered, act),
			DoSnapshot:        doSnapshot,
		}
		changeId, err = sb.source.PushChange(pushChangeParams)
		if err != nil {
			return err
		}

		if changeId != "" {
			sb.Doc.(*state.State).SetChangeId(changeId)
		}
		return nil
	}

	if !act.IsEmpty() {
		if len(changes) == 0 && !doSnapshot {
			log.Errorf("apply 0 changes %s: %v", st.RootId(), msgs)
		}
		err = pushChange()
		if err != nil {
			return err
		}
		if sb.undo != nil && addHistory {
			if !sb.source.ReadOnly() {
				act.Group = s.GroupId()
				sb.undo.Add(act)
			}
		}
	} else if hasStoreChanges(changes) { // TODO: change to len(changes) > 0
		// log.Errorf("sb apply %s: store changes %s", sb.Id(), pbtypes.Sprint(&pb.Change{Content: changes}))
		err = pushChange()
		if err != nil {
			return err
		}
	}

	if changeId == "" && len(msgs) == 0 {
		// means we probably don't have any actual change being made
		// in case the heads are not changed, we may skip indexing
		sb.runIndexer(st, SkipIfHeadsNotChanged)
	} else {
		sb.runIndexer(st)
	}

	afterPushChangeTime := time.Now()
	if sendEvent {
		events := msgsToEvents(msgs)
		if ctx := s.Context(); ctx != nil {
			ctx.SetMessages(sb.Id(), events)
		} else {
			sb.sendEvent(&pb.Event{
				Messages:  events,
				ContextId: sb.RootId(),
			})
		}
	}

	if hasDepIds(sb.GetRelationLinks(), &act) {
		sb.CheckSubscriptions()
	}
	afterReportChangeTime := time.Now()
	if hooks {
		if e := sb.execHooks(HookAfterApply, ApplyInfo{State: sb.Doc.(*state.State), Events: msgs, Changes: changes}); e != nil {
			log.With("objectID", sb.Id()).Warnf("after apply execHooks error: %v", e)
		}
	}
	afterApplyHookTime := time.Now()

	metrics.SharedClient.RecordEvent(metrics.StateApply{
		BeforeApplyMs:  beforeApplyStateTime.Sub(startTime).Milliseconds(),
		StateApplyMs:   afterApplyStateTime.Sub(beforeApplyStateTime).Milliseconds(),
		PushChangeMs:   afterPushChangeTime.Sub(afterApplyStateTime).Milliseconds(),
		ReportChangeMs: afterReportChangeTime.Sub(afterPushChangeTime).Milliseconds(),
		ApplyHookMs:    afterApplyHookTime.Sub(afterReportChangeTime).Milliseconds(),
		ObjectId:       sb.Id(),
	})

	// we may have layout changed, so we need to update restrictions
	sb.updateRestrictions()
	return
}

func (sb *smartBlock) ResetToVersion(s *state.State) (err error) {
	s.SetParent(sb.Doc.(*state.State))
	sb.storeFileKeys(s)
	sb.injectLocalDetails(s)
	s.InjectDerivedDetails()
	if err = sb.Apply(s, NoHistory, DoSnapshot, NoRestrictions); err != nil {
		return
	}
	if sb.undo != nil {
		sb.undo.Reset()
	}
	return
}

func (sb *smartBlock) CheckSubscriptions() (changed bool) {
	depIDs := sb.dependentSmartIds(sb.includeRelationObjectsAsDependents, true, true, true)
	changed = sb.setDependentIDs(depIDs)

	if sb.recordsSub == nil {
		return true
	}
	newIDs := sb.recordsSub.Subscribe(sb.depIds)
	records, err := sb.objectStore.QueryByID(newIDs)
	if err != nil {
		log.Errorf("queryById error: %v", err)
	}
	for _, rec := range records {
		sb.onMetaChange(rec.Details)
	}
	return true
}

func (sb *smartBlock) setDependentIDs(depIDs []string) (changed bool) {
	sort.Strings(depIDs)
	if slice.SortedEquals(sb.depIds, depIDs) {
		return false
	}
	// TODO Use algo for sorted strings
	removed, _ := slice.DifferenceRemovedAdded(sb.depIds, depIDs)
	for _, id := range removed {
		delete(sb.lastDepDetails, id)
	}
	sb.depIds = depIDs
	return true
}

func (sb *smartBlock) NewState() *state.State {
	s := sb.Doc.NewState().SetNoObjectType(sb.Type() == model.SmartBlockType_Archive)
	sb.execHooks(HookOnNewState, ApplyInfo{State: s})
	return s
}

func (sb *smartBlock) NewStateCtx(ctx session.Context) *state.State {
	s := sb.Doc.NewStateCtx(ctx).SetNoObjectType(sb.Type() == model.SmartBlockType_Archive)
	sb.execHooks(HookOnNewState, ApplyInfo{State: s})
	return s
}

func (sb *smartBlock) History() undo.History {
	return sb.undo
}

func (sb *smartBlock) Anytype() core.Service {
	return sb.coreService
}

func (sb *smartBlock) RelationService() relation.Service {
	return sb.relationService
}

func (sb *smartBlock) AddRelationLinks(ctx session.Context, relationKeys ...string) (err error) {
	s := sb.NewStateCtx(ctx)
	if err = sb.AddRelationLinksToState(s, relationKeys...); err != nil {
		return
	}
	return sb.Apply(s)
}

func (sb *smartBlock) AddRelationLinksToState(s *state.State, relationKeys ...string) (err error) {
	if len(relationKeys) == 0 {
		return
	}
	relations, err := sb.relationService.FetchKeys(relationKeys...)
	if err != nil {
		return
	}
	links := make([]*model.RelationLink, 0, len(relations))
	for _, r := range relations {
		links = append(links, r.RelationLink())
	}
	s.AddRelationLinks(links...)
	return
}

func (sb *smartBlock) injectLinksDetails(s *state.State) {
	links := sb.navigationalLinks(s)
	links = slice.Remove(links, sb.Id())
	// todo: we need to move it to the injectDerivedDetails, but we don't call it now on apply
	s.SetLocalDetail(bundle.RelationKeyLinks.String(), pbtypes.StringList(links))
}

func (sb *smartBlock) injectLocalDetails(s *state.State) error {
	if pbtypes.GetString(s.LocalDetails(), bundle.RelationKeySpaceId.String()) == "" {
		s.SetDetailAndBundledRelation(bundle.RelationKeySpaceId, pbtypes.String(sb.spaceID))
	}

	if pbtypes.GetString(s.LocalDetails(), bundle.RelationKeyWorkspaceId.String()) == "" {
		wsId, err := sb.coreService.GetWorkspaceIdForObject(sb.SpaceID(), sb.Id())
		if wsId != "" {
			s.SetDetailAndBundledRelation(bundle.RelationKeyWorkspaceId, pbtypes.String(wsId))
		} else if pbtypes.GetBool(s.LocalDetails(), bundle.RelationKeyIsDeleted.String()) && err != core.ErrObjectDoesNotBelongToWorkspace {
			log.With("objectID", sb.Id()).Warnf("injectLocalDetails empty workspace: %v", err)
		}
	}

	if sb.objectStore == nil {
		return nil
	}
	storedDetails, err := sb.objectStore.GetDetails(sb.Id())
	if err != nil {
		return err
	}
	details := storedDetails.GetDetails()

	var hasPendingLocalDetails bool
	// Consume pending details
	err = sb.objectStore.UpdatePendingLocalDetails(sb.Id(), func(pending *types.Struct) (*types.Struct, error) {
		if len(pending.GetFields()) > 0 {
			hasPendingLocalDetails = true
		}
		details = pbtypes.StructMerge(details, pending, false)
		return nil, nil
	})
	if err != nil {
		log.With("objectID", sb.Id()).
			With("sbType", sb.Type()).Errorf("failed to update pending details: %v", err)
	}

	// inject also derived keys, because it may be a good idea to have created date and creator cached,
	// so we don't need to traverse changes every time
	keys := append(bundle.LocalRelationsKeys, bundle.DerivedRelationsKeys...)
	storedLocalScopeDetails := pbtypes.StructFilterKeys(details, keys)
	sbLocalScopeDetails := pbtypes.StructFilterKeys(s.LocalDetails(), keys)
	if pbtypes.StructEqualIgnore(sbLocalScopeDetails, storedLocalScopeDetails, nil) {
		return nil
	}

	s.InjectLocalDetails(storedLocalScopeDetails)
	if p := s.ParentState(); p != nil && !hasPendingLocalDetails {
		// inject for both current and parent state
		p.InjectLocalDetails(storedLocalScopeDetails)
	}
	if pbtypes.GetString(s.LocalDetails(), bundle.RelationKeyCreator.String()) == "" || pbtypes.GetInt64(s.LocalDetails(), bundle.RelationKeyCreatedDate.String()) == 0 {
		provider, conforms := sb.source.(source.CreationInfoProvider)
		if !conforms {
			return nil
		}

		creator, createdDate, err := provider.GetCreationInfo()
		if err != nil {
			return err
		}

		if creator != "" {
			s.SetDetailAndBundledRelation(bundle.RelationKeyCreator, pbtypes.String(creator))
		}

		if createdDate != 0 {
			s.SetDetailAndBundledRelation(bundle.RelationKeyCreatedDate, pbtypes.Float64(float64(createdDate)))
		}
	}

	return nil
}

func (sb *smartBlock) SetVerticalAlign(ctx session.Context, align model.BlockVerticalAlign, ids ...string) (err error) {
	s := sb.NewStateCtx(ctx)
	for _, id := range ids {
		if b := s.Get(id); b != nil {
			b.Model().VerticalAlign = align
		}
	}
	return sb.Apply(s)
}

func (sb *smartBlock) TemplateCreateFromObjectState() (*state.State, error) {
	st := sb.NewState().Copy()
	st.SetLocalDetails(nil)
	st.SetDetail(bundle.RelationKeyTargetObjectType.String(), pbtypes.String(st.ObjectType()))
	st.SetObjectTypes([]string{bundle.TypeKeyTemplate.URL(), st.ObjectType()})
	for _, rel := range sb.Relations(st) {
		if rel.DataSource == model.Relation_details && !rel.Hidden {
			st.RemoveDetail(rel.Key)
		}
	}
	return st, nil
}

func (sb *smartBlock) RemoveExtraRelations(ctx session.Context, relationIds []string) (err error) {
	st := sb.NewStateCtx(ctx)
	st.RemoveRelation(relationIds...)

	return sb.Apply(st)
}

func (sb *smartBlock) StateAppend(f func(d state.Doc) (s *state.State, changes []*pb.ChangeContent, err error)) error {
	if sb.IsDeleted() {
		return ErrIsDeleted
	}
	s, changes, err := f(sb.Doc)
	if err != nil {
		return err
	}
	s.InjectDerivedDetails()
	sb.execHooks(HookBeforeApply, ApplyInfo{State: s})
	msgs, act, err := state.ApplyState(s, !sb.disableLayouts)
	if err != nil {
		return err
	}
	log.Infof("changes: stateAppend: %d events", len(msgs))
	if len(msgs) > 0 {
		sb.sendEvent(&pb.Event{
			Messages:  msgsToEvents(msgs),
			ContextId: sb.Id(),
		})
	}
	sb.storeFileKeys(s)
	if hasDepIds(sb.GetRelationLinks(), &act) {
		sb.CheckSubscriptions()
	}
	sb.runIndexer(s)
	sb.execHooks(HookAfterApply, ApplyInfo{State: s, Events: msgs, Changes: changes})

	return nil
}

// TODO: need to test StateRebuild
func (sb *smartBlock) StateRebuild(d state.Doc) (err error) {
	if sb.IsDeleted() {
		return ErrIsDeleted
	}
	d.(*state.State).InjectDerivedDetails()
	err = sb.injectLocalDetails(d.(*state.State))
	if err != nil {
		log.Errorf("failed to inject local details in StateRebuild: %v", err)
	}
	d.(*state.State).SetParent(sb.Doc.(*state.State))
	// todo: make store diff
	sb.execHooks(HookBeforeApply, ApplyInfo{State: d.(*state.State)})
	msgs, _, err := state.ApplyState(d.(*state.State), !sb.disableLayouts)
	log.Infof("changes: stateRebuild: %d events", len(msgs))
	if err != nil {
		// can't make diff - reopen doc
		sb.Show()
	} else {
		if len(msgs) > 0 {
			sb.sendEvent(&pb.Event{
				Messages:  msgsToEvents(msgs),
				ContextId: sb.Id(),
			})
		}
	}
	sb.storeFileKeys(d)
	sb.CheckSubscriptions()
	sb.runIndexer(sb.Doc.(*state.State))
	sb.execHooks(HookAfterApply, ApplyInfo{State: sb.Doc.(*state.State), Events: msgs, Changes: d.(*state.State).GetChanges()})
	return nil
}

func (sb *smartBlock) ObjectClose(ctx session.Context) {
	sb.execHooks(HookOnBlockClose, ApplyInfo{State: sb.Doc.(*state.State)})
	delete(sb.sessions, ctx.ID())
}

func (sb *smartBlock) ObjectCloseAllSessions() {
	sb.execHooks(HookOnBlockClose, ApplyInfo{State: sb.Doc.(*state.State)})
	sb.sessions = make(map[string]session.Context)
}

func (sb *smartBlock) TryClose(objectTTL time.Duration) (res bool, err error) {
	if !sb.Locker.TryLock() {
		return false, nil
	}
	if sb.IsLocked() {
		sb.Unlock()
		return false, nil
	}
	return true, sb.closeLocked()
}

func (sb *smartBlock) Close() (err error) {
	sb.Lock()
	return sb.closeLocked()
}

func (sb *smartBlock) closeLocked() (err error) {
	sb.execHooks(HookOnClose, ApplyInfo{State: sb.Doc.(*state.State)})
	if sb.closeRecordsSub != nil {
		sb.closeRecordsSub()
		sb.closeRecordsSub = nil
	}
	sb.Unlock()

	sb.source.Close()
	log.Debugf("close smartblock %v", sb.Id())
	return
}

func hasDepIds(relations pbtypes.RelationLinks, act *undo.Action) bool {
	if act == nil {
		return true
	}
	if act.ObjectTypes != nil {
		return true
	}
	if act.Details != nil {
		if act.Details.Before == nil || act.Details.After == nil {
			return true
		}
		for k, after := range act.Details.After.Fields {
			rel := relations.Get(k)
			if rel != nil && (rel.Format == model.RelationFormat_status ||
				rel.Format == model.RelationFormat_tag ||
				rel.Format == model.RelationFormat_object ||
				rel.Format == model.RelationFormat_file ||
				isCoverId(rel)) {

				before := act.Details.Before.Fields[k]
				// Check that value is actually changed
				if before == nil || !before.Equal(after) {
					return true
				}
			}
		}
	}

	for _, edit := range act.Change {
		if ls, ok := edit.After.(linkSource); ok && ls.HasSmartIds() {
			return true
		}
		if ls, ok := edit.Before.(linkSource); ok && ls.HasSmartIds() {
			return true
		}
	}
	for _, add := range act.Add {
		if ls, ok := add.(linkSource); ok && ls.HasSmartIds() {
			return true
		}
	}
	for _, rem := range act.Remove {
		if ls, ok := rem.(linkSource); ok && ls.HasSmartIds() {
			return true
		}
	}
	return false
}

// We need to provide the author's name if we download an image with unsplash
// for the cover image inside an inner smartblock
// CoverId can be either a file, a gradient, an icon, or a color
func isCoverId(rel *model.RelationLink) bool {
	return rel.Key == bundle.RelationKeyCoverId.String()
}

func getChangedFileHashes(s *state.State, fileDetailKeys []string, act undo.Action) (hashes []string) {
	for _, nb := range act.Add {
		if fh, ok := nb.(simple.FileHashes); ok {
			hashes = fh.FillFileHashes(hashes)
		}
	}
	for _, eb := range act.Change {
		if fh, ok := eb.After.(simple.FileHashes); ok {
			hashes = fh.FillFileHashes(hashes)
		}
	}
	if act.Details != nil {
		det := act.Details.After
		if det != nil && det.Fields != nil {
			for _, field := range fileDetailKeys {
				if list := pbtypes.GetStringList(det, field); list != nil {
					hashes = append(hashes, list...)
				} else if s := pbtypes.GetString(det, field); s != "" {
					hashes = append(hashes, s)
				}
			}
		}
	}

	// we may have temporary links in files, we need to ignore them
	// todo: remove after fixing of how import works
	return slice.FilterCID(hashes)
}

func (sb *smartBlock) storeFileKeys(doc state.Doc) {
	if doc == nil {
		return
	}
	keys := doc.GetAndUnsetFileKeys()
	if len(keys) == 0 {
		return
	}
	fileKeys := make([]files.FileKeys, len(keys))
	for i, k := range keys {
		fileKeys[i] = files.FileKeys{
			Hash: k.Hash,
			Keys: k.Keys,
		}
	}
	if err := sb.fileService.StoreFileKeys(fileKeys...); err != nil {
		log.Warnf("can't store file keys: %v", err)
	}
}

func (sb *smartBlock) AddHook(f HookCallback, events ...Hook) {
	for _, e := range events {
		sb.hooks[e] = append(sb.hooks[e], f)
	}
}

// AddHookOnce adds hook only if it wasn't added before via this method with the same id
// it doesn't compare the list of events or the callback function
func (sb *smartBlock) AddHookOnce(id string, f HookCallback, events ...Hook) {
	if _, ok := sb.hooksOnce[id]; !ok {
		sb.AddHook(f, events...)
		sb.hooksOnce[id] = struct{}{}
	}
}

func (sb *smartBlock) baseRelations() []*model.Relation {
	rels := []*model.Relation{bundle.MustGetRelation(bundle.RelationKeyId), bundle.MustGetRelation(bundle.RelationKeyLayout), bundle.MustGetRelation(bundle.RelationKeyIconEmoji), bundle.MustGetRelation(bundle.RelationKeyName)}
	for _, rel := range rels {
		rel.Scope = model.Relation_object
	}
	return rels
}

// deprecated, use RelationLinks instead
func (sb *smartBlock) Relations(s *state.State) relationutils.Relations {
	var links []*model.RelationLink
	if s == nil {
		links = sb.Doc.GetRelationLinks()
	} else {
		links = s.GetRelationLinks()
	}
	rels, _ := sb.RelationService().FetchLinks(links)
	return rels
}

func (sb *smartBlock) execHooks(event Hook, info ApplyInfo) (err error) {
	for _, h := range sb.hooks[event] {
		if h != nil {
			if err = h(info); err != nil {
				return
			}
		}
	}
	return
}

func (sb *smartBlock) GetDocInfo() DocInfo {
	return sb.getDocInfo(sb.NewState())
}

func (sb *smartBlock) getDocInfo(st *state.State) DocInfo {
	fileHashes := st.GetAllFileHashes(sb.FileRelationKeys(st))
	creator := pbtypes.GetString(st.Details(), bundle.RelationKeyCreator.String())
	if creator == "" {
		creator = sb.coreService.ProfileID(sb.SpaceID())
	}

	// we don't want any hidden or internal relations here. We want to capture the meaningful outgoing links only
	links := pbtypes.GetStringList(sb.LocalDetails(), bundle.RelationKeyLinks.String())
	// so links will have this order
	// 1. Simple blocks: links, mentions in the text
	// 2. Relations(format==Object)
	// todo: heads in source and the state may be inconsistent?
	heads := sb.source.Heads()
	if len(heads) == 0 {
		lastChangeId := pbtypes.GetString(st.LocalDetails(), bundle.RelationKeyLastChangeId.String())
		if lastChangeId != "" {
			heads = []string{lastChangeId}
		}
	}
	return DocInfo{
		Id:         sb.Id(),
		SpaceID:    sb.SpaceID(),
		Links:      links,
		Heads:      heads,
		FileHashes: fileHashes,
		Creator:    creator,
		State:      st.Copy(),
	}
}

func (sb *smartBlock) runIndexer(s *state.State, opts ...IndexOption) {
	docInfo := sb.getDocInfo(s)
	if err := sb.indexer.Index(context.Background(), docInfo, opts...); err != nil {
		log.Errorf("index object %s error: %s", sb.Id(), err)
	}
}

func (sb *smartBlock) onApply(s *state.State) {
	flags := internalflag.NewFromState(s)

	// Run empty check only if any of these flags are present
	if flags.Has(model.InternalFlag_editorDeleteEmpty) || flags.Has(model.InternalFlag_editorSelectType) {
		if !s.IsEmpty(true) {
			flags.Remove(model.InternalFlag_editorDeleteEmpty)
		}
		if !s.IsEmpty(false) {
			flags.Remove(model.InternalFlag_editorSelectType)
		}

		flags.AddToState(s)
	}

	sb.setRestrictionsDetail(s)
	sb.injectLinksDetails(s)
}

func (sb *smartBlock) setRestrictionsDetail(s *state.State) {
	var ints = make([]int, len(sb.Restrictions().Object))
	for i, v := range sb.Restrictions().Object {
		ints[i] = int(v)
	}
	s.SetLocalDetail(bundle.RelationKeyRestrictions.String(), pbtypes.IntList(ints...))
}

func msgsToEvents(msgs []simple.EventMessage) []*pb.EventMessage {
	events := make([]*pb.EventMessage, len(msgs))
	for i := range msgs {
		events[i] = msgs[i].Msg
	}
	return events
}

func ObjectApplyTemplate(sb SmartBlock, s *state.State, templates ...template.StateTransformer) (err error) {
	if s == nil {
		s = sb.NewState()
	}
	template.InitTemplate(s, templates...)

	return sb.Apply(s, NoHistory, NoEvent, NoRestrictions, SkipIfNoChanges)
}

func hasStoreChanges(changes []*pb.ChangeContent) bool {
	for _, ch := range changes {
		if ch.GetStoreKeySet() != nil ||
			ch.GetStoreKeyUnset() != nil ||
			ch.GetStoreSliceUpdate() != nil {
			return true
		}
	}
	return false
}

func hasDetailsMsgs(msgs []simple.EventMessage) bool {
	for _, msg := range msgs {
		if msg.Msg.GetObjectDetailsSet() != nil ||
			msg.Msg.GetObjectDetailsUnset() != nil ||
			msg.Msg.GetObjectDetailsAmend() != nil {
			return true
		}
	}
	return false
}

type IndexOptions struct {
	SkipIfHeadsNotChanged         bool
	SkipFullTextIfHeadsNotChanged bool
}

type IndexOption func(*IndexOptions)

func SkipIfHeadsNotChanged(o *IndexOptions) {
	o.SkipIfHeadsNotChanged = true
}

func SkipFullTextIfHeadsNotChanged(o *IndexOptions) {
	o.SkipFullTextIfHeadsNotChanged = true
}<|MERGE_RESOLUTION|>--- conflicted
+++ resolved
@@ -371,17 +371,9 @@
 	return sb.restrictions
 }
 
-<<<<<<< HEAD
 func (sb *smartBlock) Show() (*model.ObjectView, error) {
-=======
-func (sb *smartBlock) Show(ctx *session.Context) (*model.ObjectView, error) {
-	if ctx == nil {
-		return nil, nil
-	}
-
 	sb.updateRestrictions()
 
->>>>>>> 104f35c2
 	details, objectTypes, err := sb.fetchMeta()
 	if err != nil {
 		return nil, err
