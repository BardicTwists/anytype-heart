--- conflicted
+++ resolved
@@ -6,11 +6,6 @@
 	"sync"
 	"time"
 
-<<<<<<< HEAD
-	"github.com/anytypeio/go-anytype-library/core"
-	"github.com/anytypeio/go-anytype-library/logging"
-=======
->>>>>>> 04d57f06
 	"github.com/anytypeio/go-anytype-middleware/core/anytype"
 	"github.com/anytypeio/go-anytype-middleware/core/block/editor/state"
 	"github.com/anytypeio/go-anytype-middleware/core/block/history"
@@ -20,7 +15,6 @@
 	"github.com/anytypeio/go-anytype-middleware/pb"
 	"github.com/anytypeio/go-anytype-middleware/pkg/lib/core"
 	"github.com/anytypeio/go-anytype-middleware/pkg/lib/logging"
-	"github.com/anytypeio/go-anytype-middleware/pkg/lib/pb/model"
 	"github.com/anytypeio/go-anytype-middleware/util/pbtypes"
 	"github.com/anytypeio/go-anytype-middleware/util/slice"
 	"github.com/gogo/protobuf/types"
@@ -60,11 +54,8 @@
 	Anytype() anytype.Service
 	SetDetails(ctx *state.Context, details []*pb.RpcBlockSetDetailsDetail) (err error)
 	Reindex() error
-<<<<<<< HEAD
 	SendEvent(msgs []*pb.EventMessage)
-=======
 	DisableLayouts()
->>>>>>> 04d57f06
 	Close() (err error)
 	state.Doc
 	sync.Locker
@@ -227,18 +218,7 @@
 
 func (sb *smartBlock) Apply(s *state.State, flags ...ApplyFlag) (err error) {
 	var beforeSnippet = sb.Doc.Snippet()
-<<<<<<< HEAD
 	var sendEvent, addHistory, checkRestrictions = true, true, true
-=======
-	var sendEvent, addHistory = true, true
-	msgs, act, err := state.ApplyState(s, !sb.disableLayouts)
-	if err != nil {
-		return
-	}
-	if act.IsEmpty() {
-		return nil
-	}
->>>>>>> 04d57f06
 	for _, f := range flags {
 		switch f {
 		case NoEvent:
@@ -256,7 +236,7 @@
 		}
 	}
 
-	msgs, act, err := state.ApplyState(s)
+	msgs, act, err := state.ApplyState(s, !sb.disableLayouts)
 	if err != nil {
 		return
 	}
