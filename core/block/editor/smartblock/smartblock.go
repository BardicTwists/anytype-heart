--- conflicted
+++ resolved
@@ -146,8 +146,7 @@
 type smartBlock struct {
 	state.Doc
 	sync.Mutex
-<<<<<<< HEAD
-	depIds              []string
+	depIds              []string // slice must be sorted
 	sendEvent           func(e *pb.Event)
 	undo                undo.History
 	source              source.Source
@@ -158,18 +157,6 @@
 	restrictionsChanged bool
 	objectStore         objectstore.ObjectStore
 	isDeleted           bool
-=======
-	depIds         []string // slice must be sorted
-	sendEvent      func(e *pb.Event)
-	undo           undo.History
-	source         source.Source
-	doc            doc.Service
-	metaData       *core.SmartBlockMeta
-	lastDepDetails map[string]*pb.EventObjectDetailsSet
-	restrictions   restriction.Restrictions
-	objectStore    objectstore.ObjectStore
-	isDeleted      bool
->>>>>>> 1ae7522a
 
 	disableLayouts bool
 
