package smartblock

import (
	"errors"
	"fmt"
	"sort"
	"strings"
	"sync"
	"time"

	"github.com/anytypeio/go-anytype-middleware/core/block/editor/state"
	"github.com/anytypeio/go-anytype-middleware/core/block/meta"
	"github.com/anytypeio/go-anytype-middleware/core/block/simple"
	"github.com/anytypeio/go-anytype-middleware/core/block/source"
	"github.com/anytypeio/go-anytype-middleware/core/block/undo"
	"github.com/anytypeio/go-anytype-middleware/core/indexer"
	"github.com/anytypeio/go-anytype-middleware/pb"
	"github.com/anytypeio/go-anytype-middleware/pkg/lib/bundle"
	"github.com/anytypeio/go-anytype-middleware/pkg/lib/core"
	"github.com/anytypeio/go-anytype-middleware/pkg/lib/files"
	"github.com/anytypeio/go-anytype-middleware/pkg/lib/logging"
	pbrelation "github.com/anytypeio/go-anytype-middleware/pkg/lib/pb/relation"
	"github.com/anytypeio/go-anytype-middleware/pkg/lib/util"
	"github.com/anytypeio/go-anytype-middleware/util/pbtypes"
	"github.com/anytypeio/go-anytype-middleware/util/slice"
	"github.com/globalsign/mgo/bson"
	"github.com/gogo/protobuf/types"
)

type ApplyFlag int

var (
	ErrSimpleBlockNotFound = errors.New("simple block not found")
)

const (
	NoHistory ApplyFlag = iota
	NoEvent
	NoRestrictions
	NoHooks
	DoSnapshot
	SkipIfNoChanges
)

type Hook int

const (
	HookOnNewState Hook = iota
	HookOnClose
	HookOnBlockClose
)

var log = logging.Logger("anytype-mw-smartblock")

// DepSmartblockEventsTimeout sets the timeout after which we will stop to synchronously wait dependent smart blocks and will send them as a separate events in the background
var DepSmartblockSyncEventsTimeout = time.Second * 1

func New(ms meta.Service) SmartBlock {
	return &smartBlock{meta: ms}
}

type SmartblockOpenListner interface {
	// should not do any Do operations inside
	SmartblockOpened(*state.Context)
}

type SmartBlock interface {
	Init(ctx *InitContext) (err error)
	Id() string
	Type() pb.SmartBlockType
	Meta() *core.SmartBlockMeta
	Show(*state.Context) (err error)
	SetEventFunc(f func(e *pb.Event))
	Apply(s *state.State, flags ...ApplyFlag) error
	History() undo.History
	Anytype() core.Service
	SetDetails(ctx *state.Context, details []*pb.RpcBlockSetDetailsDetail, showEvent bool) (err error)
	Relations() []*pbrelation.Relation
	HasRelation(relationKey string) bool
	AddExtraRelations(ctx *state.Context, relations []*pbrelation.Relation) (relationsWithKeys []*pbrelation.Relation, err error)
	UpdateExtraRelations(ctx *state.Context, relations []*pbrelation.Relation, createIfMissing bool) (err error)
	RemoveExtraRelations(ctx *state.Context, relationKeys []string) (err error)
	AddExtraRelationOption(ctx *state.Context, relationKey string, option pbrelation.RelationOption, showEvent bool) (*pbrelation.RelationOption, error)
	UpdateExtraRelationOption(ctx *state.Context, relationKey string, option pbrelation.RelationOption, showEvent bool) error
	DeleteExtraRelationOption(ctx *state.Context, relationKey string, optionId string, showEvent bool) error

	SetObjectTypes(ctx *state.Context, objectTypes []string) (err error)

	FileRelationKeys() []string

	SendEvent(msgs []*pb.EventMessage)
	ResetToVersion(s *state.State) (err error)
	DisableLayouts()
	AddHook(f func(), events ...Hook)
	CheckSubscriptions() (changed bool)
	GetSearchInfo() (indexer.SearchInfo, error)
	MetaService() meta.Service
	BlockClose()

	Close() (err error)
	state.Doc
	sync.Locker
}

type InitContext struct {
	Source         source.Source
	ObjectTypeUrls []string
	State          *state.State
}

type linkSource interface {
	FillSmartIds(ids []string) []string
	HasSmartIds() bool
}

type smartBlock struct {
	state.Doc
	sync.Mutex
	depIds            []string
	sendEvent         func(e *pb.Event)
	undo              undo.History
	source            source.Source
	meta              meta.Service
	metaSub           meta.Subscriber
	metaData          *core.SmartBlockMeta
	disableLayouts    bool
	onNewStateHooks   []func()
	onCloseHooks      []func()
	onBlockCloseHooks []func()
}

func (sb *smartBlock) HasRelation(key string) bool {
	for _, rel := range sb.Relations() {
		if rel.Key == key {
			return true
		}
	}
	return false
}

func (sb *smartBlock) Id() string {
	return sb.source.Id()
}

func (sb *smartBlock) Meta() *core.SmartBlockMeta {
	return &core.SmartBlockMeta{
		ObjectTypes: sb.ObjectTypes(),
		Details:     sb.Details(),
		Relations:   sb.ExtraRelations(),
	}
}

func (sb *smartBlock) Type() pb.SmartBlockType {
	return sb.source.Type()
}

func (sb *smartBlock) Init(ctx *InitContext) (err error) {
	if sb.Doc, err = ctx.Source.ReadDoc(sb, ctx.State != nil); err != nil {
		return fmt.Errorf("reading document: %w", err)
	}

	sb.source = ctx.Source
	sb.undo = undo.NewHistory(0)
	sb.storeFileKeys()
	sb.Doc.BlocksInit()

	if ctx.State == nil || ctx.State.IsEmpty() {
		ctx.State = sb.NewState()
	} else {
		if !sb.Doc.(*state.State).IsEmpty() {
			return fmt.Errorf("can't init existing smartblock with non-empty state")
		}
		ctx.State.SetParent(sb.Doc.(*state.State))
	}

	if len(ctx.ObjectTypeUrls) > 0 && len(sb.ObjectTypes()) == 0 {
		err = sb.setObjectTypes(ctx.State, ctx.ObjectTypeUrls)
		if err != nil {
			return err
		}
	}

	if err = sb.normalizeRelations(ctx.State); err != nil {
		return
	}
	return
}

<<<<<<< HEAD
func (sb *smartBlock) NormalizeRelations() error {
	st := sb.NewState()
	if sb.Type() == pb.SmartBlockType_Archive || sb.source.Virtual() {
		return nil
	}

=======
func (sb *smartBlock) normalizeRelations(st *state.State) error {
>>>>>>> 846a9ecb
	relations := sb.Relations()
	details := sb.Details()
	if details == nil || details.Fields == nil {
		return nil
	}
	for k := range details.Fields {
		rel := pbtypes.GetRelation(relations, k)
		if rel == nil {
			if bundleRel, _ := bundle.GetRelation(bundle.RelationKey(k)); bundleRel != nil {
				st.AddRelation(bundleRel)
				log.Warnf("NormalizeRelations bundle relation is missing, have been added: %s", k)
			} else {
				log.Errorf("NormalizeRelations relation is missing: %s", k)
			}

			continue
		}

		if rel.Scope != pbrelation.Relation_object {
			log.Warnf("NormalizeRelations change scope for relation %s", rel.Key)
			st.SetExtraRelation(rel)
		}
	}
	return nil
}

func (sb *smartBlock) SendEvent(msgs []*pb.EventMessage) {
	if sb.sendEvent != nil {
		sb.sendEvent(&pb.Event{
			Messages:  msgs,
			ContextId: sb.Id(),
		})
	}
}

func (sb *smartBlock) Show(ctx *state.Context) error {
	if ctx != nil {
		details, objectTypeUrlByObject, objectTypes, err := sb.fetchMeta()
		if err != nil {
			return err
		}

		// omit relations
		// todo: switch to other pb type
		for _, ot := range objectTypes {
			ot.Relations = nil
		}

		// todo: sb.Relations() makes extra query to read objectType which we already have here
		// the problem is that we can have an extra object type of the set in the objectTypes so we can't reuse it
		ctx.AddMessages(sb.Id(), []*pb.EventMessage{
			{
				Value: &pb.EventMessageValueOfBlockShow{BlockShow: &pb.EventBlockShow{
					RootId:              sb.RootId(),
					Type:                sb.Type(),
					Blocks:              sb.Blocks(),
					Details:             details,
					Relations:           sb.Relations(),
					ObjectTypePerObject: objectTypeUrlByObject,
					ObjectTypes:         objectTypes,
				}},
			},
		})
	}
	return nil
}

func (sb *smartBlock) fetchMeta() (details []*pb.EventBlockSetDetails, objectTypeUrlByObject []*pb.EventBlockShowObjectTypePerObject, objectTypes []*pbrelation.ObjectType, err error) {
	if sb.metaSub != nil {
		sb.metaSub.Close()
	}
	sb.metaSub = sb.meta.PubSub().NewSubscriber()
	sb.depIds = sb.dependentSmartIds()
	var ch = make(chan meta.Meta)
	subscriber := sb.metaSub.Callback(func(d meta.Meta) {
		ch <- d
	}).Subscribe(sb.depIds...)
	sb.meta.ReportChange(meta.Meta{
		BlockId:        sb.Id(),
		SmartBlockMeta: *sb.Meta(),
	})

	var uniqueObjTypes []string

	if sb.Type() == pb.SmartBlockType_Set {
		// add the object type from the dataview source
		if b := sb.Doc.Pick("dataview"); b != nil {
			if dv := b.Model().GetDataview(); dv != nil {
				if dv.Source == "" {
					panic("empty dv source")
				}
				uniqueObjTypes = append(uniqueObjTypes, dv.Source)
				for _, rel := range dv.Relations {
					if rel.Format == pbrelation.RelationFormat_file || rel.Format == pbrelation.RelationFormat_object {
						if rel.Key == bundle.RelationKeyId.String() || rel.Key == bundle.RelationKeyType.String() {
							continue
						}
						for _, ot := range rel.ObjectTypes {
							if slice.FindPos(uniqueObjTypes, ot) == -1 {
								if ot == "" {
									log.Errorf("dv relation %s(%s) has empty obj types", rel.Key, rel.Name)
								} else {
									if strings.HasPrefix(ot, "http") {
										log.Errorf("dv rels has http source")
									}
									uniqueObjTypes = append(uniqueObjTypes, ot)
								}
							}
						}
					}
				}
			}
		}
	}

	// todo: should we use badger here?
	timeout := time.After(DepSmartblockSyncEventsTimeout)
	var objectTypeUrlByObjectMap = map[string]string{}

	detailsEvents := make(map[string]*pb.EventBlockSetDetails, len(sb.depIds))
loop:
	for len(detailsEvents) < len(sb.depIds) {
		select {
		case <-timeout:
			break loop
		case d := <-ch:
			if d.Details != nil {
				detailsEvents[d.BlockId] = &pb.EventBlockSetDetails{
					Id:      d.BlockId,
					Details: d.SmartBlockMeta.Details,
				}
			}
			if d.ObjectTypes != nil {
				if len(d.SmartBlockMeta.ObjectTypes) > 0 {
					if len(d.SmartBlockMeta.ObjectTypes) > 1 {
						log.Error("object has more than 1 object type which is not supported on clients. types are truncated")
					}
					ot := d.SmartBlockMeta.ObjectTypes[0]
					if len(ot) == 0 {
						log.Errorf("sb %s has empty objectType", sb.Id())
					} else {
						if slice.FindPos(uniqueObjTypes, ot) == -1 {
							uniqueObjTypes = append(uniqueObjTypes, ot)
						}
						objectTypeUrlByObjectMap[d.BlockId] = ot
					}
				}
			}
		}
	}

	objectTypes = sb.meta.FetchObjectTypes(uniqueObjTypes)
	if len(objectTypes) != len(uniqueObjTypes) {
		var m = map[string]struct{}{}
		for _, ot := range objectTypes {
			m[ot.Url] = struct{}{}
		}

		for _, ot := range uniqueObjTypes {
			if _, exists := m[ot]; !exists {
				log.Errorf("failed to load object type '%s' for sb %s", ot, sb.Id())
			}
		}
	}

	for id, ot := range objectTypeUrlByObjectMap {
		objectTypeUrlByObject = append(objectTypeUrlByObject, &pb.EventBlockShowObjectTypePerObject{
			ObjectId:   id,
			ObjectType: ot,
		})
	}

	for _, det := range detailsEvents {
		details = append(details, det)
	}

	defer func() {
		go func() {
			for d := range ch {
				sb.onMetaChange(d)
			}
		}()
		subscriber.Callback(sb.onMetaChange)
		close(ch)
	}()
	return
}

func (sb *smartBlock) onMetaChange(d meta.Meta) {
	sb.Lock()
	defer sb.Unlock()
	if sb.sendEvent != nil && d.BlockId != sb.Id() {
		msgs := []*pb.EventMessage{}
		if d.Details != nil {
			msgs = append(msgs, &pb.EventMessage{
				Value: &pb.EventMessageValueOfBlockSetDetails{
					BlockSetDetails: &pb.EventBlockSetDetails{
						Id:      d.BlockId,
						Details: d.Details,
					},
				},
			})
		}

		if d.Relations != nil {
			msgs = append(msgs, &pb.EventMessage{
				Value: &pb.EventMessageValueOfBlockSetRelations{
					BlockSetRelations: &pb.EventBlockSetRelations{
						Id:        d.BlockId,
						Relations: d.Relations,
					},
				},
			})
		}

		if len(msgs) == 0 {
			return
		}

		sb.sendEvent(&pb.Event{
			Messages:  msgs,
			ContextId: sb.Id(),
		})
	}
}

func (sb *smartBlock) dependentSmartIds() (ids []string) {
	ids = sb.Doc.(*state.State).DepSmartIds()
	if sb.Type() != pb.SmartBlockType_Breadcrumbs && sb.Type() != pb.SmartBlockType_Home {
		ids = append(ids, sb.Id())

		for _, ot := range sb.ObjectTypes() {
			ids = append(ids, ot)
		}

		details := sb.Details()

		for _, rel := range sb.Relations() {
			if rel.Format != pbrelation.RelationFormat_object && rel.Format != pbrelation.RelationFormat_file {
				continue
			}
			// add all custom object types as dependents
			for _, ot := range rel.ObjectTypes {
				ids = append(ids, ot)
			}

			if rel.Key == bundle.RelationKeyId.String() || rel.Key == bundle.RelationKeyType.String() {
				continue
			}

			// add all object relation values as dependents
			for _, targetId := range pbtypes.GetStringList(details, rel.Key) {
				if targetId != "" {
					ids = append(ids, targetId)
				}
			}
		}
	}
	ids = util.UniqueStrings(ids)
	sort.Strings(ids)

	return
}

func (sb *smartBlock) SetEventFunc(f func(e *pb.Event)) {
	sb.sendEvent = f
}

func (sb *smartBlock) DisableLayouts() {
	sb.disableLayouts = true
}

func (sb *smartBlock) Apply(s *state.State, flags ...ApplyFlag) (err error) {
	var sendEvent, addHistory, doSnapshot, checkRestrictions = true, true, false, true
	for _, f := range flags {
		switch f {
		case NoEvent:
			sendEvent = false
		case NoHistory:
			addHistory = false
		case DoSnapshot:
			doSnapshot = true
		case NoRestrictions:
			checkRestrictions = false
		}
	}
	if checkRestrictions {
		if err = s.CheckRestrictions(); err != nil {
			return
		}
	}
	err = source.InjectCreationInfo(sb.source, s)
	if err != nil {
		log.With("thread", sb.Id()).Errorf("injectCreationInfo failed: %s", err.Error())
	}
	msgs, act, err := state.ApplyState(s, !sb.disableLayouts)
	if err != nil {
		return
	}
	if act.IsEmpty() {
		return nil
	}
	st := sb.Doc.(*state.State)
	fileDetailsKeys := sb.FileRelationKeys()
	pushChangeParams := source.PushChangeParams{
		State:             st,
		Changes:           st.GetChanges(),
		FileChangedHashes: getChangedFileHashes(s, fileDetailsKeys, act),
		DoSnapshot:        doSnapshot,
		GetAllFileHashes: func() []string {
			return st.GetAllFileHashes(sb.FileRelationKeys())
		},
	}
	id, err := sb.source.PushChange(pushChangeParams)
	if err != nil {
		return
	}

	sb.Doc.(*state.State).SetChangeId(id)
	if sb.undo != nil && addHistory {
		act.Group = s.GroupId()
		sb.undo.Add(act)
	}
	if sendEvent {
		events := msgsToEvents(msgs)
		if ctx := s.Context(); ctx != nil {
			ctx.SetMessages(sb.Id(), events)
		} else if sb.sendEvent != nil {
			sb.sendEvent(&pb.Event{
				Messages:  events,
				ContextId: sb.RootId(),
			})
		}
	}

	if act.Details != nil || act.ObjectTypes != nil || act.Relations != nil {
		sb.meta.ReportChange(meta.Meta{
			BlockId:        sb.Id(),
			SmartBlockMeta: *sb.Meta(),
		})
	}
	if hasDepIds(&act) {
		sb.CheckSubscriptions()
	}
	return
}

func (sb *smartBlock) ResetToVersion(s *state.State) (err error) {
	s.SetParent(sb.Doc.(*state.State))
	if err = sb.Apply(s, NoHistory, DoSnapshot, NoRestrictions); err != nil {
		return
	}
	if sb.undo != nil {
		sb.undo.Reset()
	}
	return
}

func (sb *smartBlock) CheckSubscriptions() (changed bool) {
	depIds := sb.dependentSmartIds()
	if !slice.SortedEquals(sb.depIds, depIds) {
		sb.depIds = depIds
		if sb.metaSub != nil {
			sb.metaSub.ReSubscribe(depIds...)
		}
		return true
	}
	return false
}

func (sb *smartBlock) NewState() *state.State {
	sb.execHooks(HookOnNewState)
	return sb.Doc.NewState().SetNoObjectType(sb.Type() == pb.SmartBlockType_Archive || sb.Type() == pb.SmartBlockType_Breadcrumbs)
}

func (sb *smartBlock) NewStateCtx(ctx *state.Context) *state.State {
	sb.execHooks(HookOnNewState)
	return sb.Doc.NewStateCtx(ctx).SetNoObjectType(sb.Type() == pb.SmartBlockType_Archive || sb.Type() == pb.SmartBlockType_Breadcrumbs)
}

func (sb *smartBlock) History() undo.History {
	return sb.undo
}

func (sb *smartBlock) Anytype() core.Service {
	return sb.source.Anytype()
}

func (sb *smartBlock) SetDetails(ctx *state.Context, details []*pb.RpcBlockSetDetailsDetail, showEvent bool) (err error) {
	s := sb.NewStateCtx(ctx)
	detCopy := pbtypes.CopyStruct(s.Details())
	if detCopy == nil || detCopy.Fields == nil {
		detCopy = &types.Struct{
			Fields: make(map[string]*types.Value),
		}
	}

	relations := sb.Relations()
	for _, detail := range details {
		if detail.Value != nil {
			rel := pbtypes.GetRelation(relations, detail.Key)
			if rel == nil {
				log.Errorf("SetDetails: missing relation for detail %s", detail.Key)
				return fmt.Errorf("relation not found: you should add the missing relation first")
			}

			if rel.Scope != pbrelation.Relation_object {
				s.SetExtraRelation(rel)
			}
			if rel.Format == pbrelation.RelationFormat_status || rel.Format == pbrelation.RelationFormat_tag {
				newOptsIds := slice.Difference(pbtypes.GetStringListValue(detail.Value), pbtypes.GetStringListValue(detCopy.Fields[detail.Key]))
				var missingOptsIds []string
				for _, newOptId := range newOptsIds {
					if !pbtypes.HasOption(rel.SelectDict, newOptId) {
						missingOptsIds = append(missingOptsIds, newOptId)
					}
				}

				if len(missingOptsIds) > 0 {
					opts, err := sb.Anytype().ObjectStore().GetAggregatedOptions(rel.Key, rel.Format, s.ObjectType())
					if err != nil {
						return err
					}

					for _, missingOptsId := range missingOptsIds {
						opt := pbtypes.GetOption(opts, missingOptsId)
						if opt == nil {
							log.Errorf("relation %s is missing option: %s", rel.Key, missingOptsId)
							continue
						}
						optCopy := *opt
						// reset scope
						optCopy.Scope = pbrelation.RelationOption_local
						_, err := s.AddExtraRelationOption(*rel, optCopy)
						if err != nil {
							return err
						}
					}
				}
			}

			err = s.ValidateNewDetail(detail.Key, detail.Value)
			if err != nil {
				return fmt.Errorf("relation %s validation failed: %s", detail.Key, err.Error())
			}
			detCopy.Fields[detail.Key] = detail.Value
		} else {
			delete(detCopy.Fields, detail.Key)
		}
	}
	if detCopy.Equal(sb.Details()) {
		return
	}

	s.SetDetails(detCopy)
	if err = sb.Apply(s); err != nil {
		return
	}

	// filter-out setDetails event
	if !showEvent && ctx != nil {
		var filtered []*pb.EventMessage
		msgs := ctx.GetMessages()
		var isFiltered bool
		for i, msg := range msgs {
			if sd := msg.GetBlockSetDetails(); sd == nil || sd.Id != sb.Id() {
				filtered = append(filtered, msgs[i])
			} else {
				isFiltered = true
			}
		}
		if isFiltered {
			ctx.SetMessages(sb.Id(), filtered)
		}

	}
	return nil
}

func (sb *smartBlock) AddExtraRelations(ctx *state.Context, relations []*pbrelation.Relation) (relationsWithKeys []*pbrelation.Relation, err error) {
	copy := pbtypes.CopyRelations(sb.Relations())

	s := sb.NewStateCtx(ctx)
	var existsMap = map[string]*pbrelation.Relation{}
	for _, rel := range copy {
		existsMap[rel.Key] = rel
	}
	for _, rel := range relations {
		if rel.Key == "" {
			rel.Key = bson.NewObjectId().Hex()
		}
		if relEx, exists := existsMap[rel.Key]; !exists {
			// we return the pointers slice here just for clarity
			relationsWithKeys = append(relationsWithKeys, rel)
			copy = append(copy, pbtypes.CopyRelation(rel))
		} else if pbtypes.RelationEqualOmitDictionary(relEx, rel) {
			relationsWithKeys = append(relationsWithKeys, relEx)
		} else {
			log.Errorf("failed to AddExtraRelations: provided relation %s not equal to existing aggregated one", rel.Key)
			return nil, fmt.Errorf("provided relation not equal to existing aggregated with the same key")
		}
		if !pbtypes.HasField(s.Details(), rel.Key) {
			s.SetDetail(rel.Key, pbtypes.Null())
		}
	}

	s = s.SetExtraRelations(copy)
	if err = sb.Apply(s, NoEvent); err != nil {
		return
	}
	if ctx != nil {
		// todo: send an atomic event for each changed relation
		ctx.AddMessages(sb.Id(), []*pb.EventMessage{{
			Value: &pb.EventMessageValueOfBlockSetRelations{
				BlockSetRelations: &pb.EventBlockSetRelations{
					Id:        s.RootId(),
					Relations: sb.Relations(),
				},
			},
		}})
	}

	return
}

func (sb *smartBlock) SetObjectTypes(ctx *state.Context, objectTypes []string) (err error) {
	s := sb.NewState()

	if err = sb.setObjectTypes(s, objectTypes); err != nil {
		return
	}

<<<<<<< HEAD
	ot := otypes[len(otypes)-1]
	s := sb.NewState().SetObjectTypes(objectTypes)
	s.SetDetailAndBundledRelation(bundle.RelationKeyLayout, pbtypes.Float64(float64(ot.Layout)))

=======
>>>>>>> 846a9ecb
	// send event here to send updated details to client
	if err = sb.Apply(s); err != nil {
		return
	}

	if ctx != nil {
		// todo: send an atomic event for each changed relation
		ctx.AddMessages(sb.Id(), []*pb.EventMessage{{
			Value: &pb.EventMessageValueOfBlockSetRelations{
				BlockSetRelations: &pb.EventBlockSetRelations{
					Id:        s.RootId(),
					Relations: sb.Relations(),
				},
			},
		}})
	}
	return
}

func (sb *smartBlock) setObjectTypes(s *state.State, objectTypes []string) (err error) {
	if len(objectTypes) == 0 {
		return fmt.Errorf("you must provide at least 1 object type")
	}

	otypes := sb.meta.FetchObjectTypes(objectTypes)
	if len(otypes) == 0 {
		return fmt.Errorf("object types not found")
	}

	ot := otypes[len(otypes)-1]
	s.SetObjectTypes(objectTypes)
	s.SetDetail(bundle.RelationKeyLayout.String(), pbtypes.Float64(float64(ot.Layout)))
	return
}

// UpdateExtraRelations sets the extra relations, it skips the
func (sb *smartBlock) UpdateExtraRelations(ctx *state.Context, relations []*pbrelation.Relation, createIfMissing bool) (err error) {
	objectTypeRelations := pbtypes.CopyRelations(sb.ObjectTypeRelations())
	extraRelations := pbtypes.CopyRelations(sb.ExtraRelations())
	relationsToSet := pbtypes.CopyRelations(relations)

	var somethingChanged bool
	var newRelations []*pbrelation.Relation
mainLoop:
	for i := range relationsToSet {
		for j := range objectTypeRelations {
			if objectTypeRelations[j].Key == relationsToSet[i].Key {
				if pbtypes.RelationEqual(objectTypeRelations[j], relationsToSet[i]) {
					continue mainLoop
				} else if !pbtypes.RelationCompatible(objectTypeRelations[j], relationsToSet[i]) {
					return fmt.Errorf("can't set extraRelation incompatible with the same-key relation in the objectType")
				}
			}
		}
		for j := range extraRelations {
			if extraRelations[j].Key == relationsToSet[i].Key {
				if !pbtypes.RelationEqual(extraRelations[j], relationsToSet[i]) {
					if !pbtypes.RelationCompatible(extraRelations[j], relationsToSet[i]) {
						return fmt.Errorf("can't update extraRelation: provided format is incompatible")
					}

					extraRelations[j] = relationsToSet[i]
					somethingChanged = true
				}
				continue mainLoop
			}
		}

		if createIfMissing {
			somethingChanged = true
			newRelations = append(newRelations, relations[i])
		}
	}

	if !somethingChanged {
		return
	}

	s := sb.NewStateCtx(ctx).SetExtraRelations(append(extraRelations, newRelations...))
	if err = sb.Apply(s); err != nil {
		return
	}

	if ctx != nil {
		// todo: send an atomic event for each changed relation
		ctx.AddMessages(sb.Id(), []*pb.EventMessage{{
			Value: &pb.EventMessageValueOfBlockSetRelations{
				BlockSetRelations: &pb.EventBlockSetRelations{
					Id:        s.RootId(),
					Relations: sb.Relations(),
				},
			},
		}})
	}
	return
}

func (sb *smartBlock) RemoveExtraRelations(ctx *state.Context, relationKeys []string) (err error) {
	copy := pbtypes.CopyRelations(sb.ExtraRelations())
	filtered := []*pbrelation.Relation{}
	st := sb.NewStateCtx(ctx)

	for _, rel := range copy {
		var toBeRemoved bool
		for _, relationKey := range relationKeys {
			if rel.Key == relationKey {
				toBeRemoved = true
				break
			}
		}
		if !toBeRemoved {
			det := st.Details()
			if pbtypes.HasField(det, rel.Key) {
				delete(det.Fields, rel.Key)
			}
			filtered = append(filtered, rel)
		}
	}

	s := sb.NewState().SetExtraRelations(filtered)

	if err = sb.Apply(s, NoEvent); err != nil {
		return
	}
	if ctx != nil {
		// todo: send an atomic event for each changed relation
		ctx.AddMessages(sb.Id(), []*pb.EventMessage{{
			Value: &pb.EventMessageValueOfBlockSetRelations{
				BlockSetRelations: &pb.EventBlockSetRelations{
					Id:        s.RootId(),
					Relations: sb.Relations(),
				},
			},
		}})
	}

	return
}

// AddRelationOption adds a new option to the select dict. It returns existing option for the relation key in case there is a one with the same text
func (sb *smartBlock) AddExtraRelationOption(ctx *state.Context, relationKey string, option pbrelation.RelationOption, showEvent bool) (*pbrelation.RelationOption, error) {
	s := sb.NewStateCtx(ctx)
	rel := pbtypes.GetRelation(sb.Relations(), relationKey)
	if rel == nil {
		var err error
		rel, err = sb.Anytype().ObjectStore().GetRelation(relationKey)
		if err != nil {
			return nil, fmt.Errorf("relation not found: %s", err.Error())
		}
	}

	if rel.Format != pbrelation.RelationFormat_status && rel.Format != pbrelation.RelationFormat_tag {
		return nil, fmt.Errorf("incorrect relation format")
	}

	newOption, err := s.AddExtraRelationOption(*rel, option)
	if err != nil {
		return nil, err
	}

	if showEvent {
		return newOption, sb.Apply(s)
	}
	return newOption, sb.Apply(s, NoEvent)
}

func (sb *smartBlock) UpdateExtraRelationOption(ctx *state.Context, relationKey string, option pbrelation.RelationOption, showEvent bool) error {
	s := sb.NewStateCtx(ctx)
	for _, rel := range sb.ExtraRelations() {
		if rel.Key != relationKey {
			continue
		}
		if rel.Format != pbrelation.RelationFormat_status && rel.Format != pbrelation.RelationFormat_tag {
			return fmt.Errorf("relation has incorrect format")
		}
		for i, opt := range rel.SelectDict {
			if opt.Id == option.Id {
				copy := pbtypes.CopyRelation(rel)
				copy.SelectDict[i] = &option
				s.SetExtraRelation(copy)

				if showEvent {
					return sb.Apply(s)
				}
				return sb.Apply(s, NoEvent)
			}
		}

		return fmt.Errorf("relation option not found")
	}

	return fmt.Errorf("relation not found")
}

func (sb *smartBlock) DeleteExtraRelationOption(ctx *state.Context, relationKey string, optionId string, showEvent bool) error {
	s := sb.NewStateCtx(ctx)
	for _, rel := range sb.ExtraRelations() {
		if rel.Key != relationKey {
			continue
		}
		if rel.Format != pbrelation.RelationFormat_status && rel.Format != pbrelation.RelationFormat_tag {
			return fmt.Errorf("relation has incorrect format")
		}
		for i, opt := range rel.SelectDict {
			if opt.Id == optionId {
				copy := pbtypes.CopyRelation(rel)
				copy.SelectDict = append(rel.SelectDict[:i], rel.SelectDict[i+1:]...)
				s.SetExtraRelation(copy)
				if showEvent {
					return sb.Apply(s)
				}
				return sb.Apply(s, NoEvent)
			}
		}
		// todo: should we remove option and value from all objects within type?

		return fmt.Errorf("relation option not found")
	}

	return fmt.Errorf("relation not found")
}

func (sb *smartBlock) StateAppend(f func(d state.Doc) (s *state.State, err error)) error {
	s, err := f(sb.Doc)
	if err != nil {
		return err
	}
	msgs, act, err := state.ApplyState(s, !sb.disableLayouts)
	if err != nil {
		return err
	}
	log.Infof("changes: stateAppend: %d events", len(msgs))
	if len(msgs) > 0 && sb.sendEvent != nil {
		sb.sendEvent(&pb.Event{
			Messages:  msgsToEvents(msgs),
			ContextId: sb.Id(),
		})
	}
	sb.storeFileKeys()
	if hasDepIds(&act) {
		sb.CheckSubscriptions()
	}
	return nil
}

func (sb *smartBlock) StateRebuild(d state.Doc) (err error) {
	msgs, e := sb.Doc.(*state.State).Diff(d.(*state.State))
	sb.Doc = d
	log.Infof("changes: stateRebuild: %d events", len(msgs))
	if e != nil {
		// can't make diff - reopen doc
		sb.Show(state.NewContext(sb.sendEvent))
	} else {
		if len(msgs) > 0 && sb.sendEvent != nil {
			sb.sendEvent(&pb.Event{
				Messages:  msgsToEvents(msgs),
				ContextId: sb.Id(),
			})
		}
	}
	sb.storeFileKeys()
	sb.CheckSubscriptions()
	return nil
}

func (sb *smartBlock) MetaService() meta.Service {
	return sb.meta
}

func (sb *smartBlock) BlockClose() {
	sb.execHooks(HookOnBlockClose)
	sb.SetEventFunc(nil)
}

func (sb *smartBlock) Close() (err error) {
	sb.Lock()
	sb.execHooks(HookOnClose)
	sb.Unlock()
	if sb.metaSub != nil {
		sb.metaSub.Close()
	}
	sb.source.Close()
	log.Debugf("close smartblock %v", sb.Id())
	return
}

func hasDepIds(act *undo.Action) bool {
	if act == nil {
		return true
	}
	// todo: check details for exact object-relations changes
	if act.Relations != nil || act.ObjectTypes != nil || act.Details != nil {
		return true
	}
	for _, edit := range act.Change {
		if ls, ok := edit.After.(linkSource); ok && ls.HasSmartIds() {
			return true
		}
		if ls, ok := edit.Before.(linkSource); ok && ls.HasSmartIds() {
			return true
		}
	}
	for _, add := range act.Add {
		if ls, ok := add.(linkSource); ok && ls.HasSmartIds() {
			return true
		}
	}
	for _, rem := range act.Remove {
		if ls, ok := rem.(linkSource); ok && ls.HasSmartIds() {
			return true
		}
	}
	return false
}

func getChangedFileHashes(s *state.State, fileDetailKeys []string, act undo.Action) (hashes []string) {
	for _, nb := range act.Add {
		if fh, ok := nb.(simple.FileHashes); ok {
			hashes = fh.FillFileHashes(hashes)
		}
	}
	for _, eb := range act.Change {
		if fh, ok := eb.After.(simple.FileHashes); ok {
			hashes = fh.FillFileHashes(hashes)
		}
	}
	if act.Details != nil {
		det := act.Details.After
		if det != nil && det.Fields != nil {
			for _, field := range fileDetailKeys {
				if v := det.Fields[field]; v != nil && v.GetStringValue() != "" {
					hashes = append(hashes, v.GetStringValue())
				}
			}
		}
	}
	return
}

func (sb *smartBlock) storeFileKeys() {
	keys := sb.Doc.GetFileKeys()
	if len(keys) == 0 {
		return
	}
	fileKeys := make([]files.FileKeys, len(keys))
	for i, k := range keys {
		fileKeys[i] = files.FileKeys{
			Hash: k.Hash,
			Keys: k.Keys,
		}
	}
	if err := sb.Anytype().FileStoreKeys(fileKeys...); err != nil {
		log.Warnf("can't store file keys: %v", err)
	}
}

func (sb *smartBlock) AddHook(f func(), events ...Hook) {
	for _, e := range events {
		switch e {
		case HookOnClose:
			sb.onCloseHooks = append(sb.onCloseHooks, f)
		case HookOnNewState:
			sb.onNewStateHooks = append(sb.onNewStateHooks, f)
		case HookOnBlockClose:
			sb.onBlockCloseHooks = append(sb.onBlockCloseHooks, f)
		}
	}
}

func mergeAndSortRelations(objTypeRelations []*pbrelation.Relation, extraRelations []*pbrelation.Relation, aggregatedRelations []*pbrelation.Relation, details *types.Struct) []*pbrelation.Relation {
	var m = make(map[string]struct{}, len(extraRelations))
	var rels = make([]*pbrelation.Relation, 0, len(objTypeRelations)+len(extraRelations))

	for _, rel := range extraRelations {
		m[rel.Key] = struct{}{}
		rels = append(rels, pbtypes.CopyRelation(rel))
	}

	for _, rel := range objTypeRelations {
		if _, exists := m[rel.Key]; exists {
			continue
		}
		rels = append(rels, pbtypes.CopyRelation(rel))
		m[rel.Key] = struct{}{}
	}

	for _, rel := range aggregatedRelations {
		if _, exists := m[rel.Key]; exists {
			continue
		}
		m[rel.Key] = struct{}{}
		rels = append(rels, pbtypes.CopyRelation(rel))
	}

	if details == nil || details.Fields == nil {
		return rels
	}

	sort.Slice(rels, func(i, j int) bool {
		_, iExists := details.Fields[rels[i].Key]
		_, jExists := details.Fields[rels[j].Key]

		if iExists && !jExists {
			return true
		}

		return false
	})

	return rels
}

func (sb *smartBlock) baseRelations() []*pbrelation.Relation {
	rels := []*pbrelation.Relation{bundle.MustGetRelation(bundle.RelationKeyId), bundle.MustGetRelation(bundle.RelationKeyLayout), bundle.MustGetRelation(bundle.RelationKeyIconEmoji), bundle.MustGetRelation(bundle.RelationKeyName)}
	for _, rel := range rels {
		rel.Scope = pbrelation.Relation_object
	}
	return rels
}

func (sb *smartBlock) Relations() []*pbrelation.Relation {
	if sb.Type() == pb.SmartBlockType_Archive || sb.source.Virtual() {
		return sb.baseRelations()
	}

	objType := sb.ObjectType()

	var err error
	var aggregatedRelation []*pbrelation.Relation
	if objType != "" {
		aggregatedRelation, err = sb.Anytype().ObjectStore().AggregateRelationsFromSetsOfType(objType)
		if err != nil {
			log.Errorf("failed to get aggregated relations for type: %s", err.Error())
		}
	}

	rels := mergeAndSortRelations(sb.ObjectTypeRelations(), sb.ExtraRelations(), aggregatedRelation, sb.Details())
	sb.fillAggregatedRelations(rels)
	return rels
}

func (sb *smartBlock) fillAggregatedRelations(rels []*pbrelation.Relation) {
	for i, rel := range rels {
		if rel.Format != pbrelation.RelationFormat_status && rel.Format != pbrelation.RelationFormat_tag {
			continue
		}

		options, err := sb.Anytype().ObjectStore().GetAggregatedOptions(rel.Key, rel.Format, sb.ObjectType())
		if err != nil {
			log.Errorf("failed to GetAggregatedOptions %s", err.Error())
			continue
		}

		rels[i].SelectDict = pbtypes.MergeOptionsPreserveScope(rel.SelectDict, options)
	}
}

func (sb *smartBlock) ObjectTypeRelations() []*pbrelation.Relation {
	var relations []*pbrelation.Relation
	if sb.meta != nil {
		objectTypes := sb.meta.FetchObjectTypes(sb.ObjectTypes())
		//if !(len(objectTypes) == 1 && objectTypes[0].Url == bundle.TypeKeyObjectType.URL()) {
		// do not fetch objectTypes for object type type to avoid universe collapse
		for _, objType := range objectTypes {
			relations = append(relations, objType.Relations...)
		}
		//}
	}
	return relations
}

func (sb *smartBlock) execHooks(event Hook) {
	var hooks []func()
	switch event {
	case HookOnNewState:
		hooks = sb.onNewStateHooks
	case HookOnClose:
		hooks = sb.onCloseHooks
	case HookOnBlockClose:
		hooks = sb.onBlockCloseHooks
	}
	for _, h := range hooks {
		if h != nil {
			h()
		}
	}
}

func (sb *smartBlock) FileRelationKeys() (fileKeys []string) {
	for _, rel := range sb.Relations() {
		if rel.Format == pbrelation.RelationFormat_file {
			if slice.FindPos(fileKeys, rel.Key) == -1 {
				fileKeys = append(fileKeys, rel.Key)
			}
		}
	}
	return
}

func (sb *smartBlock) GetSearchInfo() (indexer.SearchInfo, error) {
	depIds := slice.Remove(sb.dependentSmartIds(), sb.Id())
	return indexer.SearchInfo{
		Id:      sb.Id(),
		Title:   pbtypes.GetString(sb.Details(), bundle.RelationKeyName.String()),
		Snippet: sb.Snippet(),
		Text:    sb.Doc.SearchText(),
		Links:   depIds,
	}, nil
}

func msgsToEvents(msgs []simple.EventMessage) []*pb.EventMessage {
	events := make([]*pb.EventMessage, len(msgs))
	for i := range msgs {
		events[i] = msgs[i].Msg
	}
	return events
}<|MERGE_RESOLUTION|>--- conflicted
+++ resolved
@@ -186,16 +186,11 @@
 	return
 }
 
-<<<<<<< HEAD
-func (sb *smartBlock) NormalizeRelations() error {
-	st := sb.NewState()
+func (sb *smartBlock) normalizeRelations(st *state.State) error {
 	if sb.Type() == pb.SmartBlockType_Archive || sb.source.Virtual() {
 		return nil
 	}
 
-=======
-func (sb *smartBlock) normalizeRelations(st *state.State) error {
->>>>>>> 846a9ecb
 	relations := sb.Relations()
 	details := sb.Details()
 	if details == nil || details.Fields == nil {
@@ -728,13 +723,6 @@
 		return
 	}
 
-<<<<<<< HEAD
-	ot := otypes[len(otypes)-1]
-	s := sb.NewState().SetObjectTypes(objectTypes)
-	s.SetDetailAndBundledRelation(bundle.RelationKeyLayout, pbtypes.Float64(float64(ot.Layout)))
-
-=======
->>>>>>> 846a9ecb
 	// send event here to send updated details to client
 	if err = sb.Apply(s); err != nil {
 		return
@@ -766,7 +754,7 @@
 
 	ot := otypes[len(otypes)-1]
 	s.SetObjectTypes(objectTypes)
-	s.SetDetail(bundle.RelationKeyLayout.String(), pbtypes.Float64(float64(ot.Layout)))
+	s.SetDetailAndBundledRelation(bundle.RelationKeyLayout, pbtypes.Float64(float64(ot.Layout)))
 	return
 }
 
