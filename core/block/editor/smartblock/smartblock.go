package smartblock

import (
	"context"
	"errors"
	"fmt"
	"sort"
	"strings"
	"sync"
	"time"

	"github.com/anytypeio/go-anytype-middleware/core/block/doc"
	"github.com/anytypeio/go-anytype-middleware/core/block/editor/state"
	"github.com/anytypeio/go-anytype-middleware/core/block/restriction"
	"github.com/anytypeio/go-anytype-middleware/core/block/simple"
	"github.com/anytypeio/go-anytype-middleware/core/block/simple/relation"
	"github.com/anytypeio/go-anytype-middleware/core/block/source"
	"github.com/anytypeio/go-anytype-middleware/core/block/undo"
	"github.com/anytypeio/go-anytype-middleware/pb"
	"github.com/anytypeio/go-anytype-middleware/pkg/lib/bundle"
	"github.com/anytypeio/go-anytype-middleware/pkg/lib/core"
	"github.com/anytypeio/go-anytype-middleware/pkg/lib/database"
	"github.com/anytypeio/go-anytype-middleware/pkg/lib/files"
	"github.com/anytypeio/go-anytype-middleware/pkg/lib/localstore/objectstore"
	"github.com/anytypeio/go-anytype-middleware/pkg/lib/logging"
	"github.com/anytypeio/go-anytype-middleware/pkg/lib/pb/model"
	"github.com/anytypeio/go-anytype-middleware/pkg/lib/util"
	"github.com/anytypeio/go-anytype-middleware/util/pbtypes"
	"github.com/anytypeio/go-anytype-middleware/util/slice"
	"github.com/globalsign/mgo/bson"
	"github.com/gogo/protobuf/types"
)

type ApplyFlag int

var (
	ErrSimpleBlockNotFound                         = errors.New("simple block not found")
	ErrCantInitExistingSmartblockWithNonEmptyState = errors.New("can't init existing smartblock with non-empty state")
	ErrRelationOptionNotFound                      = errors.New("relation option not found")
	ErrRelationNotFound                            = errors.New("relation not found")
)

const (
	NoHistory ApplyFlag = iota
	NoEvent
	NoRestrictions
	NoHooks
	DoSnapshot
	SkipIfNoChanges
)

type Hook int

const (
	HookOnNewState Hook = iota
	HookOnClose
	HookOnBlockClose
)

var log = logging.Logger("anytype-mw-smartblock")

// DepSmartblockEventsTimeout sets the timeout after which we will stop to synchronously wait dependent smart blocks and will send them as a separate events in the background
var DepSmartblockSyncEventsTimeout = time.Second * 1

func New() SmartBlock {
	return &smartBlock{}
}

type SmartblockOpenListner interface {
	// should not do any Do operations inside
	SmartblockOpened(*state.Context)
}

type SmartBlock interface {
	Init(ctx *InitContext) (err error)
	Id() string
	Type() model.SmartBlockType
	Meta() *core.SmartBlockMeta
	Show(*state.Context) (err error)
	SetEventFunc(f func(e *pb.Event))
	Apply(s *state.State, flags ...ApplyFlag) error
	History() undo.History
	Anytype() core.Service
	SetDetails(ctx *state.Context, details []*pb.RpcBlockSetDetailsDetail, showEvent bool) (err error)
	Relations() []*model.Relation
	RelationsState(s *state.State, aggregateFromDS bool) []*model.Relation
	HasRelation(relationKey string) bool
	AddExtraRelations(ctx *state.Context, relations []*model.Relation) (relationsWithKeys []*model.Relation, err error)
	RefreshLocalDetails(ctx *state.Context) (err error)

	UpdateExtraRelations(ctx *state.Context, relations []*model.Relation, createIfMissing bool) (err error)
	RemoveExtraRelations(ctx *state.Context, relationKeys []string) (err error)
	AddExtraRelationOption(ctx *state.Context, relationKey string, option model.RelationOption, showEvent bool) (*model.RelationOption, error)
	UpdateExtraRelationOption(ctx *state.Context, relationKey string, option model.RelationOption, showEvent bool) error
	DeleteExtraRelationOption(ctx *state.Context, relationKey string, optionId string, showEvent bool) error
	MakeTemplateState() (*state.State, error)
	SetObjectTypes(ctx *state.Context, objectTypes []string) (err error)

	SendEvent(msgs []*pb.EventMessage)
	ResetToVersion(s *state.State) (err error)
	DisableLayouts()
	AddHook(f func(), events ...Hook)
	CheckSubscriptions() (changed bool)
	GetDocInfo() (doc.DocInfo, error)
	DocService() doc.Service
	ObjectStore() objectstore.ObjectStore
	Restrictions() restriction.Restrictions
	SetRestrictions(r restriction.Restrictions)
	BlockClose()

	Close() (err error)
	state.Doc
	sync.Locker
}

type InitContext struct {
	Source         source.Source
	ObjectTypeUrls []string
	State          *state.State
	Relations      []*model.Relation
	Restriction    restriction.Service
	Doc            doc.Service
	ObjectStore    objectstore.ObjectStore
}

type linkSource interface {
	FillSmartIds(ids []string) []string
	HasSmartIds() bool
}

type smartBlock struct {
	state.Doc
	sync.Mutex
	depIds         []string
	sendEvent      func(e *pb.Event)
	undo           undo.History
	source         source.Source
	doc            doc.Service
	metaData       *core.SmartBlockMeta
	lastDepDetails map[string]*pb.EventObjectDetailsSet
	restrictions   restriction.Restrictions
	objectStore    objectstore.ObjectStore

	disableLayouts    bool
	onNewStateHooks   []func()
	onCloseHooks      []func()
	onBlockCloseHooks []func()

	recordsSub      database.Subscription
	closeRecordsSub func()
}

func (sb *smartBlock) HasRelation(key string) bool {
	for _, rel := range sb.Relations() {
		if rel.Key == key {
			return true
		}
	}
	return false
}

func (sb *smartBlock) Id() string {
	return sb.source.Id()
}

func (sb *smartBlock) Meta() *core.SmartBlockMeta {
	return &core.SmartBlockMeta{
		ObjectTypes: sb.ObjectTypes(),
		Details:     sb.CombinedDetails(),
		Relations:   sb.ExtraRelations(),
	}
}

func (sb *smartBlock) ObjectStore() objectstore.ObjectStore {
	return sb.objectStore
}

func (sb *smartBlock) Type() model.SmartBlockType {
	return sb.source.Type()
}

func (sb *smartBlock) Init(ctx *InitContext) (err error) {
	if sb.Doc, err = ctx.Source.ReadDoc(sb, ctx.State != nil); err != nil {
		return fmt.Errorf("reading document: %w", err)
	}

	sb.source = ctx.Source
	sb.undo = undo.NewHistory(0)
	sb.restrictions = ctx.Restriction.RestrictionsByObj(sb)
	sb.doc = ctx.Doc
	sb.objectStore = ctx.ObjectStore
	sb.lastDepDetails = map[string]*pb.EventObjectDetailsSet{}
	
	sb.storeFileKeys()
	sb.Doc.BlocksInit(sb.Doc.(simple.DetailsService))

	if ctx.State == nil {
		ctx.State = sb.NewState()
	} else {
		if !sb.Doc.(*state.State).IsEmpty() {
			return ErrCantInitExistingSmartblockWithNonEmptyState
		}
		ctx.State.SetParent(sb.Doc.(*state.State))
	}
	for _, rel := range ctx.State.ExtraRelations() {
		if rel.Format != model.RelationFormat_tag && rel.Format != model.RelationFormat_status {
			continue
		}

		opts, err := sb.Anytype().ObjectStore().GetAggregatedOptions(rel.Key, ctx.State.ObjectType())
		if err != nil {
			log.Errorf("GetAggregatedOptions error: %s", err.Error())
		} else {
			ctx.State.SetAggregatedRelationsOptions(rel.Key, opts)
		}
	}

	if len(ctx.ObjectTypeUrls) > 0 && len(sb.ObjectTypes()) == 0 {
		err = sb.setObjectTypes(ctx.State, ctx.ObjectTypeUrls)
		if err != nil {
			return err
		}
	}

	if len(ctx.Relations) > 0 {
		if _, err = sb.addExtraRelations(ctx.State, ctx.Relations); err != nil {
			return
		}
	}

	if err = sb.normalizeRelations(ctx.State); err != nil {
		return
	}
	return
}

func (sb *smartBlock) SetRestrictions(r restriction.Restrictions) {
	sb.restrictions = r
}

func (sb *smartBlock) normalizeRelations(s *state.State) error {
	if sb.Type() == model.SmartBlockType_Archive {
		return nil
	}

	relations := sb.RelationsState(s, true)
	details := s.CombinedDetails()
	if details == nil || details.Fields == nil {
		return nil
	}
	for k := range details.Fields {
		rel := pbtypes.GetRelation(relations, k)
		if rel == nil {
			if bundleRel, _ := bundle.GetRelation(bundle.RelationKey(k)); bundleRel != nil {
				s.AddRelation(bundleRel)
				log.Warnf("NormalizeRelations bundle relation is missing, have been added: %s", k)
			} else {
				log.Errorf("NormalizeRelations relation is missing: %s", k)
			}

			continue
		}

		if rel.Scope != model.Relation_object {
			log.Warnf("NormalizeRelations change scope for relation %s", rel.Key)
			s.SetExtraRelation(rel)
		}
	}

	for _, rel := range s.ExtraRelations() {
		// todo: REMOVE THIS TEMP MIGRATION
		if rel.Format != model.RelationFormat_tag && rel.Format != model.RelationFormat_status {
			continue
		}
		if len(rel.SelectDict) == 0 {
			continue
		}
		relCopy := pbtypes.CopyRelation(rel)
		var changed bool
		var dict = make([]*model.RelationOption, 0, len(rel.SelectDict))
		var optExists = make(map[string]struct{}, len(relCopy.SelectDict))
		for i, opt := range relCopy.SelectDict {
			// we had a bug resulted in duplicate options with different scope - this migration suppose to remove them and correct the scope if needed
			// we can safely remove this later cause it was only affected internal testers
			if _, exists := optExists[opt.Id]; exists {
				changed = true
				continue
			}
			optExists[opt.Id] = struct{}{}
			if opt.Scope != model.RelationOption_local {
				changed = true
				if slice.FindPos(pbtypes.GetStringList(details, relCopy.Key), opt.Id) != -1 {
					relCopy.SelectDict[i].Scope = model.RelationOption_local
					dict = append(dict, relCopy.SelectDict[i])
				}
			} else {
				dict = append(dict, opt)
			}
		}
		if changed {
			relCopy.SelectDict = dict
			s.SetExtraRelation(relCopy)
		}
	}

	return nil
}

func (sb *smartBlock) SendEvent(msgs []*pb.EventMessage) {
	if sb.sendEvent != nil {
		sb.sendEvent(&pb.Event{
			Messages:  msgs,
			ContextId: sb.Id(),
		})
	}
}

func (sb *smartBlock) Restrictions() restriction.Restrictions {
	return sb.restrictions
}

func (sb *smartBlock) Show(ctx *state.Context) error {
	if ctx != nil {
		details, objectTypes, err := sb.fetchMeta()
		if err != nil {
			return err
		}
		// omit relations
		// todo: switch to other pb type
		for _, ot := range objectTypes {
			ot.Relations = nil
		}

		for _, det := range details {
			for k, v := range det.Details.GetFields() {
				// todo: remove null cleanup(should be done when receiving from client)
				if _, isNull := v.GetKind().(*types.Value_NullValue); v == nil || isNull {
					log.With("thread", det.Id).Errorf("object has nil struct val for key %s", k)
					delete(det.Details.Fields, k)
				}
			}
		}

		// todo: sb.Relations() makes extra query to read objectType which we already have here
		// the problem is that we can have an extra object type of the set in the objectTypes so we can't reuse it
		ctx.AddMessages(sb.Id(), []*pb.EventMessage{
			{
				Value: &pb.EventMessageValueOfObjectShow{ObjectShow: &pb.EventObjectShow{
					RootId:       sb.RootId(),
					Type:         sb.Type(),
					Blocks:       sb.Blocks(),
					Details:      details,
					Relations:    sb.Relations(),
					ObjectTypes:  objectTypes,
					Restrictions: sb.restrictions.Proto(),
				}},
			},
		})
	}
	return nil
}

func (sb *smartBlock) fetchMeta() (details []*pb.EventObjectDetailsSet, objectTypes []*model.ObjectType, err error) {
	if sb.closeRecordsSub != nil {
		sb.closeRecordsSub()
		sb.closeRecordsSub = nil
	}
	recordsCh := make(chan *types.Struct)
	sb.recordsSub = database.NewSubscription(nil, recordsCh)
	sb.depIds = sb.dependentSmartIds(true, true)
<<<<<<< HEAD
	var records []database.Record
	if records, sb.closeRecordsSub, err = sb.objectStore.QueryByIdAndSubscribeForChanges(sb.depIds, sb.recordsSub); err != nil {
		return
	}
	details = make([]*pb.EventObjectDetailsSet, 0, len(records))
	for _, rec := range records {
		details = append(details, &pb.EventObjectDetailsSet{
			Id:      pbtypes.GetString(rec.Details, bundle.RelationKeyId.String()),
			Details: rec.Details,
		})
=======
	var ch = make(chan meta.Meta)
	subscriber := sb.metaSub.Callback(func(d meta.Meta) {
		start := time.Now()
	repeat:
		select {
		case ch <- d:
		case <-time.After(time.Second * 10):
			// let's debug the timeouts here because not reading from ch can deadlock the pubsub's subscriber
			log.With("thread", sb.Id()).Errorf("fetchMeta metasubCallback can't proceed meta for %s after %.0fs", d.BlockId, time.Since(start).Seconds())
			goto repeat
		}

	}).Subscribe(sb.depIds...)
	sbMeta := sb.Meta()
	sb.meta.ReportChange(meta.Meta{
		BlockId:        sb.Id(),
		SmartBlockMeta: *sbMeta,
	})

	var uniqueObjTypes []string

	if sb.Type() == model.SmartBlockType_Set {
		// add the object type from the dataview source
		if b := sb.Doc.Pick("dataview"); b != nil {
			if dv := b.Model().GetDataview(); dv != nil {
				if len(dv.Source) == 0 || dv.Source[0] == "" {
					panic("empty dv source")
				}
				uniqueObjTypes = append(uniqueObjTypes, dv.Source...)
				for _, rel := range dv.Relations {
					if rel.Format == model.RelationFormat_file || rel.Format == model.RelationFormat_object {
						if rel.Key == bundle.RelationKeyId.String() || rel.Key == bundle.RelationKeyType.String() {
							continue
						}
						for _, ot := range rel.ObjectTypes {
							if slice.FindPos(uniqueObjTypes, ot) == -1 {
								if ot == "" {
									log.Errorf("dv relation %s(%s) has empty obj types", rel.Key, rel.Name)
								} else {
									if strings.HasPrefix(ot, "http") {
										log.Errorf("dv rels has http source")
									}
									uniqueObjTypes = append(uniqueObjTypes, ot)
								}
							}
						}
					}
				}
			}
		}
	}

	// todo: should we use badger here?
	timeout := time.After(DepSmartblockSyncEventsTimeout)

	sb.lastDepDetails = make(map[string]*pb.EventObjectDetailsSet, len(sb.depIds))
loop:
	for len(sb.lastDepDetails) < len(sb.depIds) {
		select {
		case <-timeout:
			var missingDeps []string
			for _, dep := range sb.depIds {
				if _, exists := sb.lastDepDetails[dep]; !exists {
					missingDeps = append(missingDeps, dep)
				}
			}
			log.Warnf("got %d out of %d dep objects after timeout: missing %v", len(sb.lastDepDetails), len(sb.depIds), missingDeps)
			break loop
		case d := <-ch:
			if sb.Id() == d.BlockId {
				// do not rely on the data from the meta sub, prefer the one we have in this smartblock
				d.Details = sbMeta.Details
				d.ObjectTypes = sbMeta.ObjectTypes
				d.Relations = sbMeta.Relations
			}
			if d.Details != nil {
				sb.lastDepDetails[d.BlockId] = &pb.EventObjectDetailsSet{
					Id:      d.BlockId,
					Details: d.Details,
				}
			}
			if d.ObjectTypes != nil {
				if len(d.SmartBlockMeta.ObjectTypes) > 0 {
					for _, ot := range d.SmartBlockMeta.ObjectTypes {
						if len(ot) == 0 {
							log.Errorf("sb %s has empty objectType", sb.Id())
						} else {
							if slice.FindPos(uniqueObjTypes, ot) == -1 {
								uniqueObjTypes = append(uniqueObjTypes, ot)
							}
						}
					}
				}
			}
		}
>>>>>>> 024d1933
	}
	go sb.metaListener(recordsCh)
	return
}

func (sb *smartBlock) metaListener(ch chan *types.Struct) {
	for {
		rec, ok := <-ch
		if !ok {
			return
		}
		sb.Lock()
		sb.onMetaChange(rec)
		sb.Unlock()
	}
}

func (sb *smartBlock) onMetaChange(details *types.Struct) {
	if sb.sendEvent != nil {
		id := pbtypes.GetString(details, bundle.RelationKeyId.String())
		msgs := []*pb.EventMessage{}
		if details != nil {
			if v, exists := sb.lastDepDetails[id]; exists {
				diff := pbtypes.StructDiff(v.Details, details)
				if id == sb.Id() {
					// if we've got update for ourselves, we are only interested in local-only details, because the rest details changes will be appended when applying records in the current sb
					diff = pbtypes.StructFilterKeys(diff, bundle.LocalRelationsKeys)
					if len(diff.GetFields()) > 0 {
						log.With("thread", sb.Id()).Errorf("onMetaChange current object: %s", pbtypes.Sprint(diff))
					}
				}

				msgs = append(msgs, state.StructDiffIntoEvents(id, diff)...)
			} else {
				msgs = append(msgs, &pb.EventMessage{
					Value: &pb.EventMessageValueOfObjectDetailsSet{
						ObjectDetailsSet: &pb.EventObjectDetailsSet{
							Id:      id,
							Details: details,
						},
					},
				})
			}
			sb.lastDepDetails[id] = &pb.EventObjectDetailsSet{
				Id:      id,
				Details: details,
			}
		}

		if len(msgs) == 0 {
			return
		}

		sb.sendEvent(&pb.Event{
			Messages:  msgs,
			ContextId: sb.Id(),
		})
	}
}

func (sb *smartBlock) dependentSmartIds(includeObjTypes bool, includeCreatorModifier bool) (ids []string) {
	ids = sb.Doc.(*state.State).DepSmartIds()
	ids = append(ids, sb.Id())

	if sb.Type() != model.SmartBlockType_Breadcrumbs {
		if includeObjTypes {
			for _, ot := range sb.ObjectTypes() {
				if ot == "" {
					log.Errorf("sb %s has empty ot", sb.Id())
					continue
				}
				ids = append(ids, ot)
			}
		}

		details := sb.CombinedDetails()

		for _, rel := range sb.RelationsState(sb.Doc.(*state.State), false) {
			// do not index local dates such as lastOpened/lastModified
			if rel.Format == model.RelationFormat_date && (slice.FindPos(bundle.LocalRelationsKeys, rel.Key) == 0) && (slice.FindPos(bundle.DerivedRelationsKeys, rel.Key) == 0) {
				relInt := pbtypes.GetInt64(details, rel.Key)
				if relInt > 0 {
					t := time.Unix(relInt, 0)
					t = t.In(time.UTC)
					ids = append(ids, source.TimeToId(t))
				}
				continue
			}
			if rel.Format != model.RelationFormat_object && rel.Format != model.RelationFormat_file {
				continue
			}

			if rel.Key == bundle.RelationKeyId.String() ||
				rel.Key == bundle.RelationKeyType.String() ||
				rel.Key == bundle.RelationKeyFeaturedRelations.String() ||
				!includeCreatorModifier && (rel.Key == bundle.RelationKeyCreator.String() || rel.Key == bundle.RelationKeyLastModifiedBy.String()) {
				continue
			}

			// add all object relation values as dependents
			for _, targetId := range pbtypes.GetStringList(details, rel.Key) {
				if targetId != "" {
					ids = append(ids, targetId)
				}
			}
		}
	}
	ids = util.UniqueStrings(ids)
	sort.Strings(ids)

	// todo: filter-out invalid ids
	return
}

func (sb *smartBlock) SetEventFunc(f func(e *pb.Event)) {
	sb.sendEvent = f
}

func (sb *smartBlock) DisableLayouts() {
	sb.disableLayouts = true
}

func (sb *smartBlock) Apply(s *state.State, flags ...ApplyFlag) (err error) {
	var sendEvent, addHistory, doSnapshot, checkRestrictions = true, true, false, true
	for _, f := range flags {
		switch f {
		case NoEvent:
			sendEvent = false
		case NoHistory:
			addHistory = false
		case DoSnapshot:
			doSnapshot = true
		case NoRestrictions:
			checkRestrictions = false
		}
	}
	if sb.source.ReadOnly() && addHistory {
		// workaround to detect user-generated action
		return fmt.Errorf("object is readonly")
	}
	if checkRestrictions {
		if err = s.CheckRestrictions(); err != nil {
			return
		}
	}
	if err = sb.onApply(s); err != nil {
		return
	}
	if sb.Anytype() != nil {
		// this one will be reverted in case we don't have any actual change being made
		s.SetLastModified(time.Now().Unix(), sb.Anytype().Account())
	}
	msgs, act, err := state.ApplyState(s, !sb.disableLayouts)
	if err != nil {
		return
	}

	st := sb.Doc.(*state.State)
	if !act.IsEmpty() {
		changes := st.GetChanges()
		if len(changes) == 0 && !doSnapshot {
			log.Errorf("apply 0 changes %s: %v", st.RootId(), msgs)
		}
		fileDetailsKeys := st.FileRelationKeys()
		fileDetailsKeysFiltered := fileDetailsKeys[:0]
		for _, ch := range changes {
			if ds := ch.GetDetailsSet(); ds != nil {
				if slice.FindPos(fileDetailsKeys, ds.Key) != -1 {
					fileDetailsKeysFiltered = append(fileDetailsKeysFiltered, ds.Key)
				}
			}
		}
		pushChangeParams := source.PushChangeParams{
			State:             st,
			Changes:           changes,
			FileChangedHashes: getChangedFileHashes(s, fileDetailsKeysFiltered, act),
			DoSnapshot:        doSnapshot,
		}
		var id string
		id, err = sb.source.PushChange(pushChangeParams)
		if err != nil {
			return
		}
		sb.Doc.(*state.State).SetChangeId(id)

		if sb.undo != nil && addHistory {
			act.Group = s.GroupId()
			sb.undo.Add(act)
		}
	}
	if sendEvent {
		events := msgsToEvents(msgs)
		if ctx := s.Context(); ctx != nil {
			ctx.SetMessages(sb.Id(), events)
		} else if sb.sendEvent != nil {
			sb.sendEvent(&pb.Event{
				Messages:  events,
				ContextId: sb.RootId(),
			})
		}
	}

	if !act.IsEmpty() {
		sb.reportChange(st)
	}

	if hasDepIds(&act) {
		sb.CheckSubscriptions()
	}
	return
}

func (sb *smartBlock) ResetToVersion(s *state.State) (err error) {
	s.SetParent(sb.Doc.(*state.State))
	if err = sb.Apply(s, NoHistory, DoSnapshot, NoRestrictions); err != nil {
		return
	}
	if sb.undo != nil {
		sb.undo.Reset()
	}
	return
}

func (sb *smartBlock) CheckSubscriptions() (changed bool) {
	depIds := sb.dependentSmartIds(true, true)
	if !slice.SortedEquals(sb.depIds, depIds) {
		sb.depIds = depIds
		if sb.recordsSub != nil {
			newIds := sb.recordsSub.Subscribe(sb.depIds)
			records, err := sb.objectStore.QueryById(newIds)
			if err != nil {
				log.Errorf("queryById error: %v", err)
			}
			for _, rec := range records {
				sb.onMetaChange(rec.Details)
			}
		}
		return true
	}
	return false
}

func (sb *smartBlock) NewState() *state.State {
	sb.execHooks(HookOnNewState)
	return sb.Doc.NewState().SetNoObjectType(sb.Type() == model.SmartBlockType_Archive || sb.Type() == model.SmartBlockType_Breadcrumbs)
}

func (sb *smartBlock) NewStateCtx(ctx *state.Context) *state.State {
	sb.execHooks(HookOnNewState)
	return sb.Doc.NewStateCtx(ctx).SetNoObjectType(sb.Type() == model.SmartBlockType_Archive || sb.Type() == model.SmartBlockType_Breadcrumbs)
}

func (sb *smartBlock) History() undo.History {
	return sb.undo
}

func (sb *smartBlock) Anytype() core.Service {
	return sb.source.Anytype()
}

func (sb *smartBlock) SetDetails(ctx *state.Context, details []*pb.RpcBlockSetDetailsDetail, showEvent bool) (err error) {
	s := sb.NewStateCtx(ctx)
	detCopy := pbtypes.CopyStruct(s.Details())
	if detCopy == nil || detCopy.Fields == nil {
		detCopy = &types.Struct{
			Fields: make(map[string]*types.Value),
		}
	}

	aggregatedRelations := sb.Relations()

	for _, detail := range details {
		if detail.Value != nil {
			if detail.Key == bundle.RelationKeyType.String() {
				// special case when client sets the type's detail directly instead of using setObjectType command
				err = sb.SetObjectTypes(ctx, pbtypes.GetStringListValue(detail.Value))
				if err != nil {
					log.Errorf("failed to set object's type via detail: %s", err.Error())
				} else {
					continue
				}
			}
			rel := pbtypes.GetRelation(aggregatedRelations, detail.Key)
			if rel == nil {
				log.Errorf("SetDetails: missing relation for detail %s", detail.Key)
				return fmt.Errorf("relation not found: you should add the missing relation first")
			}

			if rel.Scope != model.Relation_object {
				s.SetExtraRelation(rel)
			}
			if rel.Format == model.RelationFormat_status || rel.Format == model.RelationFormat_tag {
				rel = pbtypes.GetRelation(s.ExtraRelations(), rel.Key)
				optIds := pbtypes.GetStringListValue(detail.Value)

				var missingOptsIds []string
				var excludeOptsIds []string
				for _, optId := range optIds {
					if opt := pbtypes.GetOption(rel.SelectDict, optId); opt == nil || opt.Scope != model.RelationOption_local {
						missingOptsIds = append(missingOptsIds, optId)
					}
				}

				if len(missingOptsIds) > 0 {
					opts, err := sb.Anytype().ObjectStore().GetAggregatedOptions(rel.Key, s.ObjectType())
					if err != nil {
						return err
					}

					for _, missingOptsId := range missingOptsIds {
						opt := pbtypes.GetOption(opts, missingOptsId)
						if opt == nil {
							excludeOptsIds = append(excludeOptsIds, missingOptsId)
							log.Errorf("relation %s is missing option: %s", rel.Key, missingOptsId)
							continue
						}
						optCopy := *opt
						// reset scope
						optCopy.Scope = model.RelationOption_local
						_, err := s.AddExtraRelationOption(*rel, optCopy)
						if err != nil {
							return err
						}
					}
				}
				if len(excludeOptsIds) > 0 {
					log.Errorf("options normilization is removing %d options", len(excludeOptsIds))
					// filter-out excluded options and amend the detail value
					detail.Value = pbtypes.StringList(slice.Filter(optIds, func(s string) bool {
						return slice.FindPos(excludeOptsIds, s) == -1
					}))
				}
			}

			err = s.ValidateNewDetail(detail.Key, detail.Value)
			if err != nil {
				return fmt.Errorf("relation %s validation failed: %s", detail.Key, err.Error())
			}

			// special case for type relation that we are storing in a separate object's field
			if detail.Key == bundle.RelationKeyType.String() {
				ot := pbtypes.GetStringListValue(detail.Value)
				if len(ot) > 0 {
					s.SetObjectType(ot[0])
				}
			}
			detCopy.Fields[detail.Key] = detail.Value
		} else {
			delete(detCopy.Fields, detail.Key)
		}
	}
	if detCopy.Equal(sb.Details()) {
		return
	}

	s.SetDetails(detCopy)
	if err = sb.Apply(s); err != nil {
		return
	}

	// filter-out setDetails event
	if !showEvent && ctx != nil {
		var filtered []*pb.EventMessage
		msgs := ctx.GetMessages()
		var isFiltered bool
		for i, msg := range msgs {
			if sd := msg.GetObjectDetailsSet(); sd == nil || sd.Id != sb.Id() {
				filtered = append(filtered, msgs[i])
			} else {
				isFiltered = true
			}
		}
		if isFiltered {
			ctx.SetMessages(sb.Id(), filtered)
		}

	}
	return nil
}

func (sb *smartBlock) AddExtraRelations(ctx *state.Context, relations []*model.Relation) (relationsWithKeys []*model.Relation, err error) {
	s := sb.NewStateCtx(ctx)

	if relationsWithKeys, err = sb.addExtraRelations(s, relations); err != nil {
		return
	}

	if err = sb.Apply(s); err != nil {
		return
	}

	return
}

func (sb *smartBlock) RefreshLocalDetails(ctx *state.Context) error {
	s := sb.NewStateCtx(ctx)
	storedDetails, err := sb.Anytype().ObjectStore().GetDetails(sb.Id())
	if err != nil {
		return err
	}

	storedLocalScopeDetails := pbtypes.StructFilterKeys(storedDetails.GetDetails(), bundle.LocalRelationsKeys)
	sbLocalScopeDetails := pbtypes.StructFilterKeys(s.LocalDetails(), bundle.LocalRelationsKeys)
	if pbtypes.StructEqualIgnore(sbLocalScopeDetails, storedLocalScopeDetails, nil) {
		return nil
	}

	source.InjectLocalDetails(s, storedLocalScopeDetails)
	return sb.Apply(s, NoHistory)
}

func (sb *smartBlock) addExtraRelations(s *state.State, relations []*model.Relation) (relationsWithKeys []*model.Relation, err error) {
	copy := pbtypes.CopyRelations(s.ExtraRelations())

	var existsMap = map[string]int{}
	for i, rel := range copy {
		existsMap[rel.Key] = i
	}
	for _, rel := range relations {
		if rel.Key == "" {
			rel.Key = bson.NewObjectId().Hex()
			rel.Creator = sb.Anytype().ProfileID()
		}

		if rel.Format == model.RelationFormat_tag || rel.Format == model.RelationFormat_status {
			opts, err := sb.Anytype().ObjectStore().GetAggregatedOptions(rel.Key, s.ObjectType())
			if err != nil {
				log.With("thread", sb.Id()).Errorf("failed to get getAggregatedOptions: %s", err.Error())
			} else {
				s.SetAggregatedRelationsOptions(rel.Key, opts)
			}
		}

		if relEx, exists := existsMap[rel.Key]; exists {
			if !pbtypes.RelationEqualOmitDictionary(copy[relEx], rel) {
				log.Warnf("failed to AddExtraRelations: provided relation %s not equal to existing aggregated one", rel.Key)
			}
		} else {
			existingRelation, err := sb.Anytype().ObjectStore().GetRelation(rel.Key)
			if err != nil {
				log.Errorf("existingRelation failed to get: %s", err.Error())
			}
			c := pbtypes.CopyRelation(rel)

			if existingRelation != nil && (existingRelation.ReadOnlyRelation || rel.Name == "") {
				c = existingRelation
			} else if existingRelation != nil && !pbtypes.RelationCompatible(existingRelation, rel) {
				return nil, fmt.Errorf("provided relation not compatible with the same-key existing aggregated relation")
			}
			relationsWithKeys = append(relationsWithKeys, c)
			copy = append(copy, c)
		}
		if !s.HasCombinedDetailsKey(rel.Key) {
			s.SetDetail(rel.Key, pbtypes.Null())
		}
	}

	s = s.SetExtraRelations(copy)
	return
}

func (sb *smartBlock) SetObjectTypes(ctx *state.Context, objectTypes []string) (err error) {
	s := sb.NewState()

	if err = sb.setObjectTypes(s, objectTypes); err != nil {
		return
	}

	// send event here to send updated details to client
	if err = sb.Apply(s); err != nil {
		return
	}

	if ctx != nil {
		// todo: send an atomic event for each changed relation
		ctx.AddMessages(sb.Id(), []*pb.EventMessage{{
			Value: &pb.EventMessageValueOfObjectRelationsSet{
				ObjectRelationsSet: &pb.EventObjectRelationsSet{
					Id:        s.RootId(),
					Relations: sb.Relations(),
				},
			},
		}})
	}
	return
}

func (sb *smartBlock) MakeTemplateState() (*state.State, error) {
	st := sb.NewState().Copy()
	st.SetDetail(bundle.RelationKeyTargetObjectType.String(), pbtypes.String(st.ObjectType()))
	st.SetObjectTypes([]string{bundle.TypeKeyTemplate.URL(), st.ObjectType()})
	for _, rel := range sb.Relations() {
		if rel.DataSource == model.Relation_details && !rel.Hidden {
			st.RemoveDetail(rel.Key)
		}
	}
	return st, nil
}

func (sb *smartBlock) setObjectTypes(s *state.State, objectTypes []string) (err error) {
	if len(objectTypes) == 0 {
		return fmt.Errorf("you must provide at least 1 object type")
	}

	otypes, err := objectstore.GetObjectTypes(sb.objectStore, objectTypes)
	if err != nil {
		return
	}
	if len(otypes) == 0 {
		return fmt.Errorf("object types not found")
	}

	ot := otypes[len(otypes)-1]

	prevType, _ := objectstore.GetObjectType(sb.objectStore, s.ObjectType())

	s.SetObjectTypes(objectTypes)
	if v := pbtypes.Get(s.Details(), bundle.RelationKeyLayout.String()); v == nil || // if layout is not set yet
		prevType == nil || // if we have no type set for some reason or it is missing
		float64(prevType.Layout) == v.GetNumberValue() { // or we have a objecttype recommended layout set for this object
		s.SetDetailAndBundledRelation(bundle.RelationKeyLayout, pbtypes.Float64(float64(ot.Layout)))
	}
	return
}

// UpdateExtraRelations sets the extra relations, it skips the
func (sb *smartBlock) UpdateExtraRelations(ctx *state.Context, relations []*model.Relation, createIfMissing bool) (err error) {
	extraRelations := pbtypes.CopyRelations(sb.ExtraRelations())
	relationsToSet := pbtypes.CopyRelations(relations)

	var somethingChanged bool
	var newRelations []*model.Relation
mainLoop:
	for i := range relationsToSet {
		for j := range extraRelations {
			if extraRelations[j].Key == relationsToSet[i].Key {
				if !pbtypes.RelationEqual(extraRelations[j], relationsToSet[i]) {
					if !pbtypes.RelationCompatible(extraRelations[j], relationsToSet[i]) {
						return fmt.Errorf("can't update extraRelation: provided format is incompatible")
					}
					extraRelations[j] = relationsToSet[i]
					somethingChanged = true
				}

				continue mainLoop
			}
		}

		if createIfMissing {
			somethingChanged = true
			newRelations = append(newRelations, relations[i])
		}
	}

	if !somethingChanged {
		log.Warnf("UpdateExtraRelations obj %s: nothing changed", sb.Id())
		return
	}

	st := sb.NewStateCtx(ctx)
	st.SetExtraRelations(append(extraRelations, newRelations...))
	for _, rel := range newRelations {
		if rel.Format == model.RelationFormat_tag || rel.Format == model.RelationFormat_status {
			opts, err := sb.Anytype().ObjectStore().GetAggregatedOptions(rel.Key, st.ObjectType())
			if err != nil {
				log.With("thread", sb.Id()).Errorf("failed to get getAggregatedOptions: %s", err.Error())
			} else {
				st.SetAggregatedRelationsOptions(rel.Key, opts)
			}
		}
	}
	if err = sb.Apply(st); err != nil {
		return
	}
	return
}

func (sb *smartBlock) RemoveExtraRelations(ctx *state.Context, relationKeys []string) (err error) {
	copy := pbtypes.CopyRelations(sb.ExtraRelations())
	filtered := []*model.Relation{}
	st := sb.NewStateCtx(ctx)
	det := st.Details()

	var simpleRelKeys []string
	if err = st.Iterate(func(b simple.Block) (isContinue bool) {
		if _, ok := b.(relation.Block); ok {
			simpleRelKeys = append(simpleRelKeys, b.Model().GetRelation().Key)
		}
		return true
	}); err != nil {
		return
	}

	for _, rel := range copy {
		var toBeRemoved bool
		for _, relationKey := range relationKeys {
			if rel.Key == relationKey && slice.FindPos(simpleRelKeys, relationKey) == -1 {
				toBeRemoved = true
				break
			}
		}

		if toBeRemoved {
			if pbtypes.HasField(det, rel.Key) {
				delete(det.Fields, rel.Key)
			}
		} else {
			filtered = append(filtered, rel)
		}
	}

	// remove from the list of featured relations
	featuredList := pbtypes.GetStringList(det, bundle.RelationKeyFeaturedRelations.String())
	featuredList = slice.Filter(featuredList, func(s string) bool {
		return slice.FindPos(relationKeys, s) == -1
	})
	det.Fields[bundle.RelationKeyFeaturedRelations.String()] = pbtypes.StringList(featuredList)

	st.SetDetails(det)
	st.SetExtraRelations(filtered)

	if err = sb.Apply(st); err != nil {
		return
	}

	return
}

// AddRelationOption adds a new option to the select dict. It returns existing option for the relation key in case there is a one with the same text
func (sb *smartBlock) AddExtraRelationOption(ctx *state.Context, relationKey string, option model.RelationOption, showEvent bool) (*model.RelationOption, error) {
	s := sb.NewStateCtx(ctx)
	rel := pbtypes.GetRelation(sb.Relations(), relationKey)
	if rel == nil {
		var err error
		rel, err = sb.Anytype().ObjectStore().GetRelation(relationKey)
		if err != nil {
			return nil, fmt.Errorf("relation not found: %s", err.Error())
		}
	}

	if rel.Format != model.RelationFormat_status && rel.Format != model.RelationFormat_tag {
		return nil, fmt.Errorf("incorrect relation format")
	}

	if option.Id == "" {
		existingOptions, err := sb.Anytype().ObjectStore().GetAggregatedOptions(rel.Key, s.ObjectType())
		if err != nil {
			log.Errorf("failed to get existing aggregated options: %s", err.Error())
		} else {
			for _, exOpt := range existingOptions {
				if strings.EqualFold(exOpt.Text, option.Text) {
					option.Id = exOpt.Id
					option.Color = exOpt.Color
					break
				}
			}
		}
	}
	newOption, err := s.AddExtraRelationOption(*rel, option)
	if err != nil {
		return nil, err
	}

	if showEvent {
		return newOption, sb.Apply(s)
	}
	return newOption, sb.Apply(s, NoEvent)
}

func (sb *smartBlock) UpdateExtraRelationOption(ctx *state.Context, relationKey string, option model.RelationOption, showEvent bool) error {
	s := sb.NewStateCtx(ctx)
	for _, rel := range sb.ExtraRelations() {
		if rel.Key != relationKey {
			continue
		}
		if rel.Format != model.RelationFormat_status && rel.Format != model.RelationFormat_tag {
			return fmt.Errorf("relation has incorrect format")
		}
		for i, opt := range rel.SelectDict {
			if opt.Id == option.Id {
				copy := pbtypes.CopyRelation(rel)
				copy.SelectDict[i] = &option
				s.SetExtraRelation(copy)

				if showEvent {
					return sb.Apply(s)
				}
				return sb.Apply(s, NoEvent)
			}
		}

		return ErrRelationOptionNotFound
	}

	return ErrRelationNotFound
}

func (sb *smartBlock) DeleteExtraRelationOption(ctx *state.Context, relationKey string, optionId string, showEvent bool) error {
	s := sb.NewStateCtx(ctx)
	for _, rel := range sb.ExtraRelations() {
		if rel.Key != relationKey {
			continue
		}
		if rel.Format != model.RelationFormat_status && rel.Format != model.RelationFormat_tag {
			return fmt.Errorf("relation has incorrect format")
		}
		for i, opt := range rel.SelectDict {
			if opt.Id == optionId {
				// filter-out this option from details also
				if opts := pbtypes.GetStringList(s.Details(), relationKey); len(opts) > 0 {
					filtered := slice.Filter(opts, func(s string) bool {
						return s != opt.Id
					})
					if len(filtered) != len(opts) {
						s.SetDetail(relationKey, pbtypes.StringList(filtered))
					}
				}

				copy := pbtypes.CopyRelation(rel)
				copy.SelectDict = append(rel.SelectDict[:i], rel.SelectDict[i+1:]...)
				s.SetExtraRelation(copy)
				if showEvent {
					return sb.Apply(s)
				}
				return sb.Apply(s, NoEvent)
			}
		}
		// todo: should we remove option and value from all objects within type?

		return fmt.Errorf("relation option not found")
	}

	return fmt.Errorf("relation not found")
}

func (sb *smartBlock) StateAppend(f func(d state.Doc) (s *state.State, err error)) error {
	s, err := f(sb.Doc)
	if err != nil {
		return err
	}
	msgs, act, err := state.ApplyState(s, !sb.disableLayouts)
	if err != nil {
		return err
	}
	log.Infof("changes: stateAppend: %d events", len(msgs))
	if len(msgs) > 0 && sb.sendEvent != nil {
		sb.sendEvent(&pb.Event{
			Messages:  msgsToEvents(msgs),
			ContextId: sb.Id(),
		})
	}
	sb.storeFileKeys()
	if hasDepIds(&act) {
		sb.CheckSubscriptions()
	}
	sb.reportChange(s)
	return nil
}

func (sb *smartBlock) StateRebuild(d state.Doc) (err error) {
	msgs, e := sb.Doc.(*state.State).Diff(d.(*state.State))
	sb.Doc = d
	log.Infof("changes: stateRebuild: %d events", len(msgs))
	if e != nil {
		// can't make diff - reopen doc
		sb.Show(state.NewContext(sb.sendEvent))
	} else {
		if len(msgs) > 0 && sb.sendEvent != nil {
			sb.sendEvent(&pb.Event{
				Messages:  msgsToEvents(msgs),
				ContextId: sb.Id(),
			})
		}
	}
	sb.storeFileKeys()
	sb.CheckSubscriptions()
	sb.reportChange(sb.Doc.(*state.State))
	return nil
}

func (sb *smartBlock) DocService() doc.Service {
	return sb.doc
}

func (sb *smartBlock) BlockClose() {
	sb.execHooks(HookOnBlockClose)
	sb.SetEventFunc(nil)
}

func (sb *smartBlock) Close() (err error) {
	sb.Lock()
	sb.execHooks(HookOnClose)
	if sb.closeRecordsSub != nil {
		sb.closeRecordsSub()
		sb.closeRecordsSub = nil
	}
	sb.Unlock()

	sb.source.Close()
	log.Debugf("close smartblock %v", sb.Id())
	return
}

func hasDepIds(act *undo.Action) bool {
	if act == nil {
		return true
	}
	// todo: check details for exact object-relations changes
	if act.Relations != nil || act.ObjectTypes != nil || act.Details != nil {
		return true
	}
	for _, edit := range act.Change {
		if ls, ok := edit.After.(linkSource); ok && ls.HasSmartIds() {
			return true
		}
		if ls, ok := edit.Before.(linkSource); ok && ls.HasSmartIds() {
			return true
		}
	}
	for _, add := range act.Add {
		if ls, ok := add.(linkSource); ok && ls.HasSmartIds() {
			return true
		}
	}
	for _, rem := range act.Remove {
		if ls, ok := rem.(linkSource); ok && ls.HasSmartIds() {
			return true
		}
	}
	return false
}

func getChangedFileHashes(s *state.State, fileDetailKeys []string, act undo.Action) (hashes []string) {
	for _, nb := range act.Add {
		if fh, ok := nb.(simple.FileHashes); ok {
			hashes = fh.FillFileHashes(hashes)
		}
	}
	for _, eb := range act.Change {
		if fh, ok := eb.After.(simple.FileHashes); ok {
			hashes = fh.FillFileHashes(hashes)
		}
	}
	if act.Details != nil {
		det := act.Details.After
		if det != nil && det.Fields != nil {
			for _, field := range fileDetailKeys {
				if list := pbtypes.GetStringList(det, field); list != nil {
					hashes = append(hashes, list...)
				} else if s := pbtypes.GetString(det, field); s != "" {
					hashes = append(hashes, s)
				}
			}
		}
	}
	return
}

func (sb *smartBlock) storeFileKeys() {
	keys := sb.Doc.GetFileKeys()
	if len(keys) == 0 {
		return
	}
	fileKeys := make([]files.FileKeys, len(keys))
	for i, k := range keys {
		fileKeys[i] = files.FileKeys{
			Hash: k.Hash,
			Keys: k.Keys,
		}
	}
	if err := sb.Anytype().FileStoreKeys(fileKeys...); err != nil {
		log.Warnf("can't store file keys: %v", err)
	}
}

func (sb *smartBlock) AddHook(f func(), events ...Hook) {
	for _, e := range events {
		switch e {
		case HookOnClose:
			sb.onCloseHooks = append(sb.onCloseHooks, f)
		case HookOnNewState:
			sb.onNewStateHooks = append(sb.onNewStateHooks, f)
		case HookOnBlockClose:
			sb.onBlockCloseHooks = append(sb.onBlockCloseHooks, f)
		}
	}
}

func mergeAndSortRelations(objTypeRelations []*model.Relation, extraRelations []*model.Relation, aggregatedRelations []*model.Relation, details *types.Struct) []*model.Relation {
	var m = make(map[string]int, len(extraRelations))
	var rels = make([]*model.Relation, 0, len(objTypeRelations)+len(extraRelations))

	for i, rel := range extraRelations {
		m[rel.Key] = i
		rels = append(rels, pbtypes.CopyRelation(rel))
	}

	for _, rel := range objTypeRelations {
		if _, exists := m[rel.Key]; exists {
			continue
		}
		rels = append(rels, pbtypes.CopyRelation(rel))
		m[rel.Key] = len(rels) - 1
	}

	for _, rel := range aggregatedRelations {
		if i, exists := m[rel.Key]; exists {
			// overwrite name that we've got from DS
			if rels[i].Name != rel.Name {
				rels[i].Name = rel.Name
			}
			continue
		}
		rels = append(rels, pbtypes.CopyRelation(rel))
		m[rel.Key] = len(rels) - 1
	}

	if details == nil || details.Fields == nil {
		return rels
	}

	/*
		comment-out relations sorting so the list order will be persistent after setting the details
		sort.Slice(rels, func(i, j int) bool {
			_, iExists := details.Fields[rels[i].Key]
			_, jExists := details.Fields[rels[j].Key]

				if iExists && !jExists {
					return true
				}

				return false
			})*/

	return rels
}

func (sb *smartBlock) baseRelations() []*model.Relation {
	rels := []*model.Relation{bundle.MustGetRelation(bundle.RelationKeyId), bundle.MustGetRelation(bundle.RelationKeyLayout), bundle.MustGetRelation(bundle.RelationKeyIconEmoji), bundle.MustGetRelation(bundle.RelationKeyName)}
	for _, rel := range rels {
		rel.Scope = model.Relation_object
	}
	return rels
}

func (sb *smartBlock) Relations() []*model.Relation {
	return sb.RelationsState(sb.Doc.(*state.State), true)
}

func (sb *smartBlock) RelationsState(s *state.State, aggregateFromDS bool) []*model.Relation {
	if sb.Type() == model.SmartBlockType_Archive {
		return sb.baseRelations()
	}

	objType := s.ObjectType()

	var err error
	var aggregatedRelation []*model.Relation
	if objType != "" && aggregateFromDS {
		aggregatedRelation, err = sb.Anytype().ObjectStore().AggregateRelationsFromSetsOfType(objType)
		if err != nil {
			log.Errorf("failed to get aggregated relations for type: %s", err.Error())
		}
		rels := mergeAndSortRelations(sb.objectTypeRelations(s), s.ExtraRelations(), aggregatedRelation, s.Details())
		sb.fillAggregatedRelations(rels, s.ObjectType())
		return rels
	} else {
		return s.ExtraRelations()
	}
}

func (sb *smartBlock) fillAggregatedRelations(rels []*model.Relation, objType string) {
	for i, rel := range rels {
		if rel.Format != model.RelationFormat_status && rel.Format != model.RelationFormat_tag {
			continue
		}

		options, err := sb.Anytype().ObjectStore().GetAggregatedOptions(rel.Key, objType)
		if err != nil {
			log.Errorf("failed to GetAggregatedOptions %s", err.Error())
			continue
		}

		rels[i].SelectDict = pbtypes.MergeOptionsPreserveScope(rel.SelectDict, options)
	}
}

func (sb *smartBlock) ObjectTypeRelations() []*model.Relation {
	return sb.objectTypeRelations(sb.Doc.(*state.State))
}

func (sb *smartBlock) objectTypeRelations(s *state.State) []*model.Relation {
	var relations []*model.Relation

	objectTypes, _ := objectstore.GetObjectTypes(sb.objectStore, sb.ObjectTypes())
	//if !(len(objectTypes) == 1 && objectTypes[0].Url == bundle.TypeKeyObjectType.URL()) {
	// do not fetch objectTypes for object type type to avoid universe collapse
	for _, objType := range objectTypes {
		relations = append(relations, objType.Relations...)
	}
	//}
	return relations
}

func (sb *smartBlock) execHooks(event Hook) {
	var hooks []func()
	switch event {
	case HookOnNewState:
		hooks = sb.onNewStateHooks
	case HookOnClose:
		hooks = sb.onCloseHooks
	case HookOnBlockClose:
		hooks = sb.onBlockCloseHooks
	}
	for _, h := range hooks {
		if h != nil {
			h()
		}
	}
}

func (sb *smartBlock) GetDocInfo() (doc.DocInfo, error) {
	return sb.getDocInfo(sb.NewState()), nil
}

func (sb *smartBlock) getDocInfo(st *state.State) doc.DocInfo {
	fileHashes := st.GetAllFileHashes(st.FileRelationKeys())
	var setRelations []*model.Relation
	var setSource []string
	creator := pbtypes.GetString(st.Details(), bundle.RelationKeyCreator.String())
	if creator == "" {
		creator = sb.Anytype().ProfileID()
	}
	if st.ObjectType() == bundle.TypeKeySet.URL() {
		if b := st.Get("dataview"); b != nil {
			setRelations = b.Model().GetDataview().GetRelations()
			setSource = b.Model().GetDataview().GetSource()
		}
	}
	depIds := slice.Remove(sb.dependentSmartIds(false, false), sb.Id())
	return doc.DocInfo{
		Id:           sb.Id(),
		Links:        depIds,
		LogHeads:     sb.source.LogHeads(),
		FileHashes:   fileHashes,
		SetRelations: setRelations,
		SetSource:    setSource,
		Creator:      creator,
		State:        st.Copy(),
	}
}

func (sb *smartBlock) reportChange(s *state.State) {
	if sb.doc == nil {
		return
	}
	sb.doc.ReportChange(context.TODO(), sb.getDocInfo(s))
}

func (sb *smartBlock) onApply(s *state.State) (err error) {
	if pbtypes.GetBool(s.LocalDetails(), bundle.RelationKeyIsDraft.String()) {
		if !s.IsEmpty() {
			s.RemoveLocalDetail(bundle.RelationKeyIsDraft.String())
		}
	}
	return
}

func msgsToEvents(msgs []simple.EventMessage) []*pb.EventMessage {
	events := make([]*pb.EventMessage, len(msgs))
	for i := range msgs {
		events[i] = msgs[i].Msg
	}
	return events
}<|MERGE_RESOLUTION|>--- conflicted
+++ resolved
@@ -190,7 +190,7 @@
 	sb.doc = ctx.Doc
 	sb.objectStore = ctx.ObjectStore
 	sb.lastDepDetails = map[string]*pb.EventObjectDetailsSet{}
-	
+
 	sb.storeFileKeys()
 	sb.Doc.BlocksInit(sb.Doc.(simple.DetailsService))
 
@@ -368,7 +368,6 @@
 	recordsCh := make(chan *types.Struct)
 	sb.recordsSub = database.NewSubscription(nil, recordsCh)
 	sb.depIds = sb.dependentSmartIds(true, true)
-<<<<<<< HEAD
 	var records []database.Record
 	if records, sb.closeRecordsSub, err = sb.objectStore.QueryByIdAndSubscribeForChanges(sb.depIds, sb.recordsSub); err != nil {
 		return
@@ -379,103 +378,6 @@
 			Id:      pbtypes.GetString(rec.Details, bundle.RelationKeyId.String()),
 			Details: rec.Details,
 		})
-=======
-	var ch = make(chan meta.Meta)
-	subscriber := sb.metaSub.Callback(func(d meta.Meta) {
-		start := time.Now()
-	repeat:
-		select {
-		case ch <- d:
-		case <-time.After(time.Second * 10):
-			// let's debug the timeouts here because not reading from ch can deadlock the pubsub's subscriber
-			log.With("thread", sb.Id()).Errorf("fetchMeta metasubCallback can't proceed meta for %s after %.0fs", d.BlockId, time.Since(start).Seconds())
-			goto repeat
-		}
-
-	}).Subscribe(sb.depIds...)
-	sbMeta := sb.Meta()
-	sb.meta.ReportChange(meta.Meta{
-		BlockId:        sb.Id(),
-		SmartBlockMeta: *sbMeta,
-	})
-
-	var uniqueObjTypes []string
-
-	if sb.Type() == model.SmartBlockType_Set {
-		// add the object type from the dataview source
-		if b := sb.Doc.Pick("dataview"); b != nil {
-			if dv := b.Model().GetDataview(); dv != nil {
-				if len(dv.Source) == 0 || dv.Source[0] == "" {
-					panic("empty dv source")
-				}
-				uniqueObjTypes = append(uniqueObjTypes, dv.Source...)
-				for _, rel := range dv.Relations {
-					if rel.Format == model.RelationFormat_file || rel.Format == model.RelationFormat_object {
-						if rel.Key == bundle.RelationKeyId.String() || rel.Key == bundle.RelationKeyType.String() {
-							continue
-						}
-						for _, ot := range rel.ObjectTypes {
-							if slice.FindPos(uniqueObjTypes, ot) == -1 {
-								if ot == "" {
-									log.Errorf("dv relation %s(%s) has empty obj types", rel.Key, rel.Name)
-								} else {
-									if strings.HasPrefix(ot, "http") {
-										log.Errorf("dv rels has http source")
-									}
-									uniqueObjTypes = append(uniqueObjTypes, ot)
-								}
-							}
-						}
-					}
-				}
-			}
-		}
-	}
-
-	// todo: should we use badger here?
-	timeout := time.After(DepSmartblockSyncEventsTimeout)
-
-	sb.lastDepDetails = make(map[string]*pb.EventObjectDetailsSet, len(sb.depIds))
-loop:
-	for len(sb.lastDepDetails) < len(sb.depIds) {
-		select {
-		case <-timeout:
-			var missingDeps []string
-			for _, dep := range sb.depIds {
-				if _, exists := sb.lastDepDetails[dep]; !exists {
-					missingDeps = append(missingDeps, dep)
-				}
-			}
-			log.Warnf("got %d out of %d dep objects after timeout: missing %v", len(sb.lastDepDetails), len(sb.depIds), missingDeps)
-			break loop
-		case d := <-ch:
-			if sb.Id() == d.BlockId {
-				// do not rely on the data from the meta sub, prefer the one we have in this smartblock
-				d.Details = sbMeta.Details
-				d.ObjectTypes = sbMeta.ObjectTypes
-				d.Relations = sbMeta.Relations
-			}
-			if d.Details != nil {
-				sb.lastDepDetails[d.BlockId] = &pb.EventObjectDetailsSet{
-					Id:      d.BlockId,
-					Details: d.Details,
-				}
-			}
-			if d.ObjectTypes != nil {
-				if len(d.SmartBlockMeta.ObjectTypes) > 0 {
-					for _, ot := range d.SmartBlockMeta.ObjectTypes {
-						if len(ot) == 0 {
-							log.Errorf("sb %s has empty objectType", sb.Id())
-						} else {
-							if slice.FindPos(uniqueObjTypes, ot) == -1 {
-								uniqueObjTypes = append(uniqueObjTypes, ot)
-							}
-						}
-					}
-				}
-			}
-		}
->>>>>>> 024d1933
 	}
 	go sb.metaListener(recordsCh)
 	return
