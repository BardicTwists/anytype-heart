--- conflicted
+++ resolved
@@ -37,8 +37,6 @@
 	s.SetLocalDetail(bundle.RelationKeyLinks.String(), pbtypes.StringList(links))
 }
 
-<<<<<<< HEAD
-=======
 func (sb *smartBlock) injectMentions(s *state.State) {
 	mentions := objectlink.DependentObjectIDs(s, sb.Space(), objectlink.Flags{
 		Blocks:                   true,
@@ -55,7 +53,6 @@
 	s.SetDetailAndBundledRelation(bundle.RelationKeyMentions, pbtypes.StringList(mentions))
 }
 
->>>>>>> 9080abc8
 func isBacklinksChanged(msgs []simple.EventMessage) bool {
 	for _, msg := range msgs {
 		if amend, ok := msg.Msg.Value.(*pb.EventMessageValueOfObjectDetailsAmend); ok {
