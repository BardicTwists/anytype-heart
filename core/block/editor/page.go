package editor

import (
	"slices"

	"github.com/anyproto/anytype-heart/core/block/editor/basic"
	"github.com/anyproto/anytype-heart/core/block/editor/bookmark"
	"github.com/anyproto/anytype-heart/core/block/editor/clipboard"
	"github.com/anyproto/anytype-heart/core/block/editor/dataview"
	"github.com/anyproto/anytype-heart/core/block/editor/file"
	"github.com/anyproto/anytype-heart/core/block/editor/smartblock"
	"github.com/anyproto/anytype-heart/core/block/editor/state"
	"github.com/anyproto/anytype-heart/core/block/editor/stext"
	"github.com/anyproto/anytype-heart/core/block/editor/table"
	"github.com/anyproto/anytype-heart/core/block/editor/template"
	"github.com/anyproto/anytype-heart/core/block/migration"
	"github.com/anyproto/anytype-heart/core/block/source"
	"github.com/anyproto/anytype-heart/core/domain"
	"github.com/anyproto/anytype-heart/core/files/fileobject"
	"github.com/anyproto/anytype-heart/core/relationutils"
	"github.com/anyproto/anytype-heart/pkg/lib/bundle"
	coresb "github.com/anyproto/anytype-heart/pkg/lib/core/smartblock"
	"github.com/anyproto/anytype-heart/pkg/lib/database"
	"github.com/anyproto/anytype-heart/pkg/lib/localstore/objectstore/spaceindex"
	"github.com/anyproto/anytype-heart/pkg/lib/pb/model"
)

var pageRequiredRelations = []domain.RelationKey{
	bundle.RelationKeyCoverId,
	bundle.RelationKeyCoverScale,
	bundle.RelationKeyCoverType,
	bundle.RelationKeyCoverX,
	bundle.RelationKeyCoverY,
	bundle.RelationKeySnippet,
	bundle.RelationKeyFeaturedRelations,
	bundle.RelationKeyLinks,
	bundle.RelationKeyBacklinks,
	bundle.RelationKeyMentions,
	bundle.RelationKeyLayoutAlign,
}

const objectTypeAllViewId = "all"
var typeAndRelationRequiredRelations = []domain.RelationKey{
	bundle.RelationKeyUniqueKey,
	bundle.RelationKeyIsReadonly,
	bundle.RelationKeySourceObject,
	bundle.RelationKeyLastUsedDate,
	bundle.RelationKeyRevision,
	bundle.RelationKeyIsHidden,
}

var typeRequiredRelations = append(typeAndRelationRequiredRelations,
	bundle.RelationKeyRecommendedRelations,
	bundle.RelationKeyRecommendedFeaturedRelations,
	bundle.RelationKeyRecommendedHiddenRelations,
	bundle.RelationKeyRecommendedFileRelations,
	bundle.RelationKeyRecommendedLayout,
	bundle.RelationKeySmartblockTypes,
	bundle.RelationKeyIconOption,
	bundle.RelationKeyIconName,
)

var relationRequiredRelations = append(typeAndRelationRequiredRelations,
	bundle.RelationKeyRelationFormat,
	bundle.RelationKeyRelationFormatObjectTypes,
	bundle.RelationKeyRelationKey,
)

type Page struct {
	smartblock.SmartBlock
	basic.AllOperations
	basic.IHistory
	file.File
	stext.Text
	clipboard.Clipboard
	bookmark.Bookmark
	source.ChangeReceiver

	dataview.Dataview
	table.TableEditor

	objectStore       spaceindex.Store
	fileObjectService fileobject.Service
	objectDeleter     ObjectDeleter
}

func (f *ObjectFactory) newPage(spaceId string, sb smartblock.SmartBlock) *Page {
	store := f.objectStore.SpaceIndex(spaceId)
	fileComponent := file.NewFile(sb, f.fileBlockService, f.picker, f.processService, f.fileUploaderService)
	return &Page{
		SmartBlock:     sb,
		ChangeReceiver: sb.(source.ChangeReceiver),
		AllOperations:  basic.NewBasic(sb, store, f.layoutConverter, f.fileObjectService),
		IHistory:       basic.NewHistory(sb),
		Text: stext.NewText(
			sb,
			store,
			f.eventSender,
		),
		File: fileComponent,
		Clipboard: clipboard.NewClipboard(
			sb,
			fileComponent,
			f.tempDirProvider,
			store,
			f.fileService,
			f.fileObjectService,
		),
		Bookmark:          bookmark.NewBookmark(sb, f.bookmarkService),
		Dataview:          dataview.NewDataview(sb, store),
		TableEditor:       table.NewEditor(sb),
		objectStore:       store,
		fileObjectService: f.fileObjectService,
		objectDeleter:     f.objectDeleter,
	}
}

func (p *Page) Init(ctx *smartblock.InitContext) (err error) {
	appendRequiredInternalRelations(ctx)
	if ctx.ObjectTypeKeys == nil && (ctx.State == nil || len(ctx.State.ObjectTypeKeys()) == 0) && ctx.IsNewObject {
		ctx.ObjectTypeKeys = []domain.TypeKey{bundle.TypeKeyPage}
	}

	if err = p.SmartBlock.Init(ctx); err != nil {
		return
	}

	if !ctx.IsNewObject {
		migrateFilesToObjects(p, p.fileObjectService)(ctx.State)
	}

	p.EnableLayouts()
	if p.isRelationDeleted(ctx) {
		// todo: move this to separate component
		go func() {
			err = p.deleteRelationOptions(p.SpaceID(), p.Details().GetString(bundle.RelationKeyRelationKey))
			if err != nil {
				log.With("err", err).Error("failed to delete relation options")
			}
		}()
	}
	return nil
}

func appendRequiredInternalRelations(ctx *smartblock.InitContext) {
	ctx.RequiredInternalRelationKeys = append(ctx.RequiredInternalRelationKeys, pageRequiredRelations...)
	if len(ctx.ObjectTypeKeys) != 1 {
		return
	}
	switch ctx.ObjectTypeKeys[0] {
	case bundle.TypeKeyObjectType:
		ctx.RequiredInternalRelationKeys = append(ctx.RequiredInternalRelationKeys, typeRequiredRelations...)
	case bundle.TypeKeyRelation:
		ctx.RequiredInternalRelationKeys = append(ctx.RequiredInternalRelationKeys, relationRequiredRelations...)
	}
}

func (p *Page) isRelationDeleted(ctx *smartblock.InitContext) bool {
	return p.Type() == coresb.SmartBlockTypeRelation &&
		ctx.State.Details().GetBool(bundle.RelationKeyIsUninstalled)
}

func (p *Page) deleteRelationOptions(spaceID string, relationKey string) error {
	relationOptions, _, err := p.objectStore.QueryObjectIds(database.Query{
		Filters: []database.FilterRequest{
			{
				RelationKey: bundle.RelationKeyRelationKey,
				Condition:   model.BlockContentDataviewFilter_Equal,
				Value:       domain.String(relationKey),
			},
			{
				RelationKey: bundle.RelationKeyResolvedLayout,
				Condition:   model.BlockContentDataviewFilter_Equal,
				Value:       domain.Int64(model.ObjectType_relationOption),
			},
		},
	})
	if err != nil {
		return err
	}

	for _, id := range relationOptions {
		err := p.objectDeleter.DeleteObjectByFullID(domain.FullID{SpaceID: spaceID, ObjectID: id})
		if err != nil {
			return err
		}
	}
	return nil
}

func (p *Page) CreationStateMigration(ctx *smartblock.InitContext) migration.Migration {
	return migration.Migration{
		Version: 4,
		Proc: func(s *state.State) {
			layout, ok := ctx.State.Layout()
			if !ok {
				// nolint:errcheck
				if len(ctx.ObjectTypeKeys) > 0 {
					lastTypeKey := ctx.ObjectTypeKeys[len(ctx.ObjectTypeKeys)-1]
					uk, err := domain.NewUniqueKey(coresb.SmartBlockTypeObjectType, string(lastTypeKey))
					if err != nil {
						log.Errorf("failed to create unique key: %v", err)
					} else {
						otype, err := p.objectStore.GetObjectByUniqueKey(uk)
						if err != nil {
							log.Errorf("failed to get object by unique key: %v", err)
						} else {
							layout = model.ObjectTypeLayout(otype.GetInt64(bundle.RelationKeyRecommendedLayout))
						}
					}
				}
			}
			if len(ctx.ObjectTypeKeys) > 0 && len(ctx.State.ObjectTypeKeys()) == 0 {
				ctx.State.SetObjectTypeKeys(ctx.ObjectTypeKeys)
			}
			// TODO Templates must be dumb here, no migration logic

			templates := []template.StateTransformer{
				template.WithEmpty,
				template.WithObjectTypes(ctx.State.ObjectTypeKeys()),
				template.WithFeaturedRelationsBlock,
				template.WithLinkFieldsMigration,
			}

			switch layout {
			case model.ObjectType_note:
				templates = append(templates,
					template.WithNameToFirstBlock,
					template.WithFirstTextBlock,
					template.WithNoTitle,
				)
			case model.ObjectType_todo:
				templates = append(templates,
					template.WithTitle,
					template.WithRelations([]domain.RelationKey{bundle.RelationKeyDone}),
				)
			case model.ObjectType_bookmark:
				templates = append(templates,
					template.WithTitle,
					template.WithDescription,
					template.WithBookmarkBlocks,
				)
			case model.ObjectType_relation:
				templates = append(templates,
					template.WithTitle,
					template.WithLayout(layout),
				)
			case model.ObjectType_objectType:
				templates = append(templates,
					template.WithTitle,
					template.WithLayout(layout),
				)
				templates = append(templates, p.getObjectTypeTemplates()...)
			case model.ObjectType_chat:
				templates = append(templates,
					template.WithTitle,
					template.WithBlockChat,
					template.WithLayout(layout),
				)
			case model.ObjectType_chatDerived:
				templates = append(templates,
					template.WithTitle,
					template.WithBlockChat,
					template.WithLayout(layout),
				)
				// TODO case for relationOption?
			case model.ObjectType_tag:
				templates = append(templates,
					template.WithTitle,
					template.WithNoDescription,
					template.WithLayout(layout),
				)
			default:
				templates = append(templates,
					template.WithTitle,
				)
			}

			template.InitTemplate(s, templates...)
		},
	}
}

func (p *Page) StateMigrations() migration.Migrations {
	migrations := []migration.Migration{
		{
			Version: 2,
			Proc:    func(s *state.State) {},
		},
		{
			Version: 3,
			Proc:    p.featuredRelationsMigration,
		},
<<<<<<< HEAD
	}

	// migration 3 is skipped
	// migration 4 is applied only for ObjectType
	if p.ObjectTypeKey() == bundle.TypeKeyObjectType {
		migrations = append(migrations,
			migration.Migration{
				Version: 4,
				Proc: func(s *state.State) {
					template.InitTemplate(s, p.getObjectTypeTemplates()...)
				},
			})
	}

	return migration.MakeMigrations(migrations)
}

func (p *Page) getObjectTypeTemplates() []template.StateTransformer {
	details := p.Details()
	name := details.GetString(bundle.RelationKeyName)
	key := details.GetString(bundle.RelationKeyUniqueKey)

	dvContent := template.MakeDataviewContent(false, &model.ObjectType{
		Url:  p.Id(),
		Name: name,
		// todo: add RelationLinks, because they are not indexed at this moment :(
		Key: key,
	}, []*model.RelationLink{
		{
			Key:    bundle.RelationKeyName.String(),
			Format: model.RelationFormat_longtext,
		},
	}, objectTypeAllViewId)

	dvContent.Dataview.TargetObjectId = p.Id()
	return []template.StateTransformer{
		template.WithDataviewID(state.DataviewBlockID, dvContent, false),
		template.WithForcedDetail(bundle.RelationKeySetOf, domain.StringList([]string{p.Id()})),
	}
=======
	})
}

func (p *Page) featuredRelationsMigration(s *state.State) {
	if p.Type() != coresb.SmartBlockTypeObjectType {
		return
	}

	if s.HasRelation(bundle.RelationKeyRecommendedFeaturedRelations.String()) {
		return
	}

	featuredRelationKeys := relationutils.DefaultFeaturedRelationKeys()
	featuredRelationIds := make([]string, 0, len(featuredRelationKeys))
	for _, key := range featuredRelationKeys {
		id, err := p.Space().DeriveObjectID(nil, domain.MustUniqueKey(coresb.SmartBlockTypeRelation, key.String()))
		if err != nil {
			log.Errorf("failed to derive object id: %v", err)
			continue
		}
		featuredRelationIds = append(featuredRelationIds, id)
	}

	if len(featuredRelationIds) == 0 {
		return
	}

	s.SetDetail(bundle.RelationKeyRecommendedFeaturedRelations, domain.StringList(featuredRelationIds))

	recommendedRelations := s.Details().GetStringList(bundle.RelationKeyRecommendedRelations)
	oldLen := len(recommendedRelations)
	recommendedRelations = slices.DeleteFunc(recommendedRelations, func(s string) bool {
		return slices.Contains(featuredRelationIds, s)
	})

	if oldLen == len(recommendedRelations) {
		return
	}

	s.SetDetail(bundle.RelationKeyRecommendedRelations, domain.StringList(recommendedRelations))
>>>>>>> 03b6131f
}<|MERGE_RESOLUTION|>--- conflicted
+++ resolved
@@ -291,7 +291,6 @@
 			Version: 3,
 			Proc:    p.featuredRelationsMigration,
 		},
-<<<<<<< HEAD
 	}
 
 	// migration 3 is skipped
@@ -331,8 +330,6 @@
 		template.WithDataviewID(state.DataviewBlockID, dvContent, false),
 		template.WithForcedDetail(bundle.RelationKeySetOf, domain.StringList([]string{p.Id()})),
 	}
-=======
-	})
 }
 
 func (p *Page) featuredRelationsMigration(s *state.State) {
@@ -372,5 +369,4 @@
 	}
 
 	s.SetDetail(bundle.RelationKeyRecommendedRelations, domain.StringList(recommendedRelations))
->>>>>>> 03b6131f
 }