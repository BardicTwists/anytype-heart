package editor

import (
	"fmt"
	"strings"
	"time"

	"github.com/globalsign/mgo/bson"
	"github.com/gogo/protobuf/types"
	ma "github.com/multiformats/go-multiaddr"
	manet "github.com/multiformats/go-multiaddr/net"
	"github.com/textileio/go-threads/core/thread"

	"github.com/anytypeio/go-anytype-middleware/app"
	"github.com/anytypeio/go-anytype-middleware/core/block/editor/dataview"
	"github.com/anytypeio/go-anytype-middleware/core/block/editor/file"
	"github.com/anytypeio/go-anytype-middleware/core/block/editor/smartblock"
	"github.com/anytypeio/go-anytype-middleware/core/block/editor/state"
	"github.com/anytypeio/go-anytype-middleware/core/block/editor/template"
	"github.com/anytypeio/go-anytype-middleware/core/block/source"
	relation2 "github.com/anytypeio/go-anytype-middleware/core/relation"
	"github.com/anytypeio/go-anytype-middleware/core/relation/relationutils"
	"github.com/anytypeio/go-anytype-middleware/metrics"
	"github.com/anytypeio/go-anytype-middleware/pkg/lib/bundle"
	"github.com/anytypeio/go-anytype-middleware/pkg/lib/core"
	smartblock2 "github.com/anytypeio/go-anytype-middleware/pkg/lib/core/smartblock"
	database2 "github.com/anytypeio/go-anytype-middleware/pkg/lib/database"
	"github.com/anytypeio/go-anytype-middleware/pkg/lib/localstore/addr"
	"github.com/anytypeio/go-anytype-middleware/pkg/lib/localstore/objectstore"
	"github.com/anytypeio/go-anytype-middleware/pkg/lib/pb/model"
	"github.com/anytypeio/go-anytype-middleware/pkg/lib/threads"
	"github.com/anytypeio/go-anytype-middleware/pkg/lib/util"
	"github.com/anytypeio/go-anytype-middleware/util/pbtypes"
	"github.com/anytypeio/go-anytype-middleware/util/slice"
)

const (
	collectionKeySignature = "signature"
	collectionKeyAccount   = "account"
	collectionKeyAddrs     = "addrs"
	collectionKeyId        = "id"
	collectionKeyKey       = "key"
)

const (
	collectionKeyRelationOptions = "opt"
	collectionKeyRelations       = "rel"
	collectionKeyObjectTypes     = "ot"
)

var objectTypeToCollection = map[bundle.TypeKey]string{
	bundle.TypeKeyObjectType:     collectionKeyObjectTypes,
	bundle.TypeKeyRelation:       collectionKeyRelations,
	bundle.TypeKeyRelationOption: collectionKeyRelationOptions,
}

<<<<<<< HEAD
=======
func collectionKeyIsSupported(collKey string) bool {
	for _, v := range objectTypeToCollection {
		if v == collKey {
			return true
		}
	}
	return false
}

func NewWorkspace(dmservice DetailsModifier) *Workspaces {
	return &Workspaces{
		SubObjectCollection: NewSubObjectCollection(collectionKeyRelationOptions),
		DetailsModifier:     dmservice,
	}
}

type templateCloner interface {
	TemplateClone(id string) (templateId string, err error)
}

>>>>>>> aaa5c47a
type Workspaces struct {
	*SubObjectCollection

	app             *app.App
	DetailsModifier DetailsModifier
	threadService   threads.Service
	threadQueue     threads.ThreadQueue
	templateCloner  templateCloner
	sourceService   source.Service
	anytype         core.Service
	objectStore     objectstore.ObjectStore
}

func NewWorkspace(
	objectStore objectstore.ObjectStore,
	anytype core.Service,
	relationService relation2.Service,
	sourceService source.Service,
	modifier DetailsModifier,
	fileBlockService file.BlockService,
) *Workspaces {
	return &Workspaces{
		SubObjectCollection: NewSubObjectCollection(
			collectionKeyRelationOptions,
			objectStore,
			anytype,
			relationService,
			sourceService,
			fileBlockService,
		),
		DetailsModifier: modifier,
		anytype:         anytype,
		objectStore:     objectStore,
	}
}

// nolint:funlen
func (p *Workspaces) Init(ctx *smartblock.InitContext) (err error) {
	err = p.SubObjectCollection.Init(ctx)
	if err != nil {
		return err
	}

	p.app = ctx.App
	// TODO pass as explicit deps
	p.sourceService = p.app.MustComponent(source.CName).(source.Service)
	p.templateCloner = p.app.MustComponent("blockService").(templateCloner)
	p.threadService = p.anytype.ThreadsService()
	p.threadQueue = p.anytype.ThreadsService().ThreadQueue()

	if ctx.Source.Type() != model.SmartBlockType_Workspace && ctx.Source.Type() != model.SmartBlockType_AccountOld {
		return fmt.Errorf("source type should be a workspace or an old account")
	}

	dataviewAllHighlightedObjects := model.BlockContentOfDataview{
		Dataview: &model.BlockContentDataview{
			Source:    []string{addr.RelationKeyToIdPrefix + bundle.RelationKeyName.String()},
			Relations: []*model.Relation{bundle.MustGetRelation(bundle.RelationKeyName)},
			Views: []*model.BlockContentDataviewView{
				{
					Id:   "_view1_1",
					Type: model.BlockContentDataviewView_Gallery,
					Name: "Highlighted",
					Sorts: []*model.BlockContentDataviewSort{
						{
							RelationKey: "name",
							Type:        model.BlockContentDataviewSort_Asc,
						},
					},
					Relations: []*model.BlockContentDataviewRelation{
						{
							Key:       bundle.RelationKeyName.String(),
							IsVisible: true,
						},
						{
							Key:       bundle.RelationKeyCreator.String(),
							IsVisible: true,
						},
					},
					Filters: []*model.BlockContentDataviewFilter{{
						RelationKey: bundle.RelationKeyWorkspaceId.String(),
						Condition:   model.BlockContentDataviewFilter_Equal,
						Value:       pbtypes.String(p.Id()),
					}, {
						RelationKey: bundle.RelationKeyId.String(),
						Condition:   model.BlockContentDataviewFilter_NotEqual,
						Value:       pbtypes.String(p.Id()),
					}, {
						RelationKey: bundle.RelationKeyIsHighlighted.String(),
						Condition:   model.BlockContentDataviewFilter_Equal,
						Value:       pbtypes.Bool(true),
					}},
				},
			},
		},
	}

	dataviewAllWorkspaceObjects := model.BlockContentOfDataview{
		Dataview: &model.BlockContentDataview{
			Source:    []string{addr.RelationKeyToIdPrefix + bundle.RelationKeyName.String()},
			Relations: []*model.Relation{bundle.MustGetRelation(bundle.RelationKeyName), bundle.MustGetRelation(bundle.RelationKeyCreator)},
			Views: []*model.BlockContentDataviewView{
				{
					Id:   "_view2_1",
					Type: model.BlockContentDataviewView_Table,
					Name: "All",
					Sorts: []*model.BlockContentDataviewSort{
						{
							RelationKey: "name",
							Type:        model.BlockContentDataviewSort_Asc,
						},
					},
					Relations: []*model.BlockContentDataviewRelation{
						{
							Key:       bundle.RelationKeyName.String(),
							IsVisible: true,
						},
						{
							Key:       bundle.RelationKeyCreator.String(),
							IsVisible: true,
						},
					},
					Filters: []*model.BlockContentDataviewFilter{{
						RelationKey: bundle.RelationKeyWorkspaceId.String(),
						Condition:   model.BlockContentDataviewFilter_Equal,
						Value:       pbtypes.String(p.Id()),
					}, {
						RelationKey: bundle.RelationKeyId.String(),
						Condition:   model.BlockContentDataviewFilter_NotEqual,
						Value:       pbtypes.String(p.Id()),
					}},
				},
			},
		},
	}

	p.AddHook(p.updateObjects, smartblock.HookAfterApply)
	p.AddHook(p.updateSubObject, smartblock.HookAfterApply)

	data := ctx.State.Store()
	if data != nil && data.Fields != nil {
		for collName, coll := range data.Fields {
			if collName == source.WorkspaceCollection || collName == source.AccountMigration || collName == source.CreatorCollection || collName == source.HighlightedCollection {
				continue
			}
			if coll != nil && coll.GetStructValue() != nil {
				for sub := range coll.GetStructValue().GetFields() {
					if err = p.initSubObject(ctx.State, collName, sub); err != nil {
						log.Errorf("failed to init sub object %s-%s: %v", collName, sub, err)
					}
				}
			}
		}
	}

	defaultValue := &types.Struct{Fields: map[string]*types.Value{bundle.RelationKeyWorkspaceId.String(): pbtypes.String(p.Id())}}
	return smartblock.ObjectApplyTemplate(p, ctx.State,
		template.WithEmpty,
		template.WithTitle,
		template.WithFeaturedRelations,
		template.WithCondition(p.anytype.PredefinedBlocks().IsAccount(p.Id()),
			template.WithDetail(bundle.RelationKeyIsHidden, pbtypes.Bool(true))),
		template.WithCondition(p.anytype.PredefinedBlocks().IsAccount(p.Id()),
			template.WithForcedDetail(bundle.RelationKeyName, pbtypes.String("Personal space"))),
		template.WithForcedDetail(bundle.RelationKeyFeaturedRelations, pbtypes.StringList([]string{bundle.RelationKeyType.String(), bundle.RelationKeyCreator.String()})),
		template.WithDataviewID("highlighted", dataviewAllHighlightedObjects, false),
		template.WithDataviewID(template.DataviewBlockId, dataviewAllWorkspaceObjects, false),
		template.WithBlockField(template.DataviewBlockId, dataview.DefaultDetailsFieldName, pbtypes.Struct(defaultValue)),
	)
}

type templateCloner interface {
	TemplateClone(id string) (templateID string, err error)
}

type WorkspaceParameters struct {
	IsHighlighted bool
	WorkspaceId   string
}

func (wp *WorkspaceParameters) Equal(other *WorkspaceParameters) bool {
	return wp.IsHighlighted == other.IsHighlighted
}

func (p *Workspaces) CreateObject(id thread.ID, sbType smartblock2.SmartBlockType) (core.SmartBlock, error) {
	st := p.NewState()
	if !id.Defined() {
		var err error
		id, err = threads.ThreadCreateID(thread.AccessControlled, sbType)
		if err != nil {
			return nil, err
		}
	}
	threadInfo, err := p.threadQueue.CreateThreadSync(id, p.Id())
	if err != nil {
		return nil, err
	}
	st.SetInStore([]string{source.WorkspaceCollection, threadInfo.ID.String()}, p.pbThreadInfoValueFromStruct(threadInfo))

	return core.NewSmartBlock(threadInfo, p.anytype), p.Apply(st, smartblock.NoEvent, smartblock.NoHistory)
}

func (p *Workspaces) DeleteObject(objectId string) error {
	st := p.NewState()
	err := p.threadQueue.DeleteThreadSync(objectId, p.Id())
	if err != nil {
		return err
	}
	st.RemoveFromStore([]string{source.WorkspaceCollection, objectId})
	return p.Apply(st, smartblock.NoEvent, smartblock.NoHistory)
}

func (p *Workspaces) GetAllObjects() []string {
	st := p.NewState()
	workspaceCollection := st.GetCollection(source.WorkspaceCollection)
	if workspaceCollection == nil || workspaceCollection.Fields == nil {
		return nil
	}
	objects := make([]string, 0, len(workspaceCollection.Fields))
	for objId, workspaceId := range workspaceCollection.Fields {
		if v, ok := workspaceId.Kind.(*types.Value_StringValue); ok && v.StringValue == p.Id() {
			objects = append(objects, objId)
		}
	}
	return objects
}

func (p *Workspaces) AddCreatorInfoIfNeeded() error {
	st := p.NewState()
	deviceID := p.anytype.Device()

	creatorCollection := st.GetCollection(source.CreatorCollection)
	if creatorCollection != nil && creatorCollection.Fields != nil && creatorCollection.Fields[deviceID] != nil {
		return nil
	}
	info, err := p.threadService.GetCreatorInfo(p.Id())
	if err != nil {
		return err
	}
	st.SetInStore([]string{source.CreatorCollection, deviceID}, p.pbCreatorInfoValue(info))

	return p.Apply(st, smartblock.NoEvent, smartblock.NoHistory)
}

func (p *Workspaces) MigrateMany(infos []threads.ThreadInfo) (int, error) {
	st := p.NewState()
	migrated := 0
	for _, info := range infos {
		if st.ContainsInStore([]string{source.AccountMigration, info.ID}) {
			continue
		}
		st.SetInStore([]string{source.AccountMigration, info.ID}, pbtypes.Bool(true))
		st.SetInStore([]string{source.WorkspaceCollection, info.ID},
			p.pbThreadInfoValue(info.ID, info.Key, info.Addrs),
		)
		migrated++
	}

	err := p.Apply(st, smartblock.NoEvent, smartblock.NoHistory)
	if err != nil {
		return 0, err
	}

	return migrated, nil
}

func (p *Workspaces) AddObject(objectId string, key string, addrs []string) error {
	st := p.NewState()
	err := p.threadQueue.AddThreadSync(threads.ThreadInfo{
		ID:    objectId,
		Key:   key,
		Addrs: addrs,
	}, p.Id())
	if err != nil {
		return err
	}
	st.SetInStore([]string{source.WorkspaceCollection, objectId}, p.pbThreadInfoValue(objectId, key, addrs))

	return p.Apply(st, smartblock.NoEvent, smartblock.NoHistory)
}

func (p *Workspaces) GetObjectKeyAddrs(objectId string) (string, []string, error) {
	threadId, err := thread.Decode(objectId)
	if err != nil {
		return "", nil, fmt.Errorf("failed to decode object %s: %w", objectId, err)
	}

	// we could have gotten the data from state, but to be sure 100% let's take it from service :-)
	threadInfo, err := p.threadService.GetThreadInfo(threadId)
	if err != nil {
		return "", nil, fmt.Errorf("failed to get info on the thread %s: %w", objectId, err)
	}
	var publicAddrs []ma.Multiaddr
	for _, adr := range threadInfo.Addrs {
		// ignore cafe addr if it is there because we will add this anyway
		if manet.IsPublicAddr(adr) && adr.String() != p.threadService.CafePeer().String() {
			publicAddrs = append(publicAddrs, adr)
		}
	}
	if len(publicAddrs) > 2 {
		publicAddrs = publicAddrs[len(publicAddrs)-2:]
	}
	publicAddrs = append(publicAddrs, p.threadService.CafePeer())

	return threadInfo.Key.String(), util.MultiAddressesToStrings(publicAddrs), nil
}

func (p *Workspaces) SetIsHighlighted(objectId string, value bool) error {
	// TODO: this should be removed probably in the future?
	if p.anytype.PredefinedBlocks().IsAccount(p.Id()) {
		return fmt.Errorf("highlighting not supported for the account space")
	}

	st := p.NewState()
	st.SetInStore([]string{source.HighlightedCollection, objectId}, pbtypes.Bool(value))
	return p.Apply(st, smartblock.NoEvent, smartblock.NoHistory)
}

<<<<<<< HEAD
=======
func (p *Workspaces) Init(ctx *smartblock.InitContext) (err error) {
	err = p.SubObjectCollection.Init(ctx)
	if err != nil {
		return err
	}

	p.app = ctx.App
	p.sourceService = p.app.MustComponent(source.CName).(source.Service)
	p.templateCloner = p.app.MustComponent("blockService").(templateCloner)

	if ctx.Source.Type() != model.SmartBlockType_Workspace && ctx.Source.Type() != model.SmartBlockType_AccountOld {
		return fmt.Errorf("source type should be a workspace or an old account")
	}

	p.threadService = p.Anytype().ThreadsService()
	p.threadQueue = p.Anytype().ThreadsService().ThreadQueue()

	dataviewAllHighlightedObjects := model.BlockContentOfDataview{
		Dataview: &model.BlockContentDataview{
			Source:    []string{addr.RelationKeyToIdPrefix + bundle.RelationKeyName.String()},
			Relations: []*model.Relation{bundle.MustGetRelation(bundle.RelationKeyName)},
			Views: []*model.BlockContentDataviewView{
				{
					Id:   "_view1_1",
					Type: model.BlockContentDataviewView_Gallery,
					Name: "Highlighted",
					Sorts: []*model.BlockContentDataviewSort{
						{
							RelationKey: "name",
							Type:        model.BlockContentDataviewSort_Asc,
						},
					},
					Relations: []*model.BlockContentDataviewRelation{
						{
							Key:       bundle.RelationKeyName.String(),
							IsVisible: true,
						},
						{
							Key:       bundle.RelationKeyCreator.String(),
							IsVisible: true,
						},
					},
					Filters: []*model.BlockContentDataviewFilter{{
						RelationKey: bundle.RelationKeyWorkspaceId.String(),
						Condition:   model.BlockContentDataviewFilter_Equal,
						Value:       pbtypes.String(p.Id()),
					}, {
						RelationKey: bundle.RelationKeyId.String(),
						Condition:   model.BlockContentDataviewFilter_NotEqual,
						Value:       pbtypes.String(p.Id()),
					}, {
						RelationKey: bundle.RelationKeyIsHighlighted.String(),
						Condition:   model.BlockContentDataviewFilter_Equal,
						Value:       pbtypes.Bool(true),
					}},
				},
			},
		},
	}

	dataviewAllWorkspaceObjects := model.BlockContentOfDataview{
		Dataview: &model.BlockContentDataview{
			Source:    []string{addr.RelationKeyToIdPrefix + bundle.RelationKeyName.String()},
			Relations: []*model.Relation{bundle.MustGetRelation(bundle.RelationKeyName), bundle.MustGetRelation(bundle.RelationKeyCreator)},
			Views: []*model.BlockContentDataviewView{
				{
					Id:   "_view2_1",
					Type: model.BlockContentDataviewView_Table,
					Name: "All",
					Sorts: []*model.BlockContentDataviewSort{
						{
							RelationKey: "name",
							Type:        model.BlockContentDataviewSort_Asc,
						},
					},
					Relations: []*model.BlockContentDataviewRelation{
						{
							Key:       bundle.RelationKeyName.String(),
							IsVisible: true,
						},
						{
							Key:       bundle.RelationKeyCreator.String(),
							IsVisible: true,
						},
					},
					Filters: []*model.BlockContentDataviewFilter{{
						RelationKey: bundle.RelationKeyWorkspaceId.String(),
						Condition:   model.BlockContentDataviewFilter_Equal,
						Value:       pbtypes.String(p.Id()),
					}, {
						RelationKey: bundle.RelationKeyId.String(),
						Condition:   model.BlockContentDataviewFilter_NotEqual,
						Value:       pbtypes.String(p.Id()),
					}},
				},
			},
		},
	}

	p.AddHook(p.updateObjects, smartblock.HookAfterApply)
	p.AddHook(p.updateSubObject, smartblock.HookAfterApply)

	data := ctx.State.Store()
	if data != nil && data.Fields != nil {
		for collName, coll := range data.Fields {
			if !collectionKeyIsSupported(collName) {
				continue
			}
			if coll != nil && coll.GetStructValue() != nil {
				for sub := range coll.GetStructValue().GetFields() {
					if err = p.initSubObject(ctx.State, collName, sub, false); err != nil {
						log.Errorf("failed to init sub object %s-%s: %v", collName, sub, err)
					}
				}
			}
		}
	}

	for path := range ctx.State.StoreKeysRemoved() {
		pathS := strings.Split(path, "/")
		if !collectionKeyIsSupported(pathS[0]) {
			continue
		}
		if err = p.initSubObject(ctx.State, pathS[0], strings.Join(pathS[1:], addr.SubObjectCollectionIdSeparator), true); err != nil {
			log.Errorf("failed to init deleted sub object %s: %v", path, err)
		}
	}

	defaultValue := &types.Struct{Fields: map[string]*types.Value{bundle.RelationKeyWorkspaceId.String(): pbtypes.String(p.Id())}}
	return smartblock.ObjectApplyTemplate(p, ctx.State,
		template.WithEmpty,
		template.WithTitle,
		template.WithFeaturedRelations,
		template.WithCondition(p.Anytype().PredefinedBlocks().IsAccount(p.Id()),
			template.WithDetail(bundle.RelationKeyIsHidden, pbtypes.Bool(true))),
		template.WithCondition(p.Anytype().PredefinedBlocks().IsAccount(p.Id()),
			template.WithForcedDetail(bundle.RelationKeyName, pbtypes.String("Personal space"))),
		template.WithForcedDetail(bundle.RelationKeyFeaturedRelations, pbtypes.StringList([]string{bundle.RelationKeyType.String(), bundle.RelationKeyCreator.String()})),
		template.WithDataviewID("highlighted", dataviewAllHighlightedObjects, false),
		template.WithDataviewID(template.DataviewBlockId, dataviewAllWorkspaceObjects, false),
		template.WithBlockField(template.DataviewBlockId, dataview.DefaultDetailsFieldName, pbtypes.Struct(defaultValue)),
	)
}

>>>>>>> aaa5c47a
// TODO: try to save results from processing of previous state and get changes from apply for performance
func (p *Workspaces) updateObjects(info smartblock.ApplyInfo) error {
	objects, parameters := p.workspaceObjectsAndParametersFromState(info.State)
	startTime := time.Now()
	p.threadQueue.ProcessThreadsAsync(objects, p.Id())
	metrics.SharedClient.RecordEvent(metrics.ProcessThreadsEvent{WaitTimeMs: time.Now().Sub(startTime).Milliseconds()})
	if !p.anytype.PredefinedBlocks().IsAccount(p.Id()) {
		storedParameters := p.workspaceParametersFromRecords(p.storedRecordsForWorkspace())
		// we ignore the workspace object itself
		delete(storedParameters, p.Id())
		p.updateDetailsIfParametersChanged(storedParameters, parameters)
	}
	return nil
}

func (p *Workspaces) storedRecordsForWorkspace() []database2.Record {
	records, _, err := p.objectStore.Query(nil, database2.Query{
		Filters: []*model.BlockContentDataviewFilter{
			{
				RelationKey: bundle.RelationKeyWorkspaceId.String(),
				Condition:   model.BlockContentDataviewFilter_Equal,
				Value:       pbtypes.String(p.Id()),
			},
		},
	})
	if err != nil {
		log.Errorf("workspace: can't get store workspace ids: %v", err)
		return nil
	}
	return records
}

func (p *Workspaces) workspaceParametersFromRecords(records []database2.Record) map[string]*WorkspaceParameters {
	var storeObjectInWorkspace = make(map[string]*WorkspaceParameters, len(records))
	for _, rec := range records {
		id := pbtypes.GetString(rec.Details, bundle.RelationKeyId.String())
		storeObjectInWorkspace[id] = &WorkspaceParameters{
			IsHighlighted: pbtypes.GetBool(rec.Details, bundle.RelationKeyIsHighlighted.String()),
			WorkspaceId:   pbtypes.GetString(rec.Details, bundle.RelationKeyWorkspaceId.String()),
		}
	}
	return storeObjectInWorkspace
}

func (p *Workspaces) workspaceObjectsAndParametersFromState(st *state.State) ([]threads.ThreadInfo, map[string]*WorkspaceParameters) {
	workspaceCollection := st.GetCollection(source.WorkspaceCollection)
	if workspaceCollection == nil || workspaceCollection.Fields == nil {
		return nil, nil
	}
	parameters := make(map[string]*WorkspaceParameters, len(workspaceCollection.Fields))
	objects := make([]threads.ThreadInfo, 0, len(workspaceCollection.Fields))
	for objId, value := range workspaceCollection.Fields {
		if value == nil {
			continue
		}
		parameters[objId] = &WorkspaceParameters{
			IsHighlighted: false,
			WorkspaceId:   p.Id(),
		}
		objects = append(objects, p.threadInfoFromWorkspacePB(value))
	}

	creatorCollection := st.GetCollection(source.CreatorCollection)
	if creatorCollection != nil {
		for _, value := range creatorCollection.Fields {
			info, err := p.threadInfoFromCreatorPB(value)
			if err != nil {
				continue
			}
			objects = append(objects, info)
		}
	}
	highlightedCollection := st.GetCollection(source.HighlightedCollection)
	if highlightedCollection != nil {
		for objId, isHighlighted := range highlightedCollection.Fields {
			if pbtypes.IsExpectedBoolValue(isHighlighted, true) {
				if _, exists := parameters[objId]; exists {
					parameters[objId].IsHighlighted = true
				}
			}
		}
	}

	return objects, parameters
}

func (p *Workspaces) updateDetailsIfParametersChanged(
	oldParameters map[string]*WorkspaceParameters,
	newParameters map[string]*WorkspaceParameters) {
	for id, params := range newParameters {
		if oldParams, exists := oldParameters[id]; exists && oldParams.Equal(params) {
			continue
		}

		// TODO: we need to move it to another service, but now it is what it is
		go func(id string, params WorkspaceParameters) {
			if err := p.DetailsModifier.ModifyLocalDetails(id, func(current *types.Struct) (*types.Struct, error) {
				if current == nil || current.Fields == nil {
					current = &types.Struct{
						Fields: map[string]*types.Value{},
					}
				}
				current.Fields[bundle.RelationKeyWorkspaceId.String()] = pbtypes.String(params.WorkspaceId)
				current.Fields[bundle.RelationKeyIsHighlighted.String()] = pbtypes.Bool(params.IsHighlighted)

				return current, nil
			}); err != nil {
				log.Errorf("workspace: can't set detail to object: %v", err)
			}
		}(id, *params)
	}
}

func (p *Workspaces) pbCreatorInfoValue(info threads.CreatorInfo) *types.Value {
	return &types.Value{
		Kind: &types.Value_StructValue{
			StructValue: &types.Struct{
				Fields: map[string]*types.Value{
					collectionKeyAccount:   pbtypes.String(info.AccountPubKey),
					collectionKeySignature: pbtypes.String(string(info.WorkspaceSig)),
					collectionKeyAddrs:     pbtypes.StringList(info.Addrs),
				},
			},
		},
	}
}

func (p *Workspaces) pbThreadInfoValue(id string, key string, addrs []string) *types.Value {
	return &types.Value{
		Kind: &types.Value_StructValue{
			StructValue: &types.Struct{
				Fields: map[string]*types.Value{
					collectionKeyId:    pbtypes.String(id),
					collectionKeyKey:   pbtypes.String(key),
					collectionKeyAddrs: pbtypes.StringList(addrs),
				},
			},
		},
	}
}

func (p *Workspaces) pbThreadInfoValueFromStruct(ti thread.Info) *types.Value {
	return p.pbThreadInfoValue(ti.ID.String(), ti.Key.String(), util.MultiAddressesToStrings(ti.Addrs))
}

func (p *Workspaces) threadInfoFromWorkspacePB(val *types.Value) threads.ThreadInfo {
	fields := val.Kind.(*types.Value_StructValue).StructValue
	return threads.ThreadInfo{
		ID:    pbtypes.GetString(fields, collectionKeyId),
		Key:   pbtypes.GetString(fields, collectionKeyKey),
		Addrs: pbtypes.GetStringListValue(fields.Fields[collectionKeyAddrs]),
	}
}

func (p *Workspaces) threadInfoFromCreatorPB(val *types.Value) (threads.ThreadInfo, error) {
	fields := val.Kind.(*types.Value_StructValue).StructValue
	account := pbtypes.GetString(fields, collectionKeyAccount)
	profileId, err := threads.ProfileThreadIDFromAccountAddress(account)
	if err != nil {
		return threads.ThreadInfo{}, err
	}
	sk, pk, err := threads.ProfileThreadKeysFromAccountAddress(account)
	if err != nil {
		return threads.ThreadInfo{}, err
	}
	return threads.ThreadInfo{
		ID:    profileId.String(),
		Key:   thread.NewKey(sk, pk).String(),
		Addrs: pbtypes.GetStringListValue(fields.Fields[collectionKeyAddrs]),
	}, nil
}

func (w *Workspaces) createRelation(st *state.State, details *types.Struct) (id string, object *types.Struct, err error) {
	if details == nil || details.Fields == nil {
		return "", nil, fmt.Errorf("create relation: no data")
	}

	if v, ok := details.GetFields()[bundle.RelationKeyRelationFormat.String()]; !ok {
		return "", nil, fmt.Errorf("missing relation format")
	} else if i, ok := v.Kind.(*types.Value_NumberValue); !ok {
		return "", nil, fmt.Errorf("invalid relation format: not a number")
	} else if model.RelationFormat(int(i.NumberValue)).String() == "" {
		return "", nil, fmt.Errorf("invalid relation format: unknown enum")
	}

	if pbtypes.GetString(details, bundle.RelationKeyName.String()) == "" {
		return "", nil, fmt.Errorf("missing relation name")
	}

	object = pbtypes.CopyStruct(details)
	key := pbtypes.GetString(details, bundle.RelationKeyRelationKey.String())
	if key == "" {
		key = bson.NewObjectId().Hex()
	} else {
		// no need to check for the generated bson's
		if st.HasInStore([]string{collectionKeyRelations, key}) {
			return id, object, ErrSubObjectAlreadyExists
		}
		if bundle.HasRelation(key) {
			object.Fields[bundle.RelationKeySourceObject.String()] = pbtypes.String(addr.BundledRelationURLPrefix + key)
		}
	}
	id = addr.RelationKeyToIdPrefix + key
	object.Fields[bundle.RelationKeyId.String()] = pbtypes.String(id)
	object.Fields[bundle.RelationKeyRelationKey.String()] = pbtypes.String(key)

	objectTypes := pbtypes.GetStringList(object, bundle.RelationKeyRelationFormatObjectTypes.String())
	if len(objectTypes) > 0 {
		var objectTypesToMigrate []string
		objectTypes, objectTypesToMigrate = relationutils.MigrateObjectTypeIds(objectTypes)
		if len(objectTypesToMigrate) > 0 {
			st.SetObjectTypesToMigrate(append(st.ObjectTypesToMigrate(), objectTypesToMigrate...))
		}
	}
	object.Fields[bundle.RelationKeyLayout.String()] = pbtypes.Int64(int64(model.ObjectType_relation))
	object.Fields[bundle.RelationKeyType.String()] = pbtypes.String(bundle.TypeKeyRelation.URL())
	st.SetInStore([]string{collectionKeyRelations, key}, pbtypes.Struct(cleanSubObjectDetails(object)))
<<<<<<< HEAD
	// nolint:errcheck
	_ = w.objectStore.DeleteDetails(id) // we may have details exist from the previously removed relation. Do it before the init so we will not have existing local details populated
	if err = w.initSubObject(st, collectionKeyRelations, key); err != nil {
=======
	_ = w.ObjectStore().DeleteDetails(id) // we may have details exist from the previously removed relation. Do it before the init so we will not have existing local details populated
	if err = w.initSubObject(st, collectionKeyRelations, key, true); err != nil {
>>>>>>> aaa5c47a
		return
	}
	return
}

func (w *Workspaces) createRelationOption(st *state.State, details *types.Struct) (id string, object *types.Struct, err error) {
	if details == nil || details.Fields == nil {
		return "", nil, fmt.Errorf("create option: no data")
	}

	if pbtypes.GetString(details, "relationOptionText") != "" {
		return "", nil, fmt.Errorf("use name instead of relationOptionText")
	} else if pbtypes.GetString(details, "name") == "" {
		return "", nil, fmt.Errorf("name is empty")
	} else if pbtypes.GetString(details, bundle.RelationKeyType.String()) != bundle.TypeKeyRelationOption.URL() {
		return "", nil, fmt.Errorf("invalid type: not an option")
	} else if pbtypes.GetString(details, bundle.RelationKeyRelationKey.String()) == "" {
		return "", nil, fmt.Errorf("invalid relation key: unknown enum")
	}

	object = pbtypes.CopyStruct(details)
	key := pbtypes.GetString(details, bundle.RelationKeyId.String())
	if key == "" {
		key = bson.NewObjectId().Hex()
	} else {
		// no need to check for the generated bson's
		if st.HasInStore([]string{collectionKeyRelationOptions, key}) {
			return key, object, ErrSubObjectAlreadyExists
		}
	}
	// options has a short id for now to avoid migration of values inside relations
	id = key
	object.Fields[bundle.RelationKeyId.String()] = pbtypes.String(id)
	object.Fields[bundle.RelationKeyLayout.String()] = pbtypes.Int64(int64(model.ObjectType_relationOption))
	object.Fields[bundle.RelationKeyType.String()] = pbtypes.String(bundle.TypeKeyRelationOption.URL())

	st.SetInStore([]string{collectionKeyRelationOptions, key}, pbtypes.Struct(cleanSubObjectDetails(object)))
<<<<<<< HEAD
	// nolint:errcheck
	_ = w.objectStore.DeleteDetails(id) // we may have details exist from the previously removed relation option. Do it before the init so we will not have existing local details populated
	if err = w.initSubObject(st, collectionKeyRelationOptions, key); err != nil {
=======
	_ = w.ObjectStore().DeleteDetails(id) // we may have details exist from the previously removed relation option. Do it before the init so we will not have existing local details populated
	if err = w.initSubObject(st, collectionKeyRelationOptions, key, true); err != nil {
>>>>>>> aaa5c47a
		return
	}
	return
}

func (w *Workspaces) createObjectType(st *state.State, details *types.Struct) (id string, object *types.Struct, err error) {
	if details == nil || details.Fields == nil {
		return "", nil, fmt.Errorf("create object type: no data")
	}

	var recommendedRelationIds []string
	for _, relId := range pbtypes.GetStringList(details, bundle.RelationKeyRecommendedRelations.String()) {
		relKey, err2 := pbtypes.RelationIdToKey(relId)
		if err2 != nil {
			log.Errorf("create object type: invalid recommended relation id: %s", relId)
			continue
		}
		rel, _ := bundle.GetRelation(bundle.RelationKey(relKey))
		if rel != nil {
			_, _, err2 := w.createRelation(st, (&relationutils.Relation{rel}).ToStruct())
			if err2 != nil && err2 != ErrSubObjectAlreadyExists {
				err = fmt.Errorf("failed to create relation for objectType: %s", err2.Error())
				return
			}
		}
		recommendedRelationIds = append(recommendedRelationIds, addr.RelationKeyToIdPrefix+relKey)
	}
	object = pbtypes.CopyStruct(details)
	key := pbtypes.GetString(details, bundle.RelationKeyId.String())
	if key == "" {
		key = bson.NewObjectId().Hex()
	} else {
		key = strings.TrimPrefix(key, addr.BundledObjectTypeURLPrefix)
		if bundle.HasObjectType(key) {
			object.Fields[bundle.RelationKeySourceObject.String()] = pbtypes.String(addr.BundledObjectTypeURLPrefix + key)
		}
	}

	rawLayout := pbtypes.GetInt64(details, bundle.RelationKeyRecommendedLayout.String())
	layout, err := bundle.GetLayout(model.ObjectTypeLayout(int32(rawLayout)))
	if err != nil {
		return "", nil, fmt.Errorf("invalid layout %d: %w", rawLayout, err)
	}

	for _, rel := range layout.RequiredRelations {
		relId := addr.RelationKeyToIdPrefix + rel.Key
		if slice.FindPos(recommendedRelationIds, relId) != -1 {
			continue
		}
		recommendedRelationIds = append(recommendedRelationIds, relId)
	}
	id = addr.ObjectTypeKeyToIdPrefix + key
	object.Fields[bundle.RelationKeyId.String()] = pbtypes.String(id)
	object.Fields[bundle.RelationKeyType.String()] = pbtypes.String(bundle.TypeKeyObjectType.URL())
	object.Fields[bundle.RelationKeyLayout.String()] = pbtypes.Float64(float64(model.ObjectType_objectType))
	object.Fields[bundle.RelationKeyRecommendedRelations.String()] = pbtypes.StringList(recommendedRelationIds)
	sbType := pbtypes.GetIntList(details, bundle.RelationKeySmartblockTypes.String())
	if len(sbType) == 0 {
		sbType = []int{int(model.SmartBlockType_Page)}
	}
	object.Fields[bundle.RelationKeySmartblockTypes.String()] = pbtypes.IntList(sbType...)

	// no need to check for the generated bson's
	if st.HasInStore([]string{collectionKeyObjectTypes, key}) {
		// todo: optimize this
		return id, object, ErrSubObjectAlreadyExists
	}

	st.SetInStore([]string{collectionKeyObjectTypes, key}, pbtypes.Struct(cleanSubObjectDetails(object)))
<<<<<<< HEAD
	// nolint:errcheck
	_ = w.objectStore.DeleteDetails(id) // we may have details exist from the previously removed object type. Do it before the init so we will not have existing local details populated
	if err = w.initSubObject(st, collectionKeyObjectTypes, key); err != nil {
		return
	}

	records, _, err := w.objectStore.Query(nil, database2.Query{
=======
	_ = w.ObjectStore().DeleteDetails(id) // we may have details exist from the previously removed object type. Do it before the init so we will not have existing local details populated
	if err = w.initSubObject(st, collectionKeyObjectTypes, key, true); err != nil {
		return
	}

	bundledTemplates, _, err := w.ObjectStore().Query(nil, database2.Query{
>>>>>>> aaa5c47a
		Filters: []*model.BlockContentDataviewFilter{
			{
				RelationKey: bundle.RelationKeyType.String(),
				Condition:   model.BlockContentDataviewFilter_Equal,
				Value:       pbtypes.String(bundle.TypeKeyTemplate.BundledURL()),
			},
			{
				RelationKey: bundle.RelationKeyTargetObjectType.String(),
				Condition:   model.BlockContentDataviewFilter_Equal,
				Value:       pbtypes.String(addr.BundledObjectTypeURLPrefix + key),
			},
		},
	})

	alreadyInstalledTemplates, _, err := w.ObjectStore().Query(nil, database2.Query{
		Filters: []*model.BlockContentDataviewFilter{
			{
				RelationKey: bundle.RelationKeyType.String(),
				Condition:   model.BlockContentDataviewFilter_Equal,
				Value:       pbtypes.String(bundle.TypeKeyTemplate.URL()),
			},
			{
				RelationKey: bundle.RelationKeyTargetObjectType.String(),
				Condition:   model.BlockContentDataviewFilter_Equal,
				Value:       pbtypes.String(addr.ObjectTypeKeyToIdPrefix + key),
			},
		},
	})
	if err != nil {
		return
	}

	var existingTemplatesMap = map[string]struct{}{}
	for _, rec := range alreadyInstalledTemplates {
		sourceObject := pbtypes.GetString(rec.Details, bundle.RelationKeySourceObject.String())
		if sourceObject != "" {
			existingTemplatesMap[sourceObject] = struct{}{}
		}
	}

	go func() {
		// todo: remove this dirty hack to avoid lock
		for _, record := range bundledTemplates {
			id := pbtypes.GetString(record.Details, bundle.RelationKeyId.String())
			if _, exists := existingTemplatesMap[id]; exists {
				continue
			}

			_, err := w.templateCloner.TemplateClone(id)
			if err != nil {
				log.Errorf("failed to clone template %s: %s", id, err.Error())
			}
		}
	}()
	return
}

func (w *Workspaces) createObject(st *state.State, details *types.Struct) (id string, object *types.Struct, err error) {
	if details == nil || details.Fields == nil {
		return "", nil, fmt.Errorf("create object type: no data")
	}

	if pbtypes.GetString(details, bundle.RelationKeyType.String()) == "" {
		return "", nil, fmt.Errorf("type is empty")
	}

	details.Fields[bundle.RelationKeyWorkspaceId.String()] = pbtypes.String(w.Id())
	if pbtypes.GetFloat64(details, bundle.RelationKeyCreatedDate.String()) == 0 {
		details.Fields[bundle.RelationKeyCreatedDate.String()] = pbtypes.Float64(float64(time.Now().Unix()))
	}
	switch pbtypes.GetString(details, bundle.RelationKeyType.String()) {
	case bundle.TypeKeyObjectType.URL():
		return w.createObjectType(st, details)
	case bundle.TypeKeyRelation.URL():
		return w.createRelation(st, details)
	case bundle.TypeKeyRelationOption.URL():
		return w.createRelationOption(st, details)
	default:
		return "", nil, fmt.Errorf("invalid type: %s", pbtypes.GetString(details, bundle.RelationKeyType.String()))
	}
}

func (w *Workspaces) CreateSubObject(details *types.Struct) (id string, object *types.Struct, err error) {
	st := w.NewState()
	id, object, err = w.createObject(st, details)
	if err != nil {
		return "", nil, err
	}
	if err = w.Apply(st, smartblock.NoHooks); err != nil {
		return
	}
	return
}

func (w *Workspaces) CreateSubObjects(details []*types.Struct) (ids []string, objects []*types.Struct, err error) {
	st := w.NewState()
	var (
		id     string
		object *types.Struct
	)
	for _, det := range details {
		id, object, err = w.createObject(st, det)
		if err != nil {
			if err != ErrSubObjectAlreadyExists {
				log.Errorf("failed to create sub object: %s", err.Error())
			}
			continue
		}
		ids = append(ids, id)
		objects = append(objects, object)
	}

	if len(ids) == 0 {
		return
	}
	// reset error in case we have at least 1 object created
	err = nil
	if err = w.Apply(st, smartblock.NoHooks); err != nil {
		return
	}
	return
}

func (w *Workspaces) RemoveSubObjects(objectIds []string) (err error) {
	st := w.NewState()
	for _, id := range objectIds {
		err = w.removeObject(st, id)
		if err != nil {
			log.Errorf("failed to remove sub object: %s", err.Error())
			continue
		}
	}

	// reset error in case we have at least 1 object created
	err = nil
	if err = w.Apply(st, smartblock.NoHooks); err != nil {
		return
	}
	return
}<|MERGE_RESOLUTION|>--- conflicted
+++ resolved
@@ -54,29 +54,6 @@
 	bundle.TypeKeyRelationOption: collectionKeyRelationOptions,
 }
 
-<<<<<<< HEAD
-=======
-func collectionKeyIsSupported(collKey string) bool {
-	for _, v := range objectTypeToCollection {
-		if v == collKey {
-			return true
-		}
-	}
-	return false
-}
-
-func NewWorkspace(dmservice DetailsModifier) *Workspaces {
-	return &Workspaces{
-		SubObjectCollection: NewSubObjectCollection(collectionKeyRelationOptions),
-		DetailsModifier:     dmservice,
-	}
-}
-
-type templateCloner interface {
-	TemplateClone(id string) (templateId string, err error)
-}
-
->>>>>>> aaa5c47a
 type Workspaces struct {
 	*SubObjectCollection
 
@@ -219,16 +196,26 @@
 	data := ctx.State.Store()
 	if data != nil && data.Fields != nil {
 		for collName, coll := range data.Fields {
-			if collName == source.WorkspaceCollection || collName == source.AccountMigration || collName == source.CreatorCollection || collName == source.HighlightedCollection {
+			if !collectionKeyIsSupported(collName) {
 				continue
 			}
 			if coll != nil && coll.GetStructValue() != nil {
 				for sub := range coll.GetStructValue().GetFields() {
-					if err = p.initSubObject(ctx.State, collName, sub); err != nil {
+					if err = p.initSubObject(ctx.State, collName, sub, false); err != nil {
 						log.Errorf("failed to init sub object %s-%s: %v", collName, sub, err)
 					}
 				}
 			}
+		}
+	}
+
+	for path := range ctx.State.StoreKeysRemoved() {
+		pathS := strings.Split(path, "/")
+		if !collectionKeyIsSupported(pathS[0]) {
+			continue
+		}
+		if err = p.initSubObject(ctx.State, pathS[0], strings.Join(pathS[1:], addr.SubObjectCollectionIdSeparator), true); err != nil {
+			log.Errorf("failed to init deleted sub object %s: %v", path, err)
 		}
 	}
 
@@ -395,153 +382,6 @@
 	return p.Apply(st, smartblock.NoEvent, smartblock.NoHistory)
 }
 
-<<<<<<< HEAD
-=======
-func (p *Workspaces) Init(ctx *smartblock.InitContext) (err error) {
-	err = p.SubObjectCollection.Init(ctx)
-	if err != nil {
-		return err
-	}
-
-	p.app = ctx.App
-	p.sourceService = p.app.MustComponent(source.CName).(source.Service)
-	p.templateCloner = p.app.MustComponent("blockService").(templateCloner)
-
-	if ctx.Source.Type() != model.SmartBlockType_Workspace && ctx.Source.Type() != model.SmartBlockType_AccountOld {
-		return fmt.Errorf("source type should be a workspace or an old account")
-	}
-
-	p.threadService = p.Anytype().ThreadsService()
-	p.threadQueue = p.Anytype().ThreadsService().ThreadQueue()
-
-	dataviewAllHighlightedObjects := model.BlockContentOfDataview{
-		Dataview: &model.BlockContentDataview{
-			Source:    []string{addr.RelationKeyToIdPrefix + bundle.RelationKeyName.String()},
-			Relations: []*model.Relation{bundle.MustGetRelation(bundle.RelationKeyName)},
-			Views: []*model.BlockContentDataviewView{
-				{
-					Id:   "_view1_1",
-					Type: model.BlockContentDataviewView_Gallery,
-					Name: "Highlighted",
-					Sorts: []*model.BlockContentDataviewSort{
-						{
-							RelationKey: "name",
-							Type:        model.BlockContentDataviewSort_Asc,
-						},
-					},
-					Relations: []*model.BlockContentDataviewRelation{
-						{
-							Key:       bundle.RelationKeyName.String(),
-							IsVisible: true,
-						},
-						{
-							Key:       bundle.RelationKeyCreator.String(),
-							IsVisible: true,
-						},
-					},
-					Filters: []*model.BlockContentDataviewFilter{{
-						RelationKey: bundle.RelationKeyWorkspaceId.String(),
-						Condition:   model.BlockContentDataviewFilter_Equal,
-						Value:       pbtypes.String(p.Id()),
-					}, {
-						RelationKey: bundle.RelationKeyId.String(),
-						Condition:   model.BlockContentDataviewFilter_NotEqual,
-						Value:       pbtypes.String(p.Id()),
-					}, {
-						RelationKey: bundle.RelationKeyIsHighlighted.String(),
-						Condition:   model.BlockContentDataviewFilter_Equal,
-						Value:       pbtypes.Bool(true),
-					}},
-				},
-			},
-		},
-	}
-
-	dataviewAllWorkspaceObjects := model.BlockContentOfDataview{
-		Dataview: &model.BlockContentDataview{
-			Source:    []string{addr.RelationKeyToIdPrefix + bundle.RelationKeyName.String()},
-			Relations: []*model.Relation{bundle.MustGetRelation(bundle.RelationKeyName), bundle.MustGetRelation(bundle.RelationKeyCreator)},
-			Views: []*model.BlockContentDataviewView{
-				{
-					Id:   "_view2_1",
-					Type: model.BlockContentDataviewView_Table,
-					Name: "All",
-					Sorts: []*model.BlockContentDataviewSort{
-						{
-							RelationKey: "name",
-							Type:        model.BlockContentDataviewSort_Asc,
-						},
-					},
-					Relations: []*model.BlockContentDataviewRelation{
-						{
-							Key:       bundle.RelationKeyName.String(),
-							IsVisible: true,
-						},
-						{
-							Key:       bundle.RelationKeyCreator.String(),
-							IsVisible: true,
-						},
-					},
-					Filters: []*model.BlockContentDataviewFilter{{
-						RelationKey: bundle.RelationKeyWorkspaceId.String(),
-						Condition:   model.BlockContentDataviewFilter_Equal,
-						Value:       pbtypes.String(p.Id()),
-					}, {
-						RelationKey: bundle.RelationKeyId.String(),
-						Condition:   model.BlockContentDataviewFilter_NotEqual,
-						Value:       pbtypes.String(p.Id()),
-					}},
-				},
-			},
-		},
-	}
-
-	p.AddHook(p.updateObjects, smartblock.HookAfterApply)
-	p.AddHook(p.updateSubObject, smartblock.HookAfterApply)
-
-	data := ctx.State.Store()
-	if data != nil && data.Fields != nil {
-		for collName, coll := range data.Fields {
-			if !collectionKeyIsSupported(collName) {
-				continue
-			}
-			if coll != nil && coll.GetStructValue() != nil {
-				for sub := range coll.GetStructValue().GetFields() {
-					if err = p.initSubObject(ctx.State, collName, sub, false); err != nil {
-						log.Errorf("failed to init sub object %s-%s: %v", collName, sub, err)
-					}
-				}
-			}
-		}
-	}
-
-	for path := range ctx.State.StoreKeysRemoved() {
-		pathS := strings.Split(path, "/")
-		if !collectionKeyIsSupported(pathS[0]) {
-			continue
-		}
-		if err = p.initSubObject(ctx.State, pathS[0], strings.Join(pathS[1:], addr.SubObjectCollectionIdSeparator), true); err != nil {
-			log.Errorf("failed to init deleted sub object %s: %v", path, err)
-		}
-	}
-
-	defaultValue := &types.Struct{Fields: map[string]*types.Value{bundle.RelationKeyWorkspaceId.String(): pbtypes.String(p.Id())}}
-	return smartblock.ObjectApplyTemplate(p, ctx.State,
-		template.WithEmpty,
-		template.WithTitle,
-		template.WithFeaturedRelations,
-		template.WithCondition(p.Anytype().PredefinedBlocks().IsAccount(p.Id()),
-			template.WithDetail(bundle.RelationKeyIsHidden, pbtypes.Bool(true))),
-		template.WithCondition(p.Anytype().PredefinedBlocks().IsAccount(p.Id()),
-			template.WithForcedDetail(bundle.RelationKeyName, pbtypes.String("Personal space"))),
-		template.WithForcedDetail(bundle.RelationKeyFeaturedRelations, pbtypes.StringList([]string{bundle.RelationKeyType.String(), bundle.RelationKeyCreator.String()})),
-		template.WithDataviewID("highlighted", dataviewAllHighlightedObjects, false),
-		template.WithDataviewID(template.DataviewBlockId, dataviewAllWorkspaceObjects, false),
-		template.WithBlockField(template.DataviewBlockId, dataview.DefaultDetailsFieldName, pbtypes.Struct(defaultValue)),
-	)
-}
-
->>>>>>> aaa5c47a
 // TODO: try to save results from processing of previous state and get changes from apply for performance
 func (p *Workspaces) updateObjects(info smartblock.ApplyInfo) error {
 	objects, parameters := p.workspaceObjectsAndParametersFromState(info.State)
@@ -759,14 +599,9 @@
 	object.Fields[bundle.RelationKeyLayout.String()] = pbtypes.Int64(int64(model.ObjectType_relation))
 	object.Fields[bundle.RelationKeyType.String()] = pbtypes.String(bundle.TypeKeyRelation.URL())
 	st.SetInStore([]string{collectionKeyRelations, key}, pbtypes.Struct(cleanSubObjectDetails(object)))
-<<<<<<< HEAD
 	// nolint:errcheck
 	_ = w.objectStore.DeleteDetails(id) // we may have details exist from the previously removed relation. Do it before the init so we will not have existing local details populated
-	if err = w.initSubObject(st, collectionKeyRelations, key); err != nil {
-=======
-	_ = w.ObjectStore().DeleteDetails(id) // we may have details exist from the previously removed relation. Do it before the init so we will not have existing local details populated
 	if err = w.initSubObject(st, collectionKeyRelations, key, true); err != nil {
->>>>>>> aaa5c47a
 		return
 	}
 	return
@@ -804,14 +639,9 @@
 	object.Fields[bundle.RelationKeyType.String()] = pbtypes.String(bundle.TypeKeyRelationOption.URL())
 
 	st.SetInStore([]string{collectionKeyRelationOptions, key}, pbtypes.Struct(cleanSubObjectDetails(object)))
-<<<<<<< HEAD
 	// nolint:errcheck
 	_ = w.objectStore.DeleteDetails(id) // we may have details exist from the previously removed relation option. Do it before the init so we will not have existing local details populated
-	if err = w.initSubObject(st, collectionKeyRelationOptions, key); err != nil {
-=======
-	_ = w.ObjectStore().DeleteDetails(id) // we may have details exist from the previously removed relation option. Do it before the init so we will not have existing local details populated
 	if err = w.initSubObject(st, collectionKeyRelationOptions, key, true); err != nil {
->>>>>>> aaa5c47a
 		return
 	}
 	return
@@ -881,22 +711,13 @@
 	}
 
 	st.SetInStore([]string{collectionKeyObjectTypes, key}, pbtypes.Struct(cleanSubObjectDetails(object)))
-<<<<<<< HEAD
 	// nolint:errcheck
 	_ = w.objectStore.DeleteDetails(id) // we may have details exist from the previously removed object type. Do it before the init so we will not have existing local details populated
-	if err = w.initSubObject(st, collectionKeyObjectTypes, key); err != nil {
-		return
-	}
-
-	records, _, err := w.objectStore.Query(nil, database2.Query{
-=======
-	_ = w.ObjectStore().DeleteDetails(id) // we may have details exist from the previously removed object type. Do it before the init so we will not have existing local details populated
 	if err = w.initSubObject(st, collectionKeyObjectTypes, key, true); err != nil {
 		return
 	}
 
-	bundledTemplates, _, err := w.ObjectStore().Query(nil, database2.Query{
->>>>>>> aaa5c47a
+	bundledTemplates, _, err := w.objectStore.Query(nil, database2.Query{
 		Filters: []*model.BlockContentDataviewFilter{
 			{
 				RelationKey: bundle.RelationKeyType.String(),
@@ -911,7 +732,7 @@
 		},
 	})
 
-	alreadyInstalledTemplates, _, err := w.ObjectStore().Query(nil, database2.Query{
+	alreadyInstalledTemplates, _, err := w.objectStore.Query(nil, database2.Query{
 		Filters: []*model.BlockContentDataviewFilter{
 			{
 				RelationKey: bundle.RelationKeyType.String(),
@@ -1036,4 +857,13 @@
 		return
 	}
 	return
+}
+
+func collectionKeyIsSupported(collKey string) bool {
+	for _, v := range objectTypeToCollection {
+		if v == collKey {
+			return true
+		}
+	}
+	return false
 }