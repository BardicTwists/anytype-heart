package editor

import (
	"github.com/gogo/protobuf/types"

	"github.com/anyproto/anytype-heart/core/block/editor/basic"
	"github.com/anyproto/anytype-heart/core/block/editor/collection"
	"github.com/anyproto/anytype-heart/core/block/editor/converter"
	"github.com/anyproto/anytype-heart/core/block/editor/smartblock"
	"github.com/anyproto/anytype-heart/core/block/editor/state"
	"github.com/anyproto/anytype-heart/core/block/editor/template"
	"github.com/anyproto/anytype-heart/core/block/migration"
	"github.com/anyproto/anytype-heart/core/domain"
	"github.com/anyproto/anytype-heart/pkg/lib/bundle"
	"github.com/anyproto/anytype-heart/pkg/lib/database"
	"github.com/anyproto/anytype-heart/pkg/lib/localstore/objectstore"
	"github.com/anyproto/anytype-heart/pkg/lib/pb/model"
	"github.com/anyproto/anytype-heart/util/pbtypes"
	"github.com/anyproto/anytype-heart/util/slice"
)

// required relations for archive beside the bundle.RequiredInternalRelations
var dashboardRequiredRelations = []domain.RelationKey{}

type Dashboard struct {
	smartblock.SmartBlock
	basic.AllOperations
	collection.Collection

	objectStore objectstore.ObjectStore
}

func NewDashboard(sb smartblock.SmartBlock, objectStore objectstore.ObjectStore, layoutConverter converter.LayoutConverter) *Dashboard {
	return &Dashboard{
		SmartBlock:    sb,
<<<<<<< HEAD
		AllOperations: basic.NewBasic(sb, objectStore, layoutConverter, nil),
=======
		AllOperations: basic.NewBasic(sb, objectStore, layoutConverter, nil, nil),
>>>>>>> 9080abc8
		Collection:    collection.NewCollection(sb, objectStore),
		objectStore:   objectStore,
	}
}

func (p *Dashboard) Init(ctx *smartblock.InitContext) (err error) {
	ctx.RequiredInternalRelationKeys = append(ctx.RequiredInternalRelationKeys, dashboardRequiredRelations...)
	if err = p.SmartBlock.Init(ctx); err != nil {
		return
	}
	p.DisableLayouts()
	p.AddHook(p.updateObjects, smartblock.HookAfterApply)
	return p.updateObjects(smartblock.ApplyInfo{})

}

func (p *Dashboard) CreationStateMigration(ctx *smartblock.InitContext) migration.Migration {
	return migration.Migration{
		Version: 1,
		Proc: func(st *state.State) {
			template.InitTemplate(st,
				template.WithObjectTypesAndLayout([]domain.TypeKey{bundle.TypeKeyDashboard}, model.ObjectType_dashboard),
				template.WithEmpty,
				template.WithDetailName("Home"),
				template.WithDetailIconEmoji("🏠"),
				template.WithNoDuplicateLinks(),
			)
		},
	}
}

func (p *Dashboard) StateMigrations() migration.Migrations {
	return migration.MakeMigrations(nil)
}

func (p *Dashboard) updateObjects(info smartblock.ApplyInfo) (err error) {
	favoritedIds, err := p.GetIds()
	if err != nil {
		return
	}

	records, err := p.objectStore.Query(database.Query{
		Filters: []*model.BlockContentDataviewFilter{
			{
				RelationKey: bundle.RelationKeyIsFavorite.String(),
				Condition:   model.BlockContentDataviewFilter_Equal,
				Value:       pbtypes.Bool(true),
			},
			{
				RelationKey: bundle.RelationKeySpaceId.String(),
				Condition:   model.BlockContentDataviewFilter_Equal,
				Value:       pbtypes.String(p.SpaceID()),
			},
		},
	})
	if err != nil {
		return
	}
	var storeFavoritedIds = make([]string, 0, len(records))
	for _, rec := range records {
		storeFavoritedIds = append(storeFavoritedIds, pbtypes.GetString(rec.Details, bundle.RelationKeyId.String()))
	}

	removedIds, addedIds := slice.DifferenceRemovedAdded(storeFavoritedIds, favoritedIds)
	for _, removedId := range removedIds {
		go func(id string) {
			if err := p.ModifyLocalDetails(id, func(current *types.Struct) (*types.Struct, error) {
				if current == nil || current.Fields == nil {
					current = &types.Struct{
						Fields: map[string]*types.Value{},
					}
				}
				current.Fields[bundle.RelationKeyIsFavorite.String()] = pbtypes.Bool(false)
				return current, nil
			}); err != nil {
				log.Errorf("favorite: can't set detail to object: %v", err)
			}
		}(removedId)
	}
	for _, addedId := range addedIds {
		go func(id string) {
			if err := p.ModifyLocalDetails(id, func(current *types.Struct) (*types.Struct, error) {
				if current == nil || current.Fields == nil {
					current = &types.Struct{
						Fields: map[string]*types.Value{},
					}
				}
				current.Fields[bundle.RelationKeyIsFavorite.String()] = pbtypes.Bool(true)
				return current, nil
			}); err != nil {
				log.Errorf("favorite: can't set detail to object: %v", err)
			}
		}(addedId)
	}
	return
}<|MERGE_RESOLUTION|>--- conflicted
+++ resolved
@@ -33,11 +33,7 @@
 func NewDashboard(sb smartblock.SmartBlock, objectStore objectstore.ObjectStore, layoutConverter converter.LayoutConverter) *Dashboard {
 	return &Dashboard{
 		SmartBlock:    sb,
-<<<<<<< HEAD
-		AllOperations: basic.NewBasic(sb, objectStore, layoutConverter, nil),
-=======
 		AllOperations: basic.NewBasic(sb, objectStore, layoutConverter, nil, nil),
->>>>>>> 9080abc8
 		Collection:    collection.NewCollection(sb, objectStore),
 		objectStore:   objectStore,
 	}
