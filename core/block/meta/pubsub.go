--- conflicted
+++ resolved
@@ -47,13 +47,7 @@
 		collectors:  make(map[string]*collector),
 		lastUsage:   make(map[string]time.Time),
 		anytype:     a,
-<<<<<<< HEAD
 		newSource:   ss.NewSource,
-=======
-		newSource: func(id string) (source.Source, error) {
-			return source.NewSource(a, ss, id, true)
-		},
->>>>>>> 4350416d
 	}
 	go ps.ticker()
 	return ps
@@ -64,7 +58,7 @@
 	subscribers map[string]map[Subscriber]struct{}
 	collectors  map[string]*collector
 	lastUsage   map[string]time.Time
-	newSource   func(id string) (source.Source, error)
+	newSource   func(id string, listenToOwnChanges bool) (source.Source, error)
 	m           sync.Mutex
 	closed      bool
 }
