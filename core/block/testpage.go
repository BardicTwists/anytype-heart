--- conflicted
+++ resolved
@@ -663,11 +663,11 @@
 	s *service
 }
 
-<<<<<<< HEAD
 func (t *testPage) Upload(id string, localPath, url string) error {
-=======
+	return fmt.Errorf("can't update block in the test page")
+}
+
 func (t *testPage) Replace(id string, block *model.Block) error {
->>>>>>> 13014110
 	return fmt.Errorf("can't update block in the test page")
 }
 
