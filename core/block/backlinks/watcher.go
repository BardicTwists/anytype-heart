package backlinks

import (
	"context"
	"errors"
	"sync"
	"time"

	"github.com/anyproto/any-sync/app"
	"github.com/anyproto/any-sync/app/ocache"
	"github.com/cheggaaa/mb"
	"github.com/samber/lo"

	"github.com/anyproto/anytype-heart/core/block/editor/smartblock"
	"github.com/anyproto/anytype-heart/core/block/editor/state"
	"github.com/anyproto/anytype-heart/core/block/object/idresolver"
	"github.com/anyproto/anytype-heart/core/block/source"
	"github.com/anyproto/anytype-heart/core/domain"
	"github.com/anyproto/anytype-heart/pb"
	"github.com/anyproto/anytype-heart/pkg/lib/bundle"
	"github.com/anyproto/anytype-heart/pkg/lib/localstore/objectstore"
	"github.com/anyproto/anytype-heart/pkg/lib/localstore/objectstore/spaceindex"
	"github.com/anyproto/anytype-heart/pkg/lib/logging"
	"github.com/anyproto/anytype-heart/space"
	"github.com/anyproto/anytype-heart/util/slice"
)

const CName = "backlinks-update-watcher"

var log = logging.Logger(CName)

type backlinksUpdater interface {
	SubscribeLinksUpdate(callback func(info spaceindex.LinksUpdateInfo))
}

type backLinksUpdate struct {
	added   []string
	removed []string
}

type UpdateWatcher struct {
	app.ComponentRunnable

	updater      backlinksUpdater
	store        objectstore.ObjectStore
	resolver     idresolver.Resolver
	spaceService space.Service

	infoBatch *mb.MB
}

func New() app.Component {
	return &UpdateWatcher{}
}

func (uw *UpdateWatcher) Name() string {
	return CName
}

func (uw *UpdateWatcher) Init(a *app.App) error {
	uw.updater = app.MustComponent[backlinksUpdater](a)
	uw.store = app.MustComponent[objectstore.ObjectStore](a)
	uw.resolver = app.MustComponent[idresolver.Resolver](a)
	uw.spaceService = app.MustComponent[space.Service](a)
	uw.infoBatch = mb.New(0)

	return nil
}

func (uw *UpdateWatcher) Close(context.Context) error {
	if err := uw.infoBatch.Close(); err != nil {
		log.Errorf("failed to close message batch: %v", err)
	}
	return nil
}

func (uw *UpdateWatcher) Run(context.Context) error {
	uw.updater.SubscribeLinksUpdate(func(info spaceindex.LinksUpdateInfo) {
		if err := uw.infoBatch.Add(info); err != nil {
			log.With("objectId", info.LinksFromId).Errorf("failed to add backlinks update info to message batch: %v", err)
		}
	})

	go uw.backlinksUpdateHandler()
	return nil
}

func applyUpdates(m map[string]*backLinksUpdate, update spaceindex.LinksUpdateInfo) {
	if update.LinksFromId == "" {
		return
	}

	for _, removed := range update.Removed {
		if _, ok := m[removed]; !ok {
			m[removed] = &backLinksUpdate{}
		}
		if i := lo.IndexOf(m[removed].added, update.LinksFromId); i >= 0 {
			m[removed].added = append(m[removed].added[:i], m[removed].added[i+1:]...)
		}
		if !lo.Contains(m[removed].removed, update.LinksFromId) {
			m[removed].removed = append(m[removed].removed, update.LinksFromId)
		}
	}

	for _, added := range update.Added {
		if _, ok := m[added]; !ok {
			m[added] = &backLinksUpdate{}
		}
		if i := lo.IndexOf(m[added].removed, update.LinksFromId); i >= 0 {
			m[added].removed = append(m[added].removed[:i], m[added].removed[i+1:]...)
		}
		if !lo.Contains(m[added].added, update.LinksFromId) {
			m[added].added = append(m[added].added, update.LinksFromId)
		}
	}
}

func (uw *UpdateWatcher) backlinksUpdateHandler() {
	var (
		accumulatedBacklinks = make(map[string]*backLinksUpdate)
		l                    sync.Mutex
		lastReceivedUpdates  time.Time
		closedCh             = make(chan struct{})
		aggregationInterval  = time.Second * 5
	)
	defer close(closedCh)

	go func() {
		process := func() {
			log.Debugf("updating backlinks for %d objects", len(accumulatedBacklinks))
			for id, updates := range accumulatedBacklinks {
				uw.updateBackLinksInObject(id, updates)
			}
			accumulatedBacklinks = make(map[string]*backLinksUpdate)
		}
		for {
			select {
			case <-closedCh:
				l.Lock()
				process()
				l.Unlock()
				return
			case <-time.After(aggregationInterval):
				l.Lock()
				if time.Since(lastReceivedUpdates) < aggregationInterval || len(accumulatedBacklinks) == 0 {
					l.Unlock()
					continue
				}

				process()
				l.Unlock()
			}
		}
	}()

	for {
		msgs := uw.infoBatch.Wait()
		if len(msgs) == 0 {
			return
		}

		l.Lock()
		for _, msg := range msgs {
			info, ok := msg.(spaceindex.LinksUpdateInfo)
			if !ok || hasSelfLinks(info) {
				continue
			}

			applyUpdates(accumulatedBacklinks, info)
		}
		lastReceivedUpdates = time.Now()
		l.Unlock()
	}
}

func (uw *UpdateWatcher) updateBackLinksInObject(id string, backlinksUpdate *backLinksUpdate) {
	spaceId, err := uw.resolver.ResolveSpaceID(id)
	if err != nil {
		log.With("objectId", id).Errorf("failed to resolve space id for object: %v", err)
		return
	}
	spc, err := uw.spaceService.Get(context.Background(), spaceId)
	if err != nil {
		log.With("objectId", id, "spaceId", spaceId).Errorf("failed to get space: %v", err)
		return
	}

	updateBacklinks := func(current *domain.Details, backlinksChange *backLinksUpdate) (*domain.Details, bool, error) {
		if current == nil {
			return nil, false, nil
		}
		backlinks := current.GetStringList(bundle.RelationKeyBacklinks)

		for _, removed := range backlinksChange.removed {
			backlinks = slice.Remove(backlinks, removed)
		}

		for _, added := range backlinksChange.added {
			if !lo.Contains(backlinks, added) {
				backlinks = append(backlinks, added)
			}
		}

		current.SetStringList(bundle.RelationKeyBacklinks, backlinks)
		return current, true, nil
	}

	err = spc.DoLockedIfNotExists(id, func() error {
<<<<<<< HEAD
		return uw.store.ModifyObjectDetails(id, func(details *domain.Details) (*domain.Details, bool, error) {
=======
		return uw.store.SpaceIndex(spaceId).ModifyObjectDetails(id, func(details *types.Struct) (*types.Struct, bool, error) {
>>>>>>> e6712037
			return updateBacklinks(details, backlinksUpdate)
		})
	})

	if err == nil {
		return
	}

	if !errors.Is(err, ocache.ErrExists) {
		log.With("objectId", id).Errorf("failed to update backlinks for not cached object: %v", err)
	}
	if err = spc.Do(id, func(b smartblock.SmartBlock) error {
		if cr, ok := b.(source.ChangeReceiver); ok {
			return cr.StateAppend(func(d state.Doc) (s *state.State, changes []*pb.ChangeContent, err error) {
				return d.NewState(), nil, nil
			})
		}
		// do no do apply, stateAppend send the event and run the index
		return nil
	}); err != nil {
		log.With("objectId", id).Errorf("failed to update backlinks: %v", err)
	}

}

func hasSelfLinks(info spaceindex.LinksUpdateInfo) bool {
	for _, link := range info.Added {
		if link == info.LinksFromId {
			return true
		}
	}
	for _, link := range info.Removed {
		if link == info.LinksFromId {
			return true
		}
	}
	return false
}<|MERGE_RESOLUTION|>--- conflicted
+++ resolved
@@ -206,11 +206,7 @@
 	}
 
 	err = spc.DoLockedIfNotExists(id, func() error {
-<<<<<<< HEAD
-		return uw.store.ModifyObjectDetails(id, func(details *domain.Details) (*domain.Details, bool, error) {
-=======
-		return uw.store.SpaceIndex(spaceId).ModifyObjectDetails(id, func(details *types.Struct) (*types.Struct, bool, error) {
->>>>>>> e6712037
+		return uw.store.SpaceIndex(spaceId).ModifyObjectDetails(id, func(details *domain.Details) (*domain.Details, bool, error) {
 			return updateBacklinks(details, backlinksUpdate)
 		})
 	})
