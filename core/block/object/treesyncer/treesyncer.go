package treesyncer

import (
	"context"
	"slices"
	"sync"
	"time"

	"github.com/anyproto/any-sync/app"
	"github.com/anyproto/any-sync/app/logger"
	"github.com/anyproto/any-sync/commonspace/object/tree/synctree"
	"github.com/anyproto/any-sync/commonspace/object/treemanager"
	"github.com/anyproto/any-sync/commonspace/object/treesyncer"
	"github.com/anyproto/any-sync/net/peer"
	"github.com/anyproto/any-sync/net/streampool"
	"github.com/anyproto/any-sync/nodeconf"
	"go.uber.org/zap"

	"github.com/anyproto/anytype-heart/core/domain"
)

var log = logger.NewNamed(treemanager.CName)

type executor struct {
	pool *streampool.ExecPool
	objs map[string]struct{}
	sync.Mutex
}

func newExecutor(workers, size int) *executor {
	return &executor{
		pool: streampool.NewExecPool(workers, size),
		objs: map[string]struct{}{},
	}
}

func (e *executor) tryAdd(id string, action func()) (err error) {
	e.Lock()
	defer e.Unlock()
	if _, exists := e.objs[id]; exists {
		return nil
	}
	e.objs[id] = struct{}{}
	return e.pool.TryAdd(func() {
		action()
		e.Lock()
		defer e.Unlock()
		delete(e.objs, id)
	})
}

func (e *executor) run() {
	e.pool.Run()
}

func (e *executor) close() {
	e.pool.Close()
}

type SyncedTreeRemover interface {
	app.ComponentRunnable
	RemoveAllExcept(senderId string, differentRemoteIds []string)
}

type PeerStatusChecker interface {
	app.Component
	IsPeerOffline(peerId string) bool
}

type SyncDetailsUpdater interface {
	app.Component
<<<<<<< HEAD
	UpdateDetails(objectId []string, status domain.SyncStatus, syncError domain.SyncError, spaceId string)
=======
	UpdateDetails(objectId []string, status domain.ObjectSyncStatus, syncError domain.SyncError, spaceId string)
>>>>>>> 18a22c60
}

type treeSyncer struct {
	sync.Mutex
	mainCtx            context.Context
	cancel             context.CancelFunc
	requests           int
	spaceId            string
	timeout            time.Duration
	requestPools       map[string]*executor
	headPools          map[string]*executor
	treeManager        treemanager.TreeManager
	isRunning          bool
	isSyncing          bool
	peerManager        PeerStatusChecker
	nodeConf           nodeconf.NodeConf
	syncedTreeRemover  SyncedTreeRemover
	syncDetailsUpdater SyncDetailsUpdater
}

func NewTreeSyncer(spaceId string) treesyncer.TreeSyncer {
	mainCtx, cancel := context.WithCancel(context.Background())
	return &treeSyncer{
		mainCtx:      mainCtx,
		cancel:       cancel,
		requests:     10,
		spaceId:      spaceId,
		timeout:      time.Second * 30,
		requestPools: map[string]*executor{},
		headPools:    map[string]*executor{},
	}
}

func (t *treeSyncer) Init(a *app.App) (err error) {
	t.isSyncing = true
	t.treeManager = app.MustComponent[treemanager.TreeManager](a)
	t.peerManager = app.MustComponent[PeerStatusChecker](a)
	t.nodeConf = app.MustComponent[nodeconf.NodeConf](a)
	t.syncedTreeRemover = app.MustComponent[SyncedTreeRemover](a)
	t.syncDetailsUpdater = app.MustComponent[SyncDetailsUpdater](a)
	return nil
}

func (t *treeSyncer) Name() (name string) {
	return treesyncer.CName
}

func (t *treeSyncer) Run(ctx context.Context) (err error) {
	return nil
}

func (t *treeSyncer) Close(ctx context.Context) (err error) {
	t.Lock()
	defer t.Unlock()
	t.cancel()
	t.isRunning = false
	for _, pool := range t.headPools {
		pool.close()
	}
	for _, pool := range t.requestPools {
		pool.close()
	}
	return nil
}

func (t *treeSyncer) StartSync() {
	t.Lock()
	defer t.Unlock()
	t.isRunning = true
	log.Info("starting request pool", zap.String("spaceId", t.spaceId))
	for _, p := range t.requestPools {
		p.run()
	}
	for _, p := range t.headPools {
		p.run()
	}
}

func (t *treeSyncer) StopSync() {
	t.Lock()
	defer t.Unlock()
	t.isRunning = false
	t.isSyncing = false
}

func (t *treeSyncer) ShouldSync(peerId string) bool {
	t.Lock()
	defer t.Unlock()
	return t.isSyncing
}

func (t *treeSyncer) SyncAll(ctx context.Context, peerId string, existing, missing []string) error {
	t.Lock()
	defer t.Unlock()
	var err error
	isResponsible := slices.Contains(t.nodeConf.NodeIds(t.spaceId), peerId)
	defer t.sendResultEvent(err, isResponsible, peerId, existing)
	t.sendSyncingEvent(peerId, existing, missing, isResponsible)
	reqExec, exists := t.requestPools[peerId]
	if !exists {
		reqExec = newExecutor(t.requests, 0)
		if t.isRunning {
			reqExec.run()
		}
		t.requestPools[peerId] = reqExec
	}
	headExec, exists := t.headPools[peerId]
	if !exists {
		headExec = newExecutor(1, 0)
		if t.isRunning {
			headExec.run()
		}
		t.headPools[peerId] = headExec
	}
	for _, id := range existing {
		idCopy := id
		err = headExec.tryAdd(idCopy, func() {
			t.updateTree(peerId, idCopy)
		})
		if err != nil {
			log.Error("failed to add to head queue", zap.Error(err))
		}
	}
	for _, id := range missing {
		idCopy := id
		err = reqExec.tryAdd(idCopy, func() {
			t.requestTree(peerId, idCopy)
		})
		if err != nil {
			log.Error("failed to add to request queue", zap.Error(err))
		}
	}
	t.syncedTreeRemover.RemoveAllExcept(peerId, existing)
	return nil
}

func (t *treeSyncer) sendSyncingEvent(peerId string, existing []string, missing []string, nodePeer bool) {
	if !nodePeer {
		return
	}
	if t.peerManager.IsPeerOffline(peerId) {
<<<<<<< HEAD
		t.sendDetailsUpdates(existing, domain.Offline, domain.Null)
		return
	}
	if len(existing) != 0 || len(missing) != 0 {
		t.sendDetailsUpdates(existing, domain.Syncing, domain.Null)
=======
		t.sendDetailsUpdates(existing, domain.ObjectError, domain.NetworkError)
		return
	}
	if len(existing) != 0 || len(missing) != 0 {
		t.sendDetailsUpdates(existing, domain.ObjectSyncing, domain.Null)
>>>>>>> 18a22c60
	}
}

func (t *treeSyncer) sendResultEvent(err error, nodePeer bool, peerId string, existing []string) {
	if nodePeer && !t.peerManager.IsPeerOffline(peerId) {
		if err != nil {
<<<<<<< HEAD
			t.sendDetailsUpdates(existing, domain.Error, domain.NetworkError)
		} else {
			t.sendDetailsUpdates(existing, domain.Synced, domain.Null)
		}
	}
}

func (t *treeSyncer) sendDetailsUpdates(existing []string, status domain.SyncStatus, syncError domain.SyncError) {
=======
			t.sendDetailsUpdates(existing, domain.ObjectError, domain.NetworkError)
		} else {
			t.sendDetailsUpdates(existing, domain.ObjectSynced, domain.Null)
		}
	}
}

func (t *treeSyncer) sendDetailsUpdates(existing []string, status domain.ObjectSyncStatus, syncError domain.SyncError) {
>>>>>>> 18a22c60
	t.syncDetailsUpdater.UpdateDetails(existing, status, syncError, t.spaceId)
}

func (t *treeSyncer) requestTree(peerId, id string) {
	log := log.With(zap.String("treeId", id))
	ctx := peer.CtxWithPeerId(t.mainCtx, peerId)
	ctx, cancel := context.WithTimeout(ctx, t.timeout)
	defer cancel()
	_, err := t.treeManager.GetTree(ctx, t.spaceId, id)
	if err != nil {
		log.Warn("can't load missing tree", zap.Error(err))
	} else {
		log.Debug("loaded missing tree")
	}
}

func (t *treeSyncer) updateTree(peerId, id string) {
	log := log.With(zap.String("treeId", id), zap.String("spaceId", t.spaceId))
	ctx := peer.CtxWithPeerId(t.mainCtx, peerId)
	tr, err := t.treeManager.GetTree(ctx, t.spaceId, id)
	if err != nil {
		log.Warn("can't load existing tree", zap.Error(err))
		return
	}
	syncTree, ok := tr.(synctree.SyncTree)
	if !ok {
		log.Warn("not a sync tree")
	}
	if err = syncTree.SyncWithPeer(ctx, peerId); err != nil {
		log.Warn("synctree.SyncWithPeer error", zap.Error(err))
	} else {
		log.Debug("success synctree.SyncWithPeer")
	}
}<|MERGE_RESOLUTION|>--- conflicted
+++ resolved
@@ -69,11 +69,7 @@
 
 type SyncDetailsUpdater interface {
 	app.Component
-<<<<<<< HEAD
-	UpdateDetails(objectId []string, status domain.SyncStatus, syncError domain.SyncError, spaceId string)
-=======
 	UpdateDetails(objectId []string, status domain.ObjectSyncStatus, syncError domain.SyncError, spaceId string)
->>>>>>> 18a22c60
 }
 
 type treeSyncer struct {
@@ -215,35 +211,17 @@
 		return
 	}
 	if t.peerManager.IsPeerOffline(peerId) {
-<<<<<<< HEAD
-		t.sendDetailsUpdates(existing, domain.Offline, domain.Null)
-		return
-	}
-	if len(existing) != 0 || len(missing) != 0 {
-		t.sendDetailsUpdates(existing, domain.Syncing, domain.Null)
-=======
 		t.sendDetailsUpdates(existing, domain.ObjectError, domain.NetworkError)
 		return
 	}
 	if len(existing) != 0 || len(missing) != 0 {
 		t.sendDetailsUpdates(existing, domain.ObjectSyncing, domain.Null)
->>>>>>> 18a22c60
 	}
 }
 
 func (t *treeSyncer) sendResultEvent(err error, nodePeer bool, peerId string, existing []string) {
 	if nodePeer && !t.peerManager.IsPeerOffline(peerId) {
 		if err != nil {
-<<<<<<< HEAD
-			t.sendDetailsUpdates(existing, domain.Error, domain.NetworkError)
-		} else {
-			t.sendDetailsUpdates(existing, domain.Synced, domain.Null)
-		}
-	}
-}
-
-func (t *treeSyncer) sendDetailsUpdates(existing []string, status domain.SyncStatus, syncError domain.SyncError) {
-=======
 			t.sendDetailsUpdates(existing, domain.ObjectError, domain.NetworkError)
 		} else {
 			t.sendDetailsUpdates(existing, domain.ObjectSynced, domain.Null)
@@ -252,7 +230,6 @@
 }
 
 func (t *treeSyncer) sendDetailsUpdates(existing []string, status domain.ObjectSyncStatus, syncError domain.SyncError) {
->>>>>>> 18a22c60
 	t.syncDetailsUpdater.UpdateDetails(existing, status, syncError, t.spaceId)
 }
 
