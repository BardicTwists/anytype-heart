--- conflicted
+++ resolved
@@ -44,20 +44,12 @@
 		{true, false, "otherSpaceId", bundle.RelationKeyAudioAlbum},
 	} {
 		store.AddObjects(t, obj.spaceId, []objectstore.TestObject{{
-<<<<<<< HEAD
 			bundle.RelationKeyId:           domain.String(obj.key.URL()),
 			bundle.RelationKeySpaceId:      domain.String(obj.spaceId),
 			bundle.RelationKeySourceObject: domain.String(obj.key.BundledURL()),
 			bundle.RelationKeyIsDeleted:    domain.Bool(obj.isDeleted),
 			bundle.RelationKeyIsArchived:   domain.Bool(obj.isArchived),
-=======
-			bundle.RelationKeyId:           pbtypes.String(obj.key.URL()),
-			bundle.RelationKeySpaceId:      pbtypes.String(obj.spaceId),
-			bundle.RelationKeySourceObject: pbtypes.String(obj.key.BundledURL()),
-			bundle.RelationKeyIsDeleted:    pbtypes.Bool(obj.isDeleted),
-			bundle.RelationKeyIsArchived:   pbtypes.Bool(obj.isArchived),
 			bundle.RelationKeyLayout:       pbtypes.Int64(int64(model.ObjectType_relation)),
->>>>>>> 4848a492
 		}})
 		sourceObjectIds = append(sourceObjectIds, obj.key.BundledURL())
 		if obj.spaceId == spaceId && (obj.isDeleted || obj.isArchived) {
