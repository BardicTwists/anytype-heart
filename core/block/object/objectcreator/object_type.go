--- conflicted
+++ resolved
@@ -5,11 +5,7 @@
 	"errors"
 	"fmt"
 
-<<<<<<< HEAD
-	"github.com/gogo/protobuf/types"
 	"github.com/samber/lo"
-=======
->>>>>>> 6be75511
 	"golang.org/x/exp/slices"
 
 	"github.com/anyproto/anytype-heart/core/block/editor/state"
@@ -21,7 +17,6 @@
 	"github.com/anyproto/anytype-heart/space/clientspace"
 )
 
-<<<<<<< HEAD
 var (
 	defaultRecommendedFeaturedRelationKeys = []domain.RelationKey{
 		bundle.RelationKeyType,
@@ -41,12 +36,8 @@
 	errRecommendedRelationsAlreadyFilled = fmt.Errorf("recommended featured relations are already filled")
 )
 
-func (s *service) createObjectType(ctx context.Context, space clientspace.Space, details *types.Struct) (id string, newDetails *types.Struct, err error) {
-	if details == nil || details.Fields == nil {
-=======
 func (s *service) createObjectType(ctx context.Context, space clientspace.Space, details *domain.Details) (id string, newDetails *domain.Details, err error) {
 	if details == nil {
->>>>>>> 6be75511
 		return "", nil, fmt.Errorf("create object type: no data")
 	}
 
@@ -59,7 +50,6 @@
 	if !object.Has(bundle.RelationKeyRecommendedLayout) {
 		object.SetInt64(bundle.RelationKeyRecommendedLayout, int64(model.ObjectType_basic))
 	}
-<<<<<<< HEAD
 
 	keys, isAlreadyFilled, err := fillRecommendedRelations(ctx, space, object)
 	if err != nil {
@@ -67,10 +57,6 @@
 	}
 	if !isAlreadyFilled {
 		err = s.installRecommendedRelations(ctx, space, keys)
-=======
-	if len(object.GetStringList(bundle.RelationKeyRecommendedRelations)) == 0 {
-		err = s.fillRecommendedRelationsFromLayout(ctx, space, object)
->>>>>>> 6be75511
 		if err != nil {
 			return "", nil, fmt.Errorf("install recommended relations: %w", err)
 		}
@@ -94,16 +80,10 @@
 	return id, newDetails, nil
 }
 
-<<<<<<< HEAD
 // fillRecommendedRelations fills recommendedRelations and recommendedFeaturedRelations based on object's details
 // If these relations are already filled with correct ids, isAlreadyFilled = true is returned
-func fillRecommendedRelations(ctx context.Context, spc clientspace.Space, details *types.Struct) (keys []domain.RelationKey, isAlreadyFilled bool, err error) {
+func fillRecommendedRelations(ctx context.Context, spc clientspace.Space, details *domain.Details) (keys []domain.RelationKey, isAlreadyFilled bool, err error) {
 	keys, err = getRelationKeysFromDetails(details)
-=======
-func (s *service) fillRecommendedRelationsFromLayout(ctx context.Context, space clientspace.Space, details *domain.Details) error {
-	rawRecommendedLayout := details.GetInt64(bundle.RelationKeyRecommendedLayout)
-	recommendedLayout, err := bundle.GetLayout(model.ObjectTypeLayout(int32(rawRecommendedLayout)))
->>>>>>> 6be75511
 	if err != nil {
 		if errors.Is(err, errRecommendedRelationsAlreadyFilled) {
 			return nil, true, nil
@@ -121,27 +101,22 @@
 	if err != nil {
 		return nil, false, fmt.Errorf("prepare recommended relation ids: %w", err)
 	}
-	details.Fields[bundle.RelationKeyRecommendedRelations.String()] = pbtypes.StringList(relationIds)
+	details.SetStringList(bundle.RelationKeyRecommendedRelations, relationIds)
 
 	featuredRelationIds, err := prepareRelationIds(ctx, spc, defaultRecommendedFeaturedRelationKeys)
 	if err != nil {
 		return nil, false, fmt.Errorf("prepare recommended featured relation ids: %w", err)
 	}
-<<<<<<< HEAD
-	details.Fields[bundle.RelationKeyRecommendedFeaturedRelations.String()] = pbtypes.StringList(featuredRelationIds)
+	details.SetStringList(bundle.RelationKeyRecommendedFeaturedRelations, featuredRelationIds)
 
 	return append(keys, defaultRecommendedFeaturedRelationKeys...), false, nil
-=======
-	details.SetStringList(bundle.RelationKeyRecommendedRelations, recommendedRelationIds)
-	return nil
->>>>>>> 6be75511
-}
-
-func getRelationKeysFromDetails(details *types.Struct) ([]domain.RelationKey, error) {
+}
+
+func getRelationKeysFromDetails(details *domain.Details) ([]domain.RelationKey, error) {
 	var keys []domain.RelationKey
-	bundledRelationIds := pbtypes.GetStringList(details, bundle.RelationKeyRecommendedRelations.String())
+	bundledRelationIds := details.GetStringList(bundle.RelationKeyRecommendedRelations)
 	if len(bundledRelationIds) == 0 {
-		rawRecommendedLayout := pbtypes.GetInt64(details, bundle.RelationKeyRecommendedLayout.String())
+		rawRecommendedLayout := details.GetInt64(bundle.RelationKeyRecommendedLayout)
 		// nolint: gosec
 		recommendedLayout, err := bundle.GetLayout(model.ObjectTypeLayout(rawRecommendedLayout))
 		if err != nil {
