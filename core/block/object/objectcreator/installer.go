--- conflicted
+++ resolved
@@ -7,11 +7,8 @@
 	"strings"
 
 	"github.com/anyproto/any-sync/commonspace/object/tree/treestorage"
-<<<<<<< HEAD
 	"github.com/samber/lo"
-=======
 	"github.com/gogo/protobuf/types"
->>>>>>> 4c6f0004
 	"go.uber.org/zap"
 
 	"github.com/anyproto/anytype-heart/core/block/editor/objecttype"
@@ -167,18 +164,6 @@
 		return nil, nil, fmt.Errorf("query deleted objects: %w", err)
 	}
 
-<<<<<<< HEAD
-	archivedObjects, err := s.queryArchivedObjects(space, sourceObjectIDs)
-	if err != nil {
-		log.Errorf("query archived objects: %v", err)
-	}
-
-	deletedObjects = lo.UniqBy(append(deletedObjects, archivedObjects...), func(record database.Record) string {
-		return record.Details.GetString(bundle.RelationKeyId)
-	})
-
-=======
->>>>>>> 4c6f0004
 	var (
 		ids     []string
 		objects []*domain.Details
@@ -284,48 +269,6 @@
 	return details, nil
 }
 
-<<<<<<< HEAD
-func (s *service) queryDeletedObjects(space clientspace.Space, sourceObjectIDs []string) (deletedObjects []database.Record, err error) {
-	deletedObjects, err = s.objectStore.Query(database.Query{
-		Filters: []database.FilterRequest{
-			{
-				RelationKey: bundle.RelationKeySourceObject.String(),
-				Condition:   model.BlockContentDataviewFilter_In,
-				Value:       domain.StringList(sourceObjectIDs),
-			},
-			{
-				RelationKey: bundle.RelationKeySpaceId.String(),
-				Condition:   model.BlockContentDataviewFilter_Equal,
-				Value:       domain.String(space.Id()),
-			},
-			{
-				RelationKey: bundle.RelationKeyIsDeleted.String(),
-				Condition:   model.BlockContentDataviewFilter_Equal,
-				Value:       domain.Bool(true),
-			},
-		},
-	})
-	return
-}
-
-func (s *service) queryArchivedObjects(space clientspace.Space, sourceObjectIDs []string) (archivedObjects []database.Record, err error) {
-	archivedObjects, err = s.objectStore.Query(database.Query{
-		Filters: []database.FilterRequest{
-			{
-				RelationKey: bundle.RelationKeySourceObject.String(),
-				Condition:   model.BlockContentDataviewFilter_In,
-				Value:       domain.StringList(sourceObjectIDs),
-			},
-			{
-				RelationKey: bundle.RelationKeySpaceId.String(),
-				Condition:   model.BlockContentDataviewFilter_Equal,
-				Value:       domain.String(space.Id()),
-			},
-			{
-				RelationKey: bundle.RelationKeyIsArchived.String(),
-				Condition:   model.BlockContentDataviewFilter_Equal,
-				Value:       domain.Bool(true),
-=======
 func (s *service) queryDeletedObjects(space clientspace.Space, sourceObjectIDs []string) ([]database.Record, error) {
 	sourceList, err := pbtypes.ValueListWrapper(pbtypes.StringList(sourceObjectIDs))
 	if err != nil {
@@ -351,7 +294,6 @@
 				Key:   bundle.RelationKeyIsArchived.String(),
 				Cond:  model.BlockContentDataviewFilter_Equal,
 				Value: pbtypes.Bool(true),
->>>>>>> 4c6f0004
 			},
 		},
 	}}, 0, 0)
