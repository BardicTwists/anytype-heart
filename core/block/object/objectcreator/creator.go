--- conflicted
+++ resolved
@@ -60,10 +60,7 @@
 	bookmarkService   bookmarkService
 	spaceService      space.Service
 	templateService   templateService
-<<<<<<< HEAD
-=======
 	lastUsedUpdater   lastused.ObjectUsageUpdater
->>>>>>> 9080abc8
 }
 
 func NewCreator() Service {
@@ -76,10 +73,7 @@
 	s.collectionService = app.MustComponent[collectionService](a)
 	s.spaceService = app.MustComponent[space.Service](a)
 	s.templateService = app.MustComponent[templateService](a)
-<<<<<<< HEAD
-=======
 	s.lastUsedUpdater = app.MustComponent[lastused.ObjectUsageUpdater](a)
->>>>>>> 9080abc8
 	return nil
 }
 
