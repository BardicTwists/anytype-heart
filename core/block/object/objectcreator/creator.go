package objectcreator

import (
	"context"
	"fmt"
	"time"

	"github.com/anyproto/any-sync/app"
	"github.com/pkg/errors"

	"github.com/anyproto/anytype-heart/core/block/editor/lastused"
	"github.com/anyproto/anytype-heart/core/block/editor/state"
	"github.com/anyproto/anytype-heart/core/block/restriction"
	"github.com/anyproto/anytype-heart/core/block/source"
	"github.com/anyproto/anytype-heart/core/domain"
	"github.com/anyproto/anytype-heart/pkg/lib/bundle"
	coresb "github.com/anyproto/anytype-heart/pkg/lib/core/smartblock"
	"github.com/anyproto/anytype-heart/pkg/lib/localstore/objectstore"
	"github.com/anyproto/anytype-heart/pkg/lib/logging"
	"github.com/anyproto/anytype-heart/pkg/lib/pb/model"
	"github.com/anyproto/anytype-heart/space"
	"github.com/anyproto/anytype-heart/space/clientspace"
	"github.com/anyproto/anytype-heart/util/dateutil"
	"github.com/anyproto/anytype-heart/util/internalflag"
)

type (
	collectionService interface {
		CreateCollection(details *domain.Details, flags []*model.InternalFlag) (coresb.SmartBlockType, *domain.Details, *state.State, error)
	}

	templateService interface {
		CreateTemplateStateWithDetails(templateId string, details *domain.Details) (st *state.State, err error)
		TemplateCloneInSpace(space clientspace.Space, id string) (templateId string, err error)
	}

	bookmarkService interface {
		CreateObjectAndFetch(ctx context.Context, spaceId string, details *domain.Details) (objectID string, newDetails *domain.Details, err error)
	}

	objectArchiver interface {
		SetIsArchived(objectId string, isArchived bool) error
	}
)

const CName = "objectCreator"

var log = logging.Logger("object-service")

type Service interface {
	CreateObject(ctx context.Context, spaceID string, req CreateObjectRequest) (id string, details *domain.Details, err error)
	CreateObjectUsingObjectUniqueTypeKey(ctx context.Context, spaceID string, objectUniqueTypeKey string, req CreateObjectRequest) (id string, details *domain.Details, err error)

	CreateSmartBlockFromState(ctx context.Context, spaceID string, objectTypeKeys []domain.TypeKey, createState *state.State) (id string, newDetails *domain.Details, err error)
	CreateSmartBlockFromStateInSpace(ctx context.Context, space clientspace.Space, objectTypeKeys []domain.TypeKey, createState *state.State) (id string, newDetails *domain.Details, err error)
	AddChatDerivedObject(ctx context.Context, space clientspace.Space, chatObjectId string) (chatId string, err error)

	InstallBundledObjects(ctx context.Context, space clientspace.Space, sourceObjectIds []string, isNewSpace bool) (ids []string, objects []*domain.Details, err error)
	app.Component
}

type service struct {
	objectStore       objectstore.ObjectStore
	collectionService collectionService
	bookmarkService   bookmarkService
	spaceService      space.Service
	templateService   templateService
	lastUsedUpdater   lastused.ObjectUsageUpdater
	archiver          objectArchiver
}

func NewCreator() Service {
	return &service{}
}

func (s *service) Init(a *app.App) (err error) {
	s.objectStore = a.MustComponent(objectstore.CName).(objectstore.ObjectStore)
	s.bookmarkService = app.MustComponent[bookmarkService](a)
	s.collectionService = app.MustComponent[collectionService](a)
	s.spaceService = app.MustComponent[space.Service](a)
	s.templateService = app.MustComponent[templateService](a)
	s.lastUsedUpdater = app.MustComponent[lastused.ObjectUsageUpdater](a)
	s.archiver = app.MustComponent[objectArchiver](a)
	return nil
}

func (s *service) Name() (name string) {
	return CName
}

// TODO Add validate method
type CreateObjectRequest struct {
	Details       *domain.Details
	InternalFlags []*model.InternalFlag
	TemplateId    string
	ObjectTypeKey domain.TypeKey
}

// CreateObject is high-level method for creating new objects
func (s *service) CreateObject(ctx context.Context, spaceID string, req CreateObjectRequest) (id string, details *domain.Details, err error) {
	space, err := s.spaceService.Get(ctx, spaceID)
	if err != nil {
		return "", nil, fmt.Errorf("get space: %w", err)
	}
	return s.createObjectInSpace(ctx, space, req)
}

func (s *service) CreateObjectUsingObjectUniqueTypeKey(
	ctx context.Context, spaceID string, objectUniqueTypeKey string, req CreateObjectRequest,
) (id string, details *domain.Details, err error) {
	objectTypeKey, err := domain.GetTypeKeyFromRawUniqueKey(objectUniqueTypeKey)
	if err != nil {
		return "", nil, fmt.Errorf("get type key from raw unique key: %w", err)
	}
	req.ObjectTypeKey = objectTypeKey
	return s.CreateObject(ctx, spaceID, req)
}

// createObjectInSpace is supposed to be called for user-initiated object creation requests
// will return Restricted error in case called with types like File or Participant
func (s *service) createObjectInSpace(
	ctx context.Context, space clientspace.Space, req CreateObjectRequest,
) (id string, details *domain.Details, err error) {
	details = req.Details
	if details == nil {
		details = domain.NewDetails()
	}
	details = internalflag.PutToDetails(details, req.InternalFlags)

	if bundle.HasObjectTypeByKey(req.ObjectTypeKey) {
		if t := bundle.MustGetType(req.ObjectTypeKey); t.RestrictObjectCreation {
			return "", nil, errors.Wrap(restriction.ErrRestricted, "creation of this object type is restricted")
		}
	}
	switch req.ObjectTypeKey {
	case bundle.TypeKeyBookmark:
		return s.bookmarkService.CreateObjectAndFetch(ctx, space.Id(), details)
	case bundle.TypeKeySet:
		details.SetInt64(bundle.RelationKeyLayout, int64(model.ObjectType_set))
		return s.createSet(ctx, space, createSetRequest{
			Details:       details,
			InternalFlags: req.InternalFlags,
			Source:        details.GetStringList(bundle.RelationKeySetOf),
		})
	case bundle.TypeKeyCollection:
		var st *state.State
		details.SetInt64(bundle.RelationKeyLayout, int64(model.ObjectType_collection))
		_, details, st, err = s.collectionService.CreateCollection(details, req.InternalFlags)
		if err != nil {
			return "", nil, err
		}
		return s.CreateSmartBlockFromStateInSpace(ctx, space, []domain.TypeKey{bundle.TypeKeyCollection}, st)
	case bundle.TypeKeyObjectType:
		return s.createObjectType(ctx, space, details)
	case bundle.TypeKeyRelation:
		return s.createRelation(ctx, space, details)
	case bundle.TypeKeyRelationOption:
		return s.createRelationOption(ctx, space, details)
	case bundle.TypeKeyChatDerived:
		return s.createChatDerived(ctx, space, details)
	case bundle.TypeKeyFile:
		return "", nil, fmt.Errorf("files must be created via fileobject service")
	case bundle.TypeKeyTemplate:
		if details.GetString(bundle.RelationKeyTargetObjectType) == "" {
			return "", nil, fmt.Errorf("cannot create template without target object")
		}
	case bundle.TypeKeyDate:
		return buildDateObject(space, details)
	}

	return s.createObjectFromTemplate(ctx, space, []domain.TypeKey{req.ObjectTypeKey}, details, req.TemplateId)
}

func (s *service) createObjectFromTemplate(
	ctx context.Context,
	space clientspace.Space,
	objectTypeKeys []domain.TypeKey,
	details *domain.Details,
	templateId string,
) (id string, newDetails *domain.Details, err error) {
	createState, err := s.templateService.CreateTemplateStateWithDetails(templateId, details)
	if err != nil {
		return
	}
	return s.CreateSmartBlockFromStateInSpace(ctx, space, objectTypeKeys, createState)
}

// buildDateObject does not create real date object. It just builds date object details
<<<<<<< HEAD
func buildDateObject(space clientspace.Space, details *domain.Details) (string, *domain.Details, error) {
	name := details.GetString(bundle.RelationKeyName)
	id, err := dateutil.DateNameToId(name)
	if err != nil {
		return "", nil, fmt.Errorf("failed to build date object, as its name is invalid: %w", err)
	}
=======
func buildDateObject(space clientspace.Space, details *types.Struct) (string, *types.Struct, error) {
	ts := pbtypes.GetInt64(details, bundle.RelationKeyTimestamp.String())
	dateObject := dateutil.NewDateObject(time.Unix(ts, 0), false)
>>>>>>> a85b42fa

	typeId, err := space.GetTypeIdByKey(context.Background(), bundle.TypeKeyDate)
	if err != nil {
		return "", nil, fmt.Errorf("failed to find Date type to build Date object: %w", err)
	}

	dateSource := source.NewDate(source.DateSourceParams{
		Id: domain.FullID{
			ObjectID: dateObject.Id(),
			SpaceID:  space.Id(),
		},
		DateObjectTypeId: typeId,
	})

	detailsGetter, ok := dateSource.(source.SourceIdEndodedDetails)
	if !ok {
		return "", nil, fmt.Errorf("date object does not implement DetailsFromId")
	}

	details, err = detailsGetter.DetailsFromId()
	return dateObject.Id(), details, err
}<|MERGE_RESOLUTION|>--- conflicted
+++ resolved
@@ -186,18 +186,9 @@
 }
 
 // buildDateObject does not create real date object. It just builds date object details
-<<<<<<< HEAD
 func buildDateObject(space clientspace.Space, details *domain.Details) (string, *domain.Details, error) {
-	name := details.GetString(bundle.RelationKeyName)
-	id, err := dateutil.DateNameToId(name)
-	if err != nil {
-		return "", nil, fmt.Errorf("failed to build date object, as its name is invalid: %w", err)
-	}
-=======
-func buildDateObject(space clientspace.Space, details *types.Struct) (string, *types.Struct, error) {
-	ts := pbtypes.GetInt64(details, bundle.RelationKeyTimestamp.String())
+	ts := details.GetInt64(bundle.RelationKeyTimestamp)
 	dateObject := dateutil.NewDateObject(time.Unix(ts, 0), false)
->>>>>>> a85b42fa
 
 	typeId, err := space.GetTypeIdByKey(context.Background(), bundle.TypeKeyDate)
 	if err != nil {
