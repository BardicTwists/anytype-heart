--- conflicted
+++ resolved
@@ -95,13 +95,7 @@
 
 // TODO Temporarily
 type BlockService interface {
-<<<<<<< HEAD
 	StateFromTemplate(templateID, name string) (st *state.State, err error)
-	CreateTreeObject(ctx context.Context, spaceID string, tp coresb.SmartBlockType, initFunc smartblock.InitFunc) (sb smartblock.SmartBlock, err error)
-	DeriveTreeObjectWithUniqueKey(ctx context.Context, spaceID string, key domain.UniqueKey, initFunc smartblock.InitFunc) (sb smartblock.SmartBlock, err error)
-=======
-	StateFromTemplate(templateID string, name string) (st *state.State, err error)
->>>>>>> 6cdbb458
 	TemplateClone(spaceID string, id string) (templateID string, err error)
 }
 
