package objectcreator

import (
	"context"
	"fmt"
	"time"

	"github.com/anyproto/any-sync/app"
	"github.com/gogo/protobuf/types"
	"github.com/pkg/errors"

	"github.com/anyproto/anytype-heart/core/block/editor/lastused"
	"github.com/anyproto/anytype-heart/core/block/editor/state"
	"github.com/anyproto/anytype-heart/core/block/restriction"
	"github.com/anyproto/anytype-heart/core/block/source"
	"github.com/anyproto/anytype-heart/core/domain"
	"github.com/anyproto/anytype-heart/pkg/lib/bundle"
	"github.com/anyproto/anytype-heart/pkg/lib/localstore/objectstore"
	"github.com/anyproto/anytype-heart/pkg/lib/logging"
	"github.com/anyproto/anytype-heart/pkg/lib/pb/model"
	"github.com/anyproto/anytype-heart/space"
	"github.com/anyproto/anytype-heart/space/clientspace"
	"github.com/anyproto/anytype-heart/util/dateutil"
	"github.com/anyproto/anytype-heart/util/internalflag"
	"github.com/anyproto/anytype-heart/util/pbtypes"
)

type (
	templateService interface {
		CreateTemplateStateWithDetails(templateId string, details *types.Struct) (st *state.State, err error)
		TemplateCloneInSpace(space clientspace.Space, id string) (templateId string, err error)
	}

	bookmarkService interface {
		CreateObjectAndFetch(ctx context.Context, spaceId string, details *types.Struct) (objectID string, newDetails *types.Struct, err error)
	}

	installer interface {
		InstallBundledObjects(ctx context.Context, space clientspace.Space, sourceObjectIds []string, isNewSpace bool) (ids []string, objects []*types.Struct, err error)
	}
)

const CName = "objectCreator"

var log = logging.Logger(CName)

type Service interface {
	CreateObject(ctx context.Context, spaceID string, req CreateObjectRequest) (id string, details *types.Struct, err error)
	CreateObjectUsingObjectUniqueTypeKey(ctx context.Context, spaceID string, objectUniqueTypeKey string, req CreateObjectRequest) (id string, details *types.Struct, err error)
	CreateObjectInSpace(ctx context.Context, space clientspace.Space, req CreateObjectRequest) (id string, details *types.Struct, err error)

	CreateSmartBlockFromState(ctx context.Context, spaceID string, objectTypeKeys []domain.TypeKey, createState *state.State) (id string, newDetails *types.Struct, err error)
	CreateSmartBlockFromStateInSpace(ctx context.Context, space clientspace.Space, objectTypeKeys []domain.TypeKey, createState *state.State) (id string, newDetails *types.Struct, err error)
	AddChatDerivedObject(ctx context.Context, space clientspace.Space, chatObjectId string) (chatId string, err error)

	CreateTemplatesForObjectType(spc clientspace.Space, typeKey domain.TypeKey) error

	app.Component
}

type service struct {
<<<<<<< HEAD
	objectStore       objectstore.ObjectStore
	collectionService collectionService
	bookmarkService   bookmarkService
	spaceService      space.Service
	templateService   templateService
	lastUsedUpdater   lastused.ObjectUsageUpdater
	installer         installer
=======
	objectStore     objectstore.ObjectStore
	bookmarkService bookmarkService
	spaceService    space.Service
	templateService templateService
	lastUsedUpdater lastused.ObjectUsageUpdater
	archiver        objectArchiver
>>>>>>> 90e1f6cc
}

func NewCreator() Service {
	return &service{}
}

func (s *service) Init(a *app.App) (err error) {
	s.objectStore = a.MustComponent(objectstore.CName).(objectstore.ObjectStore)
	s.bookmarkService = app.MustComponent[bookmarkService](a)
	s.spaceService = app.MustComponent[space.Service](a)
	s.templateService = app.MustComponent[templateService](a)
	s.lastUsedUpdater = app.MustComponent[lastused.ObjectUsageUpdater](a)
	s.installer = app.MustComponent[installer](a)
	return nil
}

func (s *service) Name() (name string) {
	return CName
}

// TODO Add validate method
type CreateObjectRequest struct {
	Details       *types.Struct
	InternalFlags []*model.InternalFlag
	TemplateId    string
	ObjectTypeKey domain.TypeKey
}

// CreateObject is high-level method for creating new objects
func (s *service) CreateObject(ctx context.Context, spaceID string, req CreateObjectRequest) (id string, details *types.Struct, err error) {
	space, err := s.spaceService.Get(ctx, spaceID)
	if err != nil {
		return "", nil, fmt.Errorf("get space: %w", err)
	}
	return s.CreateObjectInSpace(ctx, space, req)
}

func (s *service) CreateObjectUsingObjectUniqueTypeKey(
	ctx context.Context, spaceID string, objectUniqueTypeKey string, req CreateObjectRequest,
) (id string, details *types.Struct, err error) {
	objectTypeKey, err := domain.GetTypeKeyFromRawUniqueKey(objectUniqueTypeKey)
	if err != nil {
		return "", nil, fmt.Errorf("get type key from raw unique key: %w", err)
	}
	req.ObjectTypeKey = objectTypeKey
	return s.CreateObject(ctx, spaceID, req)
}

// CreateObjectInSpace is supposed to be called for user-initiated object creation requests
// will return Restricted error in case called with types like File or Participant
func (s *service) CreateObjectInSpace(
	ctx context.Context, space clientspace.Space, req CreateObjectRequest,
) (id string, details *types.Struct, err error) {
	details = req.Details
	if details.GetFields() == nil {
		details = &types.Struct{Fields: map[string]*types.Value{}}
	}
	details = internalflag.PutToDetails(details, req.InternalFlags)

	if bundle.HasObjectTypeByKey(req.ObjectTypeKey) {
		if t := bundle.MustGetType(req.ObjectTypeKey); t.RestrictObjectCreation {
			return "", nil, errors.Wrap(restriction.ErrRestricted, "creation of this object type is restricted")
		}
	}
	switch req.ObjectTypeKey {
	case bundle.TypeKeyBookmark:
		return s.bookmarkService.CreateObjectAndFetch(ctx, space.Id(), details)
	case bundle.TypeKeySet:
		details.Fields[bundle.RelationKeyLayout.String()] = pbtypes.Float64(float64(model.ObjectType_set))
	case bundle.TypeKeyCollection:
		details.Fields[bundle.RelationKeyLayout.String()] = pbtypes.Float64(float64(model.ObjectType_collection))
	case bundle.TypeKeyObjectType:
		return s.createObjectType(ctx, space, details)
	case bundle.TypeKeyRelation:
		return s.createRelation(ctx, space, details)
	case bundle.TypeKeyRelationOption:
		return s.createRelationOption(ctx, space, details)
	case bundle.TypeKeyChatDerived:
		return s.createChatDerived(ctx, space, details)
	case bundle.TypeKeyFile:
		return "", nil, fmt.Errorf("files must be created via fileobject service")
	case bundle.TypeKeyTemplate:
		if pbtypes.GetString(details, bundle.RelationKeyTargetObjectType.String()) == "" {
			return "", nil, fmt.Errorf("cannot create template without target object")
		}
	case bundle.TypeKeyDate:
		return buildDateObject(space, details)
	}

	return s.createObjectFromTemplate(ctx, space, []domain.TypeKey{req.ObjectTypeKey}, details, req.TemplateId)
}

func (s *service) createObjectFromTemplate(
	ctx context.Context,
	space clientspace.Space,
	objectTypeKeys []domain.TypeKey,
	details *types.Struct,
	templateId string,
) (id string, newDetails *types.Struct, err error) {
	createState, err := s.templateService.CreateTemplateStateWithDetails(templateId, details)
	if err != nil {
		return
	}
	return s.CreateSmartBlockFromStateInSpace(ctx, space, objectTypeKeys, createState)
}

// buildDateObject does not create real date object. It just builds date object details
func buildDateObject(space clientspace.Space, details *types.Struct) (string, *types.Struct, error) {
	ts := pbtypes.GetInt64(details, bundle.RelationKeyTimestamp.String())
	dateObject := dateutil.NewDateObject(time.Unix(ts, 0), false)

	typeId, err := space.GetTypeIdByKey(context.Background(), bundle.TypeKeyDate)
	if err != nil {
		return "", nil, fmt.Errorf("failed to find Date type to build Date object: %w", err)
	}

	dateSource := source.NewDate(source.DateSourceParams{
		Id: domain.FullID{
			ObjectID: dateObject.Id(),
			SpaceID:  space.Id(),
		},
		DateObjectTypeId: typeId,
	})

	detailsGetter, ok := dateSource.(source.SourceIdEndodedDetails)
	if !ok {
		return "", nil, fmt.Errorf("date object does not implement DetailsFromId")
	}

	details, err = detailsGetter.DetailsFromId()
	return dateObject.Id(), details, err
}<|MERGE_RESOLUTION|>--- conflicted
+++ resolved
@@ -59,22 +59,12 @@
 }
 
 type service struct {
-<<<<<<< HEAD
-	objectStore       objectstore.ObjectStore
-	collectionService collectionService
-	bookmarkService   bookmarkService
-	spaceService      space.Service
-	templateService   templateService
-	lastUsedUpdater   lastused.ObjectUsageUpdater
-	installer         installer
-=======
 	objectStore     objectstore.ObjectStore
 	bookmarkService bookmarkService
 	spaceService    space.Service
 	templateService templateService
 	lastUsedUpdater lastused.ObjectUsageUpdater
-	archiver        objectArchiver
->>>>>>> 90e1f6cc
+	installer       installer
 }
 
 func NewCreator() Service {
