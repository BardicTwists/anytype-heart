package objectcreator

import (
	"context"
	"fmt"
	"time"

	"github.com/anyproto/any-sync/app"
	"github.com/gogo/protobuf/types"
	"github.com/pkg/errors"

	"github.com/anyproto/anytype-heart/core/block/editor/lastused"
	"github.com/anyproto/anytype-heart/core/block/editor/state"
	"github.com/anyproto/anytype-heart/core/block/restriction"
	"github.com/anyproto/anytype-heart/core/block/source"
	"github.com/anyproto/anytype-heart/core/domain"
	"github.com/anyproto/anytype-heart/pb"
	"github.com/anyproto/anytype-heart/pkg/lib/bundle"
	coresb "github.com/anyproto/anytype-heart/pkg/lib/core/smartblock"
	"github.com/anyproto/anytype-heart/pkg/lib/localstore/objectstore"
	"github.com/anyproto/anytype-heart/pkg/lib/logging"
	"github.com/anyproto/anytype-heart/pkg/lib/pb/model"
	"github.com/anyproto/anytype-heart/space"
	"github.com/anyproto/anytype-heart/space/clientspace"
	"github.com/anyproto/anytype-heart/util/dateutil"
	"github.com/anyproto/anytype-heart/util/internalflag"
	"github.com/anyproto/anytype-heart/util/pbtypes"
)

type (
	collectionService interface {
		CreateCollection(details *types.Struct, flags []*model.InternalFlag) (coresb.SmartBlockType, *types.Struct, *state.State, error)
	}

	templateService interface {
		CreateTemplateStateWithDetails(templateId string, details *types.Struct) (st *state.State, err error)
		TemplateCloneInSpace(space clientspace.Space, id string) (templateId string, err error)
	}

	bookmarkService interface {
		CreateObjectAndFetch(ctx context.Context, spaceId string, details *types.Struct) (objectID string, newDetails *types.Struct, err error)
	}
)

const CName = "objectCreator"

var log = logging.Logger("object-service")

type Service interface {
	CreateObject(ctx context.Context, spaceID string, req CreateObjectRequest) (id string, details *types.Struct, err error)
	CreateObjectUsingObjectUniqueTypeKey(ctx context.Context, spaceID string, objectUniqueTypeKey string, req CreateObjectRequest) (id string, details *types.Struct, err error)

	CreateSmartBlockFromState(ctx context.Context, spaceID string, objectTypeKeys []domain.TypeKey, createState *state.State) (id string, newDetails *types.Struct, err error)
	CreateSmartBlockFromStateInSpace(ctx context.Context, space clientspace.Space, objectTypeKeys []domain.TypeKey, createState *state.State) (id string, newDetails *types.Struct, err error)
	AddChatDerivedObject(ctx context.Context, space clientspace.Space, chatObjectId string) (chatId string, err error)

	InstallBundledObjects(ctx context.Context, space clientspace.Space, sourceObjectIds []string, isNewSpace bool) (ids []string, objects []*types.Struct, err error)
	app.Component
}

type service struct {
	objectStore       objectstore.ObjectStore
	collectionService collectionService
	bookmarkService   bookmarkService
	spaceService      space.Service
	templateService   templateService
	lastUsedUpdater   lastused.ObjectUsageUpdater
}

func NewCreator() Service {
	return &service{}
}

func (s *service) Init(a *app.App) (err error) {
	s.objectStore = a.MustComponent(objectstore.CName).(objectstore.ObjectStore)
	s.bookmarkService = app.MustComponent[bookmarkService](a)
	s.collectionService = app.MustComponent[collectionService](a)
	s.spaceService = app.MustComponent[space.Service](a)
	s.templateService = app.MustComponent[templateService](a)
	s.lastUsedUpdater = app.MustComponent[lastused.ObjectUsageUpdater](a)
	return nil
}

func (s *service) Name() (name string) {
	return CName
}

// TODO Add validate method
type CreateObjectRequest struct {
	Details       *types.Struct
	InternalFlags []*model.InternalFlag
	TemplateId    string
	ObjectTypeKey domain.TypeKey
}

// CreateObject is high-level method for creating new objects
func (s *service) CreateObject(ctx context.Context, spaceID string, req CreateObjectRequest) (id string, details *types.Struct, err error) {
	space, err := s.spaceService.Get(ctx, spaceID)
	if err != nil {
		return "", nil, fmt.Errorf("get space: %w", err)
	}
	return s.createObjectInSpace(ctx, space, req)
}

func (s *service) CreateObjectUsingObjectUniqueTypeKey(
	ctx context.Context, spaceID string, objectUniqueTypeKey string, req CreateObjectRequest,
) (id string, details *types.Struct, err error) {
	objectTypeKey, err := domain.GetTypeKeyFromRawUniqueKey(objectUniqueTypeKey)
	if err != nil {
		return "", nil, fmt.Errorf("get type key from raw unique key: %w", err)
	}
	req.ObjectTypeKey = objectTypeKey
	return s.CreateObject(ctx, spaceID, req)
}

// createObjectInSpace is supposed to be called for user-initiated object creation requests
// will return Restricted error in case called with types like File or Participant
func (s *service) createObjectInSpace(
	ctx context.Context, space clientspace.Space, req CreateObjectRequest,
) (id string, details *types.Struct, err error) {
	details = req.Details
	if details.GetFields() == nil {
		details = &types.Struct{Fields: map[string]*types.Value{}}
	}
	details = internalflag.PutToDetails(details, req.InternalFlags)

	if bundle.HasObjectTypeByKey(req.ObjectTypeKey) {
		if t := bundle.MustGetType(req.ObjectTypeKey); t.RestrictObjectCreation {
			return "", nil, errors.Wrap(restriction.ErrRestricted, "creation of this object type is restricted")
		}
	}
	switch req.ObjectTypeKey {
	case bundle.TypeKeyBookmark:
		return s.bookmarkService.CreateObjectAndFetch(ctx, space.Id(), details)
	case bundle.TypeKeySet:
		details.Fields[bundle.RelationKeyLayout.String()] = pbtypes.Float64(float64(model.ObjectType_set))
		return s.createSet(ctx, space, &pb.RpcObjectCreateSetRequest{
			Details:       details,
			InternalFlags: req.InternalFlags,
			Source:        pbtypes.GetStringList(details, bundle.RelationKeySetOf.String()),
		})
	case bundle.TypeKeyCollection:
		var st *state.State
		details.Fields[bundle.RelationKeyLayout.String()] = pbtypes.Float64(float64(model.ObjectType_collection))
		_, details, st, err = s.collectionService.CreateCollection(details, req.InternalFlags)
		if err != nil {
			return "", nil, err
		}
		return s.CreateSmartBlockFromStateInSpace(ctx, space, []domain.TypeKey{bundle.TypeKeyCollection}, st)
	case bundle.TypeKeyObjectType:
		return s.createObjectType(ctx, space, details)
	case bundle.TypeKeyRelation:
		return s.createRelation(ctx, space, details)
	case bundle.TypeKeyRelationOption:
		return s.createRelationOption(ctx, space, details)
	case bundle.TypeKeyChatDerived:
		return s.createChatDerived(ctx, space, details)
	case bundle.TypeKeyFile:
		return "", nil, fmt.Errorf("files must be created via fileobject service")
	case bundle.TypeKeyTemplate:
		if pbtypes.GetString(details, bundle.RelationKeyTargetObjectType.String()) == "" {
			return "", nil, fmt.Errorf("cannot create template without target object")
		}
	case bundle.TypeKeyDate:
		return buildDateObject(space, details)
	}

	return s.createObjectFromTemplate(ctx, space, []domain.TypeKey{req.ObjectTypeKey}, details, req.TemplateId)
}

func (s *service) createObjectFromTemplate(
	ctx context.Context,
	space clientspace.Space,
	objectTypeKeys []domain.TypeKey,
	details *types.Struct,
	templateId string,
) (id string, newDetails *types.Struct, err error) {
	createState, err := s.templateService.CreateTemplateStateWithDetails(templateId, details)
	if err != nil {
		return
	}
	return s.CreateSmartBlockFromStateInSpace(ctx, space, objectTypeKeys, createState)
}

// buildDateObject does not create real date object. It just builds date object details
func buildDateObject(space clientspace.Space, details *types.Struct) (string, *types.Struct, error) {
	ts := pbtypes.GetInt64(details, bundle.RelationKeyTimestamp.String())
	dateObject := dateutil.NewDateObject(time.Unix(ts, 0), false)

	typeId, err := space.GetTypeIdByKey(context.Background(), bundle.TypeKeyDate)
	if err != nil {
		return "", nil, fmt.Errorf("failed to find Date type to build Date object: %w", err)
	}

	dateSource := source.NewDate(source.DateSourceParams{
		Id: domain.FullID{
			ObjectID: dateObject.Id(),
			SpaceID:  space.Id(),
		},
		DateObjectTypeId: typeId,
	})

	detailsGetter, ok := dateSource.(source.SourceIdEndodedDetails)
	if !ok {
		return "", nil, fmt.Errorf("date object does not implement DetailsFromId")
	}

	details, err = detailsGetter.DetailsFromId()
<<<<<<< HEAD
	return id, details, err
}

func setOriginalCreatedTimestamp(state *state.State, details *types.Struct) {
	if createDate := pbtypes.GetInt64(details, bundle.RelationKeyCreatedDate.String()); createDate != 0 {
		state.SetOriginalCreatedTimestamp(createDate)
	}
=======
	return dateObject.Id(), details, err
>>>>>>> 9b4b9e2f
}<|MERGE_RESOLUTION|>--- conflicted
+++ resolved
@@ -206,15 +206,11 @@
 	}
 
 	details, err = detailsGetter.DetailsFromId()
-<<<<<<< HEAD
-	return id, details, err
+	return dateObject.Id(), details, err
 }
 
 func setOriginalCreatedTimestamp(state *state.State, details *types.Struct) {
 	if createDate := pbtypes.GetInt64(details, bundle.RelationKeyCreatedDate.String()); createDate != 0 {
 		state.SetOriginalCreatedTimestamp(createDate)
 	}
-=======
-	return dateObject.Id(), details, err
->>>>>>> 9b4b9e2f
 }