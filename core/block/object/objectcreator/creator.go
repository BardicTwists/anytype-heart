package objectcreator

import (
	"context"
	"fmt"
	"time"

	"github.com/anyproto/any-sync/app"
	"github.com/anyproto/anytype-heart/core/block"
	"github.com/anyproto/anytype-heart/core/block/bookmark"
	"github.com/anyproto/anytype-heart/core/block/editor"
	"github.com/anyproto/anytype-heart/core/block/editor/dataview"
	"github.com/anyproto/anytype-heart/core/block/editor/smartblock"
	"github.com/anyproto/anytype-heart/core/block/editor/state"
	"github.com/anyproto/anytype-heart/core/block/editor/template"
	"github.com/anyproto/anytype-heart/core/block/uniquekey"
	"github.com/anyproto/anytype-heart/core/relation"
	"github.com/anyproto/anytype-heart/core/relation/relationutils"
	"github.com/anyproto/anytype-heart/metrics"
	"github.com/anyproto/anytype-heart/pb"
	"github.com/anyproto/anytype-heart/pkg/lib/bundle"
	"github.com/anyproto/anytype-heart/pkg/lib/core"
	coresb "github.com/anyproto/anytype-heart/pkg/lib/core/smartblock"
	"github.com/anyproto/anytype-heart/pkg/lib/database"
	"github.com/anyproto/anytype-heart/pkg/lib/localstore/addr"
	"github.com/anyproto/anytype-heart/pkg/lib/localstore/objectstore"
	"github.com/anyproto/anytype-heart/pkg/lib/logging"
	"github.com/anyproto/anytype-heart/pkg/lib/pb/model"
	"github.com/anyproto/anytype-heart/space/typeprovider"
	"github.com/anyproto/anytype-heart/util/internalflag"
	"github.com/anyproto/anytype-heart/util/pbtypes"
	"github.com/anyproto/anytype-heart/util/slice"
	"github.com/anyproto/anytype-heart/util/uri"
	"github.com/globalsign/mgo/bson"
	"github.com/gogo/protobuf/types"
)

var log = logging.Logger("object-service")

type eventKey int

const eventCreate eventKey = 0

type Service interface {
	CreateSmartBlockFromTemplate(ctx context.Context, spaceID string, sbType coresb.SmartBlockType, details *types.Struct, templateID string) (id string, newDetails *types.Struct, err error)
	CreateSmartBlockFromState(ctx context.Context, spaceID string, sbType coresb.SmartBlockType, details *types.Struct, createState *state.State) (id string, newDetails *types.Struct, err error)
	CreateSet(ctx context.Context, req *pb.RpcObjectCreateSetRequest) (setID string, newDetails *types.Struct, err error)
	app.Component
}

type Creator struct {
	blockService      BlockService
	blockPicker       block.Picker
	objectStore       objectstore.ObjectStore
	collectionService CollectionService
	relationService   relation.Service
	bookmark          bookmark.Service
	objectFactory     *editor.ObjectFactory
	app               *app.App
	sbtProvider       typeprovider.SmartBlockTypeProvider
	creator           Service //nolint:unused

	// TODO: remove it?
	coreService core.Service
}

type CollectionService interface {
	CreateCollection(details *types.Struct, flags []*model.InternalFlag) (coresb.SmartBlockType, *types.Struct, *state.State, error)
}

func NewCreator() *Creator {
	return &Creator{}
}

func (c *Creator) Init(a *app.App) (err error) {
	c.blockService = a.MustComponent(block.CName).(BlockService)
	c.blockPicker = a.MustComponent(block.CName).(block.Picker)
	c.objectStore = a.MustComponent(objectstore.CName).(objectstore.ObjectStore)
	c.bookmark = a.MustComponent(bookmark.CName).(bookmark.Service)
	c.bookmark = a.MustComponent(bookmark.CName).(bookmark.Service)
	c.objectFactory = app.MustComponent[*editor.ObjectFactory](a)
	c.collectionService = app.MustComponent[CollectionService](a)
	c.relationService = app.MustComponent[relation.Service](a)
	c.coreService = app.MustComponent[core.Service](a)
	c.sbtProvider = app.MustComponent[typeprovider.SmartBlockTypeProvider](a)
	c.app = a
	return nil
}

const CName = "objectCreator"

func (c *Creator) Name() (name string) {
	return CName
}

// TODO Temporarily
type BlockService interface {
	StateFromTemplate(templateID string, name string) (st *state.State, err error)
	CreateTreeObject(ctx context.Context, spaceID string, tp coresb.SmartBlockType, initFunc block.InitFunc) (sb smartblock.SmartBlock, err error)
	CreateTreeObjectWithUniqueKey(ctx context.Context, spaceID string, key uniquekey.UniqueKey, initFunc block.InitFunc) (sb smartblock.SmartBlock, err error)
	TemplateClone(spaceID string, id string) (templateID string, err error)
}

func (c *Creator) CreateSmartBlockFromTemplate(ctx context.Context, spaceID string, sbType coresb.SmartBlockType, details *types.Struct, templateID string) (id string, newDetails *types.Struct, err error) {
	var createState *state.State
	if templateID != "" {
		if createState, err = c.blockService.StateFromTemplate(templateID, pbtypes.GetString(details, bundle.RelationKeyName.String())); err != nil {
			return
		}
	} else {
		createState = state.NewDoc("", nil).NewState()
	}
	return c.CreateSmartBlockFromState(ctx, spaceID, sbType, details, createState)
}

// CreateSmartBlockFromState create new object from the provided `createState` and `details`. If you pass `details` into the function, it will automatically add missing relationLinks and override the details from the `createState`
// It will return error if some of the relation keys in `details` not installed in the workspace.
func (c *Creator) CreateSmartBlockFromState(ctx context.Context, spaceID string, sbType coresb.SmartBlockType, details *types.Struct, createState *state.State) (id string, newDetails *types.Struct, err error) {
	if createState == nil {
		createState = state.NewDoc("", nil).(*state.State)
	}
	startTime := time.Now()
	// priority:
	// 1. details
	// 2. createState
	// 3. createState details
	// 4. default object type by smartblock type
	objectTypeIds := pbtypes.GetStringList(details, bundle.RelationKeyType.String())
	objectTypeKeys := make([]string, 0, len(objectTypeIds))
	if objectTypeIds == nil {
		objectTypeKeys = createState.ObjectTypes()
		if objectTypeKeys == nil {
			objectTypeIds = pbtypes.GetStringList(createState.Details(), bundle.RelationKeyType.String())
		} else {
			for _, objectTypeKey := range objectTypeKeys {
				typeId, err := c.relationService.GetTypeIdByKey(ctx, spaceID, bundle.TypeKey(objectTypeKey))
				if err != nil {
					return "", nil, err
				}
				objectTypeIds = append(objectTypeIds, typeId)
			}
		}
	}
	if len(objectTypeIds) == 0 {
		if ot, exists := bundle.DefaultObjectTypePerSmartblockType[sbType]; exists {
			objectTypeKeys = []string{ot.String()}
		} else {
			objectTypeKeys = []string{bundle.TypeKeyPage.String()}
		}
	}

	if len(objectTypeIds) > 0 && len(objectTypeKeys) == 0 {
		ots, err := c.objectStore.GetObjectTypes(objectTypeIds)
		if err != nil {
			return "", nil, err
		}
		if len(ots) != len(objectTypeIds) {
			return "", nil, fmt.Errorf("can't find all object types")
		}
		for _, ot := range ots {
			objectTypeKeys = append(objectTypeKeys, ot.Key)
		}
	}

	var relationKeys []string
	var workspaceID string
	if details != nil && details.Fields != nil {
		for k, v := range details.Fields {
			// todo: check if relation exists locally
			relationKeys = append(relationKeys, k)
			createState.SetDetail(k, v)
		}

		detailsWorkspaceID := details.Fields[bundle.RelationKeyWorkspaceId.String()]
		if detailsWorkspaceID != nil && detailsWorkspaceID.GetStringValue() != "" {
			workspaceID = detailsWorkspaceID.GetStringValue()
		}
	}

	// if we don't have anything in details then check the object store
	if workspaceID == "" {
		workspaceID = c.coreService.PredefinedObjects(spaceID).Account
	}

	if workspaceID != "" {
		createState.SetDetailAndBundledRelation(bundle.RelationKeyWorkspaceId, pbtypes.String(workspaceID))
	}
	createState.SetDetailAndBundledRelation(bundle.RelationKeyCreatedDate, pbtypes.Int64(time.Now().Unix()))
	createState.SetDetailAndBundledRelation(bundle.RelationKeyCreator, pbtypes.String(c.coreService.ProfileID(spaceID)))

	// todo: find a proper way to inject the spaceID as soon as possible into the createState
	createState.SetDetailAndBundledRelation(bundle.RelationKeySpaceId, pbtypes.String(spaceID))

	ev := &metrics.CreateObjectEvent{
		SetDetailsMs: time.Since(startTime).Milliseconds(),
	}

	ctx = context.WithValue(ctx, eventCreate, ev)
	initFunc := func(id string) *smartblock.InitContext {
		createState.SetRootId(id)
		return &smartblock.InitContext{
			Ctx:            ctx,
			ObjectTypeKeys: objectTypeKeys,
			State:          createState,
			RelationKeys:   relationKeys,
			SpaceID:        spaceID,
		}
	}

	var sb smartblock.SmartBlock

	if uKey := createState.UniqueKeyInternal(); uKey != "" {
		uk, err := uniquekey.New(sbType.ToProto(), uKey)
		if err != nil {
			return "", nil, err
		}
		sb, err = c.blockService.CreateTreeObjectWithUniqueKey(ctx, spaceID, uk, initFunc)
		if err != nil {
			return "", nil, err
		}
	} else {
		sb, err = c.blockService.CreateTreeObject(ctx, spaceID, sbType, initFunc)
		if err != nil {
			return
		}
	}

	id = sb.Id()
	ev.SmartblockCreateMs = time.Since(startTime).Milliseconds() - ev.SetDetailsMs - ev.WorkspaceCreateMs - ev.GetWorkspaceBlockWaitMs
	ev.SmartblockType = int(sbType)
	ev.ObjectId = id
	metrics.SharedClient.RecordEvent(*ev)
	return id, sb.CombinedDetails(), nil
}

func (c *Creator) InjectWorkspaceID(details *types.Struct, spaceID string, objectID string) {
	workspaceID, err := c.coreService.GetWorkspaceIdForObject(spaceID, objectID)
	if err != nil {
		workspaceID = ""
	}
	if workspaceID == "" || details == nil {
		return
	}
	if details.Fields == nil {
		details.Fields = make(map[string]*types.Value)
	}
	details.Fields[bundle.RelationKeyWorkspaceId.String()] = pbtypes.String(workspaceID)
}

func (c *Creator) CreateSet(ctx context.Context, req *pb.RpcObjectCreateSetRequest) (setID string, newDetails *types.Struct, err error) {
	req.Details = internalflag.PutToDetails(req.Details, req.InternalFlags)

	// TODO remove it, when schema will be refactored
	source := req.Source
	var dvContent model.BlockContentOfDataview
<<<<<<< HEAD
	var dvSchema database.Schema
	if len(source) == 0 {
		source = []string{converter.DefaultSetSource.URL()}
	}
	if dvContent, dvSchema, err = dataview.DataviewBlockBySource(req.SpaceId, c.sbtProvider, c.objectStore, source); err != nil {
		return
	}
=======
	var dvSchema schema.Schema
	var blockContent *model.BlockContentOfDataview
>>>>>>> 947fa887

	newState := state.NewDoc("", nil).NewState()

	if len(source) > 0 {
		// todo: decide the behaviour in case of empty source
		if dvContent, dvSchema, err = dataview.DataviewBlockBySource(req.SpaceId, c.sbtProvider, c.objectStore, source); err != nil {
			return
		}

		if dvSchema != nil {
			blockContent = &dvContent
		}

		if len(req.Source) > 0 {
			newState.SetDetailAndBundledRelation(bundle.RelationKeySetOf, pbtypes.StringList(req.Source))
		}
	}
	tmpls := []template.StateTransformer{
		template.WithRequiredRelations(),
	}

	if blockContent != nil {
		for i, view := range blockContent.Dataview.Views {
			if view.Relations == nil {
				blockContent.Dataview.Views[i].Relations = editor.GetDefaultViewRelations(blockContent.Dataview.Relations)
			}
		}
		tmpls = append(tmpls,
			template.WithDataview(*blockContent, false),
		)
	}

	template.InitTemplate(newState, tmpls...)

	// TODO: here can be a deadlock if this is somehow created from workspace (as set)
	return c.CreateSmartBlockFromState(ctx, req.SpaceId, coresb.SmartBlockTypePage, req.Details, newState)
}

// ObjectCreateBookmark creates a new Bookmark object for provided URL or returns id of existing one
func (c *Creator) ObjectCreateBookmark(ctx context.Context, req *pb.RpcObjectCreateBookmarkRequest) (objectID string, newDetails *types.Struct, err error) {
	source := pbtypes.GetString(req.Details, bundle.RelationKeySource.String())
	var res bookmark.ContentFuture
	if source != "" {
		u, err := uri.NormalizeURI(source)
		if err != nil {
			return "", nil, fmt.Errorf("process uri: %w", err)
		}
		res = c.bookmark.FetchBookmarkContent(req.SpaceId, u)
	} else {
		res = func() *model.BlockContentBookmark {
			return nil
		}
	}
	return c.bookmark.CreateBookmarkObject(ctx, req.SpaceId, req.Details, res)
}

func (w *Creator) createRelation(ctx context.Context, spaceID string, details *types.Struct) (id string, object *types.Struct, err error) {
	if details == nil || details.Fields == nil {
		return "", nil, fmt.Errorf("create relation: no data")
	}

	if v, ok := details.GetFields()[bundle.RelationKeyRelationFormat.String()]; !ok {
		return "", nil, fmt.Errorf("missing relation format")
	} else if i, ok := v.Kind.(*types.Value_NumberValue); !ok {
		return "", nil, fmt.Errorf("invalid relation format: not a number")
	} else if model.RelationFormat(int(i.NumberValue)).String() == "" {
		return "", nil, fmt.Errorf("invalid relation format: unknown enum")
	}

	if pbtypes.GetString(details, bundle.RelationKeyName.String()) == "" {
		return "", nil, fmt.Errorf("missing relation name")
	}

	object = pbtypes.CopyStruct(details)
	key := pbtypes.GetString(details, bundle.RelationKeyRelationKey.String())
	if key == "" {
		key = bson.NewObjectId().Hex()

	} else {
		// no need to check for the generated bson's
		if bundle.HasRelation(key) {
			object.Fields[bundle.RelationKeySourceObject.String()] = pbtypes.String(addr.BundledRelationURLPrefix + key)
		}
	}
	uk, err := uniquekey.New(coresb.SmartBlockTypeRelation.ToProto(), key)
	if err != nil {
		return "", nil, err
	}
	object.Fields[bundle.RelationKeyUniqueKey.String()] = pbtypes.String(uk.Marshal())
	object.Fields[bundle.RelationKeyId.String()] = pbtypes.String(id)
	object.Fields[bundle.RelationKeyRelationKey.String()] = pbtypes.String(key)
	if pbtypes.GetInt64(details, bundle.RelationKeyRelationFormat.String()) == int64(model.RelationFormat_status) {
		object.Fields[bundle.RelationKeyRelationMaxCount.String()] = pbtypes.Int64(1)
	}
	// objectTypes := pbtypes.GetStringList(object, bundle.RelationKeyRelationFormatObjectTypes.String())
	// todo: check the objectTypes
	object.Fields[bundle.RelationKeyLayout.String()] = pbtypes.Int64(int64(model.ObjectType_relation))

	return w.CreateSmartBlockFromState(ctx, spaceID, coresb.SmartBlockTypeRelation, object, nil)
}

func (w *Creator) createRelationOption(ctx context.Context, spaceID string, details *types.Struct) (id string, object *types.Struct, err error) {
	if details == nil || details.Fields == nil {
		return "", nil, fmt.Errorf("create option: no data")
	}

	if pbtypes.GetString(details, "relationOptionText") != "" {
		return "", nil, fmt.Errorf("use name instead of relationOptionText")
	} else if pbtypes.GetString(details, "name") == "" {
		return "", nil, fmt.Errorf("name is empty")
	} else if pbtypes.GetString(details, bundle.RelationKeyRelationKey.String()) == "" {
		return "", nil, fmt.Errorf("invalid relation key: unknown enum")
	}

	object = pbtypes.CopyStruct(details)
	key := pbtypes.GetString(details, bundle.RelationKeyId.String())
	if key == "" {
		key = bson.NewObjectId().Hex()
	}

	// options has a short id for now to avoid migration of values inside relations
	id = key
	object.Fields[bundle.RelationKeyId.String()] = pbtypes.String(id)
	object.Fields[bundle.RelationKeyLayout.String()] = pbtypes.Int64(int64(model.ObjectType_relationOption))

	return w.CreateSmartBlockFromState(ctx, spaceID, coresb.SmartBlockTypeRelation, object, nil)
}

type internalKeyGetter interface {
	InternalKey() string
}

func (w *Creator) createObjectType(ctx context.Context, spaceID string, details *types.Struct) (id string, newDetails *types.Struct, err error) {
	if details == nil || details.Fields == nil {
		return "", nil, fmt.Errorf("create object type: no data")
	}

	sbType := coresb.SmartBlockTypeObjectType
	uk, err := getUniqueKeyOrGenerate(sbType, details)
	if err != nil {
		return "", nil, err
	}
	details.Fields[bundle.RelationKeyUniqueKey.String()] = pbtypes.String(uk.Marshal())
	key := uk.(internalKeyGetter).InternalKey()
	var recommendedRelationKeys []string
	for _, relId := range pbtypes.GetStringList(details, bundle.RelationKeyRecommendedRelations.String()) {
		relKey, err2 := pbtypes.BundledRelationIdToKey(relId)
		if err2 != nil {
			log.Errorf("create object type: invalid recommended relation id: %s", relId)
			continue
		}
		// todo: support custom relations here
		rel, _ := bundle.GetRelation(bundle.RelationKey(relKey))
		if rel != nil {
			_, _, err2 := w.createRelation(ctx, spaceID, (&relationutils.Relation{rel}).ToStruct())
			// todo: check if the relation already exists
			if err2 != nil && err2 != fmt.Errorf("TODO: relation already exists") {
				err = fmt.Errorf("failed to create relation for objectType: %s", err2.Error())
				return
			}
		}
		recommendedRelationKeys = append(recommendedRelationKeys, relKey)
	}
	object := pbtypes.CopyStruct(details)
	rawLayout := pbtypes.GetInt64(details, bundle.RelationKeyRecommendedLayout.String())
	layout, err := bundle.GetLayout(model.ObjectTypeLayout(int32(rawLayout)))
	if err != nil {
		return "", nil, fmt.Errorf("invalid layout %d: %w", rawLayout, err)
	}

	for _, rel := range layout.RequiredRelations {
		if slice.FindPos(recommendedRelationKeys, rel.Key) != -1 {
			continue
		}
		recommendedRelationKeys = append(recommendedRelationKeys, rel.Key)
	}
	var recommendedRelationIds = make([]string, len(recommendedRelationKeys))
	for _, relKey := range recommendedRelationKeys {
		uk, err := uniquekey.New(model.SmartBlockType_STRelation, relKey)
		if err != nil {
			return "", nil, fmt.Errorf("failed to create unique key: %w", err)
		}
		id, err := w.coreService.DeriveObjectId(ctx, spaceID, uk)
		if err != nil {
			return "", nil, fmt.Errorf("failed to derive object id: %w", err)
		}
		recommendedRelationIds = append(recommendedRelationIds, id)
	}
	object.Fields[bundle.RelationKeyId.String()] = pbtypes.String(id)
	object.Fields[bundle.RelationKeyLayout.String()] = pbtypes.Float64(float64(model.ObjectType_objectType))
	object.Fields[bundle.RelationKeyRecommendedLayout.String()] = pbtypes.Float64(float64(rawLayout))
	object.Fields[bundle.RelationKeyRecommendedRelations.String()] = pbtypes.StringList(recommendedRelationIds)

	if details.GetFields() == nil {
		details.Fields = map[string]*types.Value{}
	}
	bundledTemplates, _, err := w.objectStore.Query(database.Query{
		Filters: []*model.BlockContentDataviewFilter{
			{
				RelationKey: bundle.RelationKeyType.String(),
				Condition:   model.BlockContentDataviewFilter_Equal,
				Value:       pbtypes.String(bundle.TypeKeyTemplate.BundledURL()),
			},
			{
				RelationKey: bundle.RelationKeyTargetObjectType.String(),
				Condition:   model.BlockContentDataviewFilter_Equal,
				Value:       pbtypes.String(addr.BundledObjectTypeURLPrefix + key),
			},
		},
	})

	alreadyInstalledTemplates, _, err := w.objectStore.Query(database.Query{
		Filters: []*model.BlockContentDataviewFilter{
			{
				RelationKey: bundle.RelationKeyType.String(),
				Condition:   model.BlockContentDataviewFilter_Equal,
				Value:       pbtypes.String(w.coreService.PredefinedObjects(spaceID).SystemTypes[bundle.TypeKeyTemplate]),
			},
			{
				RelationKey: bundle.RelationKeyTargetObjectType.String(),
				Condition:   model.BlockContentDataviewFilter_Equal,
				Value:       object.Fields[bundle.RelationKeyType.String()],
			},
		},
	})
	if err != nil {
		return
	}

	var existingTemplatesMap = map[string]struct{}{}
	for _, rec := range alreadyInstalledTemplates {
		sourceObject := pbtypes.GetString(rec.Details, bundle.RelationKeySourceObject.String())
		if sourceObject != "" {
			existingTemplatesMap[sourceObject] = struct{}{}
		}
	}

	go func() {
		// todo: remove this dirty hack to avoid lock
		for _, record := range bundledTemplates {
			id := pbtypes.GetString(record.Details, bundle.RelationKeyId.String())
			if _, exists := existingTemplatesMap[id]; exists {
				continue
			}

			_, err := w.blockService.TemplateClone(spaceID, id)
			if err != nil {
				log.Errorf("failed to clone template %s: %s", id, err.Error())
			}
		}
	}()

	// we need to create it here directly, because we need to set the object type
	createState := state.NewDoc("", nil).(*state.State)
	createState.SetObjectType(bundle.TypeKeyObjectType.String())
	createState.SetDetails(object)
	return w.CreateSmartBlockFromState(ctx, spaceID, coresb.SmartBlockTypeRelation, nil, createState)
}

func getUniqueKeyOrGenerate(sbType coresb.SmartBlockType, details *types.Struct) (uniquekey.UniqueKey, error) {
	uniqueKey := pbtypes.GetString(details, bundle.RelationKeyUniqueKey.String())
	if uniqueKey == "" {
		return uniquekey.New(sbType.ToProto(), bson.NewObjectId().Hex())
	}
	return uniquekey.UnmarshalFromString(uniqueKey)
}

func (c *Creator) CreateObject(ctx context.Context, spaceID string, req block.DetailsGetter, forcedType bundle.TypeKey) (id string, details *types.Struct, err error) {
	details = req.GetDetails()
	if details.GetFields() == nil {
		details = &types.Struct{Fields: map[string]*types.Value{}}
	}

	objectTypeId := pbtypes.GetString(details, bundle.RelationKeyType.String())
	var objectTypeKey bundle.TypeKey
	if forcedType != "" {
		objectTypeId, err = c.relationService.GetSystemTypeId(spaceID, forcedType)
		if err != nil {
			return "", nil, err
		}
		objectTypeKey = forcedType
	} else if objectTypeId == "" {
		// here we can't rely on DefaultObjectTypePerSmartblockType, because we don't know the smartblock type yet
		// it's actually opposite. We assume that client provides the object type, so we can determine the smartblock type
		// todo: client has the default objectType setting, so probably we should assume that it is up for a client and just return error if it's not provided
		objectTypeId, err = c.relationService.GetSystemTypeId(spaceID, bundle.TypeKeyPage)
		if err != nil {
			return "", nil, err
		}
		objectTypeKey = bundle.TypeKeyPage
	} else {
		ot, err := c.objectStore.GetObjectType(objectTypeId)
		if err != nil {
			return "", nil, err
		}

		objectTypeKey = bundle.TypeKey(ot.Key)
	}
	details.Fields[bundle.RelationKeyType.String()] = pbtypes.String(objectTypeId)

	var internalFlags []*model.InternalFlag
	if v, ok := req.(block.InternalFlagsGetter); ok {
		internalFlags = v.GetInternalFlags()
		details = internalflag.PutToDetails(details, internalFlags)
	}

	var templateID string
	if v, ok := req.(block.TemplateIDGetter); ok {
		templateID = v.GetTemplateId()
	}

	details.Fields[bundle.RelationKeyType.String()] = pbtypes.String(objectTypeId)
	var sbType = coresb.SmartBlockTypePage

	switch objectTypeKey {
	case bundle.TypeKeyBookmark:
		return c.ObjectCreateBookmark(ctx, &pb.RpcObjectCreateBookmarkRequest{
			Details: details,
			SpaceId: spaceID,
		})
	case bundle.TypeKeySet:
		details.Fields[bundle.RelationKeyLayout.String()] = pbtypes.Float64(float64(model.ObjectType_set))
		return c.CreateSet(ctx, &pb.RpcObjectCreateSetRequest{
			Details:       details,
			InternalFlags: internalFlags,
			Source:        pbtypes.GetStringList(details, bundle.RelationKeySetOf.String()),
			SpaceId:       spaceID,
		})
	case bundle.TypeKeyCollection:
		var st *state.State
		details.Fields[bundle.RelationKeyLayout.String()] = pbtypes.Float64(float64(model.ObjectType_collection))
		sbType, details, st, err = c.collectionService.CreateCollection(details, internalFlags)
		if err != nil {
			return "", nil, err
		}
		return c.CreateSmartBlockFromState(ctx, spaceID, sbType, details, st)
	case bundle.TypeKeyObjectType:
		return c.createObjectType(ctx, spaceID, details)
	case bundle.TypeKeyRelation:
		return c.createRelation(ctx, spaceID, details)
	case bundle.TypeKeyRelationOption:
		return c.createRelationOption(ctx, spaceID, details)
	case bundle.TypeKeyTemplate:
		sbType = coresb.SmartBlockTypeTemplate
	}

	return c.CreateSmartBlockFromTemplate(ctx, spaceID, sbType, details, templateID)
}<|MERGE_RESOLUTION|>--- conflicted
+++ resolved
@@ -253,18 +253,8 @@
 	// TODO remove it, when schema will be refactored
 	source := req.Source
 	var dvContent model.BlockContentOfDataview
-<<<<<<< HEAD
 	var dvSchema database.Schema
-	if len(source) == 0 {
-		source = []string{converter.DefaultSetSource.URL()}
-	}
-	if dvContent, dvSchema, err = dataview.DataviewBlockBySource(req.SpaceId, c.sbtProvider, c.objectStore, source); err != nil {
-		return
-	}
-=======
-	var dvSchema schema.Schema
 	var blockContent *model.BlockContentOfDataview
->>>>>>> 947fa887
 
 	newState := state.NewDoc("", nil).NewState()
 
