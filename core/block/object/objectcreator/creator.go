--- conflicted
+++ resolved
@@ -55,21 +55,11 @@
 }
 
 type service struct {
-<<<<<<< HEAD
 	objectStore     objectstore.ObjectStore
 	bookmarkService bookmarkService
 	spaceService    space.Service
 	templateService templateService
-	lastUsedUpdater lastused.ObjectUsageUpdater
 	archiver        objectArchiver
-=======
-	objectStore       objectstore.ObjectStore
-	collectionService collectionService
-	bookmarkService   bookmarkService
-	spaceService      space.Service
-	templateService   templateService
-	archiver          objectArchiver
->>>>>>> e9fb2d3a
 }
 
 func NewCreator() Service {
