package objectgraph

import (
	"testing"

	"github.com/stretchr/testify/assert"
	"github.com/stretchr/testify/mock"

	"github.com/anyproto/anytype-heart/core/domain"
	"github.com/anyproto/anytype-heart/core/relationutils"
	"github.com/anyproto/anytype-heart/core/subscription"
	"github.com/anyproto/anytype-heart/core/subscription/mock_subscription"
	"github.com/anyproto/anytype-heart/pkg/lib/bundle"
	"github.com/anyproto/anytype-heart/pkg/lib/core/smartblock"
	"github.com/anyproto/anytype-heart/pkg/lib/localstore/objectstore"
	"github.com/anyproto/anytype-heart/pkg/lib/localstore/objectstore/spaceindex"
	"github.com/anyproto/anytype-heart/pkg/lib/pb/model"
	"github.com/anyproto/anytype-heart/space/spacecore/typeprovider/mock_typeprovider"
)

type fixture struct {
	Builder
	objectStoreMock         *objectstore.StoreFixture
	sbtProviderMock         *mock_typeprovider.MockSmartBlockTypeProvider
	subscriptionServiceMock *mock_subscription.MockService
}

func newFixture(t *testing.T) *fixture {
	objectStore := objectstore.NewStoreFixture(t)
	sbtProvider := mock_typeprovider.NewMockSmartBlockTypeProvider(t)
	subscriptionService := mock_subscription.NewMockService(t)

	return &fixture{
		Builder: Builder{
			objectStore:         objectStore,
			sbtProvider:         sbtProvider,
			subscriptionService: subscriptionService,
		},
		objectStoreMock:         objectStore,
		sbtProviderMock:         sbtProvider,
		subscriptionServiceMock: subscriptionService,
	}
}

func Test(t *testing.T) {
	t.Run("sub request - added proper relations", func(t *testing.T) {
<<<<<<< HEAD
		fixture := newFixture(t)
		fixture.objectStoreMock.EXPECT().ListAllRelations(mock.Anything).Return([]*relationutils.Relation{
			{Relation: bundle.MustGetRelation(bundle.RelationKeyId)},
			{Relation: bundle.MustGetRelation(bundle.RelationKeyName)},
			{Relation: bundle.MustGetRelation(bundle.RelationKeyAuthor)},
			{Relation: bundle.MustGetRelation(bundle.RelationKeyLinkedProjects)},
		}, nil)
		fixture.subscriptionServiceMock.EXPECT().Search(mock.Anything).Return(&subscription.SubscribeResponse{
			Records: []*domain.Details{},
=======
		fx := newFixture(t)
		spaceId := "space1"
		fx.objectStoreMock.AddObjects(t, spaceId, []spaceindex.TestObject{
			{
				bundle.RelationKeyId:             pbtypes.String("rel1"),
				bundle.RelationKeyLayout:         pbtypes.Int64(int64(model.ObjectType_relation)),
				bundle.RelationKeyRelationKey:    pbtypes.String(bundle.RelationKeyId.String()),
				bundle.RelationKeyRelationFormat: pbtypes.Int64(int64(model.RelationFormat_object)),
			},
			{
				bundle.RelationKeyId:             pbtypes.String("rel2"),
				bundle.RelationKeyLayout:         pbtypes.Int64(int64(model.ObjectType_relation)),
				bundle.RelationKeyRelationKey:    pbtypes.String(bundle.RelationKeyName.String()),
				bundle.RelationKeyRelationFormat: pbtypes.Int64(int64(model.RelationFormat_shorttext)),
			},
			{
				bundle.RelationKeyId:             pbtypes.String("rel3"),
				bundle.RelationKeyLayout:         pbtypes.Int64(int64(model.ObjectType_relation)),
				bundle.RelationKeyRelationKey:    pbtypes.String(bundle.RelationKeyAuthor.String()),
				bundle.RelationKeyRelationFormat: pbtypes.Int64(int64(model.RelationFormat_object)),
			},
			{
				bundle.RelationKeyId:             pbtypes.String("rel4"),
				bundle.RelationKeyLayout:         pbtypes.Int64(int64(model.ObjectType_relation)),
				bundle.RelationKeyRelationKey:    pbtypes.String(bundle.RelationKeyLinkedProjects.String()),
				bundle.RelationKeyRelationFormat: pbtypes.Int64(int64(model.RelationFormat_object)),
			},
		})
		fx.subscriptionServiceMock.EXPECT().Search(mock.Anything).Return(&subscription.SubscribeResponse{
			Records: []*types.Struct{},
>>>>>>> e6712037
		}, nil)
		fx.subscriptionServiceMock.EXPECT().Unsubscribe(mock.Anything).Return(nil)

<<<<<<< HEAD
		req := ObjectGraphRequest{}
		graph, edges, err := fixture.ObjectGraph(req)
		assert.NoError(t, err)
=======
		req := &pb.RpcObjectGraphRequest{
			SpaceId: spaceId,
		}
		graph, edges, err := fx.ObjectGraph(req)
		assert.NoError(t, err)
		assert.Equal(t, "links", req.Keys[0])
		assert.Equal(t, 4, len(req.Keys))
>>>>>>> e6712037
		assert.True(t, len(graph) == 0)
		assert.True(t, len(edges) == 0)
	})

	t.Run("graph", func(t *testing.T) {
<<<<<<< HEAD
		fixture := newFixture(t)
		fixture.objectStoreMock.EXPECT().ListAllRelations(mock.Anything).Return([]*relationutils.Relation{
			{Relation: bundle.MustGetRelation(bundle.RelationKeyId)},
			{Relation: bundle.MustGetRelation(bundle.RelationKeyName)},
			{Relation: bundle.MustGetRelation(bundle.RelationKeyAssignee)},
			{Relation: bundle.MustGetRelation(bundle.RelationKeyLinkedProjects)},
		}, nil)
		fixture.subscriptionServiceMock.EXPECT().Search(mock.Anything).Return(&subscription.SubscribeResponse{
			Records: []*domain.Details{
				domain.NewDetailsFromMap(map[domain.RelationKey]domain.Value{
					bundle.RelationKeyId:       domain.String("id1"),
					bundle.RelationKeyAssignee: domain.String("id2"),
					bundle.RelationKeyLinks:    domain.StringList([]string{"id2", "id3"}),
				}),
				domain.NewDetailsFromMap(map[domain.RelationKey]domain.Value{
					bundle.RelationKeyId: domain.String("id2"),
				}),
				domain.NewDetailsFromMap(map[domain.RelationKey]domain.Value{
					bundle.RelationKeyId: domain.String("id3"),
				}),
=======
		fx := newFixture(t)
		spaceId := "space1"
		fx.objectStoreMock.AddObjects(t, spaceId, []spaceindex.TestObject{
			{
				bundle.RelationKeyId:             pbtypes.String("rel1"),
				bundle.RelationKeyLayout:         pbtypes.Int64(int64(model.ObjectType_relation)),
				bundle.RelationKeyRelationKey:    pbtypes.String(bundle.RelationKeyId.String()),
				bundle.RelationKeyRelationFormat: pbtypes.Int64(int64(model.RelationFormat_object)),
			},
			{
				bundle.RelationKeyId:             pbtypes.String("rel2"),
				bundle.RelationKeyLayout:         pbtypes.Int64(int64(model.ObjectType_relation)),
				bundle.RelationKeyRelationKey:    pbtypes.String(bundle.RelationKeyName.String()),
				bundle.RelationKeyRelationFormat: pbtypes.Int64(int64(model.RelationFormat_shorttext)),
			},
			{
				bundle.RelationKeyId:             pbtypes.String("rel3"),
				bundle.RelationKeyLayout:         pbtypes.Int64(int64(model.ObjectType_relation)),
				bundle.RelationKeyRelationKey:    pbtypes.String(bundle.RelationKeyAuthor.String()),
				bundle.RelationKeyRelationFormat: pbtypes.Int64(int64(model.RelationFormat_object)),
			},
			{
				bundle.RelationKeyId:             pbtypes.String("rel4"),
				bundle.RelationKeyLayout:         pbtypes.Int64(int64(model.ObjectType_relation)),
				bundle.RelationKeyRelationKey:    pbtypes.String(bundle.RelationKeyLinkedProjects.String()),
				bundle.RelationKeyRelationFormat: pbtypes.Int64(int64(model.RelationFormat_object)),
			},
		})
		fx.subscriptionServiceMock.EXPECT().Search(mock.Anything).Return(&subscription.SubscribeResponse{
			Records: []*types.Struct{
				{Fields: map[string]*types.Value{
					bundle.RelationKeyId.String():       pbtypes.String("id1"),
					bundle.RelationKeyAssignee.String(): pbtypes.String("id2"),
					bundle.RelationKeyLinks.String():    pbtypes.StringList([]string{"id2", "id3"}),
				}},
				{Fields: map[string]*types.Value{
					bundle.RelationKeyId.String(): pbtypes.String("id2"),
				}},
				{Fields: map[string]*types.Value{
					bundle.RelationKeyId.String(): pbtypes.String("id3"),
				}},
>>>>>>> e6712037
			},
		}, nil)
		fx.subscriptionServiceMock.EXPECT().Unsubscribe(mock.Anything).Return(nil)
		fx.sbtProviderMock.EXPECT().Type(mock.Anything, mock.Anything).Return(smartblock.SmartBlockTypePage, nil)

<<<<<<< HEAD
		req := ObjectGraphRequest{}
		graph, edges, err := fixture.ObjectGraph(req)
=======
		req := &pb.RpcObjectGraphRequest{
			SpaceId: spaceId,
		}
		graph, edges, err := fx.ObjectGraph(req)
>>>>>>> e6712037
		assert.NoError(t, err)
		assert.True(t, len(graph) == 3)
		assert.True(t, len(edges) == 2)
		assert.Equal(t, "id1", edges[0].Source)
		assert.Equal(t, "id2", edges[0].Target)
		assert.Equal(t, "id1", edges[1].Source)
		assert.Equal(t, "id3", edges[1].Target)
	})

}

func Test_isRelationShouldBeIncludedAsEdge(t *testing.T) {

	tests := []struct {
		name string
		rel  *relationutils.Relation
		want bool
	}{
		{"creator",
			&relationutils.Relation{Relation: bundle.MustGetRelation(bundle.RelationKeyCreator)},
			false,
		},
		{"assignee",
			&relationutils.Relation{Relation: bundle.MustGetRelation(bundle.RelationKeyAssignee)},
			true,
		},
		{"cover",
			&relationutils.Relation{Relation: bundle.MustGetRelation(bundle.RelationKeyCoverId)},
			false,
		},
		{"file relation",
			&relationutils.Relation{Relation: bundle.MustGetRelation(bundle.RelationKeyPicture)},
			true,
		},
		{"custom relation",
			&relationutils.Relation{Relation: &model.Relation{Name: "custom", Format: model.RelationFormat_object}},
			true,
		},
	}
	for _, tt := range tests {
		t.Run(tt.name, func(t *testing.T) {
			if got := isRelationShouldBeIncludedAsEdge(tt.rel); got != tt.want {
				t.Errorf("isRelationShouldBeIncludedAsEdge() = %v, want %v", got, tt.want)
			}
		})
	}
}<|MERGE_RESOLUTION|>--- conflicted
+++ resolved
@@ -44,17 +44,6 @@
 
 func Test(t *testing.T) {
 	t.Run("sub request - added proper relations", func(t *testing.T) {
-<<<<<<< HEAD
-		fixture := newFixture(t)
-		fixture.objectStoreMock.EXPECT().ListAllRelations(mock.Anything).Return([]*relationutils.Relation{
-			{Relation: bundle.MustGetRelation(bundle.RelationKeyId)},
-			{Relation: bundle.MustGetRelation(bundle.RelationKeyName)},
-			{Relation: bundle.MustGetRelation(bundle.RelationKeyAuthor)},
-			{Relation: bundle.MustGetRelation(bundle.RelationKeyLinkedProjects)},
-		}, nil)
-		fixture.subscriptionServiceMock.EXPECT().Search(mock.Anything).Return(&subscription.SubscribeResponse{
-			Records: []*domain.Details{},
-=======
 		fx := newFixture(t)
 		spaceId := "space1"
 		fx.objectStoreMock.AddObjects(t, spaceId, []spaceindex.TestObject{
@@ -84,51 +73,22 @@
 			},
 		})
 		fx.subscriptionServiceMock.EXPECT().Search(mock.Anything).Return(&subscription.SubscribeResponse{
-			Records: []*types.Struct{},
->>>>>>> e6712037
+			Records: []*domain.Details{},
 		}, nil)
 		fx.subscriptionServiceMock.EXPECT().Unsubscribe(mock.Anything).Return(nil)
 
-<<<<<<< HEAD
-		req := ObjectGraphRequest{}
-		graph, edges, err := fixture.ObjectGraph(req)
-		assert.NoError(t, err)
-=======
-		req := &pb.RpcObjectGraphRequest{
+		req := ObjectGraphRequest{
 			SpaceId: spaceId,
 		}
 		graph, edges, err := fx.ObjectGraph(req)
 		assert.NoError(t, err)
 		assert.Equal(t, "links", req.Keys[0])
 		assert.Equal(t, 4, len(req.Keys))
->>>>>>> e6712037
 		assert.True(t, len(graph) == 0)
 		assert.True(t, len(edges) == 0)
 	})
 
 	t.Run("graph", func(t *testing.T) {
-<<<<<<< HEAD
-		fixture := newFixture(t)
-		fixture.objectStoreMock.EXPECT().ListAllRelations(mock.Anything).Return([]*relationutils.Relation{
-			{Relation: bundle.MustGetRelation(bundle.RelationKeyId)},
-			{Relation: bundle.MustGetRelation(bundle.RelationKeyName)},
-			{Relation: bundle.MustGetRelation(bundle.RelationKeyAssignee)},
-			{Relation: bundle.MustGetRelation(bundle.RelationKeyLinkedProjects)},
-		}, nil)
-		fixture.subscriptionServiceMock.EXPECT().Search(mock.Anything).Return(&subscription.SubscribeResponse{
-			Records: []*domain.Details{
-				domain.NewDetailsFromMap(map[domain.RelationKey]domain.Value{
-					bundle.RelationKeyId:       domain.String("id1"),
-					bundle.RelationKeyAssignee: domain.String("id2"),
-					bundle.RelationKeyLinks:    domain.StringList([]string{"id2", "id3"}),
-				}),
-				domain.NewDetailsFromMap(map[domain.RelationKey]domain.Value{
-					bundle.RelationKeyId: domain.String("id2"),
-				}),
-				domain.NewDetailsFromMap(map[domain.RelationKey]domain.Value{
-					bundle.RelationKeyId: domain.String("id3"),
-				}),
-=======
 		fx := newFixture(t)
 		spaceId := "space1"
 		fx.objectStoreMock.AddObjects(t, spaceId, []spaceindex.TestObject{
@@ -158,33 +118,27 @@
 			},
 		})
 		fx.subscriptionServiceMock.EXPECT().Search(mock.Anything).Return(&subscription.SubscribeResponse{
-			Records: []*types.Struct{
-				{Fields: map[string]*types.Value{
-					bundle.RelationKeyId.String():       pbtypes.String("id1"),
-					bundle.RelationKeyAssignee.String(): pbtypes.String("id2"),
-					bundle.RelationKeyLinks.String():    pbtypes.StringList([]string{"id2", "id3"}),
-				}},
-				{Fields: map[string]*types.Value{
-					bundle.RelationKeyId.String(): pbtypes.String("id2"),
-				}},
-				{Fields: map[string]*types.Value{
-					bundle.RelationKeyId.String(): pbtypes.String("id3"),
-				}},
->>>>>>> e6712037
+			Records: []*domain.Details{
+				domain.NewDetailsFromMap(map[domain.RelationKey]domain.Value{
+					bundle.RelationKeyId:       domain.String("id1"),
+					bundle.RelationKeyAssignee: domain.String("id2"),
+					bundle.RelationKeyLinks:    domain.StringList([]string{"id2", "id3"}),
+				}),
+				domain.NewDetailsFromMap(map[domain.RelationKey]domain.Value{
+					bundle.RelationKeyId: domain.String("id2"),
+				}),
+				domain.NewDetailsFromMap(map[domain.RelationKey]domain.Value{
+					bundle.RelationKeyId: domain.String("id3"),
+				}),
 			},
 		}, nil)
 		fx.subscriptionServiceMock.EXPECT().Unsubscribe(mock.Anything).Return(nil)
 		fx.sbtProviderMock.EXPECT().Type(mock.Anything, mock.Anything).Return(smartblock.SmartBlockTypePage, nil)
 
-<<<<<<< HEAD
-		req := ObjectGraphRequest{}
-		graph, edges, err := fixture.ObjectGraph(req)
-=======
-		req := &pb.RpcObjectGraphRequest{
+		req := ObjectGraphRequest{
 			SpaceId: spaceId,
 		}
 		graph, edges, err := fx.ObjectGraph(req)
->>>>>>> e6712037
 		assert.NoError(t, err)
 		assert.True(t, len(graph) == 3)
 		assert.True(t, len(edges) == 2)
