package collection

import (
	"context"
	"sync"
	"testing"

	"github.com/anyproto/any-sync/app"
	"github.com/stretchr/testify/assert"
	"github.com/stretchr/testify/require"

	"github.com/anyproto/anytype-heart/core/block/editor/smartblock"
	"github.com/anyproto/anytype-heart/core/block/editor/smartblock/smarttest"
	"github.com/anyproto/anytype-heart/core/block/editor/state"
	"github.com/anyproto/anytype-heart/core/block/editor/template"
	"github.com/anyproto/anytype-heart/core/block/simple/dataview"
	"github.com/anyproto/anytype-heart/core/domain"
	"github.com/anyproto/anytype-heart/core/system_object/mock_system_object"
	"github.com/anyproto/anytype-heart/pkg/lib/bundle"
	"github.com/anyproto/anytype-heart/pkg/lib/localstore/objectstore/mock_objectstore"
	"github.com/anyproto/anytype-heart/pkg/lib/pb/model"
	"github.com/anyproto/anytype-heart/util/pbtypes"
)

type testPicker struct {
	sb smartblock.SmartBlock
}

func (t *testPicker) PickBlock(ctx context.Context, id string) (sb smartblock.SmartBlock, err error) {
	return t.sb, nil
}

func (t *testPicker) Init(a *app.App) error { return nil }

func (t *testPicker) Name() string { return "" }

type fixture struct {
	picker *testPicker
	*Service
}

func newFixture(t *testing.T) *fixture {
	picker := &testPicker{}
	a := &app.App{}
	objectStore := mock_objectstore.NewMockObjectStore(t)
	objectStore.EXPECT().Name().Return("objectStore")

	systemObjectService := mock_system_object.NewMockService(t)
	systemObjectService.EXPECT().Name().Return("systemObjectService")

	a.Register(picker)
	a.Register(objectStore)
	a.Register(systemObjectService)
	s := New()

	err := s.Init(a)
	require.NoError(t, err)
	return &fixture{picker: picker, Service: s}
}

func TestBroadcast(t *testing.T) {
	const collectionID = "collectionID"
	sb := smarttest.New(collectionID)

	s := newFixture(t)
	s.picker.sb = sb

	_, subCh1, err := s.SubscribeForCollection(collectionID, "sub1")
	require.NoError(t, err)
	_, subCh2, err := s.SubscribeForCollection(collectionID, "sub2")
	require.NoError(t, err)

	var wg sync.WaitGroup

	var sub1Results [][]string
	wg.Add(1)
	go func() {
		defer wg.Done()
		for c := range subCh1 {
			sub1Results = append(sub1Results, c)
		}

	}()

	var sub2Results [][]string
	wg.Add(1)
	go func() {
		defer wg.Done()
		for c := range subCh2 {
			sub2Results = append(sub2Results, c)
		}
	}()

	changeCollection := func(ids []string) {
		st := sb.NewState()
		st.UpdateStoreSlice(template.CollectionStoreKey, ids)
		err := sb.Apply(st)

		require.NoError(t, err)
	}

	changeCollection([]string{"1", "2", "3"})
	changeCollection([]string{"3", "2"})
	changeCollection([]string{"1", "2", "3", "4"})
	s.UnsubscribeFromCollection(collectionID, "sub1")
	changeCollection([]string{"1", "4"})
	s.UnsubscribeFromCollection(collectionID, "sub2")
	changeCollection([]string{"5"})

	wg.Wait()

	assert.Equal(t, [][]string{
		{"1", "2", "3"},
		{"3", "2"},
		{"1", "2", "3", "4"},
	}, sub1Results)
	assert.Equal(t, [][]string{
		{"1", "2", "3"},
		{"3", "2"},
		{"1", "2", "3", "4"},
		{"1", "4"},
	}, sub2Results)
}

func TestSetObjectTypeToViews(t *testing.T) {
	var (
		viewID1 = "view1"
		viewID2 = "view2"

		generateState = func(objectType domain.TypeKey, setOf string) *state.State {
			parent := state.NewDoc("root", nil).(*state.State)
			parent.SetObjectTypeKey(objectType)
			parent.Set(dataview.NewDataview(&model.Block{
				Id: state.DataviewBlockID,
				Content: &model.BlockContentOfDataview{Dataview: &model.BlockContentDataview{
					Views: []*model.BlockContentDataviewView{{Id: viewID1}, {Id: viewID2}},
				}},
			}))
			parent.SetDetail(bundle.RelationKeySetOf.String(), pbtypes.StringList([]string{setOf}))
			return parent.NewState()
		}

		assertViews = func(st *state.State, defaultObjectType string) {
			block := st.Get(state.DataviewBlockID)
			dataviewBlock, _ := block.(dataview.Block)
			view1, _ := dataviewBlock.GetView(viewID1)
			view2, _ := dataviewBlock.GetView(viewID2)
			assert.Equal(t, defaultObjectType, view1.DefaultObjectTypeId)
			assert.Equal(t, defaultObjectType, view2.DefaultObjectTypeId)
		}
	)

	t.Run("object is not a set", func(t *testing.T) {
		// given
		st := generateState(bundle.TypeKeyPage, bundle.TypeKeySet.URL())

		// when
		setDefaultObjectTypeToViews(st)

		// then
		assertViews(st, "")
	})

	t.Run("object is a set by relation", func(t *testing.T) {
		// given
		st := generateState(bundle.TypeKeySet, bundle.RelationKeyDescription.URL())

		// when
		setDefaultObjectTypeToViews(st)

		// then
		assertViews(st, "")
	})

	t.Run("object is a set by object type", func(t *testing.T) {
		// given
		st := generateState(bundle.TypeKeySet, bundle.TypeKeyBook.URL())

		// when
		setDefaultObjectTypeToViews(st)

		// then
		assertViews(st, bundle.TypeKeyBook.URL())
	})

	t.Run("object is a set by internal type", func(t *testing.T) {
		// given
		st := generateState(bundle.TypeKeySet, bundle.TypeKeyFile.URL())

		// when
		setDefaultObjectTypeToViews(st)

		// then
		assertViews(st, "")
	})

	t.Run("object is a set by not creatable type", func(t *testing.T) {
		// given
<<<<<<< HEAD
		st := generateState(bundle.TypeKeySet, bundle.TypeKeyCollection.URL())
=======
		st := generateState(bundle.TypeKeySet.URL(), bundle.TypeKeyObjectType.URL())
>>>>>>> 35117ae7

		// when
		setDefaultObjectTypeToViews(st)

		// then
		assertViews(st, "")
	})
}<|MERGE_RESOLUTION|>--- conflicted
+++ resolved
@@ -196,11 +196,7 @@
 
 	t.Run("object is a set by not creatable type", func(t *testing.T) {
 		// given
-<<<<<<< HEAD
-		st := generateState(bundle.TypeKeySet, bundle.TypeKeyCollection.URL())
-=======
-		st := generateState(bundle.TypeKeySet.URL(), bundle.TypeKeyObjectType.URL())
->>>>>>> 35117ae7
+		st := generateState(bundle.TypeKeySet, bundle.TypeKeyObjectType.URL())
 
 		// when
 		setDefaultObjectTypeToViews(st)
