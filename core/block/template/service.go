package template

import (
	"context"
	"errors"
	"fmt"

	"github.com/anyproto/any-sync/app"
	"github.com/anyproto/any-sync/commonspace/spacestorage"
	"github.com/samber/lo"
	"golang.org/x/exp/slices"

	"github.com/anyproto/anytype-heart/core/block/cache"
	"github.com/anyproto/anytype-heart/core/block/editor/converter"
	"github.com/anyproto/anytype-heart/core/block/editor/smartblock"
	"github.com/anyproto/anytype-heart/core/block/editor/state"
	"github.com/anyproto/anytype-heart/core/block/editor/template"
	"github.com/anyproto/anytype-heart/core/block/export"
	"github.com/anyproto/anytype-heart/core/block/object/idresolver"
	"github.com/anyproto/anytype-heart/core/block/object/objectcreator"
	"github.com/anyproto/anytype-heart/core/domain"
	"github.com/anyproto/anytype-heart/pb"
	"github.com/anyproto/anytype-heart/pkg/lib/bundle"
	coresb "github.com/anyproto/anytype-heart/pkg/lib/core/smartblock"
	"github.com/anyproto/anytype-heart/pkg/lib/database"
	"github.com/anyproto/anytype-heart/pkg/lib/localstore/addr"
	"github.com/anyproto/anytype-heart/pkg/lib/localstore/objectstore"
	"github.com/anyproto/anytype-heart/pkg/lib/logging"
	"github.com/anyproto/anytype-heart/pkg/lib/pb/model"
	"github.com/anyproto/anytype-heart/space"
	"github.com/anyproto/anytype-heart/space/clientspace"
	"github.com/anyproto/anytype-heart/util/internalflag"
	"github.com/anyproto/anytype-heart/util/slice"
)

const (
	CName           = "template"
	BlankTemplateId = "blank"
)

var (
	log = logging.Logger("template")

	templateIsPreferableRelationKeys = []domain.RelationKey{
		bundle.RelationKeyFeaturedRelations, bundle.RelationKeyResolvedLayout,
		bundle.RelationKeyIconEmoji, bundle.RelationKeyCoverId,
		bundle.RelationKeySourceObject,
	}
)

type Service interface {
	CreateTemplateStateWithDetails(templateId string, details *domain.Details) (st *state.State, err error)
	CreateTemplateStateFromSmartBlock(sb smartblock.SmartBlock, details *domain.Details) *state.State
	ObjectApplyTemplate(contextId string, templateId string) error
	TemplateCreateFromObject(ctx context.Context, id string) (templateId string, err error)

	TemplateCloneInSpace(space clientspace.Space, id string) (templateId string, err error)
	TemplateClone(spaceId string, id string) (templateId string, err error)

	TemplateExportAll(ctx context.Context, path string) (string, error)

	app.Component
}

type service struct {
	picker       cache.ObjectGetter
	store        objectstore.ObjectStore
	spaceService space.Service
	creator      objectcreator.Service
	resolver     idresolver.Resolver
	exporter     export.Export
	converter    converter.LayoutConverter
}

func New() Service {
	return &service{}
}

func (s *service) Name() (name string) {
	return CName
}

func (s *service) Init(a *app.App) error {
	s.picker = app.MustComponent[cache.ObjectGetter](a)
	s.store = app.MustComponent[objectstore.ObjectStore](a)
	s.spaceService = app.MustComponent[space.Service](a)
	s.creator = app.MustComponent[objectcreator.Service](a)
	s.resolver = a.MustComponent(idresolver.CName).(idresolver.Resolver)
	s.exporter = a.MustComponent(export.CName).(export.Export)
	s.converter = app.MustComponent[converter.LayoutConverter](a)
	return nil
}

// CreateTemplateStateWithDetails creates clone of template object state with empty localDetails and updated objectTypes.
// Blank template is created in case template object is deleted or blank/empty templateIв is provided
func (s *service) CreateTemplateStateWithDetails(
	templateId string,
	details *domain.Details,
) (targetState *state.State, err error) {
	if templateId == BlankTemplateId || templateId == "" {
<<<<<<< HEAD
		layout := details.GetInt64(bundle.RelationKeyResolvedLayout)
		targetState = s.createBlankTemplateState(model.ObjectTypeLayout(layout))
=======
		layout := details.GetInt64(bundle.RelationKeyLayout)
		// nolint:gosec
		targetState = s.createBlankTemplateState(model.ObjectTypeLayout(layout), details)
>>>>>>> 4ddcc916
	} else {
		targetState, err = s.createCustomTemplateState(templateId)
		if err != nil {
			return
		}
	}

	addDetailsToState(targetState, details)
	return targetState, nil
}

// CreateTemplateStateFromSmartBlock duplicates the logic of CreateTemplateStateWithDetails but does not take the lock on smartBlock.
// if building of state fails, state of blank template is returned
func (s *service) CreateTemplateStateFromSmartBlock(sb smartblock.SmartBlock, details *domain.Details) *state.State {
	st, err := s.buildState(sb)
	if err != nil {
<<<<<<< HEAD
		layout := details.GetInt64(bundle.RelationKeyResolvedLayout)
		st = s.createBlankTemplateState(model.ObjectTypeLayout(layout))
=======
		layout := details.GetInt64(bundle.RelationKeyLayout)
		// nolint:gosec
		st = s.createBlankTemplateState(model.ObjectTypeLayout(layout), nil)
>>>>>>> 4ddcc916
	}
	addDetailsToState(st, details)
	return st
}

func extractTargetDetails(originDetails *domain.Details, templateDetails *domain.Details) *domain.Details {
	targetDetails := originDetails.Copy()
	if templateDetails == nil {
		return targetDetails
	}
	for key, originalVal := range originDetails.Iterate() {
		templateVal := templateDetails.Get(key)
		if templateVal.Ok() {
			inTemplateEmpty := templateVal.IsEmpty()
			if key == bundle.RelationKeyResolvedLayout {
				// layout = 0 is actually basic layout, so it counts
				inTemplateEmpty = false
			}
			inOriginEmpty := originalVal.IsEmpty()
			templateValueShouldBePreferred := lo.Contains(templateIsPreferableRelationKeys, key)
			if !inTemplateEmpty && (inOriginEmpty || templateValueShouldBePreferred) {
				targetDetails.Delete(key)
			}
		}
	}
	return targetDetails
}

func (s *service) createCustomTemplateState(templateId string) (targetState *state.State, err error) {
	err = cache.Do(s.picker, templateId, func(sb smartblock.SmartBlock) (innerErr error) {
		targetState, innerErr = s.buildState(sb)
		if innerErr != nil {
			return innerErr
		}
		details := targetState.Details()
		if details.GetBool(bundle.RelationKeyIsDeleted) || details.GetBool(bundle.RelationKeyIsUninstalled) {
			return spacestorage.ErrTreeStorageAlreadyDeleted
		}
		return nil
	})
	if errors.Is(err, spacestorage.ErrTreeStorageAlreadyDeleted) {
		return s.createBlankTemplateState(model.ObjectType_basic, nil), nil
	}
	return
}

func (s *service) buildState(sb smartblock.SmartBlock) (st *state.State, err error) {
	if sb == nil {
		return nil, fmt.Errorf("smartblock is nil")
	}
	if !lo.Contains(sb.ObjectTypeKeys(), bundle.TypeKeyTemplate) {
		return nil, fmt.Errorf("object '%s' is not a template", sb.Id())
	}
	st = sb.NewState().Copy()

	if st.LocalDetails().GetBool(bundle.RelationKeyIsArchived) {
		return nil, spacestorage.ErrTreeStorageAlreadyDeleted
	}

	err = s.updateTypeKey(sb.SpaceID(), st)
	if err != nil {
		return
	}

	st.RemoveDetail(
		bundle.RelationKeyTargetObjectType,
		bundle.RelationKeyTemplateIsBundled,
		bundle.RelationKeyOrigin,
		bundle.RelationKeyAddedDate,
	)
	st.SetDetailAndBundledRelation(bundle.RelationKeySourceObject, domain.String(sb.Id()))
	// original created timestamp is used to set creationDate for imported objects, not for template-based objects
	st.SetOriginalCreatedTimestamp(0)
	st.SetLocalDetails(nil)
	return
}

func (s *service) ObjectApplyTemplate(contextId, templateId string) error {
	return cache.Do(s.picker, contextId, func(b smartblock.SmartBlock) error {
		orig := b.NewState().ParentState()
		ts, err := s.CreateTemplateStateWithDetails(templateId, orig.Details())
		if err != nil {
			return err
		}
		ts.SetRootId(contextId)
		ts.SetParent(orig)

		ts.BlocksInit(ts)

		objType := orig.ObjectTypeKey()
		ts.SetObjectTypeKey(objType)

		flags := internalflag.NewFromState(orig)
		flags.AddToState(ts)

		// we provide KeepInternalFlags to allow further template applying and object type change
		return b.Apply(ts, smartblock.NoRestrictions, smartblock.KeepInternalFlags)
	})
}

func (s *service) TemplateCreateFromObject(ctx context.Context, id string) (templateId string, err error) {
	var (
		st             *state.State
		objectTypeKeys []domain.TypeKey
	)

	if err = cache.Do(s.picker, id, func(b smartblock.SmartBlock) error {
		if b.Type() != coresb.SmartBlockTypePage {
			return fmt.Errorf("can't make template from this object type: %s", model.SmartBlockType_name[int32(b.Type())])
		}
		st, err = buildTemplateStateFromObject(b)
		objectTypeKeys = st.ObjectTypeKeys()
		return err
	}); err != nil {
		return
	}

	spaceId, err := s.resolver.ResolveSpaceID(id)
	if err != nil {
		return "", fmt.Errorf("resolve spaceId: %w", err)
	}

	templateId, _, err = s.creator.CreateSmartBlockFromState(ctx, spaceId, objectTypeKeys, st)
	if err != nil {
		return
	}
	return
}

func (s *service) TemplateCloneInSpace(space clientspace.Space, id string) (templateId string, err error) {
	var (
		st             *state.State
		objectTypeKeys []domain.TypeKey
	)
	marketplaceSpace, err := s.spaceService.Get(context.Background(), addr.AnytypeMarketplaceWorkspace)
	if err != nil {
		return "", fmt.Errorf("get marketplace space: %w", err)
	}
	if err = marketplaceSpace.Do(id, func(b smartblock.SmartBlock) error {
		if b.Type() != coresb.SmartBlockTypeBundledTemplate {
			return fmt.Errorf("can clone bundled templates only")
		}
		objectTypeKeys = b.ObjectTypeKeys()
		st = b.NewState().Copy()
		st.RemoveDetail(bundle.RelationKeyTemplateIsBundled)
		st.SetLocalDetails(nil)
		st.SetDetailAndBundledRelation(bundle.RelationKeySourceObject, domain.String(id))

		targetObjectTypeBundledId := st.Details().GetString(bundle.RelationKeyTargetObjectType)
		targetObjectTypeKey, err := bundle.TypeKeyFromUrl(targetObjectTypeBundledId)
		if err != nil {
			return fmt.Errorf("get target object type key: %w", err)
		}
		targetObjectTypeId, err := space.GetTypeIdByKey(context.Background(), targetObjectTypeKey)
		if err != nil {
			return fmt.Errorf("get target object type id: %w", err)
		}
		st.SetDetailAndBundledRelation(bundle.RelationKeyTargetObjectType, domain.String(targetObjectTypeId))
		return nil
	}); err != nil {
		return
	}
	templateId, _, err = s.creator.CreateSmartBlockFromStateInSpace(context.Background(), space, objectTypeKeys, st)
	if err != nil {
		return
	}
	return
}

func (s *service) TemplateClone(spaceId string, id string) (templateId string, err error) {
	var spaceObject clientspace.Space
	spaceObject, err = s.spaceService.Get(context.Background(), spaceId)
	if err != nil {
		return "", fmt.Errorf("get space: %w", err)
	}
	return s.TemplateCloneInSpace(spaceObject, id)
}

func (s *service) TemplateExportAll(ctx context.Context, path string) (string, error) {
	records, err := s.store.QueryCrossSpace(database.Query{
		Filters: []database.FilterRequest{
			{
				RelationKey: bundle.RelationKeyIsArchived,
				Condition:   model.BlockContentDataviewFilter_Equal,
				Value:       domain.Bool(false),
			},
			{
				RelationKey: database.NestedRelationKey(bundle.RelationKeyType, bundle.RelationKeyUniqueKey),
				Condition:   model.BlockContentDataviewFilter_Equal,
				Value:       domain.String(bundle.TypeKeyTemplate.URL()),
			},
			// We don't want templates from marketplace
			{
				RelationKey: bundle.RelationKeySpaceId,
				Condition:   model.BlockContentDataviewFilter_NotEqual,
				Value:       domain.String(addr.AnytypeMarketplaceWorkspace),
			},
		},
	})
	if err != nil {
		return "", err
	}
	if len(records) == 0 {
		return "", fmt.Errorf("no templates")
	}
	ids := make([]string, 0, len(records))
	for _, rec := range records {
		ids = append(ids, rec.Details.GetString(bundle.RelationKeyId))
	}
	path, _, err = s.exporter.Export(ctx, pb.RpcObjectListExportRequest{
		Path:      path,
		ObjectIds: ids,
		Format:    model.Export_Protobuf,
		Zip:       true,
	})
	return path, err
}

func (s *service) createBlankTemplateState(layout model.ObjectTypeLayout, details *domain.Details) (st *state.State) {
	st = state.NewDoc(BlankTemplateId, nil).NewState()
	template.InitTemplate(st, template.WithEmpty,
		template.WithDefaultFeaturedRelations,
		template.WithFeaturedRelations,
		template.WithAddedFeaturedRelation(bundle.RelationKeyTag),
		template.WithDetail(bundle.RelationKeyTag, domain.StringList(nil)),
		template.WithTitle,
	)
	if slices.Contains([]model.ObjectTypeLayout{model.ObjectType_set, model.ObjectType_collection}, layout) && details != nil {
		template.InitTemplate(st,
			template.WithDetail(bundle.RelationKeySpaceId, details.Get(bundle.RelationKeySpaceId)),
			template.WithDetail(bundle.RelationKeyType, details.Get(bundle.RelationKeyType)),
		)
	}
	if err := s.converter.Convert(st, model.ObjectType_basic, layout); err != nil {
		log.Errorf("failed to set '%s' layout to blank template: %v", layout.String(), err)
	}
	return
}

func (s *service) updateTypeKey(spaceId string, st *state.State) (err error) {
	objectTypeId := st.Details().GetString(bundle.RelationKeyTargetObjectType)
	if objectTypeId != "" {
		var uniqueKey domain.UniqueKey
		uniqueKey, err = s.store.SpaceIndex(spaceId).GetUniqueKeyById(objectTypeId)
		if err != nil {
			err = fmt.Errorf("get target object type %s: %w", objectTypeId, err)
		} else if uniqueKey.SmartblockType() != coresb.SmartBlockTypeObjectType {
			err = fmt.Errorf("unique key %s does not belong to object type", uniqueKey.InternalKey())
		}
		if err == nil {
			st.SetObjectTypeKey(domain.TypeKey(uniqueKey.InternalKey()))
			return nil
		}
		log.Errorf(err.Error())
	}
	updatedTypeKeys := slice.Remove(st.ObjectTypeKeys(), bundle.TypeKeyTemplate)
	if len(updatedTypeKeys) != 1 {
		return fmt.Errorf("failed to gather type key from template's ObjectTypeKeys (%v) and from object store: %w", st.ObjectTypeKeys(), err)
	}
	st.SetObjectTypeKey(updatedTypeKeys[0])
	return nil
}

func buildTemplateStateFromObject(sb smartblock.SmartBlock) (*state.State, error) {
	st := sb.NewState().Copy()
	st.SetLocalDetails(nil)
	targetObjectTypeId, err := sb.Space().GetTypeIdByKey(context.Background(), st.ObjectTypeKey())
	if err != nil {
		return nil, fmt.Errorf("get type id by key: %w", err)
	}
	st.SetDetail(bundle.RelationKeyTargetObjectType, domain.String(targetObjectTypeId))
	st.SetObjectTypeKeys([]domain.TypeKey{bundle.TypeKeyTemplate, st.ObjectTypeKey()})
	for _, rel := range sb.Relations(st) {
		if rel.DataSource == model.Relation_details && !rel.Hidden {
			st.RemoveDetail(domain.RelationKey(rel.Key))
		}
	}
	flags := internalflag.NewFromState(st)
	flags.Remove(model.InternalFlag_editorDeleteEmpty)
	flags.AddToState(st)
	return st, nil
}

func addDetailsToState(s *state.State, details *domain.Details) {
	targetDetails := extractTargetDetails(details, s.Details())
	s.AddDetails(targetDetails)
	s.BlocksInit(s)
}<|MERGE_RESOLUTION|>--- conflicted
+++ resolved
@@ -98,14 +98,9 @@
 	details *domain.Details,
 ) (targetState *state.State, err error) {
 	if templateId == BlankTemplateId || templateId == "" {
-<<<<<<< HEAD
 		layout := details.GetInt64(bundle.RelationKeyResolvedLayout)
-		targetState = s.createBlankTemplateState(model.ObjectTypeLayout(layout))
-=======
-		layout := details.GetInt64(bundle.RelationKeyLayout)
 		// nolint:gosec
 		targetState = s.createBlankTemplateState(model.ObjectTypeLayout(layout), details)
->>>>>>> 4ddcc916
 	} else {
 		targetState, err = s.createCustomTemplateState(templateId)
 		if err != nil {
@@ -122,14 +117,9 @@
 func (s *service) CreateTemplateStateFromSmartBlock(sb smartblock.SmartBlock, details *domain.Details) *state.State {
 	st, err := s.buildState(sb)
 	if err != nil {
-<<<<<<< HEAD
 		layout := details.GetInt64(bundle.RelationKeyResolvedLayout)
-		st = s.createBlankTemplateState(model.ObjectTypeLayout(layout))
-=======
-		layout := details.GetInt64(bundle.RelationKeyLayout)
 		// nolint:gosec
 		st = s.createBlankTemplateState(model.ObjectTypeLayout(layout), nil)
->>>>>>> 4ddcc916
 	}
 	addDetailsToState(st, details)
 	return st
