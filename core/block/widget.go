package block

import (
	"context"
	"fmt"
	"slices"

	"github.com/google/uuid"

	"github.com/anyproto/anytype-heart/core/block/cache"
	"github.com/anyproto/anytype-heart/core/block/editor/basic"
	"github.com/anyproto/anytype-heart/core/block/editor/smartblock"
	"github.com/anyproto/anytype-heart/core/block/editor/state"
	"github.com/anyproto/anytype-heart/core/block/editor/widget"
	"github.com/anyproto/anytype-heart/core/block/simple"
	"github.com/anyproto/anytype-heart/core/domain"
	"github.com/anyproto/anytype-heart/core/session"
	"github.com/anyproto/anytype-heart/pb"
	"github.com/anyproto/anytype-heart/pkg/lib/bundle"
	"github.com/anyproto/anytype-heart/pkg/lib/database"
	"github.com/anyproto/anytype-heart/pkg/lib/localstore/addr"
	"github.com/anyproto/anytype-heart/pkg/lib/pb/model"
)

var skippedTypesForAutoWidget = []domain.TypeKey{
	bundle.TypeKeyTemplate,
	bundle.TypeKeyObjectType,
	bundle.TypeKeyDate,
	bundle.TypeKeyRelation,
	bundle.TypeKeyRelationOption,
	bundle.TypeKeyDashboard,
	bundle.TypeKeyChatDerived,
}

func (s *Service) SetWidgetBlockTargetId(ctx session.Context, req *pb.RpcBlockWidgetSetTargetIdRequest) error {
	return cache.Do(s, req.ContextId, func(b smartblock.SmartBlock) error {
		st := b.NewStateCtx(ctx)
		root := st.Get(req.BlockId)
		if root == nil {
			return fmt.Errorf("failed to find block '%s' in widget object", req.BlockId)
		}
		if len(root.Model().ChildrenIds) == 0 {
			return fmt.Errorf("failed to get child block of widget block '%s' as ChildrenIds is empty", req.BlockId)
		}
		link := st.Get(root.Model().ChildrenIds[0])
		if lc, ok := link.Model().Content.(*model.BlockContentOfLink); ok {
			lc.Link.TargetBlockId = req.TargetId
			return b.Apply(st)
		}
		return fmt.Errorf("failed to update target block of widget block '%s' as its child is not link", req.BlockId)
	})
}

func (s *Service) SetWidgetBlockLayout(ctx session.Context, req *pb.RpcBlockWidgetSetLayoutRequest) error {
	return cache.Do(s, req.ContextId, func(b basic.Updatable) error {
		return b.Update(ctx, func(b simple.Block) error {
			if wc, ok := b.Model().Content.(*model.BlockContentOfWidget); ok {
				wc.Widget.Layout = req.Layout
			}
			return nil
		}, req.BlockId)
	})
}

func (s *Service) SetWidgetBlockLimit(ctx session.Context, req *pb.RpcBlockWidgetSetLimitRequest) error {
	return cache.Do(s, req.ContextId, func(b basic.Updatable) error {
		return b.Update(ctx, func(b simple.Block) error {
			if wc, ok := b.Model().Content.(*model.BlockContentOfWidget); ok {
				wc.Widget.Limit = req.Limit
			}
			return nil
		}, req.BlockId)
	})
}

func (s *Service) SetWidgetBlockViewId(ctx session.Context, req *pb.RpcBlockWidgetSetViewIdRequest) error {
	return cache.Do(s, req.ContextId, func(b basic.Updatable) error {
		return b.Update(ctx, func(b simple.Block) error {
			if wc, ok := b.Model().Content.(*model.BlockContentOfWidget); ok {
				wc.Widget.ViewId = req.ViewId
			}
			return nil
		}, req.BlockId)
	})
}

func (s *Service) CreateTypeWidgetIfMissing(ctx context.Context, spaceId string, key domain.TypeKey) error {
	if slices.Contains(skippedTypesForAutoWidget, key) {
		return nil
	}
	space, err := s.spaceService.Get(ctx, spaceId)
	if err != nil {
		return err
	}
	typeId, err := space.GetTypeIdByKey(ctx, key)
	if err != nil {
		return err
	}
	widgetObjectId := space.DerivedIDs().Widgets
	widgetDetails, err := s.objectStore.SpaceIndex(space.Id()).GetDetails(widgetObjectId)
	if err == nil {
		keys := widgetDetails.Get(bundle.RelationKeyAutoWidgetTargets).StringList()
		if slices.Contains(keys, typeId) {
			// widget was created before
			return nil
		}
	}
<<<<<<< HEAD

	widgetBlockId := key.String()
	err = cache.DoState(s, widgetObjectId, func(st *state.State, w widget.Widget) (err error) {
		targets := st.Details().Get(bundle.RelationKeyAutoWidgetTargets).StringList()
		targets = append(targets, typeId)
		st.SetDetail(bundle.RelationKeyAutoWidgetTargets, domain.StringList(targets))
		var typeBlockAlreadyExists bool

		err = st.Iterate(func(b simple.Block) (isContinue bool) {
			link := b.Model().GetLink()
			if link == nil {
				return true
			}
			if link.TargetBlockId == typeId {
				// check by targetBlockId in case user created the same block manually
				typeBlockAlreadyExists = true
				return false
			}
			return true
		})

		if err != nil {
			return err
		}
		if typeBlockAlreadyExists {
			return nil
		}

		_, err = w.CreateBlock(st, &pb.RpcBlockCreateWidgetRequest{
			ContextId:    widgetObjectId,
			ObjectLimit:  6,
			WidgetLayout: model.BlockContentWidget_View,
			Position:     model.Block_Bottom,
			ViewId:       editor.ObjectTypeAllViewId,
			Block: &model.Block{
				Id: widgetBlockId, // hardcode id to avoid duplicates
				Content: &model.BlockContentOfLink{Link: &model.BlockContentLink{
					TargetBlockId: typeId,
				}},
			},
		})
		if err != nil {
			return err
		}
		objectType, err := s.objectStore.SpaceIndex(spaceId).GetObjectType(typeId)
		if err != nil {
			log.Errorf("failed to get object type to send the notification %s: %s", typeId, err)
		} else {
			err = s.notificationService.CreateAndSend(&model.Notification{
				Id:      uuid.New().String(),
				IsLocal: true,
				IsToast: true,
				Payload: &model.NotificationPayloadOfAutoTypeWidgetAdded{AutoTypeWidgetAdded: &model.NotificationAutoTypeWidgetAdded{
					SpaceId:        spaceId,
					TypePluralName: objectType.PluralName,
					WidgetBlockId:  widgetBlockId,
				}},
			})
			if err != nil {
				log.Errorf("failed to send the notification %s: %s", typeId, err)
			}
		}

		return nil
=======
	// this is not optimal, maybe it should be some cheaper way
	records, err := s.objectStore.SpaceIndex(space.Id()).QueryRaw(&database.Filters{FilterObj: database.FiltersAnd{
		database.FilterEq{
			Key:   bundle.RelationKeyType,
			Cond:  model.BlockContentDataviewFilter_Equal,
			Value: domain.String(typeId),
		},
		database.FilterEq{
			Key:   bundle.RelationKeyIsHiddenDiscovery,
			Cond:  model.BlockContentDataviewFilter_NotEqual,
			Value: domain.Bool(true),
		},
		database.FilterEq{
			Key:   bundle.RelationKeyOrigin,
			Cond:  model.BlockContentDataviewFilter_NotEqual,
			Value: domain.Int64(model.ObjectOrigin_usecase),
		},
	}}, 1, 1)
	if err != nil {
		log.Warnf("failed to query records for type '%s' in space '%s': %v", key, spaceId, err)
	}
	if len(records) > 0 {
		// only create widget if this was the first object of this type created
		return nil
	}
	return cache.DoState(s, widgetObjectId, func(st *state.State, w widget.Widget) (err error) {
		return w.AddAutoWidget(st, typeId, key.String(), addr.ObjectTypeAllViewId, model.BlockContentWidget_View)
>>>>>>> a3ba8c22
	})
	return err
}<|MERGE_RESOLUTION|>--- conflicted
+++ resolved
@@ -105,72 +105,6 @@
 			return nil
 		}
 	}
-<<<<<<< HEAD
-
-	widgetBlockId := key.String()
-	err = cache.DoState(s, widgetObjectId, func(st *state.State, w widget.Widget) (err error) {
-		targets := st.Details().Get(bundle.RelationKeyAutoWidgetTargets).StringList()
-		targets = append(targets, typeId)
-		st.SetDetail(bundle.RelationKeyAutoWidgetTargets, domain.StringList(targets))
-		var typeBlockAlreadyExists bool
-
-		err = st.Iterate(func(b simple.Block) (isContinue bool) {
-			link := b.Model().GetLink()
-			if link == nil {
-				return true
-			}
-			if link.TargetBlockId == typeId {
-				// check by targetBlockId in case user created the same block manually
-				typeBlockAlreadyExists = true
-				return false
-			}
-			return true
-		})
-
-		if err != nil {
-			return err
-		}
-		if typeBlockAlreadyExists {
-			return nil
-		}
-
-		_, err = w.CreateBlock(st, &pb.RpcBlockCreateWidgetRequest{
-			ContextId:    widgetObjectId,
-			ObjectLimit:  6,
-			WidgetLayout: model.BlockContentWidget_View,
-			Position:     model.Block_Bottom,
-			ViewId:       editor.ObjectTypeAllViewId,
-			Block: &model.Block{
-				Id: widgetBlockId, // hardcode id to avoid duplicates
-				Content: &model.BlockContentOfLink{Link: &model.BlockContentLink{
-					TargetBlockId: typeId,
-				}},
-			},
-		})
-		if err != nil {
-			return err
-		}
-		objectType, err := s.objectStore.SpaceIndex(spaceId).GetObjectType(typeId)
-		if err != nil {
-			log.Errorf("failed to get object type to send the notification %s: %s", typeId, err)
-		} else {
-			err = s.notificationService.CreateAndSend(&model.Notification{
-				Id:      uuid.New().String(),
-				IsLocal: true,
-				IsToast: true,
-				Payload: &model.NotificationPayloadOfAutoTypeWidgetAdded{AutoTypeWidgetAdded: &model.NotificationAutoTypeWidgetAdded{
-					SpaceId:        spaceId,
-					TypePluralName: objectType.PluralName,
-					WidgetBlockId:  widgetBlockId,
-				}},
-			})
-			if err != nil {
-				log.Errorf("failed to send the notification %s: %s", typeId, err)
-			}
-		}
-
-		return nil
-=======
 	// this is not optimal, maybe it should be some cheaper way
 	records, err := s.objectStore.SpaceIndex(space.Id()).QueryRaw(&database.Filters{FilterObj: database.FiltersAnd{
 		database.FilterEq{
@@ -198,7 +132,6 @@
 	}
 	return cache.DoState(s, widgetObjectId, func(st *state.State, w widget.Widget) (err error) {
 		return w.AddAutoWidget(st, typeId, key.String(), addr.ObjectTypeAllViewId, model.BlockContentWidget_View)
->>>>>>> a3ba8c22
 	})
 	return err
 }