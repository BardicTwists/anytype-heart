--- conflicted
+++ resolved
@@ -363,7 +363,6 @@
 
 	assert.NotNil(t, err)
 	assert.True(t, errors.Is(err.GetResultError(pb.RpcObjectImportRequest_Csv), converter.ErrLimitExceeded))
-<<<<<<< HEAD
 	assert.NotNil(t, sn)
 
 	var objects []*converter.Snapshot
@@ -379,9 +378,6 @@
 	for _, object := range objects {
 		assert.Len(t, object.Snapshot.Data.Details.Fields, limitForColumns)
 	}
-=======
-	assert.Nil(t, sn)
->>>>>>> 8fa9e042
 }
 
 func TestCsv_GetSnapshotsEmptyFirstLineUseFirstColumnForRelationsOn(t *testing.T) {
