--- conflicted
+++ resolved
@@ -441,11 +441,7 @@
 	csv := CSV{}
 	p := process.NewProgress(pb.ModelProcess_Import)
 	// UseFirstRowForRelations is off
-<<<<<<< HEAD
-	sn, err := csv.GetSnapshots(ctx, &pb.RpcObjectImportRequest{
-=======
-	sn, _ := csv.GetSnapshots(&pb.RpcObjectImportRequest{
->>>>>>> a4fbae86
+	sn, _ := csv.GetSnapshots(ctx, &pb.RpcObjectImportRequest{
 		Params: &pb.RpcObjectImportRequestParamsOfCsvParams{
 			CsvParams: &pb.RpcObjectImportRequestCsvParams{
 				Path:                    []string{"testdata/1000_rows.csv"},
@@ -471,11 +467,7 @@
 	assert.Len(t, objects, limitForRows)
 
 	// UseFirstRowForRelations is on
-<<<<<<< HEAD
-	sn, err = csv.GetSnapshots(ctx, &pb.RpcObjectImportRequest{
-=======
-	sn, _ = csv.GetSnapshots(&pb.RpcObjectImportRequest{
->>>>>>> a4fbae86
+	sn, _ = csv.GetSnapshots(ctx, &pb.RpcObjectImportRequest{
 		Params: &pb.RpcObjectImportRequestParamsOfCsvParams{
 			CsvParams: &pb.RpcObjectImportRequestCsvParams{
 				Path:                    []string{"testdata/1000_rows.csv"},
@@ -597,7 +589,7 @@
 	csv := CSV{}
 	p := process.NewProgress(pb.ModelProcess_Import)
 	// UseFirstRowForRelations is off
-	sn, err := csv.GetSnapshots(&pb.RpcObjectImportRequest{
+	sn, err := csv.GetSnapshots(context.Background(), &pb.RpcObjectImportRequest{
 		Params: &pb.RpcObjectImportRequestParamsOfCsvParams{
 			CsvParams: &pb.RpcObjectImportRequestCsvParams{
 				Path:                    []string{"testdata/10_relations.csv"},
@@ -626,7 +618,7 @@
 	}
 
 	// UseFirstRowForRelations is on
-	sn, err = csv.GetSnapshots(&pb.RpcObjectImportRequest{
+	sn, err = csv.GetSnapshots(context.Background(), &pb.RpcObjectImportRequest{
 		Params: &pb.RpcObjectImportRequestParamsOfCsvParams{
 			CsvParams: &pb.RpcObjectImportRequestCsvParams{
 				Path:                    []string{"testdata/10_relations.csv"},
