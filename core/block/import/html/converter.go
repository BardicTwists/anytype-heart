package html

import (
<<<<<<< HEAD
	"context"
	"fmt"
=======
>>>>>>> 5149e357
	"io"
	"path/filepath"

	"github.com/google/uuid"

	"github.com/anyproto/anytype-heart/core/block/collection"
	"github.com/anyproto/anytype-heart/core/block/import/converter"
	"github.com/anyproto/anytype-heart/core/block/import/markdown/anymark"
	"github.com/anyproto/anytype-heart/core/block/import/source"
	"github.com/anyproto/anytype-heart/core/block/process"
	"github.com/anyproto/anytype-heart/pb"
	"github.com/anyproto/anytype-heart/pkg/lib/bundle"
	"github.com/anyproto/anytype-heart/pkg/lib/core"
	"github.com/anyproto/anytype-heart/pkg/lib/core/smartblock"
	"github.com/anyproto/anytype-heart/pkg/lib/logging"
	"github.com/anyproto/anytype-heart/pkg/lib/pb/model"
	oserror "github.com/anyproto/anytype-heart/util/os"
)

const numberOfStages = 2 // 1 cycle to get snapshots and 1 cycle to create objects
const (
	Name               = "Html"
	rootCollectionName = "HTML Import"
)

var log = logging.Logger("import-html")

type HTML struct {
	collectionService *collection.Service
	tempDirProvider   core.TempDirProvider
}

func New(collectionService *collection.Service, tempDirProvider core.TempDirProvider) converter.Converter {
	return &HTML{
		collectionService: collectionService,
		tempDirProvider:   tempDirProvider,
	}
}

func (h *HTML) Name() string {
	return Name
}

func (h *HTML) GetParams(req *pb.RpcObjectImportRequest) []string {
	if p := req.GetHtmlParams(); p != nil {
		return p.Path
	}

	return nil
}

func (h *HTML) GetSnapshots(ctx context.Context, req *pb.RpcObjectImportRequest, progress process.Progress) (*converter.Response, *converter.ConvertError) {
	path := h.GetParams(req)
	if len(path) == 0 {
		return nil, nil
	}
	progress.SetProgressMessage("Start creating snapshots from files")
	allErrors := converter.NewError(req.Mode)
	snapshots, targetObjects := h.getSnapshots(req, progress, path, allErrors)
	if allErrors.ShouldAbortImport(len(path), req.Type) {
		return nil, allErrors
	}
	rootCollection := converter.NewRootCollection(h.collectionService)
	rootCollectionSnapshot, err := rootCollection.MakeRootCollection(rootCollectionName, targetObjects)
	if err != nil {
		allErrors.Add(err)
		if allErrors.ShouldAbortImport(len(path), req.Type) {
			return nil, allErrors
		}
	}
	var rootCollectionID string
	if rootCollectionSnapshot != nil {
		snapshots = append(snapshots, rootCollectionSnapshot)
		rootCollectionID = rootCollectionSnapshot.Id
	}
	progress.SetTotal(int64(numberOfStages * len(snapshots)))
	if allErrors.IsEmpty() {
		return &converter.Response{Snapshots: snapshots, RootCollectionID: rootCollectionID}, nil
	}

	return &converter.Response{
		Snapshots:        snapshots,
		RootCollectionID: rootCollectionID,
	}, allErrors
}

func (h *HTML) getSnapshots(req *pb.RpcObjectImportRequest, progress process.Progress, path []string, allErrors *converter.ConvertError) ([]*converter.Snapshot, []string) {
	snapshots := make([]*converter.Snapshot, 0)
	targetObjects := make([]string, 0)
	for _, p := range path {
		if err := progress.TryStep(1); err != nil {
			allErrors.Add(converter.ErrCancel)
			return nil, nil
		}
		sn, to := h.handleImportPath(p, allErrors)
		if allErrors.ShouldAbortImport(len(path), req.Type) {
			return nil, nil
		}
		snapshots = append(snapshots, sn...)
		targetObjects = append(targetObjects, to...)
	}
	return snapshots, targetObjects
}

func (h *HTML) handleImportPath(path string, allErrors *converter.ConvertError) ([]*converter.Snapshot, []string) {
	importSource := source.GetSource(path)
	defer importSource.Close()
	err := importSource.Initialize(path)
	if err != nil {
		allErrors.Add(err)
		if allErrors.ShouldAbortImport(len(path), pb.RpcObjectImportRequest_Html) {
			return nil, nil
		}
	}
	var numberOfFiles int
	if numberOfFiles = importSource.CountFilesWithGivenExtensions([]string{".html"}); numberOfFiles == 0 {
		allErrors.Add(converter.ErrNoObjectsToImport)
		return nil, nil
	}
	return h.getSnapshotsAndRootObjects(path, allErrors, numberOfFiles, importSource)
}

func (h *HTML) getSnapshotsAndRootObjects(path string,
	allErrors *converter.ConvertError,
	numberOfFiles int,
	importSource source.Source,
) ([]*converter.Snapshot, []string) {
	snapshots := make([]*converter.Snapshot, 0, numberOfFiles)
	rootObjects := make([]string, 0, numberOfFiles)
	if iterateErr := importSource.Iterate(func(fileName string, fileReader io.ReadCloser) (isContinue bool) {
		if filepath.Ext(fileName) != ".html" {
			return true
		}
		blocks, err := h.getBlocksForSnapshot(fileReader, importSource, path)
		if err != nil {
			allErrors.Add(err)
			if allErrors.ShouldAbortImport(len(path), pb.RpcObjectImportRequest_Html) {
				return false
			}
		}
		sn, id := h.getSnapshot(blocks, fileName)
		snapshots = append(snapshots, sn)
		rootObjects = append(rootObjects, id)
		return true
	}); iterateErr != nil {
		allErrors.Add(iterateErr)
	}
	return snapshots, rootObjects
}

func (h *HTML) getBlocksForSnapshot(rc io.ReadCloser, filesSource source.Source, path string) ([]*model.Block, error) {
	b, err := io.ReadAll(rc)
	if err != nil {
		return nil, err
	}
	blocks, _, err := anymark.HTMLToBlocks(b)
	for _, block := range blocks {
		if block.GetFile() != nil {
			if newFileName, _, err := converter.ProvideFileName(block.GetFile().GetName(), filesSource, path, h.tempDirProvider); err == nil {
				block.GetFile().Name = newFileName
			} else {
				log.Errorf("failed to update file block with new file name: %v", oserror.TransformError(err))
			}
		}
		if block.GetText() != nil && block.GetText().Marks != nil && len(block.GetText().Marks.Marks) > 0 {
			h.updateFilesInLinks(block, filesSource, path)
		}
	}
	return blocks, nil
}

func (h *HTML) updateFilesInLinks(block *model.Block, filesSource source.Source, path string) {
	marks := block.GetText().GetMarks().GetMarks()
	for _, mark := range marks {
		if mark.Type == model.BlockContentTextMark_Link {
			var (
				err             error
				newFileName     string
				createFileBlock bool
			)
			if newFileName, createFileBlock, err = converter.ProvideFileName(mark.Param, filesSource, path, h.tempDirProvider); err == nil {
				mark.Param = newFileName
				if createFileBlock {
					anymark.ConvertTextToFile(block)
					break
				}
				continue
			}
			log.Errorf("failed to update link block with new file name: %v", oserror.TransformError(err))
		}
	}
}

func (h *HTML) getSnapshot(blocks []*model.Block, p string) (*converter.Snapshot, string) {
	sn := &model.SmartBlockSnapshotBase{
		Blocks:      blocks,
		Details:     converter.GetCommonDetails(p, "", "", model.ObjectType_basic),
		ObjectTypes: []string{bundle.TypeKeyPage.String()},
	}

	snapshot := &converter.Snapshot{
		Id:       uuid.New().String(),
		FileName: p,
		Snapshot: &pb.ChangeSnapshot{Data: sn},
		SbType:   smartblock.SmartBlockTypePage,
	}
	return snapshot, snapshot.Id
}<|MERGE_RESOLUTION|>--- conflicted
+++ resolved
@@ -1,11 +1,7 @@
 package html
 
 import (
-<<<<<<< HEAD
 	"context"
-	"fmt"
-=======
->>>>>>> 5149e357
 	"io"
 	"path/filepath"
 
