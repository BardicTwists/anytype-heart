--- conflicted
+++ resolved
@@ -121,12 +121,7 @@
 	}
 
 	var oldRelationBlocksToNew map[string]*model.Block
-<<<<<<< HEAD
 	filesToDelete, oldRelationBlocksToNew, err = oc.relationCreator.CreateRelations(ctx, snapshot, pageID, relations, nil)
-
-=======
-	filesToDelete, oldRelationBlocksToNew, err = oc.relationCreator.Create(ctx, snapshot, relations, pageID)
->>>>>>> a818f104
 	if err != nil {
 		return nil, fmt.Errorf("relation create '%s'", err)
 	}
