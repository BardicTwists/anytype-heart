package importer

import (
	"context"
	"fmt"

	"github.com/gogo/protobuf/types"
	"github.com/textileio/go-threads/core/thread"
	"go.uber.org/zap"

	"github.com/anytypeio/go-anytype-middleware/core/block"
	"github.com/anytypeio/go-anytype-middleware/core/block/editor/state"
	"github.com/anytypeio/go-anytype-middleware/core/block/import/syncer"
	"github.com/anytypeio/go-anytype-middleware/core/block/simple"
	"github.com/anytypeio/go-anytype-middleware/core/block/simple/relation"
	"github.com/anytypeio/go-anytype-middleware/core/session"
	"github.com/anytypeio/go-anytype-middleware/pb"
	"github.com/anytypeio/go-anytype-middleware/pkg/lib/bundle"
	"github.com/anytypeio/go-anytype-middleware/pkg/lib/core"
	"github.com/anytypeio/go-anytype-middleware/pkg/lib/core/smartblock"
	"github.com/anytypeio/go-anytype-middleware/pkg/lib/localstore/addr"
	"github.com/anytypeio/go-anytype-middleware/pkg/lib/pb/model"
	"github.com/anytypeio/go-anytype-middleware/util/pbtypes"
)

type ObjectCreator struct {
<<<<<<< HEAD
	service         block.Service
	core            core.Service
	updater         Updater
	relationCreator RelationCreator
	syncFactory     *syncer.Factory
}

func NewCreator(service block.Service, core core.Service, updater Updater, syncFactory *syncer.Factory, relationCreator RelationCreator) Creator {
	return &ObjectCreator{service: service, core: core, updater: updater, syncFactory: syncFactory, relationCreator: relationCreator}
=======
	service     *block.Service
	core        core.Service
	updater     Updater
	syncFactory *syncer.Factory
}

func NewCreator(service *block.Service, core core.Service, updater Updater, syncFactory *syncer.Factory) Creator {
	return &ObjectCreator{service: service, core: core, updater: updater, syncFactory: syncFactory}
>>>>>>> 2ae4dd59
}

// Create creates smart blocks from given snapshots
func (oc *ObjectCreator) Create(ctx *session.Context, snapshot *model.SmartBlockSnapshotBase, pageID string, sbType smartblock.SmartBlockType, updateExisting bool) (*types.Struct, error) {
	isFavorite := pbtypes.GetBool(snapshot.Details, bundle.RelationKeyIsFavorite.String())

	var err error

	if updateExisting {
		if details, err := oc.updater.Update(ctx, snapshot, pageID); err == nil {
			return details, nil
		}
		log.Warn("failed to update existing object: %s", err)
	}

	var found bool
	for _, b := range snapshot.Blocks {
		if b.Id == pageID {
			found = true
			break
		}
	}
	if !found {
		oc.addRootBlock(snapshot, pageID)
	}

	st := state.NewDocFromSnapshot(pageID, &pb.ChangeSnapshot{Data: snapshot}).(*state.State)

	st.SetRootId(pageID)

	st.RemoveDetail(bundle.RelationKeyCreator.String(), bundle.RelationKeyLastModifiedBy.String())
	st.SetLocalDetail(bundle.RelationKeyCreator.String(), pbtypes.String(addr.AnytypeProfileId))
	st.SetLocalDetail(bundle.RelationKeyLastModifiedBy.String(), pbtypes.String(addr.AnytypeProfileId))
	st.InjectDerivedDetails()

	if err = oc.validate(st); err != nil {
		return nil, fmt.Errorf("new id not found for '%s'", st.RootId())
	}

	var filesToDelete []string
	defer func() {
		// delete file in ipfs if there is error after creation
		if err != nil {
			for _, bl := range st.Blocks() {
				if f := bl.GetFile(); f != nil {
					oc.deleteFile(f.Hash)
				}
				for _, hash := range filesToDelete {
					oc.deleteFile(hash)
				}
			}
		}
	}()

	newId, details, err := oc.createSmartBlock(sbType, st)
	if err != nil {
		return nil, fmt.Errorf("create object '%s'", st.RootId())
	}

	filesToDelete, err = oc.relationCreator.Create(ctx, snapshot, newId)
	if err != nil {
		return nil, fmt.Errorf("relation create '%s'", err)
	}

	if isFavorite {
		err = oc.service.SetPageIsFavorite(pb.RpcObjectSetIsFavoriteRequest{ContextId: pageID, IsFavorite: true})
		if err != nil {
			log.With(zap.String("object id", pageID)).Errorf("failed to set isFavorite when importing object %s: %s", pageID, err.Error())
			err = nil
		}
	}

	st.Iterate(func(bl simple.Block) (isContinue bool) {
		s := oc.syncFactory.GetSyncer(bl)
		if s != nil {
			s.Sync(ctx, newId, bl)
		}
		return true
	})

	return details, nil
}

func (oc *ObjectCreator) validate(st *state.State) (err error) {
	var relKeys []string
	for _, rel := range st.OldExtraRelations() {
		if !bundle.HasRelation(rel.Key) {
			log.Errorf("builtin objects should not contain custom relations, got %s in %s(%s)", rel.Name, st.RootId(), pbtypes.GetString(st.Details(), bundle.RelationKeyName.String()))
		}
	}
	st.Iterate(func(b simple.Block) (isContinue bool) {
		if rb, ok := b.(relation.Block); ok {
			relKeys = append(relKeys, rb.Model().GetRelation().Key)
		}
		return true
	})
	for _, rk := range relKeys {
		if !st.HasRelation(rk) {
			return fmt.Errorf("bundled template validation: relation '%v' exists in block but not in extra relations", rk)
		}
	}
	return nil
}

func (oc *ObjectCreator) createSmartBlock(sbType smartblock.SmartBlockType, st *state.State) (string, *types.Struct, error) {
	newId, details, err := oc.service.CreateSmartBlockFromState(context.TODO(), sbType, nil, nil, st)
	if err != nil {
		return "", nil, fmt.Errorf("failed create smartblock %s", err)
	}
	return newId, details, nil
}

func (oc *ObjectCreator) addRootBlock(snapshot *model.SmartBlockSnapshotBase, pageID string) {
	var (
		childrenIds = make([]string, 0, len(snapshot.Blocks))
		err         error
	)
	for i, b := range snapshot.Blocks {
		_, err = thread.Decode(b.Id)
		if err == nil {
			childrenIds = append(childrenIds, b.ChildrenIds...)
			snapshot.Blocks[i] = &model.Block{
				Id:          pageID,
				Content:     &model.BlockContentOfSmartblock{},
				ChildrenIds: childrenIds,
			}
			break
		}
	}
	if err != nil {
		notRootBlockChild := make(map[string]bool, 0)
		for _, b := range snapshot.Blocks {
<<<<<<< HEAD
			if len(b.ChildrenIds) != 0 {
				for _, id := range b.ChildrenIds {
					notRootBlockChild[id] = true
				}
			}
			if _, ok := notRootBlockChild[b.Id]; !ok {
				childrenIds = append(childrenIds, b.Id)
			}
=======
			childrenIds = append(childrenIds, b.Id)
>>>>>>> 2ae4dd59
		}
		snapshot.Blocks = append(snapshot.Blocks, &model.Block{
			Id:          pageID,
			Content:     &model.BlockContentOfSmartblock{},
			ChildrenIds: childrenIds,
		})
	}
}

func (oc *ObjectCreator) deleteFile(hash string) {
	inboundLinks, err := oc.core.ObjectStore().GetOutboundLinksById(hash)
	if err != nil {
		log.With("file", hash).Errorf("failed to get inbound links for file: %s", err.Error())
		return
	}
	if len(inboundLinks) == 0 {
		if err = oc.core.ObjectStore().DeleteObject(hash); err != nil {
			log.With("file", hash).Errorf("failed to delete file from objectstore: %s", err.Error())
		}
		if err = oc.core.FileStore().DeleteByHash(hash); err != nil {
			log.With("file", hash).Errorf("failed to delete file from filestore: %s", err.Error())
		}
		if _, err = oc.core.FileOffload(hash); err != nil {
			log.With("file", hash).Errorf("failed to offload file: %s", err.Error())
		}
		if err = oc.core.FileStore().DeleteFileKeys(hash); err != nil {
			log.With("file", hash).Errorf("failed to delete file keys: %s", err.Error())
		}
	}
}<|MERGE_RESOLUTION|>--- conflicted
+++ resolved
@@ -24,26 +24,15 @@
 )
 
 type ObjectCreator struct {
-<<<<<<< HEAD
-	service         block.Service
-	core            core.Service
-	updater         Updater
+	service             *block.Service
+	core                core.Service
+	updater             Updater
 	relationCreator RelationCreator
 	syncFactory     *syncer.Factory
 }
 
-func NewCreator(service block.Service, core core.Service, updater Updater, syncFactory *syncer.Factory, relationCreator RelationCreator) Creator {
+func NewCreator(service *block.Service, core core.Service, updater Updater, syncFactory *syncer.Factory, relationCreator RelationCreator) Creator {
 	return &ObjectCreator{service: service, core: core, updater: updater, syncFactory: syncFactory, relationCreator: relationCreator}
-=======
-	service     *block.Service
-	core        core.Service
-	updater     Updater
-	syncFactory *syncer.Factory
-}
-
-func NewCreator(service *block.Service, core core.Service, updater Updater, syncFactory *syncer.Factory) Creator {
-	return &ObjectCreator{service: service, core: core, updater: updater, syncFactory: syncFactory}
->>>>>>> 2ae4dd59
 }
 
 // Create creates smart blocks from given snapshots
@@ -176,7 +165,6 @@
 	if err != nil {
 		notRootBlockChild := make(map[string]bool, 0)
 		for _, b := range snapshot.Blocks {
-<<<<<<< HEAD
 			if len(b.ChildrenIds) != 0 {
 				for _, id := range b.ChildrenIds {
 					notRootBlockChild[id] = true
@@ -185,9 +173,6 @@
 			if _, ok := notRootBlockChild[b.Id]; !ok {
 				childrenIds = append(childrenIds, b.Id)
 			}
-=======
-			childrenIds = append(childrenIds, b.Id)
->>>>>>> 2ae4dd59
 		}
 		snapshot.Blocks = append(snapshot.Blocks, &model.Block{
 			Id:          pageID,
