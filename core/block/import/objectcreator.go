package importer

import (
	"context"
	"errors"
	"fmt"
	"sync"

	"github.com/anyproto/any-sync/commonspace/object/tree/treestorage"
	"github.com/gogo/protobuf/types"
	"github.com/samber/lo"
	"go.uber.org/zap"

	"github.com/anyproto/anytype-heart/core/block"
	"github.com/anyproto/anytype-heart/core/block/editor/basic"
	"github.com/anyproto/anytype-heart/core/block/editor/smartblock"
	"github.com/anyproto/anytype-heart/core/block/editor/state"
	"github.com/anyproto/anytype-heart/core/block/editor/template"
	"github.com/anyproto/anytype-heart/core/block/history"
	"github.com/anyproto/anytype-heart/core/block/import/converter"
	"github.com/anyproto/anytype-heart/core/block/import/syncer"
	"github.com/anyproto/anytype-heart/core/block/simple"
	"github.com/anyproto/anytype-heart/core/domain"
	"github.com/anyproto/anytype-heart/pb"
	"github.com/anyproto/anytype-heart/pkg/lib/bundle"
	coresb "github.com/anyproto/anytype-heart/pkg/lib/core/smartblock"
	"github.com/anyproto/anytype-heart/pkg/lib/localstore/addr"
	"github.com/anyproto/anytype-heart/pkg/lib/localstore/filestore"
	"github.com/anyproto/anytype-heart/pkg/lib/localstore/objectstore"
	"github.com/anyproto/anytype-heart/pkg/lib/pb/model"
	"github.com/anyproto/anytype-heart/space"
	"github.com/anyproto/anytype-heart/util/pbtypes"
)

const relationsLimit = 10

type ObjectCreator struct {
	service        *block.Service
	spaceService   space.Service
	objectStore    objectstore.ObjectStore
	relationSyncer syncer.RelationSyncer
	syncFactory    *syncer.Factory
	fileStore      filestore.FileStore
	mu             sync.Mutex
}

func NewCreator(service *block.Service, syncFactory *syncer.Factory, objectStore objectstore.ObjectStore, relationSyncer syncer.RelationSyncer, fileStore filestore.FileStore, spaceService space.Service) Creator {
	return &ObjectCreator{
		service:        service,
		syncFactory:    syncFactory,
		objectStore:    objectStore,
		relationSyncer: relationSyncer,
		fileStore:      fileStore,
		spaceService:   spaceService,
	}
}

// Create creates smart blocks from given snapshots
func (oc *ObjectCreator) Create(
	ctx context.Context,
	spaceID string,
	sn *converter.Snapshot,
	oldIDtoNew map[string]string,
	createPayloads map[string]treestorage.TreeStorageCreatePayload,
	fileIDs []string,
) (*types.Struct, string, error) {
	snapshot := sn.Snapshot.Data

	var err error
	newID := oldIDtoNew[sn.Id]
	oc.setRootBlock(snapshot, newID)

	st := state.NewDocFromSnapshot(newID, sn.Snapshot, state.WithUniqueKeyMigration(sn.SbType)).(*state.State)
	st.SetRootId(newID)
	// explicitly set last modified date, because all local details removed in NewDocFromSnapshot; createdDate covered in the object header
	lastModifiedDate := pbtypes.GetInt64(sn.Snapshot.Data.Details, bundle.RelationKeyLastModifiedDate.String())
	createdDate := pbtypes.GetInt64(sn.Snapshot.Data.Details, bundle.RelationKeyCreatedDate.String())
	if lastModifiedDate == 0 {
		if createdDate != 0 {
			lastModifiedDate = createdDate
		} else {
			// we can't fallback to time.Now() because it will be inconsistent with the time used in object tree header.
			// So instead we should EXPLICITLY set creation date to the snapshot in all importers
			log.With("objectID", sn.Id).Warnf("both lastModifiedDate and createdDate are not set in the imported snapshot")
		}
<<<<<<< HEAD
	}
	st.SetLastModified(lastModifiedDate, "TODO Profile")
=======
		if lastModifiedDate > 0 {
			st.SetLocalDetail(bundle.RelationKeyLastModifiedDate.String(), pbtypes.Int64(lastModifiedDate))
		}
	}

>>>>>>> c4e2b563
	var filesToDelete []string
	defer func() {
		// delete file in ipfs if there is error after creation
		oc.onFinish(err, st, filesToDelete)
	}()

	converter.UpdateObjectIDsInRelations(st, oldIDtoNew, fileIDs)

	if err = converter.UpdateLinksToObjects(st, oldIDtoNew, fileIDs); err != nil {
		log.With("objectID", newID).Errorf("failed to update objects ids: %s", err)
	}

	derivedSmartblockIds, err := oc.spaceService.DerivedIDs(ctx, spaceID)
	if err != nil {
		return nil, "", err
	}

	if sn.SbType == coresb.SmartBlockTypeWorkspace {
		oc.setSpaceDashboardID(spaceID, st)
		return nil, newID, nil
	}

	// TODO Fix this
	// converter.UpdateObjectType(oldIDtoNew, st)
	for _, link := range st.GetRelationLinks() {
		if link.Format == model.RelationFormat_file {
			filesToDelete = oc.relationSyncer.Sync(spaceID, st, link.Key)
		}
	}
	filesToDelete = append(filesToDelete, oc.handleCoverRelation(spaceID, st)...)
	oc.setFileAsImported(st)
	var respDetails *types.Struct
	err = oc.installBundledRelationsAndTypes(ctx, spaceID, st.GetRelationLinks(), st.ObjectTypeKeys())
	if err != nil {
		log.With("objectID", newID).Errorf("failed to install bundled relations and types: %s", err)
	}
	if payload := createPayloads[newID]; payload.RootRawChange != nil {
		respDetails, err = oc.createNewObject(ctx, spaceID, payload, st, newID, oldIDtoNew)
		if err != nil {
			log.With("objectID", newID).Errorf("failed to create %s: %s", newID, err)
			return nil, "", err
		}
	} else {
		if canUpdateObject(sn.SbType) {
			respDetails = oc.updateExistingObject(st, oldIDtoNew, newID)
		}
	}
	oc.setFavorite(snapshot, newID)

	oc.setArchived(snapshot, newID)

	syncErr := oc.syncFilesAndLinks(newID)
	if syncErr != nil {
		log.With(zap.String("object id", newID)).Errorf("failed to sync %s: %s", newID, syncErr)
	}

	return respDetails, newID, nil
}

func canUpdateObject(sbType coresb.SmartBlockType) bool {
	return sbType != coresb.SmartBlockTypeRelation && sbType != coresb.SmartBlockTypeObjectType && sbType != coresb.SmartBlockTypeRelationOption
}

func (oc *ObjectCreator) updateExistingObject(st *state.State, oldIDtoNew map[string]string, newID string) *types.Struct {
	if st.Store() != nil {
		oc.updateLinksInCollections(st, oldIDtoNew, false)
	}
	return oc.resetState(newID, st)
}

func (oc *ObjectCreator) installBundledRelationsAndTypes(
	ctx context.Context,
	spaceID string,
	links pbtypes.RelationLinks,
	objectTypeKeys []domain.TypeKey,
) error {

	idsToCheck := make([]string, 0, len(links)+len(objectTypeKeys))
	for _, link := range links {
		// TODO: check if we have them in oldIDtoNew
		if !bundle.HasRelation(link.Key) {
			continue
		}

		idsToCheck = append(idsToCheck, addr.BundledRelationURLPrefix+link.Key)
	}

	for _, typeKey := range objectTypeKeys {
		if !bundle.HasObjectTypeByKey(typeKey) {
			continue
		}
		// TODO: check if we have them in oldIDtoNew
		idsToCheck = append(idsToCheck, addr.BundledObjectTypeURLPrefix+string(typeKey))
	}

	spc, err := oc.spaceService.Get(ctx, spaceID)
	if err != nil {
		return fmt.Errorf("get space %s: %w", spaceID, err)
	}
	_, _, err = oc.service.InstallBundledObjects(ctx, spc, idsToCheck)
	return err
}

func (oc *ObjectCreator) createNewObject(
	ctx context.Context,
	spaceID string,
	payload treestorage.TreeStorageCreatePayload,
	st *state.State,
	newID string,
	oldIDtoNew map[string]string) (*types.Struct, error) {
	var respDetails *types.Struct
	spc, err := oc.spaceService.Get(ctx, spaceID)
	if err != nil {
		return nil, fmt.Errorf("get space %s: %w", spaceID, err)
	}
	sb, err := spc.CreateTreeObjectWithPayload(ctx, payload, func(id string) *smartblock.InitContext {
		return &smartblock.InitContext{
			Ctx:         ctx,
			IsNewObject: true,
			State:       st,
			SpaceID:     spaceID,
		}
	})
	if err == nil {
		respDetails = sb.Details()
	} else if errors.Is(err, treestorage.ErrTreeExists) {
		err = spc.Do(newID, func(sb smartblock.SmartBlock) error {
			respDetails = sb.Details()
			return nil
		})
		if err != nil {
			return nil, fmt.Errorf("get existing object %s: %w", newID, err)
		}
	} else {
		log.With("objectID", newID).Errorf("failed to create %s: %s", newID, err)
		return nil, err
	}
	log.With("objectID", newID).Infof("import object created %s", pbtypes.GetString(st.CombinedDetails(), bundle.RelationKeyName.String()))

	// update collection after we create it
	if st.Store() != nil {
		oc.updateLinksInCollections(st, oldIDtoNew, true)
		oc.resetState(newID, st)
	}
	return respDetails, nil
}

func (oc *ObjectCreator) setRootBlock(snapshot *model.SmartBlockSnapshotBase, newID string) {
	var found bool
	for _, b := range snapshot.Blocks {
		if b.Id == newID {
			found = true
			break
		}
	}
	if !found {
		oc.addRootBlock(snapshot, newID)
	}
}

func (oc *ObjectCreator) addRootBlock(snapshot *model.SmartBlockSnapshotBase, pageID string) {
	for i, b := range snapshot.Blocks {
		if _, ok := b.Content.(*model.BlockContentOfSmartblock); ok {
			snapshot.Blocks[i].Id = pageID
			return
		}
	}
	notRootBlockChild := make(map[string]bool, 0)
	for _, b := range snapshot.Blocks {
		for _, id := range b.ChildrenIds {
			notRootBlockChild[id] = true
		}
	}
	childrenIds := make([]string, 0)
	for _, b := range snapshot.Blocks {
		if _, ok := notRootBlockChild[b.Id]; !ok {
			childrenIds = append(childrenIds, b.Id)
		}
	}
	snapshot.Blocks = append(snapshot.Blocks, &model.Block{
		Id: pageID,
		Content: &model.BlockContentOfSmartblock{
			Smartblock: &model.BlockContentSmartblock{},
		},
		ChildrenIds: childrenIds,
	})
}

func (oc *ObjectCreator) onFinish(err error, st *state.State, filesToDelete []string) {
	if err != nil {
		for _, bl := range st.Blocks() {
			if f := bl.GetFile(); f != nil {
				oc.deleteFile(f.Hash)
			}
			for _, hash := range filesToDelete {
				oc.deleteFile(hash)
			}
		}
	}
}

func (oc *ObjectCreator) deleteFile(hash string) {
	inboundLinks, err := oc.objectStore.GetOutboundLinksByID(hash)
	if err != nil {
		log.With("file", hash).Errorf("failed to get inbound links for file: %s", err)
	}
	if len(inboundLinks) == 0 {
		err = oc.service.DeleteObject(hash)
		if err != nil {
			log.With("file", hash).Errorf("failed to delete file: %s", err)
		}
	}
}

func (oc *ObjectCreator) setSpaceDashboardID(spaceID string, st *state.State) {
	// hand-pick relation because space is a special case
	var details []*pb.RpcObjectSetDetailsDetail
	spaceDashBoardID := pbtypes.GetString(st.CombinedDetails(), bundle.RelationKeySpaceDashboardId.String())
	if spaceDashBoardID != "" {
		details = append(details, &pb.RpcObjectSetDetailsDetail{
			Key:   bundle.RelationKeySpaceDashboardId.String(),
			Value: pbtypes.String(spaceDashBoardID),
		})
	}

	spaceName := pbtypes.GetString(st.CombinedDetails(), bundle.RelationKeyName.String())
	if spaceName != "" {
		details = append(details, &pb.RpcObjectSetDetailsDetail{
			Key:   bundle.RelationKeyName.String(),
			Value: pbtypes.String(spaceName),
		})
	}

	iconOption := pbtypes.GetInt64(st.CombinedDetails(), bundle.RelationKeyIconOption.String())
	if iconOption != 0 {
		details = append(details, &pb.RpcObjectSetDetailsDetail{
			Key:   bundle.RelationKeyIconOption.String(),
			Value: pbtypes.Int64(iconOption),
		})
	}
	if len(details) > 0 {
		spc, err := oc.spaceService.Get(context.Background(), spaceID)
		if err != nil {
			log.Errorf("failed to get space: %v", err)
			return
		}
		err = block.Do(oc.service, spc.DerivedIDs().Workspace, func(ws basic.CommonOperations) error {
			if err := ws.SetDetails(nil, details, false); err != nil {
				return err
			}
			return nil
		})
		if err != nil {
			log.Errorf("failed to set spaceDashBoardID, %s", err)
		}
	}
}

func (oc *ObjectCreator) handleCoverRelation(spaceID string, st *state.State) []string {
	if pbtypes.GetInt64(st.Details(), bundle.RelationKeyCoverType.String()) != 1 {
		return nil
	}
	filesToDelete := oc.relationSyncer.Sync(spaceID, st, bundle.RelationKeyCoverId.String())
	return filesToDelete
}

func (oc *ObjectCreator) resetState(newID string, st *state.State) *types.Struct {
	var respDetails *types.Struct
	err := block.Do(oc.service, newID, func(b smartblock.SmartBlock) error {
		err := history.ResetToVersion(b, st)
		if err != nil {
			log.With(zap.String("object id", newID)).Errorf("failed to set state %s: %s", newID, err)
		}
		commonOperations, ok := b.(basic.CommonOperations)
		if !ok {
			return nil
		}
		err = commonOperations.FeaturedRelationAdd(nil, bundle.RelationKeyType.String())
		if err != nil {
			log.With(zap.String("object id", newID)).Errorf("failed to set featuredRelations %s: %s", newID, err)
		}
		respDetails = b.CombinedDetails()
		return nil
	})
	if err != nil {
		log.With(zap.String("object id", newID)).Errorf("failed to reset state %s: %s", newID, err)
	}
	return respDetails
}

func (oc *ObjectCreator) setFavorite(snapshot *model.SmartBlockSnapshotBase, newID string) {
	isFavorite := pbtypes.GetBool(snapshot.Details, bundle.RelationKeyIsFavorite.String())
	if isFavorite {
		err := oc.service.SetPageIsFavorite(pb.RpcObjectSetIsFavoriteRequest{ContextId: newID, IsFavorite: true})
		if err != nil {
			log.With(zap.String("object id", newID)).Errorf("failed to set isFavorite when importing object: %s", err)
		}
	}
}

func (oc *ObjectCreator) setArchived(snapshot *model.SmartBlockSnapshotBase, newID string) {
	isArchive := pbtypes.GetBool(snapshot.Details, bundle.RelationKeyIsArchived.String())
	if isArchive {
		err := oc.service.SetPageIsArchived(pb.RpcObjectSetIsArchivedRequest{ContextId: newID, IsArchived: true})
		if err != nil {
			log.With(zap.String("object id", newID)).
				Errorf("failed to set isFavorite when importing object %s: %s", newID, err)
		}
	}
}

func (oc *ObjectCreator) syncFilesAndLinks(newID string) error {
	tasks := make([]func() error, 0)
	// todo: rewrite it in order not to create state with URLs inside links
	err := block.Do(oc.service, newID, func(b smartblock.SmartBlock) error {
		st := b.NewState()
		return st.Iterate(func(bl simple.Block) (isContinue bool) {
			s := oc.syncFactory.GetSyncer(bl)
			if s != nil {
				// We can't run syncer here because it will cause a deadlock, so we defer this operation
				tasks = append(tasks, func() error {
					err := s.Sync(newID, bl)
					if err != nil {
						return err
					}
					return nil
				})
			}
			return true
		})
	})
	if err != nil {
		return err
	}
	for _, task := range tasks {
		if err := task(); err != nil {
			log.With(zap.String("objectID", newID)).Errorf("syncer: %s", err)
		}
	}
	return nil
}

func (oc *ObjectCreator) updateLinksInCollections(st *state.State, oldIDtoNew map[string]string, isNewCollection bool) {
	err := block.Do(oc.service, st.RootId(), func(b smartblock.SmartBlock) error {
		originalState := b.NewState()
		var existedObjects []string
		if !isNewCollection {
			existedObjects = originalState.GetStoreSlice(template.CollectionStoreKey)
		}
		oc.mergeCollections(existedObjects, st, oldIDtoNew)
		return nil
	})
	if err != nil {
		log.Errorf("failed to get existed objects in collection, %s", err)
	}
}

func (oc *ObjectCreator) mergeCollections(existedObjects []string, st *state.State, oldIDtoNew map[string]string) {
	objectsInCollections := st.GetStoreSlice(template.CollectionStoreKey)
	for i, id := range objectsInCollections {
		if newID, ok := oldIDtoNew[id]; ok {
			objectsInCollections[i] = newID
		}
	}
	result := lo.Union(existedObjects, objectsInCollections)
	st.UpdateStoreSlice(template.CollectionStoreKey, result)
}

func (oc *ObjectCreator) setFileAsImported(st *state.State) {
	var fileHashes []string
	err := st.Iterate(func(bl simple.Block) (isContinue bool) {
		if fh, ok := bl.(simple.FileHashes); ok {
			fileHashes = fh.FillFileHashes(fileHashes)
		}
		return true
	})
	if err != nil {
		log.Errorf("failed to collect file hashes in state, %s", err)
	}

	for _, hash := range fileHashes {
		err = oc.fileStore.SetIsFileImported(hash, true)
		if err != nil {
			log.Errorf("failed to set isFileImported for file %s: %s", hash, err)
		}
	}
}<|MERGE_RESOLUTION|>--- conflicted
+++ resolved
@@ -83,16 +83,11 @@
 			// So instead we should EXPLICITLY set creation date to the snapshot in all importers
 			log.With("objectID", sn.Id).Warnf("both lastModifiedDate and createdDate are not set in the imported snapshot")
 		}
-<<<<<<< HEAD
-	}
-	st.SetLastModified(lastModifiedDate, "TODO Profile")
-=======
 		if lastModifiedDate > 0 {
 			st.SetLocalDetail(bundle.RelationKeyLastModifiedDate.String(), pbtypes.Int64(lastModifiedDate))
 		}
 	}
 
->>>>>>> c4e2b563
 	var filesToDelete []string
 	defer func() {
 		// delete file in ipfs if there is error after creation
@@ -103,11 +98,6 @@
 
 	if err = converter.UpdateLinksToObjects(st, oldIDtoNew, fileIDs); err != nil {
 		log.With("objectID", newID).Errorf("failed to update objects ids: %s", err)
-	}
-
-	derivedSmartblockIds, err := oc.spaceService.DerivedIDs(ctx, spaceID)
-	if err != nil {
-		return nil, "", err
 	}
 
 	if sn.SbType == coresb.SmartBlockTypeWorkspace {
