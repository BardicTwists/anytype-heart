--- conflicted
+++ resolved
@@ -34,12 +34,7 @@
 				encryptionKeys[key.Path] = key.Key
 			}
 		}
-<<<<<<< HEAD
-		name := sn.Snapshot.Data.Details.GetString(bundle.RelationKeyName)
-		fileObjectId, err := uploadFile(ctx, o.blockService, spaceId, name, filePath, origin, encryptionKeys)
-=======
 		fileObjectId, err := uploadFile(ctx, o.blockService, spaceId, filePath, origin, encryptionKeys, sn.Snapshot.Data.Details)
->>>>>>> 857db533
 		if err != nil {
 			log.Error("handling file object: upload file", zap.Error(err))
 			return id, payload, nil
