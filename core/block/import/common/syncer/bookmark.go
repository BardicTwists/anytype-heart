--- conflicted
+++ resolved
@@ -19,11 +19,7 @@
 	return &BookmarkSyncer{service: service}
 }
 
-<<<<<<< HEAD
-func (bs *BookmarkSyncer) Sync(id domain.FullID, snapshotPayloads map[string]treestorage.TreeStorageCreatePayload, b simple.Block, origin model.ObjectOrigin) error {
-=======
-func (bs *BookmarkSyncer) Sync(id string, b simple.Block, origin *domain.ObjectOrigin) error {
->>>>>>> 5a6defd3
+func (bs *BookmarkSyncer) Sync(id domain.FullID, snapshotPayloads map[string]treestorage.TreeStorageCreatePayload, b simple.Block, origin *domain.ObjectOrigin) error {
 	if b.Model().GetBookmark().TargetObjectId != "" {
 		return nil
 	}
