--- conflicted
+++ resolved
@@ -14,13 +14,8 @@
 type BlockService interface {
 	GetObject(ctx context.Context, objectID string) (sb smartblock.SmartBlock, err error)
 	GetObjectByFullID(ctx context.Context, id domain.FullID) (sb smartblock.SmartBlock, err error)
-<<<<<<< HEAD
 	UploadFile(ctx context.Context, spaceId string, req block.FileUploadRequest) (objectId string, details *domain.Details, err error)
-	UploadFileBlock(contextID string, req block.UploadRequest) (fileObjectId string, err error)
-=======
-	UploadFile(ctx context.Context, spaceId string, req block.FileUploadRequest) (objectId string, details *types.Struct, err error)
 	UploadBlockFile(ctx session.Context, req block.UploadRequest, groupID string, isSync bool) (fileObjectId string, err error)
->>>>>>> 119568e7
 }
 
 type Syncer interface {
