--- conflicted
+++ resolved
@@ -237,14 +237,9 @@
 			return true
 		}
 		// For example, RelationKeySetOf is handled here
-<<<<<<< HEAD
-		handleObjectRelation(st, oldIDtoNew, v, k, filesIDs)
+		handleObjectRelation(st, oldIDtoNew, v, k)
 		return true
 	})
-=======
-		handleObjectRelation(st, oldIDtoNew, v, k)
-	}
->>>>>>> 4c6f0004
 }
 
 func isLinkToObject(relLink *model.RelationLink) bool {
@@ -255,30 +250,17 @@
 		relLink.Format == model.RelationFormat_file
 }
 
-<<<<<<< HEAD
 func handleObjectRelation(st *state.State, oldIDtoNew map[string]string, v domain.Value, k domain.RelationKey, filesIDs []string) {
 	if objectId, ok := v.TryString(); ok {
 		newObjectIDs := getNewObjectsIDForRelation([]string{objectId}, oldIDtoNew, filesIDs)
-=======
-func handleObjectRelation(st *state.State, oldIDtoNew map[string]string, v *types.Value, k string) {
-	if _, ok := v.GetKind().(*types.Value_StringValue); ok {
-		objectsID := v.GetStringValue()
-		newObjectIDs := getNewObjectsIDForRelation([]string{objectsID}, oldIDtoNew)
->>>>>>> 4c6f0004
 		if len(newObjectIDs) != 0 {
 			st.SetDetail(k, domain.String(newObjectIDs[0]))
 		}
 		return
 	}
-<<<<<<< HEAD
 	objectsIDs := v.StringList()
-	objectsIDs = getNewObjectsIDForRelation(objectsIDs, oldIDtoNew, filesIDs)
+	objectsIDs = getNewObjectsIDForRelation(objectsIDs, oldIDtoNew)
 	st.SetDetail(k, domain.StringList(objectsIDs))
-=======
-	objectsIDs := pbtypes.GetStringListValue(v)
-	objectsIDs = getNewObjectsIDForRelation(objectsIDs, oldIDtoNew)
-	st.SetDetail(k, pbtypes.StringList(objectsIDs))
->>>>>>> 4c6f0004
 }
 
 func getNewObjectsIDForRelation(objectsIDs []string, oldIDtoNew map[string]string) []string {
