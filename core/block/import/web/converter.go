--- conflicted
+++ resolved
@@ -32,13 +32,8 @@
 	return nil
 }
 
-<<<<<<< HEAD
 func (c *Converter) GetSnapshots(ctx context.Context, req *pb.RpcObjectImportRequest, progress process.Progress) (*converter.Response, *converter.ConvertError) {
-	we := converter.NewError()
-=======
-func (c *Converter) GetSnapshots(req *pb.RpcObjectImportRequest, progress process.Progress) (*converter.Response, *converter.ConvertError) {
 	we := converter.NewError(0)
->>>>>>> 5149e357
 	url, err := c.getParams(req.Params)
 	progress.SetTotal(1)
 	if err != nil {
