package importer

import (
	"fmt"

	"github.com/gogo/protobuf/types"
	"go.uber.org/zap"

	"github.com/anytypeio/go-anytype-middleware/core/block"
	"github.com/anytypeio/go-anytype-middleware/core/block/editor/basic"
	sb "github.com/anytypeio/go-anytype-middleware/core/block/editor/smartblock"
	"github.com/anytypeio/go-anytype-middleware/core/block/import/converter"
	"github.com/anytypeio/go-anytype-middleware/core/block/import/syncer"
	"github.com/anytypeio/go-anytype-middleware/core/block/simple"
	"github.com/anytypeio/go-anytype-middleware/core/session"
	"github.com/anytypeio/go-anytype-middleware/pkg/lib/bundle"
	"github.com/anytypeio/go-anytype-middleware/pkg/lib/core"
	"github.com/anytypeio/go-anytype-middleware/pkg/lib/database"
	"github.com/anytypeio/go-anytype-middleware/pkg/lib/pb/model"
	"github.com/anytypeio/go-anytype-middleware/util/pbtypes"
)

type ObjectUpdater struct {
	service         *block.Service
	core            core.Service
	syncFactory     *syncer.Factory
	relationCreator RelationCreator
}

func NewObjectUpdater(service *block.Service,
	core core.Service,
	syncFactory *syncer.Factory,
	relationCreator RelationCreator) Updater {
	return &ObjectUpdater{
		service:         service,
		core:            core,
		syncFactory:     syncFactory,
		relationCreator: relationCreator,
	}
}

func (ou *ObjectUpdater) Update(ctx *session.Context,
	snapshot *model.SmartBlockSnapshotBase,
<<<<<<< HEAD
	pageID string) (*types.Struct, error) {
=======
	relations []*converter.Relation,
	pageID string) (*types.Struct, []string, error) {
>>>>>>> 13761cbc
	if snapshot.Details != nil && snapshot.Details.Fields[bundle.RelationKeySource.String()] != nil {
		source := snapshot.Details.Fields[bundle.RelationKeySource.String()].GetStringValue()
		records, _, err := ou.core.ObjectStore().Query(nil, database.Query{
			Filters: []*model.BlockContentDataviewFilter{
				{
					Condition:   model.BlockContentDataviewFilter_Equal,
					RelationKey: bundle.RelationKeySource.String(),
					Value:       pbtypes.String(source),
				},
			},
			Limit: 1,
		})
		if err == nil {
			if len(records) > 0 {
				filesToDelete, err := ou.update(ctx, snapshot, records[0].Details, relations, pageID)
				return records[0].Details, filesToDelete, err
			}
		}
	}
	if snapshot.Details != nil && snapshot.Details.Fields[bundle.RelationKeyId.String()] != nil {
		source := snapshot.Details.Fields[bundle.RelationKeyId.String()]
		records, _, err := ou.core.ObjectStore().Query(nil, database.Query{
			Filters: []*model.BlockContentDataviewFilter{
				{
					Condition:   model.BlockContentDataviewFilter_Equal,
					RelationKey: bundle.RelationKeyId.String(),
					Value:       pbtypes.String(source.GetStringValue()),
				},
			},
			Limit: 1,
		})
		if err == nil {
			if len(records) > 0 {
				filesToDelete, err := ou.update(ctx, snapshot, records[0].Details, relations, pageID)
				return records[0].Details, filesToDelete, err
			}
		}
	}
	return nil, nil, fmt.Errorf("no source or id details")
}

func (ou *ObjectUpdater) update(ctx *session.Context,
	snapshot *model.SmartBlockSnapshotBase,
	details *types.Struct,
	relations []*converter.Relation,
	pageID string) ([]string, error) {
	simpleBlocks := make([]simple.Block, 0)
	var (
		filesToDelete         = make([]string, 0)
		oldRelationBlockToNew = make(map[string]*model.Block, 0)
	)
	id := details.Fields[bundle.RelationKeyId.String()].GetStringValue()
	allBlocksIds := make([]string, 0)
	if err := ou.service.Do(id, func(b sb.SmartBlock) error {
		s := b.NewStateCtx(ctx)
		if err := b.Iterate(func(b simple.Block) (isContinue bool) {
			if b.Model().GetLink() == nil && id != b.Model().Id {
				allBlocksIds = append(allBlocksIds, b.Model().Id)
			}
			return true
		}); err != nil {
			return err
		}
		for _, v := range allBlocksIds {
			s.Unlink(v)
		}
		for _, block := range snapshot.Blocks {
			if block.GetLink() != nil {
				// we don't add link to non-existing object,so checking existence of the object with TargetBlockId in Do
				if err := ou.service.Do(block.GetLink().TargetBlockId, func(b sb.SmartBlock) error {
					return nil
				}); err != nil {
					continue
				}
			}
			if block.Id != pageID {
				simpleBlocks = append(simpleBlocks, simple.New(block))
			}
		}
		if err := basic.NewBasic(b).PasteBlocks(s, "", model.Block_Bottom, simpleBlocks); err != nil {
			return err
		}
<<<<<<< HEAD
		for _, b := range simpleBlocks {
			s := ou.syncFactory.GetSyncer(b)
			if s != nil {
				err := s.Sync(ctx, id, b)
				if err != nil {
					log.With(zap.String("method", "update")).Errorf("failed to sync files %v", err)
				}
=======
		return b.Apply(s)
	}); err != nil {
		return nil, err
	}
	var err error
	filesToDelete, oldRelationBlockToNew, err = ou.relationCreator.CreateRelations(ctx, snapshot, id, relations)
	if err != nil {
		return nil, err
	}
	ou.relationCreator.ReplaceRelationBlock(ctx, oldRelationBlockToNew, id)
	for _, b := range simpleBlocks {
		s := ou.syncFactory.GetSyncer(b)
		if s != nil {
			if err := s.Sync(ctx, id, b); err != nil {
				log.With(zap.String("object id", pageID)).Errorf("failed to sync %s", err.Error())
>>>>>>> 13761cbc
			}
		}
	}
	return filesToDelete, nil
}<|MERGE_RESOLUTION|>--- conflicted
+++ resolved
@@ -41,12 +41,8 @@
 
 func (ou *ObjectUpdater) Update(ctx *session.Context,
 	snapshot *model.SmartBlockSnapshotBase,
-<<<<<<< HEAD
-	pageID string) (*types.Struct, error) {
-=======
 	relations []*converter.Relation,
 	pageID string) (*types.Struct, []string, error) {
->>>>>>> 13761cbc
 	if snapshot.Details != nil && snapshot.Details.Fields[bundle.RelationKeySource.String()] != nil {
 		source := snapshot.Details.Fields[bundle.RelationKeySource.String()].GetStringValue()
 		records, _, err := ou.core.ObjectStore().Query(nil, database.Query{
@@ -129,15 +125,6 @@
 		if err := basic.NewBasic(b).PasteBlocks(s, "", model.Block_Bottom, simpleBlocks); err != nil {
 			return err
 		}
-<<<<<<< HEAD
-		for _, b := range simpleBlocks {
-			s := ou.syncFactory.GetSyncer(b)
-			if s != nil {
-				err := s.Sync(ctx, id, b)
-				if err != nil {
-					log.With(zap.String("method", "update")).Errorf("failed to sync files %v", err)
-				}
-=======
 		return b.Apply(s)
 	}); err != nil {
 		return nil, err
@@ -153,7 +140,6 @@
 		if s != nil {
 			if err := s.Sync(ctx, id, b); err != nil {
 				log.With(zap.String("object id", pageID)).Errorf("failed to sync %s", err.Error())
->>>>>>> 13761cbc
 			}
 		}
 	}
