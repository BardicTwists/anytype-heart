--- conflicted
+++ resolved
@@ -8,11 +8,7 @@
 	"github.com/gogo/protobuf/types"
 	"github.com/pkg/errors"
 	"github.com/stretchr/testify/assert"
-<<<<<<< HEAD
 	"github.com/stretchr/testify/mock"
-=======
-	"go.uber.org/mock/gomock"
->>>>>>> fa2638a2
 
 	"github.com/anyproto/any-sync/commonspace/object/tree/treestorage"
 	cv "github.com/anyproto/anytype-heart/core/block/import/converter"
@@ -25,6 +21,7 @@
 	"github.com/anyproto/anytype-heart/pkg/lib/core/smartblock"
 	"github.com/anyproto/anytype-heart/pkg/lib/pb/model"
 	"github.com/anyproto/anytype-heart/util/pbtypes"
+	"go.uber.org/mock/gomock"
 )
 
 func Test_ImportSuccess(t *testing.T) {
@@ -629,7 +626,7 @@
 		}
 		oldIDToNew := make(map[string]string, 0)
 
-		//when
+		// when
 		i.replaceRelationKeyWithNew(option, oldIDToNew)
 
 		// then
@@ -652,7 +649,7 @@
 		}
 		oldIDToNew := map[string]string{"rel-key": "rel-newkey"}
 
-		//when
+		// when
 		i.replaceRelationKeyWithNew(option, oldIDToNew)
 
 		// then
@@ -672,7 +669,7 @@
 		}
 		oldIDToNew := map[string]string{"rel-key": "rel-newkey"}
 
-		//when
+		// when
 		i.replaceRelationKeyWithNew(option, oldIDToNew)
 
 		// then
