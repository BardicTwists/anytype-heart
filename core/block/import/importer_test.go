--- conflicted
+++ resolved
@@ -66,7 +66,6 @@
 	fileSync.EXPECT().ClearImportEvents().Return().Times(1)
 	i.fileSync = fileSync
 
-<<<<<<< HEAD
 	importRequest := &ImportRequest{
 		&pb.RpcObjectImportRequest{
 			Params:                &pb.RpcObjectImportRequestParamsOfPbParams{PbParams: &pb.RpcObjectImportRequestPbParams{Path: []string{"bafybbbbruo3kqubijrbhr24zonagbz3ksxbrutwjjoczf37axdsusu4a.pb"}}},
@@ -79,15 +78,6 @@
 		false,
 		true}
 	_, err := i.Import(context.Background(), importRequest)
-=======
-	res := i.Import(context.Background(), &pb.RpcObjectImportRequest{
-		Params:                &pb.RpcObjectImportRequestParamsOfPbParams{PbParams: &pb.RpcObjectImportRequestPbParams{Path: []string{"bafybbbbruo3kqubijrbhr24zonagbz3ksxbrutwjjoczf37axdsusu4a.pb"}}},
-		UpdateExistingObjects: false,
-		Type:                  0,
-		Mode:                  0,
-		SpaceId:               "space1",
-	}, objectorigin.Import(model.Import_Notion), nil)
->>>>>>> 4b4f9c5a
 
 	assert.Nil(t, res.Err)
 	assert.Equal(t, int64(1), res.ObjectsCount)
@@ -111,7 +101,6 @@
 	fileSync.EXPECT().ClearImportEvents().Return().Times(1)
 	i.fileSync = fileSync
 
-<<<<<<< HEAD
 	importRequest := &ImportRequest{
 		&pb.RpcObjectImportRequest{
 			Params:                &pb.RpcObjectImportRequestParamsOfPbParams{PbParams: &pb.RpcObjectImportRequestPbParams{Path: []string{"test"}}},
@@ -126,15 +115,6 @@
 		true,
 	}
 	_, err := i.Import(context.Background(), importRequest)
-=======
-	res := i.Import(context.Background(), &pb.RpcObjectImportRequest{
-		Params:                &pb.RpcObjectImportRequestParamsOfPbParams{PbParams: &pb.RpcObjectImportRequestPbParams{Path: []string{"test"}}},
-		UpdateExistingObjects: false,
-		Type:                  0,
-		Mode:                  0,
-		SpaceId:               "space1",
-	}, objectorigin.Import(model.Import_Notion), nil)
->>>>>>> 4b4f9c5a
 
 	assert.NotNil(t, res.Err)
 	assert.Contains(t, res.Err.Error(), "converter error")
@@ -177,7 +157,6 @@
 	fileSync.EXPECT().ClearImportEvents().Return().Times(1)
 	i.fileSync = fileSync
 
-<<<<<<< HEAD
 	request := &ImportRequest{
 		&pb.RpcObjectImportRequest{
 			Params:                &pb.RpcObjectImportRequestParamsOfPbParams{PbParams: &pb.RpcObjectImportRequestPbParams{Path: []string{"test"}}},
@@ -191,15 +170,6 @@
 		true,
 	}
 	_, res := i.Import(context.Background(), request)
-=======
-	res := i.Import(context.Background(), &pb.RpcObjectImportRequest{
-		Params:                &pb.RpcObjectImportRequestParamsOfPbParams{PbParams: &pb.RpcObjectImportRequestPbParams{Path: []string{"test"}}},
-		UpdateExistingObjects: false,
-		Type:                  0,
-		Mode:                  0,
-		SpaceId:               "space1",
-	}, objectorigin.Import(model.Import_Notion), nil)
->>>>>>> 4b4f9c5a
 
 	assert.NotNil(t, res.Err)
 	assert.Equal(t, int64(0), res.ObjectsCount)
@@ -242,7 +212,6 @@
 	fileSync.EXPECT().ClearImportEvents().Return().Times(1)
 	i.fileSync = fileSync
 
-<<<<<<< HEAD
 	importRequest := &ImportRequest{
 		&pb.RpcObjectImportRequest{
 			Params:                &pb.RpcObjectImportRequestParamsOfPbParams{PbParams: &pb.RpcObjectImportRequestPbParams{Path: []string{"test"}}},
@@ -257,15 +226,6 @@
 		true,
 	}
 	_, res := i.Import(context.Background(), importRequest)
-=======
-	res := i.Import(context.Background(), &pb.RpcObjectImportRequest{
-		Params:                &pb.RpcObjectImportRequestParamsOfPbParams{PbParams: &pb.RpcObjectImportRequestPbParams{Path: []string{"test"}}},
-		UpdateExistingObjects: false,
-		Type:                  0,
-		Mode:                  1,
-		SpaceId:               "space1",
-	}, objectorigin.Import(model.Import_Notion), nil)
->>>>>>> 4b4f9c5a
 
 	assert.NotNil(t, res.Err)
 	assert.Equal(t, int64(1), res.ObjectsCount)
@@ -310,7 +270,6 @@
 	fileSync.EXPECT().ClearImportEvents().Return().Times(1)
 	i.fileSync = fileSync
 
-<<<<<<< HEAD
 	importRequest := &ImportRequest{
 		&pb.RpcObjectImportRequest{
 			Params:                &pb.RpcObjectImportRequestParamsOfPbParams{PbParams: &pb.RpcObjectImportRequestPbParams{Path: []string{"test"}}},
@@ -324,15 +283,6 @@
 		true,
 	}
 	_, res := i.Import(context.Background(), importRequest)
-=======
-	res := i.Import(context.Background(), &pb.RpcObjectImportRequest{
-		Params:                &pb.RpcObjectImportRequestParamsOfPbParams{PbParams: &pb.RpcObjectImportRequestPbParams{Path: []string{"test"}}},
-		UpdateExistingObjects: false,
-		Type:                  0,
-		Mode:                  1,
-		SpaceId:               "space1",
-	}, objectorigin.Import(model.Import_Notion), nil)
->>>>>>> 4b4f9c5a
 
 	assert.NotNil(t, res.Err)
 	assert.Contains(t, res.Err.Error(), "converter error")
@@ -377,7 +327,6 @@
 			Collections:    nil,
 		},
 	})
-<<<<<<< HEAD
 	importRequest := &ImportRequest{
 		&pb.RpcObjectImportRequest{
 			Params:                nil,
@@ -393,18 +342,6 @@
 	}
 	_, res := i.Import(context.Background(), importRequest)
 	assert.Nil(t, res)
-=======
-	res := i.Import(context.Background(), &pb.RpcObjectImportRequest{
-		Params:                nil,
-		Snapshots:             snapshots,
-		UpdateExistingObjects: false,
-		Type:                  model.Import_External,
-		Mode:                  2,
-		SpaceId:               "space1",
-	}, objectorigin.Import(model.Import_Notion), nil)
-	assert.Nil(t, res.Err)
-	assert.Equal(t, int64(1), res.ObjectsCount)
->>>>>>> 4b4f9c5a
 }
 
 func Test_ImportExternalPluginError(t *testing.T) {
@@ -421,7 +358,6 @@
 	fileSync.EXPECT().ClearImportEvents().Return().Times(1)
 	i.fileSync = fileSync
 
-<<<<<<< HEAD
 	importRequest := &ImportRequest{
 		&pb.RpcObjectImportRequest{
 			Params:                nil,
@@ -439,19 +375,6 @@
 	_, res := i.Import(context.Background(), importRequest)
 	assert.NotNil(t, res)
 	assert.Contains(t, res.Error(), common.ErrNoObjectsToImport.Error())
-=======
-	res := i.Import(context.Background(), &pb.RpcObjectImportRequest{
-		Params:                nil,
-		Snapshots:             nil,
-		UpdateExistingObjects: false,
-		Type:                  model.Import_External,
-		Mode:                  2,
-		SpaceId:               "space1",
-	}, objectorigin.Import(model.Import_Notion), nil)
-	assert.NotNil(t, res.Err)
-	assert.Contains(t, res.Err.Error(), common.ErrNoObjectsToImport.Error())
-	assert.Equal(t, int64(0), res.ObjectsCount)
->>>>>>> 4b4f9c5a
 }
 
 func Test_ListImports(t *testing.T) {
@@ -611,7 +534,6 @@
 	fileSync.EXPECT().ClearImportEvents().Return().Times(1)
 	i.fileSync = fileSync
 
-<<<<<<< HEAD
 	_, res := i.Import(context.Background(), &ImportRequest{
 		&pb.RpcObjectImportRequest{
 			Params:                &pb.RpcObjectImportRequestParamsOfPbParams{PbParams: &pb.RpcObjectImportRequestPbParams{Path: []string{"test"}}},
@@ -625,15 +547,6 @@
 		false,
 		true,
 	})
-=======
-	res := i.Import(context.Background(), &pb.RpcObjectImportRequest{
-		Params:                &pb.RpcObjectImportRequestParamsOfPbParams{PbParams: &pb.RpcObjectImportRequestPbParams{Path: []string{"test"}}},
-		UpdateExistingObjects: false,
-		Type:                  0,
-		Mode:                  pb.RpcObjectImportRequest_IGNORE_ERRORS,
-		SpaceId:               "space1",
-	}, objectorigin.Import(model.Import_Notion), nil)
->>>>>>> 4b4f9c5a
 
 	assert.NotNil(t, res.Err)
 	assert.True(t, errors.Is(res.Err, common.ErrCancel))
@@ -651,7 +564,6 @@
 	fileSync.EXPECT().ClearImportEvents().Return().Times(1)
 	i.fileSync = fileSync
 
-<<<<<<< HEAD
 	importRequest := &ImportRequest{
 		&pb.RpcObjectImportRequest{
 			Params:                &pb.RpcObjectImportRequestParamsOfPbParams{PbParams: &pb.RpcObjectImportRequestPbParams{Path: []string{"test"}}},
@@ -666,15 +578,6 @@
 		true,
 	}
 	_, res := i.Import(context.Background(), importRequest)
-=======
-	res := i.Import(context.Background(), &pb.RpcObjectImportRequest{
-		Params:                &pb.RpcObjectImportRequestParamsOfPbParams{PbParams: &pb.RpcObjectImportRequestPbParams{Path: []string{"test"}}},
-		UpdateExistingObjects: false,
-		Type:                  0,
-		Mode:                  pb.RpcObjectImportRequest_IGNORE_ERRORS,
-		SpaceId:               "space1",
-	}, objectorigin.Import(model.Import_Notion), nil)
->>>>>>> 4b4f9c5a
 
 	assert.NotNil(t, res.Err)
 	assert.True(t, errors.Is(res.Err, common.ErrNoObjectsToImport))
@@ -707,7 +610,6 @@
 	fileSync.EXPECT().ClearImportEvents().Return().Times(1)
 	i.fileSync = fileSync
 
-<<<<<<< HEAD
 	importRequest := &ImportRequest{
 		&pb.RpcObjectImportRequest{
 			Params:                &pb.RpcObjectImportRequestParamsOfPbParams{PbParams: &pb.RpcObjectImportRequestPbParams{Path: []string{"test"}}},
@@ -722,15 +624,6 @@
 		true,
 	}
 	_, res := i.Import(context.Background(), importRequest)
-=======
-	res := i.Import(context.Background(), &pb.RpcObjectImportRequest{
-		Params:                &pb.RpcObjectImportRequestParamsOfPbParams{PbParams: &pb.RpcObjectImportRequestPbParams{Path: []string{"test"}}},
-		UpdateExistingObjects: false,
-		Type:                  0,
-		Mode:                  pb.RpcObjectImportRequest_ALL_OR_NOTHING,
-		SpaceId:               "space1",
-	}, objectorigin.Import(model.Import_Notion), nil)
->>>>>>> 4b4f9c5a
 
 	assert.NotNil(t, res.Err)
 	assert.True(t, errors.Is(res.Err, common.ErrNoObjectsToImport))
@@ -772,7 +665,6 @@
 	fileSync.EXPECT().ClearImportEvents().Return().Times(1)
 	i.fileSync = fileSync
 
-<<<<<<< HEAD
 	importRequest := &ImportRequest{
 		&pb.RpcObjectImportRequest{
 			Params:                &pb.RpcObjectImportRequestParamsOfPbParams{PbParams: &pb.RpcObjectImportRequestPbParams{Path: []string{"test"}}},
@@ -787,15 +679,6 @@
 		true,
 	}
 	_, res := i.Import(context.Background(), importRequest)
-=======
-	res := i.Import(context.Background(), &pb.RpcObjectImportRequest{
-		Params:                &pb.RpcObjectImportRequestParamsOfPbParams{PbParams: &pb.RpcObjectImportRequestPbParams{Path: []string{"test"}}},
-		UpdateExistingObjects: false,
-		Type:                  0,
-		Mode:                  pb.RpcObjectImportRequest_IGNORE_ERRORS,
-		SpaceId:               "space1",
-	}, objectorigin.Import(model.Import_Notion), nil)
->>>>>>> 4b4f9c5a
 
 	assert.NotNil(t, res.Err)
 	assert.True(t, errors.Is(res.Err, common.ErrNoObjectsToImport))
@@ -829,7 +712,6 @@
 	fileSync.EXPECT().ClearImportEvents().Return().Times(1)
 	i.fileSync = fileSync
 
-<<<<<<< HEAD
 	importRequest := &ImportRequest{
 		&pb.RpcObjectImportRequest{
 			Params:                &pb.RpcObjectImportRequestParamsOfPbParams{PbParams: &pb.RpcObjectImportRequestPbParams{Path: []string{"test"}}},
@@ -844,15 +726,6 @@
 		true,
 	}
 	_, res := i.Import(context.Background(), importRequest)
-=======
-	res := i.Import(context.Background(), &pb.RpcObjectImportRequest{
-		Params:                &pb.RpcObjectImportRequestParamsOfPbParams{PbParams: &pb.RpcObjectImportRequestPbParams{Path: []string{"test"}}},
-		UpdateExistingObjects: false,
-		Type:                  0,
-		Mode:                  pb.RpcObjectImportRequest_ALL_OR_NOTHING,
-		SpaceId:               "space1",
-	}, objectorigin.Import(model.Import_Notion), nil)
->>>>>>> 4b4f9c5a
 
 	assert.NotNil(t, res.Err)
 	assert.True(t, errors.Is(res.Err, common.ErrLimitExceeded))
@@ -886,7 +759,6 @@
 	fileSync.EXPECT().ClearImportEvents().Return().Times(1)
 	i.fileSync = fileSync
 
-<<<<<<< HEAD
 	importRequest := &ImportRequest{
 		&pb.RpcObjectImportRequest{
 			Params:                &pb.RpcObjectImportRequestParamsOfPbParams{PbParams: &pb.RpcObjectImportRequestPbParams{Path: []string{"test"}}},
@@ -901,15 +773,6 @@
 		true,
 	}
 	_, res := i.Import(context.Background(), importRequest)
-=======
-	res := i.Import(context.Background(), &pb.RpcObjectImportRequest{
-		Params:                &pb.RpcObjectImportRequestParamsOfPbParams{PbParams: &pb.RpcObjectImportRequestPbParams{Path: []string{"test"}}},
-		UpdateExistingObjects: false,
-		Type:                  0,
-		Mode:                  pb.RpcObjectImportRequest_IGNORE_ERRORS,
-		SpaceId:               "space1",
-	}, objectorigin.Import(model.Import_Notion), nil)
->>>>>>> 4b4f9c5a
 
 	assert.NotNil(t, res.Err)
 	assert.True(t, errors.Is(res.Err, common.ErrLimitExceeded))
@@ -1018,7 +881,6 @@
 		i.fileSync = fileSync
 
 		// when
-<<<<<<< HEAD
 		importRequest := &ImportRequest{
 			&pb.RpcObjectImportRequest{
 				Params:                &pb.RpcObjectImportRequestParamsOfPbParams{PbParams: &pb.RpcObjectImportRequestPbParams{Path: []string{"bafybbbbruo3kqubijrbhr24zonagbz3ksxbrutwjjoczf37axdsusu4a.pb"}}},
@@ -1033,15 +895,6 @@
 			true,
 		}
 		rootCollectionId, err := i.Import(context.Background(), importRequest)
-=======
-		res := i.Import(context.Background(), &pb.RpcObjectImportRequest{
-			Params:                &pb.RpcObjectImportRequestParamsOfPbParams{PbParams: &pb.RpcObjectImportRequestPbParams{Path: []string{"bafybbbbruo3kqubijrbhr24zonagbz3ksxbrutwjjoczf37axdsusu4a.pb"}}},
-			UpdateExistingObjects: false,
-			Type:                  0,
-			Mode:                  0,
-			SpaceId:               "space1",
-		}, objectorigin.Import(model.Import_Notion), nil)
->>>>>>> 4b4f9c5a
 
 		// then
 		assert.Nil(t, res.Err)
@@ -1083,7 +936,6 @@
 		i.fileSync = fileSync
 
 		// when
-<<<<<<< HEAD
 		importRequest := &ImportRequest{
 			&pb.RpcObjectImportRequest{
 				Params:                &pb.RpcObjectImportRequestParamsOfPbParams{PbParams: &pb.RpcObjectImportRequestPbParams{Path: []string{"bafybbbbruo3kqubijrbhr24zonagbz3ksxbrutwjjoczf37axdsusu4a.pb"}}},
@@ -1098,15 +950,6 @@
 			true,
 		}
 		rootCollectionId, err := i.Import(context.Background(), importRequest)
-=======
-		res := i.Import(context.Background(), &pb.RpcObjectImportRequest{
-			Params:                &pb.RpcObjectImportRequestParamsOfPbParams{PbParams: &pb.RpcObjectImportRequestPbParams{Path: []string{"bafybbbbruo3kqubijrbhr24zonagbz3ksxbrutwjjoczf37axdsusu4a.pb"}}},
-			UpdateExistingObjects: false,
-			Type:                  0,
-			Mode:                  0,
-			SpaceId:               "space1",
-		}, objectorigin.Import(model.Import_Notion), nil)
->>>>>>> 4b4f9c5a
 
 		// then
 		assert.NotNil(t, res.Err)
@@ -1138,7 +981,6 @@
 		i.fileSync = fileSync
 
 		// when
-<<<<<<< HEAD
 		importRequest := &ImportRequest{
 			&pb.RpcObjectImportRequest{
 				Params:                &pb.RpcObjectImportRequestParamsOfPbParams{PbParams: &pb.RpcObjectImportRequestPbParams{Path: []string{"bafybbbbruo3kqubijrbhr24zonagbz3ksxbrutwjjoczf37axdsusu4a.pb"}}},
@@ -1153,15 +995,6 @@
 			true,
 		}
 		rootCollectionId, err := i.Import(context.Background(), importRequest)
-=======
-		res := i.Import(context.Background(), &pb.RpcObjectImportRequest{
-			Params:                &pb.RpcObjectImportRequestParamsOfPbParams{PbParams: &pb.RpcObjectImportRequestPbParams{Path: []string{"bafybbbbruo3kqubijrbhr24zonagbz3ksxbrutwjjoczf37axdsusu4a.pb"}}},
-			UpdateExistingObjects: false,
-			Type:                  0,
-			Mode:                  0,
-			SpaceId:               "space1",
-		}, objectorigin.Import(model.Import_Notion), nil)
->>>>>>> 4b4f9c5a
 
 		// then
 		assert.NotNil(t, res.Err)
@@ -1202,7 +1035,6 @@
 		i.fileSync = fileSync
 
 		// when
-<<<<<<< HEAD
 		importRequest := &ImportRequest{
 			&pb.RpcObjectImportRequest{
 				Params:                &pb.RpcObjectImportRequestParamsOfPbParams{PbParams: &pb.RpcObjectImportRequestPbParams{Path: []string{"bafybbbbruo3kqubijrbhr24zonagbz3ksxbrutwjjoczf37axdsusu4a.pb"}}},
@@ -1213,15 +1045,6 @@
 			}, model.ObjectOrigin_import, nil, false, true,
 		}
 		rootCollectionId, err := i.Import(context.Background(), importRequest)
-=======
-		res := i.Import(context.Background(), &pb.RpcObjectImportRequest{
-			Params:                &pb.RpcObjectImportRequestParamsOfPbParams{PbParams: &pb.RpcObjectImportRequestPbParams{Path: []string{"bafybbbbruo3kqubijrbhr24zonagbz3ksxbrutwjjoczf37axdsusu4a.pb"}}},
-			UpdateExistingObjects: false,
-			Type:                  0,
-			Mode:                  pb.RpcObjectImportRequest_IGNORE_ERRORS,
-			SpaceId:               "space1",
-		}, objectorigin.Import(model.Import_Notion), nil)
->>>>>>> 4b4f9c5a
 
 		// then
 		assert.NotNil(t, res.Err)
