package importer

import (
	"context"
	"fmt"
	"testing"

	"github.com/anyproto/any-sync/commonspace/object/tree/treestorage"
	"github.com/gogo/protobuf/types"
	"github.com/pkg/errors"
	"github.com/stretchr/testify/assert"
	"github.com/stretchr/testify/mock"
	"go.uber.org/mock/gomock"

	cv "github.com/anyproto/anytype-heart/core/block/import/converter"
	"github.com/anyproto/anytype-heart/core/block/import/converter/mock_converter"
	pbc "github.com/anyproto/anytype-heart/core/block/import/pb"
	"github.com/anyproto/anytype-heart/core/block/import/web"
	"github.com/anyproto/anytype-heart/core/block/import/web/parsers"
	"github.com/anyproto/anytype-heart/core/filestorage/filesync/mock_filesync"
<<<<<<< HEAD
=======
	"github.com/anyproto/anytype-heart/core/session"
>>>>>>> 5149e357
	"github.com/anyproto/anytype-heart/pb"
	"github.com/anyproto/anytype-heart/pkg/lib/bundle"
	"github.com/anyproto/anytype-heart/pkg/lib/core/smartblock"
	"github.com/anyproto/anytype-heart/pkg/lib/pb/model"
	"github.com/anyproto/anytype-heart/util/pbtypes"
)

func Test_ImportSuccess(t *testing.T) {
	i := Import{}

	ctrl := gomock.NewController(t)
	converter := mock_converter.NewMockConverter(t)
	converter.EXPECT().GetSnapshots(mock.Anything, mock.Anything, mock.Anything).Return(&cv.Response{Snapshots: []*cv.Snapshot{{
		Snapshot: &pb.ChangeSnapshot{
			Data: &model.SmartBlockSnapshotBase{
				Blocks: []*model.Block{&model.Block{
					Id: "1",
					Content: &model.BlockContentOfText{
						Text: &model.BlockContentText{
							Text:  "test",
							Style: model.BlockContentText_Numbered,
						},
					},
				},
				},
			},
		},
		Id: "bafybbbbruo3kqubijrbhr24zonagbz3ksxbrutwjjoczf37axdsusu4a"}}}, nil).Times(1)
	i.converters = make(map[string]cv.Converter, 0)
	i.converters["Notion"] = converter
	creator := NewMockCreator(ctrl)
	creator.EXPECT().Create(gomock.Any(), gomock.Any(), gomock.Any(), gomock.Any(), gomock.Any(), gomock.Any()).Return(nil, "", nil).Times(1)
	i.oc = creator

	idGetter := NewMockIDGetter(ctrl)
	idGetter.EXPECT().Get(gomock.Any(), gomock.Any(), gomock.Any(), gomock.Any()).Return("id", treestorage.TreeStorageCreatePayload{}, nil).Times(1)
	i.objectIDGetter = idGetter

	fileSync := mock_filesync.NewMockFileSync(t)
	fileSync.EXPECT().SendImportEvents().Return().Times(1)
	fileSync.EXPECT().ClearImportEvents().Return().Times(1)
	i.fileSync = fileSync

<<<<<<< HEAD
	err := i.Import(context.Background(), &pb.RpcObjectImportRequest{
=======
	_, err := i.Import(session.NewContext(), &pb.RpcObjectImportRequest{
>>>>>>> 5149e357
		Params:                &pb.RpcObjectImportRequestParamsOfPbParams{PbParams: &pb.RpcObjectImportRequestPbParams{Path: []string{"bafybbbbruo3kqubijrbhr24zonagbz3ksxbrutwjjoczf37axdsusu4a.pb"}}},
		UpdateExistingObjects: false,
		Type:                  0,
		Mode:                  0,
	})

	assert.Nil(t, err)
}

func Test_ImportErrorFromConverter(t *testing.T) {
	i := Import{}

	ctrl := gomock.NewController(t)
<<<<<<< HEAD
	converter := mock_converter.NewMockConverter(t)
	e := cv.NewError()
=======
	converter := cv.NewMockConverter(ctrl)
	e := cv.NewError(0)
>>>>>>> 5149e357
	e.Add(fmt.Errorf("converter error"))
	converter.EXPECT().GetSnapshots(mock.Anything, mock.Anything, mock.Anything).Return(nil, e).Times(1)
	i.converters = make(map[string]cv.Converter, 0)
	i.converters["Notion"] = converter
	creator := NewMockCreator(ctrl)
	i.oc = creator
	idGetter := NewMockIDGetter(ctrl)
	i.objectIDGetter = idGetter

	fileSync := mock_filesync.NewMockFileSync(t)
	fileSync.EXPECT().ClearImportEvents().Return().Times(1)
	i.fileSync = fileSync

<<<<<<< HEAD
	err := i.Import(context.Background(), &pb.RpcObjectImportRequest{
=======
	_, err := i.Import(session.NewContext(), &pb.RpcObjectImportRequest{
>>>>>>> 5149e357
		Params:                &pb.RpcObjectImportRequestParamsOfPbParams{PbParams: &pb.RpcObjectImportRequestPbParams{Path: []string{"test"}}},
		UpdateExistingObjects: false,
		Type:                  0,
		Mode:                  0,
	})

	assert.NotNil(t, err)
	assert.Contains(t, err.Error(), "converter error")
}

func Test_ImportErrorFromObjectCreator(t *testing.T) {
	i := Import{}

	ctrl := gomock.NewController(t)
	converter := mock_converter.NewMockConverter(t)
	converter.EXPECT().GetSnapshots(mock.Anything, mock.Anything, mock.Anything).Return(&cv.Response{Snapshots: []*cv.Snapshot{{
		Snapshot: &pb.ChangeSnapshot{
			Data: &model.SmartBlockSnapshotBase{
				Blocks: []*model.Block{&model.Block{
					Id: "1",
					Content: &model.BlockContentOfText{
						Text: &model.BlockContentText{
							Text:  "test",
							Style: model.BlockContentText_Numbered,
						},
					},
				},
				},
			},
		},
		Id: "bafybbbbruo3kqubijrbhr24zonagbz3ksxbrutwjjoczf37axdsusu4a"}}}, nil).Times(1)
	i.converters = make(map[string]cv.Converter, 0)
	i.converters["Notion"] = converter
	creator := NewMockCreator(ctrl)
	//nolint:lll
	creator.EXPECT().Create(gomock.Any(), gomock.Any(), gomock.Any(), gomock.Any(), gomock.Any(), gomock.Any()).Return(nil, "", errors.New("creator error")).Times(1)
	i.oc = creator
	idGetter := NewMockIDGetter(ctrl)
	idGetter.EXPECT().Get(gomock.Any(), gomock.Any(), gomock.Any(), gomock.Any()).Return("id", treestorage.TreeStorageCreatePayload{}, nil).Times(1)
	i.objectIDGetter = idGetter

	fileSync := mock_filesync.NewMockFileSync(t)
	fileSync.EXPECT().ClearImportEvents().Return().Times(1)
	i.fileSync = fileSync

<<<<<<< HEAD
	res := i.Import(context.Background(), &pb.RpcObjectImportRequest{
=======
	_, res := i.Import(session.NewContext(), &pb.RpcObjectImportRequest{
>>>>>>> 5149e357
		Params:                &pb.RpcObjectImportRequestParamsOfPbParams{PbParams: &pb.RpcObjectImportRequestPbParams{Path: []string{"test"}}},
		UpdateExistingObjects: false,
		Type:                  0,
		Mode:                  0,
	})

	assert.NotNil(t, res)
	// assert.Contains(t, res.Error(), "creator error")
}

func Test_ImportIgnoreErrorMode(t *testing.T) {
	i := Import{}

	ctrl := gomock.NewController(t)
<<<<<<< HEAD
	converter := mock_converter.NewMockConverter(t)
	e := cv.NewError()
=======
	converter := cv.NewMockConverter(ctrl)
	e := cv.NewError(0)
>>>>>>> 5149e357
	e.Add(fmt.Errorf("converter error"))
	converter.EXPECT().GetSnapshots(mock.Anything, mock.Anything, mock.Anything).Return(&cv.Response{Snapshots: []*cv.Snapshot{{
		Snapshot: &pb.ChangeSnapshot{Data: &model.SmartBlockSnapshotBase{
			Blocks: []*model.Block{&model.Block{
				Id: "1",
				Content: &model.BlockContentOfText{
					Text: &model.BlockContentText{
						Text:  "test",
						Style: model.BlockContentText_Numbered,
					},
				},
			},
			},
		},
		},
		Id: "bafybbbbruo3kqubijrbhr24zonagbz3ksxbrutwjjoczf37axdsusu4a"}}}, e).Times(1)
	i.converters = make(map[string]cv.Converter, 0)
	i.converters["Notion"] = converter
	creator := NewMockCreator(ctrl)
	creator.EXPECT().Create(gomock.Any(), gomock.Any(), gomock.Any(), gomock.Any(), gomock.Any(), gomock.Any()).Return(nil, "", nil).Times(1)
	i.oc = creator
	idGetter := NewMockIDGetter(ctrl)
	idGetter.EXPECT().Get(gomock.Any(), gomock.Any(), gomock.Any(), gomock.Any()).Return("id", treestorage.TreeStorageCreatePayload{}, nil).Times(1)
	i.objectIDGetter = idGetter

	fileSync := mock_filesync.NewMockFileSync(t)
	fileSync.EXPECT().ClearImportEvents().Return().Times(1)
	i.fileSync = fileSync

<<<<<<< HEAD
	res := i.Import(context.Background(), &pb.RpcObjectImportRequest{
=======
	_, res := i.Import(session.NewContext(), &pb.RpcObjectImportRequest{
>>>>>>> 5149e357
		Params:                &pb.RpcObjectImportRequestParamsOfPbParams{PbParams: &pb.RpcObjectImportRequestPbParams{Path: []string{"test"}}},
		UpdateExistingObjects: false,
		Type:                  0,
		Mode:                  1,
	})

	assert.NotNil(t, res)
	assert.Contains(t, res.Error(), "converter error")
}

func Test_ImportIgnoreErrorModeWithTwoErrorsPerFile(t *testing.T) {
	i := Import{}

	ctrl := gomock.NewController(t)
<<<<<<< HEAD
	converter := mock_converter.NewMockConverter(t)
	e := cv.NewError()
=======
	converter := cv.NewMockConverter(ctrl)
	e := cv.NewError(0)
>>>>>>> 5149e357
	e.Add(fmt.Errorf("converter error"))
	converter.EXPECT().GetSnapshots(mock.Anything, mock.Anything, mock.Anything).Return(&cv.Response{Snapshots: []*cv.Snapshot{{
		Snapshot: &pb.ChangeSnapshot{
			Data: &model.SmartBlockSnapshotBase{
				Blocks: []*model.Block{&model.Block{
					Id: "1",
					Content: &model.BlockContentOfText{
						Text: &model.BlockContentText{
							Text:  "test",
							Style: model.BlockContentText_Numbered,
						},
					},
				},
				},
			},
		},
		Id: "bafybbbbruo3kqubijrbhr24zonagbz3ksxbrutwjjoczf37axdsusu4a"}}}, e).Times(1)
	i.converters = make(map[string]cv.Converter, 0)
	i.converters["Notion"] = converter
	creator := NewMockCreator(ctrl)
	//nolint:lll
	creator.EXPECT().Create(gomock.Any(), gomock.Any(), gomock.Any(), gomock.Any(), gomock.Any(), gomock.Any()).Return(nil, "", errors.New("creator error")).Times(1)
	i.oc = creator
	idGetter := NewMockIDGetter(ctrl)
	idGetter.EXPECT().Get(gomock.Any(), gomock.Any(), gomock.Any(), gomock.Any()).Return("id", treestorage.TreeStorageCreatePayload{}, nil).Times(1)
	i.objectIDGetter = idGetter

	fileSync := mock_filesync.NewMockFileSync(t)
	fileSync.EXPECT().ClearImportEvents().Return().Times(1)
	i.fileSync = fileSync

<<<<<<< HEAD
	res := i.Import(context.Background(), &pb.RpcObjectImportRequest{
=======
	_, res := i.Import(session.NewContext(), &pb.RpcObjectImportRequest{
>>>>>>> 5149e357
		Params:                &pb.RpcObjectImportRequestParamsOfPbParams{PbParams: &pb.RpcObjectImportRequestPbParams{Path: []string{"test"}}},
		UpdateExistingObjects: false,
		Type:                  0,
		Mode:                  1,
	})

	assert.NotNil(t, res)
	assert.Contains(t, res.Error(), "converter error")
	assert.Contains(t, res.Error(), "converter error", "creator error")
}

func Test_ImportExternalPlugin(t *testing.T) {
	i := Import{}

	ctrl := gomock.NewController(t)

	i.converters = make(map[string]cv.Converter, 0)

	creator := NewMockCreator(ctrl)
	creator.EXPECT().Create(gomock.Any(), gomock.Any(), gomock.Any(), gomock.Any(), gomock.Any(), gomock.Any()).Return(nil, "", nil).Times(1)
	i.oc = creator
	idGetter := NewMockIDGetter(ctrl)
	idGetter.EXPECT().Get(gomock.Any(), gomock.Any(), gomock.Any(), gomock.Any()).Return("id", treestorage.TreeStorageCreatePayload{}, nil).Times(1)
	i.objectIDGetter = idGetter

	fileSync := mock_filesync.NewMockFileSync(t)
	fileSync.EXPECT().SendImportEvents().Return().Times(1)
	fileSync.EXPECT().ClearImportEvents().Return().Times(1)
	i.fileSync = fileSync

	snapshots := make([]*pb.RpcObjectImportRequestSnapshot, 0)
	snapshots = append(snapshots, &pb.RpcObjectImportRequestSnapshot{
		Id: "bafybbbbruo3kqubijrbhr24zonagbz3ksxbrutwjjoczf37axdsusu4a",
		Snapshot: &model.SmartBlockSnapshotBase{
			Blocks: []*model.Block{{
				Id: "bafybbbbruo3kqubijrbhr24zonagbz3ksxbrutwjjoczf37axdsusu4a",
				Content: &model.BlockContentOfText{
					Text: &model.BlockContentText{
						Text:  "test",
						Style: model.BlockContentText_Numbered,
					},
				},
			},
			},
			Details:        nil,
			FileKeys:       nil,
			ExtraRelations: []*model.Relation{},
			ObjectTypes:    []string{},
			Collections:    nil,
		},
	})
<<<<<<< HEAD
	res := i.Import(context.Background(), &pb.RpcObjectImportRequest{
=======
	_, res := i.Import(session.NewContext(), &pb.RpcObjectImportRequest{
>>>>>>> 5149e357
		Params:                nil,
		Snapshots:             snapshots,
		UpdateExistingObjects: false,
		Type:                  pb.RpcObjectImportRequest_External,
		Mode:                  2,
	})
	assert.Nil(t, res)
}

func Test_ImportExternalPluginError(t *testing.T) {
	i := Import{}

	ctrl := gomock.NewController(t)

	i.converters = make(map[string]cv.Converter, 0)

	creator := NewMockCreator(ctrl)
	i.oc = creator
	idGetter := NewMockIDGetter(ctrl)
	i.objectIDGetter = idGetter

	fileSync := mock_filesync.NewMockFileSync(t)
	fileSync.EXPECT().ClearImportEvents().Return().Times(1)
	i.fileSync = fileSync

<<<<<<< HEAD
	res := i.Import(context.Background(), &pb.RpcObjectImportRequest{
=======
	_, res := i.Import(session.NewContext(), &pb.RpcObjectImportRequest{
>>>>>>> 5149e357
		Params:                nil,
		Snapshots:             nil,
		UpdateExistingObjects: false,
		Type:                  pb.RpcObjectImportRequest_External,
		Mode:                  2,
	})
	assert.NotNil(t, res)
	assert.Contains(t, res.Error(), cv.ErrNoObjectsToImport.Error())
}

func Test_ListImports(t *testing.T) {
	i := Import{}

	ctrl := gomock.NewController(t)

	i.converters = make(map[string]cv.Converter, 0)
	i.converters["Notion"] = pbc.New(nil, nil, nil)
	creator := NewMockCreator(ctrl)
	i.oc = creator
	idGetter := NewMockIDGetter(ctrl)
	i.objectIDGetter = idGetter
	res, err := i.ListImports(&pb.RpcObjectImportListRequest{})

	assert.Nil(t, err)
	assert.NotNil(t, res)
	assert.Len(t, res, 1)
	assert.True(t, res[0].Type == pb.RpcObjectImportListImportResponseType(0) || res[1].Type == pb.RpcObjectImportListImportResponseType(0))
}

func Test_ImportWebNoParser(t *testing.T) {
	i := Import{}

	ctrl := gomock.NewController(t)

	i.converters = make(map[string]cv.Converter, 0)
	i.converters[web.Name] = web.NewConverter()

	creator := NewMockCreator(ctrl)
	i.oc = creator
	idGetter := NewMockIDGetter(ctrl)
	i.objectIDGetter = idGetter
	_, _, err := i.ImportWeb(context.Background(), &pb.RpcObjectImportRequest{
		Params:                &pb.RpcObjectImportRequestParamsOfBookmarksParams{BookmarksParams: &pb.RpcObjectImportRequestBookmarksParams{Url: "http://example.com"}},
		UpdateExistingObjects: true,
	})

	assert.NotNil(t, err)
	assert.Contains(t, err.Error(), "unknown url format")
}

func Test_ImportWebFailedToParse(t *testing.T) {
	i := Import{}

	ctrl := gomock.NewController(t)

	i.converters = make(map[string]cv.Converter, 0)
	i.converters[web.Name] = web.NewConverter()
	creator := NewMockCreator(ctrl)
	i.oc = creator
	idGetter := NewMockIDGetter(ctrl)
	i.objectIDGetter = idGetter
	parser := parsers.NewMockParser(ctrl)
	parser.EXPECT().MatchUrl("http://example.com").Return(true).Times(1)
	parser.EXPECT().ParseUrl("http://example.com").Return(nil, errors.New("failed")).Times(1)

	new := func() parsers.Parser {
		return parser
	}
	parsers.RegisterFunc(new)

	_, _, err := i.ImportWeb(context.Background(), &pb.RpcObjectImportRequest{
		Params:                &pb.RpcObjectImportRequestParamsOfBookmarksParams{BookmarksParams: &pb.RpcObjectImportRequestBookmarksParams{Url: "http://example.com"}},
		UpdateExistingObjects: true,
	})

	assert.NotNil(t, err)
	assert.Contains(t, err.Error(), "failed")
}

func Test_ImportWebSuccess(t *testing.T) {
	i := Import{}
	parsers.Parsers = []parsers.RegisterParser{}
	ctrl := gomock.NewController(t)

	i.converters = make(map[string]cv.Converter, 0)

	i.converters[web.Name] = web.NewConverter()

	creator := NewMockCreator(ctrl)
	creator.EXPECT().Create(gomock.Any(), gomock.Any(), gomock.Any(), gomock.Any(), gomock.Any(), gomock.Any()).Return(nil, "", nil).Times(1)
	i.oc = creator
	idGetter := NewMockIDGetter(ctrl)
	idGetter.EXPECT().Get(gomock.Any(), gomock.Any(), gomock.Any(), gomock.Any()).Return("id", treestorage.TreeStorageCreatePayload{}, nil).Times(1)
	i.objectIDGetter = idGetter
	parser := parsers.NewMockParser(ctrl)
	parser.EXPECT().MatchUrl("http://example.com").Return(true).Times(1)
	parser.EXPECT().ParseUrl("http://example.com").Return(&model.SmartBlockSnapshotBase{Blocks: []*model.Block{&model.Block{
		Id: "bafybbbbruo3kqubijrbhr24zonagbz3ksxbrutwjjoczf37axdsusu4a",
		Content: &model.BlockContentOfText{
			Text: &model.BlockContentText{
				Text:  "test",
				Style: model.BlockContentText_Numbered,
			},
		},
	}}}, nil).Times(1)

	new := func() parsers.Parser {
		return parser
	}
	parsers.RegisterFunc(new)

	_, _, err := i.ImportWeb(context.Background(), &pb.RpcObjectImportRequest{
		Params:                &pb.RpcObjectImportRequestParamsOfBookmarksParams{BookmarksParams: &pb.RpcObjectImportRequestBookmarksParams{Url: "http://example.com"}},
		UpdateExistingObjects: true,
	})

	assert.Nil(t, err)
}

func Test_ImportWebFailedToCreateObject(t *testing.T) {
	i := Import{}
	parsers.Parsers = []parsers.RegisterParser{}

	ctrl := gomock.NewController(t)

	i.converters = make(map[string]cv.Converter, 0)
	i.converters[web.Name] = web.NewConverter()

	creator := NewMockCreator(ctrl)
	//nolint:lll
	creator.EXPECT().Create(gomock.Any(), gomock.Any(), gomock.Any(), gomock.Any(), gomock.Any(), gomock.Any()).Return(nil, "", errors.New("error")).Times(1)
	i.oc = creator
	idGetter := NewMockIDGetter(ctrl)
	idGetter.EXPECT().Get(gomock.Any(), gomock.Any(), gomock.Any(), gomock.Any()).Return("id", treestorage.TreeStorageCreatePayload{}, nil).Times(1)
	i.objectIDGetter = idGetter
	parser := parsers.NewMockParser(ctrl)
	parser.EXPECT().MatchUrl("http://example.com").Return(true).Times(1)
	parser.EXPECT().ParseUrl("http://example.com").Return(&model.SmartBlockSnapshotBase{Blocks: []*model.Block{&model.Block{
		Id: "bafybbbbruo3kqubijrbhr24zonagbz3ksxbrutwjjoczf37axdsusu4a",
		Content: &model.BlockContentOfText{
			Text: &model.BlockContentText{
				Text:  "test",
				Style: model.BlockContentText_Numbered,
			},
		},
	}}}, nil).Times(1)

	new := func() parsers.Parser {
		return parser
	}
	parsers.RegisterFunc(new)

	_, _, err := i.ImportWeb(context.Background(), &pb.RpcObjectImportRequest{
		Params:                &pb.RpcObjectImportRequestParamsOfBookmarksParams{BookmarksParams: &pb.RpcObjectImportRequestBookmarksParams{Url: "http://example.com"}},
		UpdateExistingObjects: true,
	})

	assert.NotNil(t, err)
	assert.Equal(t, "couldn't create objects", err.Error())
}

func Test_ImportCancelError(t *testing.T) {
	i := Import{}
	converter := mock_converter.NewMockConverter(t)
	e := cv.NewCancelError(fmt.Errorf("converter error"))
	converter.EXPECT().GetSnapshots(mock.Anything, mock.Anything, mock.Anything).Return(&cv.Response{Snapshots: nil}, e).Times(1)
	i.converters = make(map[string]cv.Converter, 0)
	i.converters["Notion"] = converter

	fileSync := mock_filesync.NewMockFileSync(t)
	fileSync.EXPECT().ClearImportEvents().Return().Times(1)
	i.fileSync = fileSync

<<<<<<< HEAD
	res := i.Import(context.Background(), &pb.RpcObjectImportRequest{
=======
	_, res := i.Import(session.NewContext(), &pb.RpcObjectImportRequest{
>>>>>>> 5149e357
		Params:                &pb.RpcObjectImportRequestParamsOfPbParams{PbParams: &pb.RpcObjectImportRequestPbParams{Path: []string{"test"}}},
		UpdateExistingObjects: false,
		Type:                  0,
		Mode:                  pb.RpcObjectImportRequest_IGNORE_ERRORS,
	})

	assert.NotNil(t, res)
	assert.True(t, errors.Is(res, cv.ErrCancel))
}

func Test_ImportNoObjectToImportError(t *testing.T) {
	i := Import{}
<<<<<<< HEAD
	converter := mock_converter.NewMockConverter(t)
	e := cv.NewFromError(cv.ErrNoObjectsToImport)
	converter.EXPECT().GetSnapshots(mock.Anything, mock.Anything, mock.Anything).Return(&cv.Response{Snapshots: nil}, e).Times(1)
=======
	ctrl := gomock.NewController(t)
	converter := cv.NewMockConverter(ctrl)
	e := cv.NewFromError(cv.ErrNoObjectsToImport, pb.RpcObjectImportRequest_IGNORE_ERRORS)
	converter.EXPECT().GetSnapshots(gomock.Any(), gomock.Any()).Return(&cv.Response{Snapshots: nil}, e).Times(1)
>>>>>>> 5149e357
	i.converters = make(map[string]cv.Converter, 0)
	i.converters["Notion"] = converter

	fileSync := mock_filesync.NewMockFileSync(t)
	fileSync.EXPECT().ClearImportEvents().Return().Times(1)
	i.fileSync = fileSync

<<<<<<< HEAD
	res := i.Import(context.Background(), &pb.RpcObjectImportRequest{
=======
	_, res := i.Import(session.NewContext(), &pb.RpcObjectImportRequest{
>>>>>>> 5149e357
		Params:                &pb.RpcObjectImportRequestParamsOfPbParams{PbParams: &pb.RpcObjectImportRequestPbParams{Path: []string{"test"}}},
		UpdateExistingObjects: false,
		Type:                  0,
		Mode:                  pb.RpcObjectImportRequest_IGNORE_ERRORS,
	})

	assert.NotNil(t, res)
	assert.True(t, errors.Is(res, cv.ErrNoObjectsToImport))
}

func Test_ImportNoObjectToImportErrorModeAllOrNothing(t *testing.T) {
	i := Import{}
<<<<<<< HEAD
	converter := mock_converter.NewMockConverter(t)
	e := cv.NewFromError(cv.ErrNoObjectsToImport)
	converter.EXPECT().GetSnapshots(mock.Anything, mock.Anything, mock.Anything).Return(&cv.Response{Snapshots: []*cv.Snapshot{{
=======
	ctrl := gomock.NewController(t)
	converter := cv.NewMockConverter(ctrl)
	e := cv.NewFromError(cv.ErrNoObjectsToImport, pb.RpcObjectImportRequest_ALL_OR_NOTHING)
	converter.EXPECT().GetSnapshots(gomock.Any(), gomock.Any()).Return(&cv.Response{Snapshots: []*cv.Snapshot{{
>>>>>>> 5149e357
		Snapshot: &pb.ChangeSnapshot{
			Data: &model.SmartBlockSnapshotBase{
				Blocks: []*model.Block{&model.Block{
					Id: "1",
					Content: &model.BlockContentOfText{
						Text: &model.BlockContentText{
							Text:  "test",
							Style: model.BlockContentText_Numbered,
						},
					},
				},
				},
			},
		},
		Id: "bafybbbbruo3kqubijrbhr24zonagbz3ksxbrutwjjoczf37axdsusu4a"}}}, e).Times(1)
	i.converters = make(map[string]cv.Converter, 0)
	i.converters["Notion"] = converter

	fileSync := mock_filesync.NewMockFileSync(t)
	fileSync.EXPECT().ClearImportEvents().Return().Times(1)
	i.fileSync = fileSync

<<<<<<< HEAD
	res := i.Import(context.Background(), &pb.RpcObjectImportRequest{
=======
	_, res := i.Import(session.NewContext(), &pb.RpcObjectImportRequest{
>>>>>>> 5149e357
		Params:                &pb.RpcObjectImportRequestParamsOfPbParams{PbParams: &pb.RpcObjectImportRequestPbParams{Path: []string{"test"}}},
		UpdateExistingObjects: false,
		Type:                  0,
		Mode:                  pb.RpcObjectImportRequest_ALL_OR_NOTHING,
	})

	assert.NotNil(t, res)
	assert.True(t, errors.Is(res, cv.ErrNoObjectsToImport))
}

func Test_ImportNoObjectToImportErrorIgnoreErrorsMode(t *testing.T) {
	i := Import{}
	ctrl := gomock.NewController(t)
<<<<<<< HEAD
	e := cv.NewFromError(cv.ErrNoObjectsToImport)
	converter := mock_converter.NewMockConverter(t)
	converter.EXPECT().GetSnapshots(mock.Anything, mock.Anything, mock.Anything).Return(&cv.Response{Snapshots: []*cv.Snapshot{{
=======
	e := cv.NewFromError(cv.ErrNoObjectsToImport, pb.RpcObjectImportRequest_IGNORE_ERRORS)
	converter := cv.NewMockConverter(ctrl)
	converter.EXPECT().GetSnapshots(gomock.Any(), gomock.Any()).Return(&cv.Response{Snapshots: []*cv.Snapshot{{
>>>>>>> 5149e357
		Snapshot: &pb.ChangeSnapshot{
			Data: &model.SmartBlockSnapshotBase{
				Blocks: []*model.Block{&model.Block{
					Id: "1",
					Content: &model.BlockContentOfText{
						Text: &model.BlockContentText{
							Text:  "test",
							Style: model.BlockContentText_Numbered,
						},
					},
				},
				},
			},
		},
		Id: "bafybbbbruo3kqubijrbhr24zonagbz3ksxbrutwjjoczf37axdsusu4a"}}}, e).Times(1)
	i.converters = make(map[string]cv.Converter, 0)
	i.converters["Notion"] = converter
	creator := NewMockCreator(ctrl)
	//nolint:lll
	creator.EXPECT().Create(gomock.Any(), gomock.Any(), gomock.Any(), gomock.Any(), gomock.Any(), gomock.Any()).Return(nil, "", nil).Times(1)
	i.oc = creator
	idGetter := NewMockIDGetter(ctrl)
	idGetter.EXPECT().Get(gomock.Any(), gomock.Any(), gomock.Any(), gomock.Any()).Return("id", treestorage.TreeStorageCreatePayload{}, nil).Times(1)
	i.objectIDGetter = idGetter

	fileSync := mock_filesync.NewMockFileSync(t)
	fileSync.EXPECT().ClearImportEvents().Return().Times(1)
	i.fileSync = fileSync

<<<<<<< HEAD
	res := i.Import(context.Background(), &pb.RpcObjectImportRequest{
=======
	_, res := i.Import(session.NewContext(), &pb.RpcObjectImportRequest{
>>>>>>> 5149e357
		Params:                &pb.RpcObjectImportRequestParamsOfPbParams{PbParams: &pb.RpcObjectImportRequestPbParams{Path: []string{"test"}}},
		UpdateExistingObjects: false,
		Type:                  0,
		Mode:                  pb.RpcObjectImportRequest_IGNORE_ERRORS,
	})

	assert.NotNil(t, res)
	assert.True(t, errors.Is(res, cv.ErrNoObjectsToImport))
}

func Test_ImportErrLimitExceeded(t *testing.T) {
	i := Import{}
<<<<<<< HEAD
	converter := mock_converter.NewMockConverter(t)
	e := cv.NewFromError(cv.ErrLimitExceeded)
	converter.EXPECT().GetSnapshots(mock.Anything, mock.Anything, mock.Anything).Return(&cv.Response{Snapshots: []*cv.Snapshot{{
=======
	ctrl := gomock.NewController(t)
	converter := cv.NewMockConverter(ctrl)
	e := cv.NewFromError(cv.ErrLimitExceeded, pb.RpcObjectImportRequest_ALL_OR_NOTHING)
	converter.EXPECT().GetSnapshots(gomock.Any(), gomock.Any()).Return(&cv.Response{Snapshots: []*cv.Snapshot{{
>>>>>>> 5149e357
		Snapshot: &pb.ChangeSnapshot{
			Data: &model.SmartBlockSnapshotBase{
				Blocks: []*model.Block{&model.Block{
					Id: "1",
					Content: &model.BlockContentOfText{
						Text: &model.BlockContentText{
							Text:  "test",
							Style: model.BlockContentText_Numbered,
						},
					},
				},
				},
			},
		},
		Id: "bafybbbbruo3kqubijrbhr24zonagbz3ksxbrutwjjoczf37axdsusu4a"}}}, e).Times(1)
	i.converters = make(map[string]cv.Converter, 0)
	i.converters["Notion"] = converter

	fileSync := mock_filesync.NewMockFileSync(t)
	fileSync.EXPECT().ClearImportEvents().Return().Times(1)
	i.fileSync = fileSync

<<<<<<< HEAD
	res := i.Import(context.Background(), &pb.RpcObjectImportRequest{
=======
	_, res := i.Import(session.NewContext(), &pb.RpcObjectImportRequest{
>>>>>>> 5149e357
		Params:                &pb.RpcObjectImportRequestParamsOfPbParams{PbParams: &pb.RpcObjectImportRequestPbParams{Path: []string{"test"}}},
		UpdateExistingObjects: false,
		Type:                  0,
		Mode:                  pb.RpcObjectImportRequest_ALL_OR_NOTHING,
	})

	assert.NotNil(t, res)
	assert.True(t, errors.Is(res, cv.ErrLimitExceeded))
}

func Test_ImportErrLimitExceededIgnoreErrorMode(t *testing.T) {
	i := Import{}
<<<<<<< HEAD
	converter := mock_converter.NewMockConverter(t)
	e := cv.NewFromError(cv.ErrLimitExceeded)
	converter.EXPECT().GetSnapshots(mock.Anything, mock.Anything, mock.Anything).Return(&cv.Response{Snapshots: []*cv.Snapshot{{
=======
	ctrl := gomock.NewController(t)
	converter := cv.NewMockConverter(ctrl)
	e := cv.NewFromError(cv.ErrLimitExceeded, pb.RpcObjectImportRequest_ALL_OR_NOTHING)
	converter.EXPECT().GetSnapshots(gomock.Any(), gomock.Any()).Return(&cv.Response{Snapshots: []*cv.Snapshot{{
>>>>>>> 5149e357
		Snapshot: &pb.ChangeSnapshot{
			Data: &model.SmartBlockSnapshotBase{
				Blocks: []*model.Block{&model.Block{
					Id: "1",
					Content: &model.BlockContentOfText{
						Text: &model.BlockContentText{
							Text:  "test",
							Style: model.BlockContentText_Numbered,
						},
					},
				},
				},
			},
		},
		Id: "bafybbbbruo3kqubijrbhr24zonagbz3ksxbrutwjjoczf37axdsusu4a"}}}, e).Times(1)
	i.converters = make(map[string]cv.Converter, 0)
	i.converters["Notion"] = converter

	fileSync := mock_filesync.NewMockFileSync(t)
	fileSync.EXPECT().ClearImportEvents().Return().Times(1)
	i.fileSync = fileSync

<<<<<<< HEAD
	res := i.Import(context.Background(), &pb.RpcObjectImportRequest{
=======
	_, res := i.Import(session.NewContext(), &pb.RpcObjectImportRequest{
>>>>>>> 5149e357
		Params:                &pb.RpcObjectImportRequestParamsOfPbParams{PbParams: &pb.RpcObjectImportRequestPbParams{Path: []string{"test"}}},
		UpdateExistingObjects: false,
		Type:                  0,
		Mode:                  pb.RpcObjectImportRequest_IGNORE_ERRORS,
	})

	assert.NotNil(t, res)
	assert.True(t, errors.Is(res, cv.ErrLimitExceeded))
}

func TestImport_replaceRelationKeyWithNew(t *testing.T) {
	t.Run("no matching relation id in oldIDToNew map", func(t *testing.T) {
		// given
		i := Import{}
		option := &cv.Snapshot{
			Snapshot: &pb.ChangeSnapshot{
				Data: &model.SmartBlockSnapshotBase{
					Details: &types.Struct{
						Fields: map[string]*types.Value{
							bundle.RelationKeyRelationKey.String(): pbtypes.String("key"),
						},
					},
				},
			},
			SbType: smartblock.SmartBlockTypeSubObject,
		}
		oldIDToNew := make(map[string]string, 0)

		// when
		i.replaceRelationKeyWithNew(option, oldIDToNew)

		// then
		assert.Equal(t, "key", pbtypes.GetString(option.Snapshot.Data.Details, bundle.RelationKeyRelationKey.String()))
	})
	t.Run("oldIDToNew map have relation id", func(t *testing.T) {
		// given
		i := Import{}
		option := &cv.Snapshot{
			Snapshot: &pb.ChangeSnapshot{
				Data: &model.SmartBlockSnapshotBase{
					Details: &types.Struct{
						Fields: map[string]*types.Value{
							bundle.RelationKeyRelationKey.String(): pbtypes.String("key"),
						},
					},
				},
			},
			SbType: smartblock.SmartBlockTypeSubObject,
		}
		oldIDToNew := map[string]string{"rel-key": "rel-newkey"}

		// when
		i.replaceRelationKeyWithNew(option, oldIDToNew)

		// then
		assert.Equal(t, "newkey", pbtypes.GetString(option.Snapshot.Data.Details, bundle.RelationKeyRelationKey.String()))
	})

	t.Run("no details", func(t *testing.T) {
		// given
		i := Import{}
		option := &cv.Snapshot{
			Snapshot: &pb.ChangeSnapshot{
				Data: &model.SmartBlockSnapshotBase{
					Details: nil,
				},
			},
			SbType: smartblock.SmartBlockTypeSubObject,
		}
		oldIDToNew := map[string]string{"rel-key": "rel-newkey"}

		// when
		i.replaceRelationKeyWithNew(option, oldIDToNew)

		// then
		assert.Nil(t, option.Snapshot.Data.Details)
	})
}

func Test_ImportRootCollectionInResponse(t *testing.T) {
	t.Run("return root collection id in case of error", func(t *testing.T) {
		// given
		i := Import{}
		expectedRootCollectionID := "id"
		originalRootCollectionID := "rootCollectionID"

		ctrl := gomock.NewController(t)
		converter := cv.NewMockConverter(ctrl)
		converter.EXPECT().GetSnapshots(gomock.Any(), gomock.Any()).Return(&cv.Response{RootCollectionID: originalRootCollectionID,
			Snapshots: []*cv.Snapshot{
				{
					Snapshot: &pb.ChangeSnapshot{},
					Id:       originalRootCollectionID,
				},
			},
		}, nil).Times(1)
		i.converters = make(map[string]cv.Converter, 0)
		i.converters["Notion"] = converter
		creator := NewMockCreator(ctrl)
		creator.EXPECT().Create(gomock.Any(), gomock.Any(), gomock.Any(), gomock.Any(), gomock.Any()).Return(nil, "", nil).Times(1)
		i.oc = creator

		idGetter := NewMockIDGetter(ctrl)
		idGetter.EXPECT().Get(gomock.Any(), gomock.Any(), gomock.Any(), gomock.Any()).Return(expectedRootCollectionID, treestorage.TreeStorageCreatePayload{}, nil).Times(1)
		i.objectIDGetter = idGetter

		fileSync := mock_filesync.NewMockFileSync(ctrl)
		fileSync.EXPECT().SendImportEvents().Return().Times(1)
		fileSync.EXPECT().ClearImportEvents().Return().Times(1)
		i.fileSync = fileSync

		// when
		rootCollectionID, err := i.Import(session.NewContext(), &pb.RpcObjectImportRequest{
			Params:                &pb.RpcObjectImportRequestParamsOfPbParams{PbParams: &pb.RpcObjectImportRequestPbParams{Path: []string{"bafybbbbruo3kqubijrbhr24zonagbz3ksxbrutwjjoczf37axdsusu4a.pb"}}},
			UpdateExistingObjects: false,
			Type:                  0,
			Mode:                  0,
		})

		// then
		assert.Nil(t, err)
		assert.Equal(t, expectedRootCollectionID, rootCollectionID)
	})

	t.Run("return empty root collection id in case of error", func(t *testing.T) {
		// given
		i := Import{}
		expectedRootCollectionID := ""
		originalRootCollectionID := "rootCollectionID"
		creatorError := errors.New("creator error")

		ctrl := gomock.NewController(t)
		converter := cv.NewMockConverter(ctrl)
		converter.EXPECT().GetSnapshots(gomock.Any(), gomock.Any()).Return(&cv.Response{RootCollectionID: originalRootCollectionID,
			Snapshots: []*cv.Snapshot{
				{
					Snapshot: &pb.ChangeSnapshot{},
					Id:       originalRootCollectionID,
				},
			},
		}, nil).Times(1)
		i.converters = make(map[string]cv.Converter, 0)
		i.converters["Notion"] = converter

		creator := NewMockCreator(ctrl)
		creator.EXPECT().Create(gomock.Any(), gomock.Any(), gomock.Any(), gomock.Any(), gomock.Any()).Return(nil, "", creatorError).Times(1)
		i.oc = creator

		idGetter := NewMockIDGetter(ctrl)
		idGetter.EXPECT().Get(gomock.Any(), gomock.Any(), gomock.Any(), gomock.Any()).Return("id", treestorage.TreeStorageCreatePayload{}, nil).Times(1)
		i.objectIDGetter = idGetter

		fileSync := mock_filesync.NewMockFileSync(ctrl)
		fileSync.EXPECT().ClearImportEvents().Return().Times(1)
		i.fileSync = fileSync

		// when
		rootCollectionID, err := i.Import(session.NewContext(), &pb.RpcObjectImportRequest{
			Params:                &pb.RpcObjectImportRequestParamsOfPbParams{PbParams: &pb.RpcObjectImportRequestPbParams{Path: []string{"bafybbbbruo3kqubijrbhr24zonagbz3ksxbrutwjjoczf37axdsusu4a.pb"}}},
			UpdateExistingObjects: false,
			Type:                  0,
			Mode:                  0,
		})

		// then
		assert.NotNil(t, err)
		assert.Equal(t, expectedRootCollectionID, rootCollectionID)
	})

	t.Run("return empty root collection id in case of error from import converter", func(t *testing.T) {
		// given
		i := Import{}
		expectedRootCollectionID := ""
		originalRootCollectionID := "rootCollectionID"
		converterError := cv.NewFromError(errors.New("converter error"), pb.RpcObjectImportRequest_ALL_OR_NOTHING)

		ctrl := gomock.NewController(t)
		converter := cv.NewMockConverter(ctrl)
		converter.EXPECT().GetSnapshots(gomock.Any(), gomock.Any()).Return(&cv.Response{RootCollectionID: originalRootCollectionID,
			Snapshots: []*cv.Snapshot{
				{
					Snapshot: &pb.ChangeSnapshot{},
					Id:       originalRootCollectionID,
				},
			},
		}, converterError).Times(1)
		i.converters = make(map[string]cv.Converter, 0)
		i.converters["Notion"] = converter

		fileSync := mock_filesync.NewMockFileSync(ctrl)
		fileSync.EXPECT().ClearImportEvents().Return().Times(1)
		i.fileSync = fileSync

		// when
		rootCollectionID, err := i.Import(session.NewContext(), &pb.RpcObjectImportRequest{
			Params:                &pb.RpcObjectImportRequestParamsOfPbParams{PbParams: &pb.RpcObjectImportRequestPbParams{Path: []string{"bafybbbbruo3kqubijrbhr24zonagbz3ksxbrutwjjoczf37axdsusu4a.pb"}}},
			UpdateExistingObjects: false,
			Type:                  0,
			Mode:                  0,
		})

		// then
		assert.NotNil(t, err)
		assert.Equal(t, expectedRootCollectionID, rootCollectionID)
	})

	t.Run("return empty root collection id in case of error with Ignore_Error mode", func(t *testing.T) {
		// given
		i := Import{}
		expectedRootCollectionID := ""
		originalRootCollectionID := "rootCollectionID"
		converterError := cv.NewFromError(errors.New("converter error"), pb.RpcObjectImportRequest_ALL_OR_NOTHING)

		ctrl := gomock.NewController(t)
		converter := cv.NewMockConverter(ctrl)
		converter.EXPECT().GetSnapshots(gomock.Any(), gomock.Any()).Return(&cv.Response{RootCollectionID: originalRootCollectionID,
			Snapshots: []*cv.Snapshot{
				{
					Snapshot: &pb.ChangeSnapshot{},
					Id:       originalRootCollectionID,
				},
			},
		}, converterError).Times(1)
		i.converters = make(map[string]cv.Converter, 0)
		i.converters["Notion"] = converter

		creator := NewMockCreator(ctrl)
		creator.EXPECT().Create(gomock.Any(), gomock.Any(), gomock.Any(), gomock.Any(), gomock.Any()).Return(nil, "", nil).Times(1)
		i.oc = creator

		idGetter := NewMockIDGetter(ctrl)
		idGetter.EXPECT().Get(gomock.Any(), gomock.Any(), gomock.Any(), gomock.Any()).Return("id", treestorage.TreeStorageCreatePayload{}, nil).Times(1)
		i.objectIDGetter = idGetter

		fileSync := mock_filesync.NewMockFileSync(ctrl)
		fileSync.EXPECT().ClearImportEvents().Return().Times(1)
		i.fileSync = fileSync

		// when
		rootCollectionID, err := i.Import(session.NewContext(), &pb.RpcObjectImportRequest{
			Params:                &pb.RpcObjectImportRequestParamsOfPbParams{PbParams: &pb.RpcObjectImportRequestPbParams{Path: []string{"bafybbbbruo3kqubijrbhr24zonagbz3ksxbrutwjjoczf37axdsusu4a.pb"}}},
			UpdateExistingObjects: false,
			Type:                  0,
			Mode:                  pb.RpcObjectImportRequest_IGNORE_ERRORS,
		})

		// then
		assert.NotNil(t, err)
		assert.Equal(t, expectedRootCollectionID, rootCollectionID)
	})
}<|MERGE_RESOLUTION|>--- conflicted
+++ resolved
@@ -18,10 +18,6 @@
 	"github.com/anyproto/anytype-heart/core/block/import/web"
 	"github.com/anyproto/anytype-heart/core/block/import/web/parsers"
 	"github.com/anyproto/anytype-heart/core/filestorage/filesync/mock_filesync"
-<<<<<<< HEAD
-=======
-	"github.com/anyproto/anytype-heart/core/session"
->>>>>>> 5149e357
 	"github.com/anyproto/anytype-heart/pb"
 	"github.com/anyproto/anytype-heart/pkg/lib/bundle"
 	"github.com/anyproto/anytype-heart/pkg/lib/core/smartblock"
@@ -65,11 +61,7 @@
 	fileSync.EXPECT().ClearImportEvents().Return().Times(1)
 	i.fileSync = fileSync
 
-<<<<<<< HEAD
-	err := i.Import(context.Background(), &pb.RpcObjectImportRequest{
-=======
-	_, err := i.Import(session.NewContext(), &pb.RpcObjectImportRequest{
->>>>>>> 5149e357
+	_, err := i.Import(context.Background(), &pb.RpcObjectImportRequest{
 		Params:                &pb.RpcObjectImportRequestParamsOfPbParams{PbParams: &pb.RpcObjectImportRequestPbParams{Path: []string{"bafybbbbruo3kqubijrbhr24zonagbz3ksxbrutwjjoczf37axdsusu4a.pb"}}},
 		UpdateExistingObjects: false,
 		Type:                  0,
@@ -83,13 +75,8 @@
 	i := Import{}
 
 	ctrl := gomock.NewController(t)
-<<<<<<< HEAD
-	converter := mock_converter.NewMockConverter(t)
-	e := cv.NewError()
-=======
-	converter := cv.NewMockConverter(ctrl)
+	converter := mock_converter.NewMockConverter(t)
 	e := cv.NewError(0)
->>>>>>> 5149e357
 	e.Add(fmt.Errorf("converter error"))
 	converter.EXPECT().GetSnapshots(mock.Anything, mock.Anything, mock.Anything).Return(nil, e).Times(1)
 	i.converters = make(map[string]cv.Converter, 0)
@@ -103,11 +90,7 @@
 	fileSync.EXPECT().ClearImportEvents().Return().Times(1)
 	i.fileSync = fileSync
 
-<<<<<<< HEAD
-	err := i.Import(context.Background(), &pb.RpcObjectImportRequest{
-=======
-	_, err := i.Import(session.NewContext(), &pb.RpcObjectImportRequest{
->>>>>>> 5149e357
+	_, err := i.Import(context.Background(), &pb.RpcObjectImportRequest{
 		Params:                &pb.RpcObjectImportRequestParamsOfPbParams{PbParams: &pb.RpcObjectImportRequestPbParams{Path: []string{"test"}}},
 		UpdateExistingObjects: false,
 		Type:                  0,
@@ -153,11 +136,7 @@
 	fileSync.EXPECT().ClearImportEvents().Return().Times(1)
 	i.fileSync = fileSync
 
-<<<<<<< HEAD
-	res := i.Import(context.Background(), &pb.RpcObjectImportRequest{
-=======
-	_, res := i.Import(session.NewContext(), &pb.RpcObjectImportRequest{
->>>>>>> 5149e357
+	_, res := i.Import(context.Background(), &pb.RpcObjectImportRequest{
 		Params:                &pb.RpcObjectImportRequestParamsOfPbParams{PbParams: &pb.RpcObjectImportRequestPbParams{Path: []string{"test"}}},
 		UpdateExistingObjects: false,
 		Type:                  0,
@@ -172,13 +151,8 @@
 	i := Import{}
 
 	ctrl := gomock.NewController(t)
-<<<<<<< HEAD
-	converter := mock_converter.NewMockConverter(t)
-	e := cv.NewError()
-=======
-	converter := cv.NewMockConverter(ctrl)
+	converter := mock_converter.NewMockConverter(t)
 	e := cv.NewError(0)
->>>>>>> 5149e357
 	e.Add(fmt.Errorf("converter error"))
 	converter.EXPECT().GetSnapshots(mock.Anything, mock.Anything, mock.Anything).Return(&cv.Response{Snapshots: []*cv.Snapshot{{
 		Snapshot: &pb.ChangeSnapshot{Data: &model.SmartBlockSnapshotBase{
@@ -208,11 +182,7 @@
 	fileSync.EXPECT().ClearImportEvents().Return().Times(1)
 	i.fileSync = fileSync
 
-<<<<<<< HEAD
-	res := i.Import(context.Background(), &pb.RpcObjectImportRequest{
-=======
-	_, res := i.Import(session.NewContext(), &pb.RpcObjectImportRequest{
->>>>>>> 5149e357
+	_, res := i.Import(context.Background(), &pb.RpcObjectImportRequest{
 		Params:                &pb.RpcObjectImportRequestParamsOfPbParams{PbParams: &pb.RpcObjectImportRequestPbParams{Path: []string{"test"}}},
 		UpdateExistingObjects: false,
 		Type:                  0,
@@ -227,13 +197,8 @@
 	i := Import{}
 
 	ctrl := gomock.NewController(t)
-<<<<<<< HEAD
-	converter := mock_converter.NewMockConverter(t)
-	e := cv.NewError()
-=======
-	converter := cv.NewMockConverter(ctrl)
+	converter := mock_converter.NewMockConverter(t)
 	e := cv.NewError(0)
->>>>>>> 5149e357
 	e.Add(fmt.Errorf("converter error"))
 	converter.EXPECT().GetSnapshots(mock.Anything, mock.Anything, mock.Anything).Return(&cv.Response{Snapshots: []*cv.Snapshot{{
 		Snapshot: &pb.ChangeSnapshot{
@@ -265,11 +230,7 @@
 	fileSync.EXPECT().ClearImportEvents().Return().Times(1)
 	i.fileSync = fileSync
 
-<<<<<<< HEAD
-	res := i.Import(context.Background(), &pb.RpcObjectImportRequest{
-=======
-	_, res := i.Import(session.NewContext(), &pb.RpcObjectImportRequest{
->>>>>>> 5149e357
+	_, res := i.Import(context.Background(), &pb.RpcObjectImportRequest{
 		Params:                &pb.RpcObjectImportRequestParamsOfPbParams{PbParams: &pb.RpcObjectImportRequestPbParams{Path: []string{"test"}}},
 		UpdateExistingObjects: false,
 		Type:                  0,
@@ -321,11 +282,7 @@
 			Collections:    nil,
 		},
 	})
-<<<<<<< HEAD
-	res := i.Import(context.Background(), &pb.RpcObjectImportRequest{
-=======
-	_, res := i.Import(session.NewContext(), &pb.RpcObjectImportRequest{
->>>>>>> 5149e357
+	_, res := i.Import(context.Background(), &pb.RpcObjectImportRequest{
 		Params:                nil,
 		Snapshots:             snapshots,
 		UpdateExistingObjects: false,
@@ -351,11 +308,7 @@
 	fileSync.EXPECT().ClearImportEvents().Return().Times(1)
 	i.fileSync = fileSync
 
-<<<<<<< HEAD
-	res := i.Import(context.Background(), &pb.RpcObjectImportRequest{
-=======
-	_, res := i.Import(session.NewContext(), &pb.RpcObjectImportRequest{
->>>>>>> 5149e357
+	_, res := i.Import(context.Background(), &pb.RpcObjectImportRequest{
 		Params:                nil,
 		Snapshots:             nil,
 		UpdateExistingObjects: false,
@@ -529,11 +482,7 @@
 	fileSync.EXPECT().ClearImportEvents().Return().Times(1)
 	i.fileSync = fileSync
 
-<<<<<<< HEAD
-	res := i.Import(context.Background(), &pb.RpcObjectImportRequest{
-=======
-	_, res := i.Import(session.NewContext(), &pb.RpcObjectImportRequest{
->>>>>>> 5149e357
+	_, res := i.Import(context.Background(), &pb.RpcObjectImportRequest{
 		Params:                &pb.RpcObjectImportRequestParamsOfPbParams{PbParams: &pb.RpcObjectImportRequestPbParams{Path: []string{"test"}}},
 		UpdateExistingObjects: false,
 		Type:                  0,
@@ -546,28 +495,17 @@
 
 func Test_ImportNoObjectToImportError(t *testing.T) {
 	i := Import{}
-<<<<<<< HEAD
-	converter := mock_converter.NewMockConverter(t)
-	e := cv.NewFromError(cv.ErrNoObjectsToImport)
+	converter := mock_converter.NewMockConverter(t)
+	e := cv.NewFromError(cv.ErrNoObjectsToImport, pb.RpcObjectImportRequest_IGNORE_ERRORS)
 	converter.EXPECT().GetSnapshots(mock.Anything, mock.Anything, mock.Anything).Return(&cv.Response{Snapshots: nil}, e).Times(1)
-=======
-	ctrl := gomock.NewController(t)
-	converter := cv.NewMockConverter(ctrl)
-	e := cv.NewFromError(cv.ErrNoObjectsToImport, pb.RpcObjectImportRequest_IGNORE_ERRORS)
-	converter.EXPECT().GetSnapshots(gomock.Any(), gomock.Any()).Return(&cv.Response{Snapshots: nil}, e).Times(1)
->>>>>>> 5149e357
-	i.converters = make(map[string]cv.Converter, 0)
-	i.converters["Notion"] = converter
-
-	fileSync := mock_filesync.NewMockFileSync(t)
-	fileSync.EXPECT().ClearImportEvents().Return().Times(1)
-	i.fileSync = fileSync
-
-<<<<<<< HEAD
-	res := i.Import(context.Background(), &pb.RpcObjectImportRequest{
-=======
-	_, res := i.Import(session.NewContext(), &pb.RpcObjectImportRequest{
->>>>>>> 5149e357
+	i.converters = make(map[string]cv.Converter, 0)
+	i.converters["Notion"] = converter
+
+	fileSync := mock_filesync.NewMockFileSync(t)
+	fileSync.EXPECT().ClearImportEvents().Return().Times(1)
+	i.fileSync = fileSync
+
+	_, res := i.Import(context.Background(), &pb.RpcObjectImportRequest{
 		Params:                &pb.RpcObjectImportRequestParamsOfPbParams{PbParams: &pb.RpcObjectImportRequestPbParams{Path: []string{"test"}}},
 		UpdateExistingObjects: false,
 		Type:                  0,
@@ -580,16 +518,9 @@
 
 func Test_ImportNoObjectToImportErrorModeAllOrNothing(t *testing.T) {
 	i := Import{}
-<<<<<<< HEAD
-	converter := mock_converter.NewMockConverter(t)
-	e := cv.NewFromError(cv.ErrNoObjectsToImport)
+	converter := mock_converter.NewMockConverter(t)
+	e := cv.NewFromError(cv.ErrNoObjectsToImport, pb.RpcObjectImportRequest_ALL_OR_NOTHING)
 	converter.EXPECT().GetSnapshots(mock.Anything, mock.Anything, mock.Anything).Return(&cv.Response{Snapshots: []*cv.Snapshot{{
-=======
-	ctrl := gomock.NewController(t)
-	converter := cv.NewMockConverter(ctrl)
-	e := cv.NewFromError(cv.ErrNoObjectsToImport, pb.RpcObjectImportRequest_ALL_OR_NOTHING)
-	converter.EXPECT().GetSnapshots(gomock.Any(), gomock.Any()).Return(&cv.Response{Snapshots: []*cv.Snapshot{{
->>>>>>> 5149e357
 		Snapshot: &pb.ChangeSnapshot{
 			Data: &model.SmartBlockSnapshotBase{
 				Blocks: []*model.Block{&model.Block{
@@ -612,11 +543,7 @@
 	fileSync.EXPECT().ClearImportEvents().Return().Times(1)
 	i.fileSync = fileSync
 
-<<<<<<< HEAD
-	res := i.Import(context.Background(), &pb.RpcObjectImportRequest{
-=======
-	_, res := i.Import(session.NewContext(), &pb.RpcObjectImportRequest{
->>>>>>> 5149e357
+	_, res := i.Import(context.Background(), &pb.RpcObjectImportRequest{
 		Params:                &pb.RpcObjectImportRequestParamsOfPbParams{PbParams: &pb.RpcObjectImportRequestPbParams{Path: []string{"test"}}},
 		UpdateExistingObjects: false,
 		Type:                  0,
@@ -630,15 +557,9 @@
 func Test_ImportNoObjectToImportErrorIgnoreErrorsMode(t *testing.T) {
 	i := Import{}
 	ctrl := gomock.NewController(t)
-<<<<<<< HEAD
-	e := cv.NewFromError(cv.ErrNoObjectsToImport)
+	e := cv.NewFromError(cv.ErrNoObjectsToImport, pb.RpcObjectImportRequest_IGNORE_ERRORS)
 	converter := mock_converter.NewMockConverter(t)
 	converter.EXPECT().GetSnapshots(mock.Anything, mock.Anything, mock.Anything).Return(&cv.Response{Snapshots: []*cv.Snapshot{{
-=======
-	e := cv.NewFromError(cv.ErrNoObjectsToImport, pb.RpcObjectImportRequest_IGNORE_ERRORS)
-	converter := cv.NewMockConverter(ctrl)
-	converter.EXPECT().GetSnapshots(gomock.Any(), gomock.Any()).Return(&cv.Response{Snapshots: []*cv.Snapshot{{
->>>>>>> 5149e357
 		Snapshot: &pb.ChangeSnapshot{
 			Data: &model.SmartBlockSnapshotBase{
 				Blocks: []*model.Block{&model.Block{
@@ -668,11 +589,7 @@
 	fileSync.EXPECT().ClearImportEvents().Return().Times(1)
 	i.fileSync = fileSync
 
-<<<<<<< HEAD
-	res := i.Import(context.Background(), &pb.RpcObjectImportRequest{
-=======
-	_, res := i.Import(session.NewContext(), &pb.RpcObjectImportRequest{
->>>>>>> 5149e357
+	_, res := i.Import(context.Background(), &pb.RpcObjectImportRequest{
 		Params:                &pb.RpcObjectImportRequestParamsOfPbParams{PbParams: &pb.RpcObjectImportRequestPbParams{Path: []string{"test"}}},
 		UpdateExistingObjects: false,
 		Type:                  0,
@@ -685,16 +602,9 @@
 
 func Test_ImportErrLimitExceeded(t *testing.T) {
 	i := Import{}
-<<<<<<< HEAD
-	converter := mock_converter.NewMockConverter(t)
-	e := cv.NewFromError(cv.ErrLimitExceeded)
+	converter := mock_converter.NewMockConverter(t)
+	e := cv.NewFromError(cv.ErrLimitExceeded, pb.RpcObjectImportRequest_ALL_OR_NOTHING)
 	converter.EXPECT().GetSnapshots(mock.Anything, mock.Anything, mock.Anything).Return(&cv.Response{Snapshots: []*cv.Snapshot{{
-=======
-	ctrl := gomock.NewController(t)
-	converter := cv.NewMockConverter(ctrl)
-	e := cv.NewFromError(cv.ErrLimitExceeded, pb.RpcObjectImportRequest_ALL_OR_NOTHING)
-	converter.EXPECT().GetSnapshots(gomock.Any(), gomock.Any()).Return(&cv.Response{Snapshots: []*cv.Snapshot{{
->>>>>>> 5149e357
 		Snapshot: &pb.ChangeSnapshot{
 			Data: &model.SmartBlockSnapshotBase{
 				Blocks: []*model.Block{&model.Block{
@@ -717,11 +627,7 @@
 	fileSync.EXPECT().ClearImportEvents().Return().Times(1)
 	i.fileSync = fileSync
 
-<<<<<<< HEAD
-	res := i.Import(context.Background(), &pb.RpcObjectImportRequest{
-=======
-	_, res := i.Import(session.NewContext(), &pb.RpcObjectImportRequest{
->>>>>>> 5149e357
+	_, res := i.Import(context.Background(), &pb.RpcObjectImportRequest{
 		Params:                &pb.RpcObjectImportRequestParamsOfPbParams{PbParams: &pb.RpcObjectImportRequestPbParams{Path: []string{"test"}}},
 		UpdateExistingObjects: false,
 		Type:                  0,
@@ -734,16 +640,9 @@
 
 func Test_ImportErrLimitExceededIgnoreErrorMode(t *testing.T) {
 	i := Import{}
-<<<<<<< HEAD
-	converter := mock_converter.NewMockConverter(t)
-	e := cv.NewFromError(cv.ErrLimitExceeded)
+	converter := mock_converter.NewMockConverter(t)
+	e := cv.NewFromError(cv.ErrLimitExceeded, pb.RpcObjectImportRequest_ALL_OR_NOTHING)
 	converter.EXPECT().GetSnapshots(mock.Anything, mock.Anything, mock.Anything).Return(&cv.Response{Snapshots: []*cv.Snapshot{{
-=======
-	ctrl := gomock.NewController(t)
-	converter := cv.NewMockConverter(ctrl)
-	e := cv.NewFromError(cv.ErrLimitExceeded, pb.RpcObjectImportRequest_ALL_OR_NOTHING)
-	converter.EXPECT().GetSnapshots(gomock.Any(), gomock.Any()).Return(&cv.Response{Snapshots: []*cv.Snapshot{{
->>>>>>> 5149e357
 		Snapshot: &pb.ChangeSnapshot{
 			Data: &model.SmartBlockSnapshotBase{
 				Blocks: []*model.Block{&model.Block{
@@ -766,11 +665,7 @@
 	fileSync.EXPECT().ClearImportEvents().Return().Times(1)
 	i.fileSync = fileSync
 
-<<<<<<< HEAD
-	res := i.Import(context.Background(), &pb.RpcObjectImportRequest{
-=======
-	_, res := i.Import(session.NewContext(), &pb.RpcObjectImportRequest{
->>>>>>> 5149e357
+	_, res := i.Import(context.Background(), &pb.RpcObjectImportRequest{
 		Params:                &pb.RpcObjectImportRequestParamsOfPbParams{PbParams: &pb.RpcObjectImportRequestPbParams{Path: []string{"test"}}},
 		UpdateExistingObjects: false,
 		Type:                  0,
