package importer

import (
	"context"
	"errors"
	"fmt"
	"strings"
	"sync"
	"time"

	"github.com/anyproto/any-sync/app"
	"github.com/anyproto/any-sync/commonspace/object/tree/treestorage"
	"github.com/gogo/protobuf/types"
	"github.com/google/uuid"
	"github.com/samber/lo"
	"go.uber.org/zap"

	"github.com/anyproto/anytype-heart/core/anytype/account"
	"github.com/anyproto/anytype-heart/core/block"
	"github.com/anyproto/anytype-heart/core/block/collection"
	"github.com/anyproto/anytype-heart/core/block/import/common"
	creator "github.com/anyproto/anytype-heart/core/block/import/common/objectcreator"
	"github.com/anyproto/anytype-heart/core/block/import/common/objectid"
	"github.com/anyproto/anytype-heart/core/block/import/common/syncer"
	"github.com/anyproto/anytype-heart/core/block/import/common/workerpool"
	"github.com/anyproto/anytype-heart/core/block/import/csv"
	"github.com/anyproto/anytype-heart/core/block/import/html"
	"github.com/anyproto/anytype-heart/core/block/import/markdown"
	"github.com/anyproto/anytype-heart/core/block/import/notion"
	pbc "github.com/anyproto/anytype-heart/core/block/import/pb"
	"github.com/anyproto/anytype-heart/core/block/import/txt"
	"github.com/anyproto/anytype-heart/core/block/import/web"
	"github.com/anyproto/anytype-heart/core/block/object/idresolver"
	"github.com/anyproto/anytype-heart/core/block/object/objectcreator"
	"github.com/anyproto/anytype-heart/core/block/process"
	"github.com/anyproto/anytype-heart/core/filestorage/filesync"
	"github.com/anyproto/anytype-heart/metrics"
	"github.com/anyproto/anytype-heart/pb"
	"github.com/anyproto/anytype-heart/pkg/lib/bundle"
	"github.com/anyproto/anytype-heart/pkg/lib/core"
	"github.com/anyproto/anytype-heart/pkg/lib/localstore/addr"
	"github.com/anyproto/anytype-heart/pkg/lib/localstore/filestore"
	"github.com/anyproto/anytype-heart/pkg/lib/localstore/objectstore"
	"github.com/anyproto/anytype-heart/pkg/lib/logging"
	"github.com/anyproto/anytype-heart/pkg/lib/pb/model"
	"github.com/anyproto/anytype-heart/space"
	"github.com/anyproto/anytype-heart/util/pbtypes"
)

var log = logging.Logger("import")

const CName = "importer"

const workerPoolSize = 10

type Import struct {
	converters      map[string]common.Converter
	s               *block.Service
	oc              creator.Service
	idProvider      objectid.IDProvider
	tempDirProvider core.TempDirProvider
	fileSync        filesync.FileSync
	sync.Mutex
}

func New() Importer {
	return &Import{
		converters: make(map[string]common.Converter, 0),
	}
}

func (i *Import) Init(a *app.App) (err error) {
	i.s = app.MustComponent[*block.Service](a)
	accountService := app.MustComponent[account.Service](a)
	spaceService := app.MustComponent[space.Service](a)
	col := app.MustComponent[*collection.Service](a)
	i.tempDirProvider = app.MustComponent[core.TempDirProvider](a)
	converters := []common.Converter{
		markdown.New(i.tempDirProvider, col),
		notion.New(col),
		pbc.New(col, accountService),
		web.NewConverter(),
		html.New(col, i.tempDirProvider),
		txt.New(col),
		csv.New(col),
	}
	for _, c := range converters {
		i.converters[c.Name()] = c
	}
	resolver := a.MustComponent(idresolver.CName).(idresolver.Resolver)
	factory := syncer.New(syncer.NewFileSyncer(i.s), syncer.NewBookmarkSyncer(i.s), syncer.NewIconSyncer(i.s, resolver))
	store := app.MustComponent[objectstore.ObjectStore](a)
	i.idProvider = objectid.NewIDProvider(store, spaceService)
	fileStore := app.MustComponent[filestore.FileStore](a)
	relationSyncer := syncer.NewFileRelationSyncer(i.s, fileStore)
	objectCreator := app.MustComponent[objectcreator.Service](a)
	i.oc = creator.New(i.s, factory, store, relationSyncer, fileStore, spaceService, objectCreator)
	i.fileSync = app.MustComponent[filesync.FileSync](a)
	return nil
}

// Import get snapshots from converter or external api and create smartblocks from them
func (i *Import) Import(ctx context.Context,
	req *pb.RpcObjectImportRequest,
	origin model.ObjectOrigin,
	progress process.Progress,
) (string, error) {
	if req.SpaceId == "" {
		return "", fmt.Errorf("spaceId is empty")
	}
	i.Lock()
	defer i.Unlock()
	isNewProgress := false
	if progress == nil {
		progress = i.setupProgressBar(req)
		isNewProgress = true
	}
	var (
		returnedErr error
		importID    = uuid.New().String()
	)
	defer func() {
		i.finishImportProcess(returnedErr, progress)
		i.sendFileEvents(returnedErr)
<<<<<<< HEAD
		i.recordEvent(&metrics.ImportFinishedEvent{ID: importID, ImportType: req.Type.String()})
=======
		i.recordEvent(&metrics.ImportFinishedEvent{ID: progress.Id(), ImportType: req.Type.String()})
>>>>>>> 9aaf33bf
	}()
	if i.s != nil && !req.GetNoProgress() && isNewProgress {
		i.s.ProcessAdd(progress)
	}
<<<<<<< HEAD
	i.recordEvent(&metrics.ImportStartedEvent{ID: importID, ImportType: req.Type.String()})
=======
	i.recordEvent(&metrics.ImportStartedEvent{ID: progress.Id(), ImportType: req.Type.String()})
>>>>>>> 9aaf33bf
	var rootCollectionID string
	if c, ok := i.converters[req.Type.String()]; ok {
		rootCollectionID, returnedErr = i.importFromBuiltinConverter(ctx, req, c, progress, origin)
		return rootCollectionID, returnedErr
	}
	if req.Type == pb.RpcObjectImportRequest_External {
		returnedErr = i.importFromExternalSource(ctx, req, progress)
		return rootCollectionID, returnedErr
	}
	returnedErr = fmt.Errorf("unknown import type %s", req.Type)
	return rootCollectionID, returnedErr
}

func (i *Import) sendFileEvents(returnedErr error) {
	if returnedErr == nil {
		i.fileSync.SendImportEvents()
	}
	i.fileSync.ClearImportEvents()
}

func (i *Import) importFromBuiltinConverter(ctx context.Context,
	req *pb.RpcObjectImportRequest,
	c common.Converter,
	progress process.Progress,
	origin model.ObjectOrigin,
) (string, error) {
	allErrors := common.NewError(req.Mode)
	res, err := c.GetSnapshots(ctx, req, progress)
	if !err.IsEmpty() {
		resultErr := err.GetResultError(req.Type)
		if shouldReturnError(resultErr, res, req) {
			return "", resultErr
		}
		allErrors.Merge(err)
	}
	if res == nil {
		return "", fmt.Errorf("source path doesn't contain %s resources to import", req.Type)
	}

	if len(res.Snapshots) == 0 {
		return "", fmt.Errorf("source path doesn't contain %s resources to import", req.Type)
	}

	_, rootCollectionID := i.createObjects(ctx, res, progress, req, allErrors, origin)
	resultErr := allErrors.GetResultError(req.Type)
	if resultErr != nil {
		rootCollectionID = ""
	}
	return rootCollectionID, resultErr
}

func (i *Import) importFromExternalSource(ctx context.Context,
	req *pb.RpcObjectImportRequest,
	progress process.Progress,
) error {
	allErrors := common.NewError(req.Mode)
	if req.Snapshots != nil {
		sn := make([]*common.Snapshot, len(req.Snapshots))
		for i, s := range req.Snapshots {
			sn[i] = &common.Snapshot{
				Id:       s.GetId(),
				Snapshot: &pb.ChangeSnapshot{Data: s.Snapshot},
			}
		}
		res := &common.Response{
			Snapshots: sn,
		}
		i.createObjects(ctx, res, progress, req, allErrors, model.ObjectOrigin_import)
		if !allErrors.IsEmpty() {
			return allErrors.GetResultError(req.Type)
		}
		return nil
	}
	return common.ErrNoObjectsToImport
}

func (i *Import) finishImportProcess(returnedErr error, progress process.Progress) {
	progress.Finish(returnedErr)
}

func shouldReturnError(e error, res *common.Response, req *pb.RpcObjectImportRequest) bool {
	return (e != nil && req.Mode != pb.RpcObjectImportRequest_IGNORE_ERRORS) ||
		errors.Is(e, common.ErrFailedToReceiveListOfObjects) || errors.Is(e, common.ErrLimitExceeded) ||
		(errors.Is(e, common.ErrNoObjectsToImport) && (res == nil || len(res.Snapshots) == 0)) || // return error only if we don't have object to import
		errors.Is(e, common.ErrCancel)
}

func (i *Import) setupProgressBar(req *pb.RpcObjectImportRequest) process.Progress {
	progressBarType := pb.ModelProcess_Import
	if req.IsMigration {
		progressBarType = pb.ModelProcess_Migration
	}
	var progress process.Progress
	if req.GetNoProgress() {
		progress = process.NewNoOp()
	} else {
		progress = process.NewProgress(progressBarType)
	}
	return progress
}

func (i *Import) Name() string {
	return CName
}

// ListImports return all registered import types
func (i *Import) ListImports(_ *pb.RpcObjectImportListRequest) ([]*pb.RpcObjectImportListImportResponse, error) {
	res := make([]*pb.RpcObjectImportListImportResponse, len(i.converters))
	var idx int
	for _, c := range i.converters {
		res[idx] = &pb.RpcObjectImportListImportResponse{Type: convertType(c.Name())}
		idx++
	}
	return res, nil
}

// ValidateNotionToken return all registered import types
func (i *Import) ValidateNotionToken(
	ctx context.Context, req *pb.RpcObjectImportNotionValidateTokenRequest,
) (pb.RpcObjectImportNotionValidateTokenResponseErrorCode, error) {
	tv := notion.NewTokenValidator()
	return tv.Validate(ctx, req.GetToken())
}

func (i *Import) ImportWeb(ctx context.Context, req *pb.RpcObjectImportRequest) (string, *types.Struct, error) {
	progress := process.NewProgress(pb.ModelProcess_Import)
	defer progress.Finish(nil)
	allErrors := common.NewError(0)

	progress.SetProgressMessage("Parse url")
	w := i.converters[web.Name]
	res, err := w.GetSnapshots(ctx, req, progress)

	if err != nil {
		return "", nil, err.Error()
	}
	if res.Snapshots == nil || len(res.Snapshots) == 0 {
		return "", nil, fmt.Errorf("snpashots are empty")
	}

	progress.SetProgressMessage("Create objects")
	details, _ := i.createObjects(ctx, res, progress, req, allErrors, model.ObjectOrigin_import)
	if !allErrors.IsEmpty() {
		return "", nil, fmt.Errorf("couldn't create objects")
	}
	return res.Snapshots[0].Id, details[res.Snapshots[0].Id], nil
}

func (i *Import) createObjects(ctx context.Context,
	res *common.Response,
	progress process.Progress,
	req *pb.RpcObjectImportRequest,
	allErrors *common.ConvertError,
	origin model.ObjectOrigin,
) (map[string]*types.Struct, string) {
	oldIDToNew, createPayloads, err := i.getIDForAllObjects(ctx, res, allErrors, req)
	if err != nil {
		return nil, ""
	}
	filesIDs := i.getFilesIDs(res)
	numWorkers := workerPoolSize
	if len(res.Snapshots) < workerPoolSize {
		numWorkers = 1
	}
	do := creator.NewDataObject(ctx, oldIDToNew, createPayloads, filesIDs, origin, req.SpaceId)
	pool := workerpool.NewPool(numWorkers)
	progress.SetProgressMessage("Create objects")
	go i.addWork(req.SpaceId, res, pool)
	go pool.Start(do)
	details := i.readResultFromPool(pool, req.Mode, allErrors, progress)
	return details, oldIDToNew[res.RootCollectionID]
}

func (i *Import) getFilesIDs(res *common.Response) []string {
	fileIDs := make([]string, 0)
	for _, snapshot := range res.Snapshots {
		fileIDs = append(fileIDs, lo.Map(snapshot.Snapshot.GetFileKeys(), func(item *pb.ChangeFileKeys, index int) string {
			return item.Hash
		})...)
	}
	return fileIDs
}

func (i *Import) getIDForAllObjects(ctx context.Context,
	res *common.Response,
	allErrors *common.ConvertError,
	req *pb.RpcObjectImportRequest,
) (map[string]string, map[string]treestorage.TreeStorageCreatePayload, error) {
	relationOptions := make([]*common.Snapshot, 0)
	oldIDToNew := make(map[string]string, len(res.Snapshots))
	createPayloads := make(map[string]treestorage.TreeStorageCreatePayload, len(res.Snapshots))
	for _, snapshot := range res.Snapshots {
		// we will get id of relation options after we figure out according relations keys
		if lo.Contains(snapshot.Snapshot.GetData().GetObjectTypes(), bundle.TypeKeyRelationOption.String()) {
			relationOptions = append(relationOptions, snapshot)
			continue
		}
		err := i.getObjectID(ctx, req.SpaceId, snapshot, createPayloads, oldIDToNew, req.UpdateExistingObjects)
		if err != nil {
			allErrors.Add(err)
			if req.Mode != pb.RpcObjectImportRequest_IGNORE_ERRORS {
				return nil, nil, err
			}
			log.With(zap.String("object name", snapshot.Id)).Error(err)
		}
	}
	for _, option := range relationOptions {
		i.replaceRelationKeyWithNew(option, oldIDToNew)
		err := i.getObjectID(ctx, req.SpaceId, option, createPayloads, oldIDToNew, req.UpdateExistingObjects)
		if err != nil {
			allErrors.Add(err)
			if req.Mode != pb.RpcObjectImportRequest_IGNORE_ERRORS {
				return nil, nil, err
			}
			log.With(zap.String("object name", option.Id)).Error(err)
		}
	}
	return oldIDToNew, createPayloads, nil
}

func (i *Import) replaceRelationKeyWithNew(option *common.Snapshot, oldIDToNew map[string]string) {
	if option.Snapshot.Data.Details == nil || len(option.Snapshot.Data.Details.Fields) == 0 {
		return
	}
	key := pbtypes.GetString(option.Snapshot.Data.Details, bundle.RelationKeyRelationKey.String())
	if newRelationID, ok := oldIDToNew[key]; ok {
		key = strings.TrimPrefix(newRelationID, addr.RelationKeyToIdPrefix)
	}
	option.Snapshot.Data.Details.Fields[bundle.RelationKeyRelationKey.String()] = pbtypes.String(key)
}

func (i *Import) getObjectID(
	ctx context.Context,
	spaceID string,
	snapshot *common.Snapshot,
	createPayloads map[string]treestorage.TreeStorageCreatePayload,
	oldIDToNew map[string]string,
	updateExisting bool,
) error {
	var (
		id      string
		payload treestorage.TreeStorageCreatePayload
	)

	id, payload, err := i.idProvider.GetIDAndPayload(ctx, spaceID, snapshot, time.Now(), updateExisting)
	if err != nil {
		return err
	}
	oldIDToNew[snapshot.Id] = id
	if payload.RootRawChange != nil {
		createPayloads[id] = payload
	}
	return nil
}

func (i *Import) addWork(spaceID string, res *common.Response, pool *workerpool.WorkerPool) {
	for _, snapshot := range res.Snapshots {
		t := creator.NewTask(spaceID, snapshot, i.oc)
		stop := pool.AddWork(t)
		if stop {
			break
		}
	}
	pool.CloseTask()
}

func (i *Import) readResultFromPool(pool *workerpool.WorkerPool,
	mode pb.RpcObjectImportRequestMode,
	allErrors *common.ConvertError,
	progress process.Progress,
) map[string]*types.Struct {
	details := make(map[string]*types.Struct, 0)
	for r := range pool.Results() {
		if err := progress.TryStep(1); err != nil {
			allErrors.Add(fmt.Errorf("%w: %w", common.ErrCancel, err))
			pool.Stop()
			return nil
		}
		res := r.(*creator.Result)
		if res.Err != nil {
			allErrors.Add(res.Err)
			if mode == pb.RpcObjectImportRequest_ALL_OR_NOTHING {
				pool.Stop()
				return nil
			}
		}
		details[res.NewID] = res.Details
	}
	return details
}

func (i *Import) recordEvent(event metrics.EventRepresentable) {
	metrics.SharedClient.RecordEvent(event)
}

func convertType(cType string) pb.RpcObjectImportListImportResponseType {
	return pb.RpcObjectImportListImportResponseType(pb.RpcObjectImportListImportResponseType_value[cType])
}<|MERGE_RESOLUTION|>--- conflicted
+++ resolved
@@ -122,20 +122,12 @@
 	defer func() {
 		i.finishImportProcess(returnedErr, progress)
 		i.sendFileEvents(returnedErr)
-<<<<<<< HEAD
 		i.recordEvent(&metrics.ImportFinishedEvent{ID: importID, ImportType: req.Type.String()})
-=======
-		i.recordEvent(&metrics.ImportFinishedEvent{ID: progress.Id(), ImportType: req.Type.String()})
->>>>>>> 9aaf33bf
 	}()
 	if i.s != nil && !req.GetNoProgress() && isNewProgress {
 		i.s.ProcessAdd(progress)
 	}
-<<<<<<< HEAD
 	i.recordEvent(&metrics.ImportStartedEvent{ID: importID, ImportType: req.Type.String()})
-=======
-	i.recordEvent(&metrics.ImportStartedEvent{ID: progress.Id(), ImportType: req.Type.String()})
->>>>>>> 9aaf33bf
 	var rootCollectionID string
 	if c, ok := i.converters[req.Type.String()]; ok {
 		rootCollectionID, returnedErr = i.importFromBuiltinConverter(ctx, req, c, progress, origin)
