--- conflicted
+++ resolved
@@ -99,15 +99,7 @@
 }
 
 // Import get snapshots from converter or external api and create smartblocks from them
-<<<<<<< HEAD
 func (i *Import) Import(ctx context.Context, req *pb.RpcObjectImportRequest, origin model.ObjectOrigin, progress process.Progress) (string, string, error) {
-=======
-func (i *Import) Import(ctx context.Context,
-	req *pb.RpcObjectImportRequest,
-	origin model.ObjectOrigin,
-	progress process.Progress,
-) (string, error) {
->>>>>>> 9aaf33bf
 	if req.SpaceId == "" {
 		return "", "", fmt.Errorf("spaceId is empty")
 	}
