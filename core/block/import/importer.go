package importer

import (
	"context"
	"fmt"
	"strings"
	"sync"
	"time"

	"github.com/anyproto/any-sync/app"
	"github.com/anyproto/any-sync/commonspace/object/tree/treestorage"
	"github.com/gogo/protobuf/types"
	"github.com/pkg/errors"
	"github.com/samber/lo"
	"go.uber.org/zap"

	"github.com/anyproto/anytype-heart/core/block"
	"github.com/anyproto/anytype-heart/core/block/collection"
	"github.com/anyproto/anytype-heart/core/block/getblock"
	"github.com/anyproto/anytype-heart/core/block/import/converter"
	"github.com/anyproto/anytype-heart/core/block/import/csv"
	"github.com/anyproto/anytype-heart/core/block/import/html"
	"github.com/anyproto/anytype-heart/core/block/import/markdown"
	"github.com/anyproto/anytype-heart/core/block/import/notion"
	pbc "github.com/anyproto/anytype-heart/core/block/import/pb"
	"github.com/anyproto/anytype-heart/core/block/import/syncer"
	"github.com/anyproto/anytype-heart/core/block/import/txt"
	"github.com/anyproto/anytype-heart/core/block/import/web"
	"github.com/anyproto/anytype-heart/core/block/import/workerpool"
	"github.com/anyproto/anytype-heart/core/block/process"
	"github.com/anyproto/anytype-heart/pb"
	"github.com/anyproto/anytype-heart/pkg/lib/bundle"
	"github.com/anyproto/anytype-heart/pkg/lib/core"
	sb "github.com/anyproto/anytype-heart/pkg/lib/core/smartblock"
	"github.com/anyproto/anytype-heart/pkg/lib/localstore/addr"
	"github.com/anyproto/anytype-heart/pkg/lib/localstore/filestore"
	"github.com/anyproto/anytype-heart/pkg/lib/localstore/objectstore"
	"github.com/anyproto/anytype-heart/pkg/lib/logging"
	"github.com/anyproto/anytype-heart/space/typeprovider"
	"github.com/anyproto/anytype-heart/util/pbtypes"
)

var log = logging.Logger("import")

const CName = "importer"

const workerPoolSize = 10

type Import struct {
	converters      map[string]converter.Converter
	s               *block.Service
	oc              Creator
	objectIDGetter  IDGetter
	tempDirProvider core.TempDirProvider
	sbtProvider     typeprovider.SmartBlockTypeProvider
	sync.Mutex
}

func New() Importer {
	return &Import{
		converters: make(map[string]converter.Converter, 0),
	}
}

func (i *Import) Init(a *app.App) (err error) {
	i.s = a.MustComponent(block.CName).(*block.Service)
	coreService := a.MustComponent(core.CName).(core.Service)
	col := app.MustComponent[*collection.Service](a)
	i.tempDirProvider = app.MustComponent[core.TempDirProvider](a)
	converters := []converter.Converter{
		markdown.New(i.tempDirProvider, col),
		notion.New(col),
		pbc.New(col, i.sbtProvider, coreService),
		web.NewConverter(),
		html.New(col),
		txt.New(col),
		csv.New(col),
	}
	for _, c := range converters {
		i.converters[c.Name()] = c
	}

	picker := app.MustComponent[getblock.Picker](a)
	factory := syncer.New(syncer.NewFileSyncer(i.s), syncer.NewBookmarkSyncer(i.s), syncer.NewIconSyncer(i.s, picker))
	store := app.MustComponent[objectstore.ObjectStore](a)
	i.objectIDGetter = NewObjectIDGetter(store, coreService, i.s)
	fileStore := app.MustComponent[filestore.FileStore](a)
	relationSyncer := syncer.NewFileRelationSyncer(i.s, fileStore)
<<<<<<< HEAD
	i.oc = NewCreator(i.s, coreService, factory, store, relationSyncer, fileStore, picker)
	i.tempDirProvider = app.MustComponent[core.TempDirProvider](a)
=======
	i.oc = NewCreator(i.s, objCreator, coreService, factory, store, relationSyncer, fileStore)
>>>>>>> b177c815
	i.sbtProvider = app.MustComponent[typeprovider.SmartBlockTypeProvider](a)
	return nil
}

// Import get snapshots from converter or external api and create smartblocks from them
<<<<<<< HEAD
func (i *Import) Import(ctx context.Context, req *pb.RpcObjectImportRequest) error {
=======
func (i *Import) Import(ctx *session.Context, req *pb.RpcObjectImportRequest) error {
	i.Lock()
	defer i.Unlock()
>>>>>>> b177c815
	progress := i.setupProgressBar(req)
	var returnedErr error
	defer func() {
		i.finishImportProcess(returnedErr, progress)
	}()
	if i.s != nil && !req.GetNoProgress() {
		i.s.ProcessAdd(progress)
	}
	if c, ok := i.converters[req.Type.String()]; ok {
		returnedErr = i.importFromBuiltinConverter(ctx, req, c, progress)
		return returnedErr
	}
	if req.Type == pb.RpcObjectImportRequest_External {
		returnedErr = i.importFromExternalSource(ctx, req, progress)
		return returnedErr
	}
	returnedErr = fmt.Errorf("unknown import type %s", req.Type)
	return returnedErr
}

func (i *Import) importFromBuiltinConverter(ctx context.Context,
	req *pb.RpcObjectImportRequest,
	c converter.Converter,
	progress process.Progress) error {
	allErrors := converter.NewError()
	res, err := c.GetSnapshots(ctx, req, progress)
	if !err.IsEmpty() {
		resultErr := err.GetResultError(req.Type)
		if shouldReturnError(resultErr, res, req) {
			return resultErr
		}
		allErrors.Merge(err)
	}
	if res == nil {
		return fmt.Errorf("source path doesn't contain %s resources to import", req.Type)
	}

	if len(res.Snapshots) == 0 {
		return fmt.Errorf("source path doesn't contain %s resources to import", req.Type)
	}

	i.createObjects(ctx, res, progress, req, allErrors)
	return allErrors.GetResultError(req.Type)
}

func (i *Import) importFromExternalSource(ctx context.Context, req *pb.RpcObjectImportRequest, progress process.Progress) error {
	allErrors := converter.NewError()
	if req.Snapshots != nil {
		sn := make([]*converter.Snapshot, len(req.Snapshots))
		for i, s := range req.Snapshots {
			sn[i] = &converter.Snapshot{
				Id:       s.GetId(),
				Snapshot: &pb.ChangeSnapshot{Data: s.Snapshot},
			}
		}
		res := &converter.Response{
			Snapshots: sn,
		}
		i.createObjects(ctx, res, progress, req, allErrors)
		if !allErrors.IsEmpty() {
			return allErrors.GetResultError(req.Type)
		}
		return nil
	}
	return converter.ErrNoObjectsToImport
}

func (i *Import) finishImportProcess(returnedErr error, progress process.Progress) {
	progress.Finish(returnedErr)
}

func shouldReturnError(e error, res *converter.Response, req *pb.RpcObjectImportRequest) bool {
	return (e != nil && req.Mode != pb.RpcObjectImportRequest_IGNORE_ERRORS) ||
		errors.Is(e, converter.ErrFailedToReceiveListOfObjects) || errors.Is(e, converter.ErrLimitExceeded) ||
		(errors.Is(e, converter.ErrNoObjectsToImport) && (res == nil || len(res.Snapshots) == 0)) || // return error only if we don't have object to import
		errors.Is(e, converter.ErrCancel)
}

func (i *Import) setupProgressBar(req *pb.RpcObjectImportRequest) process.Progress {
	progressBarType := pb.ModelProcess_Import
	if req.IsMigration {
		progressBarType = pb.ModelProcess_Migration
	}
	var progress process.Progress
	if req.GetNoProgress() {
		progress = process.NewNoOp()
	} else {
		progress = process.NewProgress(progressBarType)
	}
	return progress
}

func (i *Import) Name() string {
	return CName
}

// ListImports return all registered import types
func (i *Import) ListImports(_ *pb.RpcObjectImportListRequest) ([]*pb.RpcObjectImportListImportResponse, error) {
	res := make([]*pb.RpcObjectImportListImportResponse, len(i.converters))
	var idx int
	for _, c := range i.converters {
		res[idx] = &pb.RpcObjectImportListImportResponse{Type: convertType(c.Name())}
		idx++
	}
	return res, nil
}

// ValidateNotionToken return all registered import types
func (i *Import) ValidateNotionToken(
	ctx context.Context, req *pb.RpcObjectImportNotionValidateTokenRequest,
) (pb.RpcObjectImportNotionValidateTokenResponseErrorCode, error) {
	tv := notion.NewTokenValidator()
	return tv.Validate(ctx, req.GetToken())
}

func (i *Import) ImportWeb(ctx context.Context, req *pb.RpcObjectImportRequest) (string, *types.Struct, error) {
	progress := process.NewProgress(pb.ModelProcess_Import)
	defer progress.Finish(nil)
	allErrors := converter.NewError()

	progress.SetProgressMessage("Parse url")
	w := i.converters[web.Name]
	res, err := w.GetSnapshots(ctx, req, progress)

	if err != nil {
		return "", nil, err.Error()
	}
	if res.Snapshots == nil || len(res.Snapshots) == 0 {
		return "", nil, fmt.Errorf("snpashots are empty")
	}

	progress.SetProgressMessage("Create objects")
	details := i.createObjects(ctx, res, progress, req, allErrors)
	if !allErrors.IsEmpty() {
		return "", nil, fmt.Errorf("couldn't create objects")
	}
	return res.Snapshots[0].Id, details[res.Snapshots[0].Id], nil
}

func (i *Import) createObjects(ctx context.Context, res *converter.Response, progress process.Progress, req *pb.RpcObjectImportRequest, allErrors *converter.ConvertError) map[string]*types.Struct {
	oldIDToNew, createPayloads, err := i.getIDForAllObjects(ctx, res, allErrors, req)
	if err != nil {
		return nil
	}
	filesIDs := i.getFilesIDs(res)
	numWorkers := workerPoolSize
	if len(res.Snapshots) < workerPoolSize {
		numWorkers = 1
	}
	do := NewDataObject(oldIDToNew, createPayloads, filesIDs, ctx)
	pool := workerpool.NewPool(numWorkers)
	progress.SetProgressMessage("Create objects")
	go i.addWork(req.SpaceId, res, pool)
	go pool.Start(do)
	details := i.readResultFromPool(pool, req.Mode, allErrors, progress)
	return details
}

func (i *Import) getFilesIDs(res *converter.Response) []string {
	fileIDs := make([]string, 0)
	for _, snapshot := range res.Snapshots {
		fileIDs = append(fileIDs, lo.Map(snapshot.Snapshot.GetFileKeys(), func(item *pb.ChangeFileKeys, index int) string {
			return item.Hash
		})...)
	}
	return fileIDs
}

func (i *Import) getIDForAllObjects(ctx context.Context, res *converter.Response, allErrors *converter.ConvertError, req *pb.RpcObjectImportRequest) (map[string]string, map[string]treestorage.TreeStorageCreatePayload, error) {
	relationOptions := make([]*converter.Snapshot, 0)
	oldIDToNew := make(map[string]string, len(res.Snapshots))
	createPayloads := make(map[string]treestorage.TreeStorageCreatePayload, len(res.Snapshots))
	for _, snapshot := range res.Snapshots {
		// we will get id of relation options after we figure out according relations keys
		if lo.Contains(snapshot.Snapshot.GetData().GetObjectTypes(), bundle.TypeKeyRelationOption.String()) {
			relationOptions = append(relationOptions, snapshot)
			continue
		}
		err := i.getObjectID(ctx, req.SpaceId, snapshot, createPayloads, oldIDToNew, req.UpdateExistingObjects)
		if err != nil {
			allErrors.Add(err)
			if req.Mode != pb.RpcObjectImportRequest_IGNORE_ERRORS {
				return nil, nil, err
			}
			log.With(zap.String("object name", snapshot.Id)).Error(err)
		}
	}
	for _, option := range relationOptions {
		i.replaceRelationKeyWithNew(option, oldIDToNew)
		err := i.getObjectID(ctx, req.SpaceId, option, createPayloads, oldIDToNew, req.UpdateExistingObjects)
		if err != nil {
			allErrors.Add(err)
			if req.Mode != pb.RpcObjectImportRequest_IGNORE_ERRORS {
				return nil, nil, err
			}
			log.With(zap.String("object name", option.Id)).Error(err)
		}
	}
	return oldIDToNew, createPayloads, nil
}

func (i *Import) replaceRelationKeyWithNew(option *converter.Snapshot, oldIDToNew map[string]string) {
	if option.Snapshot.Data.Details == nil || len(option.Snapshot.Data.Details.Fields) == 0 {
		return
	}
	key := pbtypes.GetString(option.Snapshot.Data.Details, bundle.RelationKeyRelationKey.String())
	relationID := addr.RelationKeyToIdPrefix + key
	if newRelationID, ok := oldIDToNew[relationID]; ok {
		key = strings.TrimPrefix(newRelationID, addr.RelationKeyToIdPrefix)
	}
	option.Snapshot.Data.Details.Fields[bundle.RelationKeyRelationKey.String()] = pbtypes.String(key)
}

func (i *Import) getObjectID(
	ctx context.Context,
	spaceID string,
	snapshot *converter.Snapshot,
	createPayloads map[string]treestorage.TreeStorageCreatePayload,
	oldIDToNew map[string]string,
	updateExisting bool,
) error {
	var (
		err         error
		id          string
		payload     treestorage.TreeStorageCreatePayload
		createdTime time.Time
	)
	createdTimeTS := pbtypes.GetInt64(snapshot.Snapshot.GetData().GetDetails(), bundle.RelationKeyCreatedDate.String())
	if createdTimeTS > 0 {
		createdTime = time.Unix(createdTimeTS, 0)
	} else {
		createdTime = time.Now()
	}
	if id, payload, err = i.objectIDGetter.Get(ctx, spaceID, snapshot, snapshot.SbType, createdTime, updateExisting, oldIDToNew); err == nil {
		oldIDToNew[snapshot.Id] = id
		if snapshot.SbType == sb.SmartBlockTypeSubObject && id == "" {
			oldIDToNew[snapshot.Id] = snapshot.Id
		}
		if payload.RootRawChange != nil {
			createPayloads[id] = payload
		}
		return nil
	}
	return err
}

func (i *Import) addWork(spaceID string, res *converter.Response, pool *workerpool.WorkerPool) {
	for _, snapshot := range res.Snapshots {
		t := NewTask(spaceID, snapshot, i.oc)
		stop := pool.AddWork(t)
		if stop {
			break
		}
	}
	pool.CloseTask()
}

func (i *Import) readResultFromPool(pool *workerpool.WorkerPool, mode pb.RpcObjectImportRequestMode, allErrors *converter.ConvertError, progress process.Progress) map[string]*types.Struct {
	details := make(map[string]*types.Struct, 0)
	for r := range pool.Results() {
		if err := progress.TryStep(1); err != nil {
			allErrors.Add(errors.Wrap(converter.ErrCancel, err.Error()))
			pool.Stop()
			return nil
		}
		res := r.(*Result)
		if res.err != nil {
			allErrors.Add(res.err)
			if mode == pb.RpcObjectImportRequest_ALL_OR_NOTHING {
				pool.Stop()
				return nil
			}
		}
		details[res.newID] = res.details
	}
	return details
}

func convertType(cType string) pb.RpcObjectImportListImportResponseType {
	return pb.RpcObjectImportListImportResponseType(pb.RpcObjectImportListImportResponseType_value[cType])
}<|MERGE_RESOLUTION|>--- conflicted
+++ resolved
@@ -86,24 +86,15 @@
 	i.objectIDGetter = NewObjectIDGetter(store, coreService, i.s)
 	fileStore := app.MustComponent[filestore.FileStore](a)
 	relationSyncer := syncer.NewFileRelationSyncer(i.s, fileStore)
-<<<<<<< HEAD
 	i.oc = NewCreator(i.s, coreService, factory, store, relationSyncer, fileStore, picker)
-	i.tempDirProvider = app.MustComponent[core.TempDirProvider](a)
-=======
-	i.oc = NewCreator(i.s, objCreator, coreService, factory, store, relationSyncer, fileStore)
->>>>>>> b177c815
 	i.sbtProvider = app.MustComponent[typeprovider.SmartBlockTypeProvider](a)
 	return nil
 }
 
 // Import get snapshots from converter or external api and create smartblocks from them
-<<<<<<< HEAD
 func (i *Import) Import(ctx context.Context, req *pb.RpcObjectImportRequest) error {
-=======
-func (i *Import) Import(ctx *session.Context, req *pb.RpcObjectImportRequest) error {
 	i.Lock()
 	defer i.Unlock()
->>>>>>> b177c815
 	progress := i.setupProgressBar(req)
 	var returnedErr error
 	defer func() {
