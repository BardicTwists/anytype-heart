--- conflicted
+++ resolved
@@ -326,9 +326,6 @@
 		file.ParsedBlocks = blocks
 	}
 }
-<<<<<<< HEAD
-func (m *Markdown) addLinkBlocks(files map[string]*FileInfo, progress process.Progress, _ map[string]*domain.Details, allErrors *common.ConvertError) {
-=======
 
 func (m *Markdown) getLinkBlock(file *FileInfo) *model.Block {
 	fields := make(map[string]*types.Value)
@@ -349,8 +346,7 @@
 	}
 }
 
-func (m *Markdown) addLinkBlocks(files map[string]*FileInfo, progress process.Progress, _ map[string]*types.Struct, allErrors *common.ConvertError) {
->>>>>>> 4848a492
+func (m *Markdown) addLinkBlocks(files map[string]*FileInfo, progress process.Progress, _ map[string]*domain.Details, allErrors *common.ConvertError) {
 	progress.SetProgressMessage("Start creating link blocks")
 	for _, file := range files {
 		if err := progress.TryStep(1); err != nil {
@@ -426,9 +422,6 @@
 	return snapshots
 }
 
-<<<<<<< HEAD
-func (m *Markdown) addChildBlocks(files map[string]*FileInfo, progress process.Progress, _ map[string]*domain.Details, allErrors *common.ConvertError) {
-=======
 func (m *Markdown) addCollectionSnapshot(fileName string, file *FileInfo, snapshots []*common.Snapshot) ([]*common.Snapshot, error) {
 	c := common.NewImportCollection(m.service)
 	settings := common.MakeImportCollectionSetting(file.Title, file.CollectionsObjectsIds, "", nil, false, false, false)
@@ -442,8 +435,7 @@
 	return snapshots, nil
 }
 
-func (m *Markdown) addChildBlocks(files map[string]*FileInfo, progress process.Progress, _ map[string]*types.Struct, allErrors *common.ConvertError) {
->>>>>>> 4848a492
+func (m *Markdown) addChildBlocks(files map[string]*FileInfo, progress process.Progress, _ map[string]*domain.Details, allErrors *common.ConvertError) {
 	progress.SetProgressMessage("Start creating root blocks")
 	childBlocks := m.extractChildBlocks(files)
 	for _, file := range files {
