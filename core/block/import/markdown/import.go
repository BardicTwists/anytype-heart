--- conflicted
+++ resolved
@@ -60,11 +60,7 @@
 	return nil, 0, 0, nil
 }
 
-<<<<<<< HEAD
-func (m *Markdown) GetSnapshots(ctx context.Context, req *pb.RpcObjectImportRequest, progress process.Progress) (*converter.Response, converter.ConvertError) {
-=======
-func (m *Markdown) GetSnapshots(req *pb.RpcObjectImportRequest, progress process.Progress) (*converter.Response, *converter.ConvertError) {
->>>>>>> 419daabf
+func (m *Markdown) GetSnapshots(ctx context.Context, req *pb.RpcObjectImportRequest, progress process.Progress) (*converter.Response, *converter.ConvertError) {
 	paths := m.GetParams(req)
 	if len(paths) == 0 {
 		return nil, nil
