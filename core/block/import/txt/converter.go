package txt

import (
	"context"
	"fmt"
	"io"

	"github.com/google/uuid"

	"github.com/anyproto/anytype-heart/core/block/collection"
	"github.com/anyproto/anytype-heart/core/block/import/converter"
	"github.com/anyproto/anytype-heart/core/block/import/markdown/anymark"
	"github.com/anyproto/anytype-heart/core/block/import/source"
	"github.com/anyproto/anytype-heart/core/block/process"
	"github.com/anyproto/anytype-heart/pb"
	"github.com/anyproto/anytype-heart/pkg/lib/bundle"
	"github.com/anyproto/anytype-heart/pkg/lib/core/smartblock"
	"github.com/anyproto/anytype-heart/pkg/lib/pb/model"
)

const numberOfStages = 2 // 1 cycle to get snapshots and 1 cycle to create objects
const (
	Name               = "Txt"
	rootCollectionName = "TXT Import"
)

type TXT struct {
	service *collection.Service
}

func New(service *collection.Service) converter.Converter {
	return &TXT{service: service}
}

func (t *TXT) Name() string {
	return Name
}

func (t *TXT) GetParams(req *pb.RpcObjectImportRequest) []string {
	if p := req.GetTxtParams(); p != nil {
		return p.Path
	}

	return nil
}

<<<<<<< HEAD
func (t *TXT) GetSnapshots(ctx context.Context, req *pb.RpcObjectImportRequest, progress process.Progress) (*converter.Response, converter.ConvertError) {
=======
func (t *TXT) GetSnapshots(req *pb.RpcObjectImportRequest, progress process.Progress) (*converter.Response, *converter.ConvertError) {
>>>>>>> 419daabf
	paths := t.GetParams(req)
	if len(paths) == 0 {
		return nil, nil
	}
	progress.SetProgressMessage("Start creating snapshots from files")
	cErr := converter.NewError()
	snapshots, targetObjects, cancelError := t.getSnapshotsForImport(req, progress, paths, cErr)
	if !cancelError.IsEmpty() {
		return nil, cancelError
	}
	if (!cErr.IsEmpty() && req.Mode == pb.RpcObjectImportRequest_ALL_OR_NOTHING) || cErr.IsNoObjectToImportError(len(paths)) {
		return nil, cErr
	}
	rootCollection := converter.NewRootCollection(t.service)
	rootCol, err := rootCollection.MakeRootCollection(rootCollectionName, targetObjects)
	if err != nil {
		cErr.Add(err)
		if req.Mode == pb.RpcObjectImportRequest_ALL_OR_NOTHING {
			return nil, cErr
		}
	}
	if rootCol != nil {
		snapshots = append(snapshots, rootCol)
	}
	progress.SetTotal(int64(numberOfStages * len(snapshots)))
	if cErr.IsEmpty() {
		return &converter.Response{Snapshots: snapshots}, nil
	}
	return &converter.Response{
		Snapshots: snapshots,
	}, cErr
}

func (t *TXT) getSnapshotsForImport(req *pb.RpcObjectImportRequest,
	progress process.Progress,
	paths []string,
	cErr *converter.ConvertError) ([]*converter.Snapshot, []string, *converter.ConvertError) {
	snapshots := make([]*converter.Snapshot, 0)
	targetObjects := make([]string, 0)
	for _, p := range paths {
		if err := progress.TryStep(1); err != nil {
			return nil, nil, converter.NewCancelError(err)
		}
		sn, to, err := t.handleImportPath(p, req.GetMode())
		if err != nil {
			cErr.Add(err)
			if req.Mode == pb.RpcObjectImportRequest_ALL_OR_NOTHING {
				return nil, nil, nil
			}
			continue
		}
		snapshots = append(snapshots, sn...)
		targetObjects = append(targetObjects, to...)
	}
	return snapshots, targetObjects, nil
}

func (t *TXT) handleImportPath(p string, mode pb.RpcObjectImportRequestMode) ([]*converter.Snapshot, []string, error) {
	s := source.GetSource(p)
	if s == nil {
		return nil, nil, fmt.Errorf("failed to identify source: %s", p)
	}

	readers, err := s.GetFileReaders(p, []string{".txt"})
	if err != nil {
		if mode == pb.RpcObjectImportRequest_ALL_OR_NOTHING {
			return nil, nil, err
		}
	}
	if len(readers) == 0 {
		return nil, nil, converter.ErrNoObjectsToImport
	}
	snapshots := make([]*converter.Snapshot, 0, len(readers))
	targetObjects := make([]string, 0, len(readers))
	for name, rc := range readers {
		blocks, err := t.getBlocksForFile(rc)
		if err != nil {
			if mode == pb.RpcObjectImportRequest_ALL_OR_NOTHING {
				return nil, nil, err
			}
			continue
		}
		sn, id := t.getSnapshot(blocks, name)
		snapshots = append(snapshots, sn)
		targetObjects = append(targetObjects, id)
	}
	return snapshots, targetObjects, nil
}

func (t *TXT) getBlocksForFile(rc io.ReadCloser) ([]*model.Block, error) {
	defer rc.Close()
	b, err := io.ReadAll(rc)
	if err != nil {
		return nil, err
	}
	blocks, _, err := anymark.MarkdownToBlocks(b, "", []string{})
	if err != nil {
		return nil, err
	}
	return blocks, nil
}

func (t *TXT) getSnapshot(blocks []*model.Block, p string) (*converter.Snapshot, string) {
	sn := &model.SmartBlockSnapshotBase{
		Blocks:      blocks,
		Details:     converter.GetCommonDetails(p, "", ""),
		ObjectTypes: []string{bundle.TypeKeyPage.URL()},
	}

	snapshot := &converter.Snapshot{
		Id:       uuid.New().String(),
		FileName: p,
		Snapshot: &pb.ChangeSnapshot{Data: sn},
		SbType:   smartblock.SmartBlockTypePage,
	}
	return snapshot, snapshot.Id
}<|MERGE_RESOLUTION|>--- conflicted
+++ resolved
@@ -44,11 +44,7 @@
 	return nil
 }
 
-<<<<<<< HEAD
-func (t *TXT) GetSnapshots(ctx context.Context, req *pb.RpcObjectImportRequest, progress process.Progress) (*converter.Response, converter.ConvertError) {
-=======
-func (t *TXT) GetSnapshots(req *pb.RpcObjectImportRequest, progress process.Progress) (*converter.Response, *converter.ConvertError) {
->>>>>>> 419daabf
+func (t *TXT) GetSnapshots(ctx context.Context, req *pb.RpcObjectImportRequest, progress process.Progress) (*converter.Response, *converter.ConvertError) {
 	paths := t.GetParams(req)
 	if len(paths) == 0 {
 		return nil, nil
