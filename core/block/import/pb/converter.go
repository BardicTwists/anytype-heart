package pb

import (
	"context"
	"errors"
	"fmt"
	"io"
	"math/rand"
	"path/filepath"
	"time"

	"github.com/gogo/protobuf/jsonpb"
	"github.com/gogo/protobuf/types"
	"github.com/google/uuid"
	"github.com/samber/lo"

	"github.com/anyproto/anytype-heart/core/anytype/account"
	"github.com/anyproto/anytype-heart/core/block/collection"
	"github.com/anyproto/anytype-heart/core/block/editor/state"
	"github.com/anyproto/anytype-heart/core/block/editor/template"
	"github.com/anyproto/anytype-heart/core/block/import/common"
	"github.com/anyproto/anytype-heart/core/block/import/common/source"
	"github.com/anyproto/anytype-heart/core/block/process"
	"github.com/anyproto/anytype-heart/core/domain"
	"github.com/anyproto/anytype-heart/pb"
	"github.com/anyproto/anytype-heart/pkg/lib/bundle"
	"github.com/anyproto/anytype-heart/pkg/lib/core"
	"github.com/anyproto/anytype-heart/pkg/lib/core/smartblock"
	"github.com/anyproto/anytype-heart/pkg/lib/pb/model"
	"github.com/anyproto/anytype-heart/util/constant"
	"github.com/anyproto/anytype-heart/util/pbtypes"
	"github.com/anyproto/anytype-heart/util/slice"
)

const (
	Name               = "Pb"
	rootCollectionName = "Protobuf Import"
	configFile         = "config.json"
)

var ErrNotAnyBlockExtension = errors.New("not JSON or PB extension")

type Pb struct {
	service         *collection.Service
	accountService  account.Service
	tempDirProvider core.TempDirProvider
	iconOption      int64
}

func New(service *collection.Service, accountService account.Service, tempDirProvider core.TempDirProvider) common.Converter {
	return &Pb{
		service:         service,
		accountService:  accountService,
		tempDirProvider: tempDirProvider,
	}
}

func (p *Pb) GetSnapshots(ctx context.Context, req *pb.RpcObjectImportRequest, progress process.Progress) (*common.Response, *common.ConvertError) {
	params, e := p.getParams(req.Params)
	if e != nil || params == nil {
		return nil, common.NewFromError(fmt.Errorf("wrong parameters"), req.Mode)
	}
	allErrors := common.NewError(req.Mode)
	allSnapshots, widgetSnapshot, workspaceSnapshot := p.getSnapshots(progress, params, req.IsMigration, allErrors)
	oldToNewID := p.updateLinksToObjects(allSnapshots, allErrors, len(params.GetPath()))
	p.updateDetails(allSnapshots)
	if allErrors.ShouldAbortImport(len(params.GetPath()), req.Type) {
		return nil, allErrors
	}
	collectionProvider := GetProvider(params.GetImportType(), p.service)
	var rootCollectionID string
	rootCollections, colErr := collectionProvider.ProvideCollection(allSnapshots, widgetSnapshot, oldToNewID, params, workspaceSnapshot, req.IsNewSpace)
	if colErr != nil {
		allErrors.Add(colErr)
		if allErrors.ShouldAbortImport(len(params.GetPath()), req.Type) {
			return nil, allErrors
		}
	}
	if len(rootCollections) > 0 {
		allSnapshots = append(allSnapshots, rootCollections...)
		rootCollectionID = rootCollections[0].Id
	}
	progress.SetTotalPreservingRatio(int64(len(allSnapshots)))
	if allErrors.IsEmpty() {
		return &common.Response{Snapshots: allSnapshots, RootCollectionID: rootCollectionID}, nil
	}
	return &common.Response{Snapshots: allSnapshots, RootCollectionID: rootCollectionID}, allErrors
}

func (p *Pb) Name() string {
	return Name
}

func (p *Pb) getParams(params pb.IsRpcObjectImportRequestParams) (*pb.RpcObjectImportRequestPbParams, error) {
	if p, ok := params.(*pb.RpcObjectImportRequestParamsOfPbParams); ok {
		return p.PbParams, nil
	}
	return nil, fmt.Errorf("PB: getParams wrong parameters format")
}

func (p *Pb) getSnapshots(
	progress process.Progress,
	params *pb.RpcObjectImportRequestPbParams,
	isMigration bool,
	allErrors *common.ConvertError,
) (
	allSnapshots []*common.Snapshot,
	widgetSnapshot *common.Snapshot,
	workspaceSnapshot *common.Snapshot,
) {
	for _, path := range params.GetPath() {
		if err := progress.TryStep(1); err != nil {
			allErrors.Add(common.ErrCancel)
			return nil, nil, nil
		}
		snapshots, widget, workspace := p.handleImportPath(len(path), path, allErrors, isMigration, params.GetImportType())
		if allErrors.ShouldAbortImport(len(params.GetPath()), model.Import_Pb) {
			return nil, nil, nil
		}
		allSnapshots = append(allSnapshots, snapshots...)
		widgetSnapshot = widget
		workspaceSnapshot = workspace
	}
	return allSnapshots, widgetSnapshot, workspaceSnapshot
}

func (p *Pb) handleImportPath(
	pathCount int,
	path string,
	allErrors *common.ConvertError,
	isMigration bool,
	importType pb.RpcObjectImportRequestPbParamsType,
) ([]*common.Snapshot, *common.Snapshot, *common.Snapshot) {
	importSource := source.GetSource(path)
	defer importSource.Close()
	err := p.extractFiles(path, importSource)
	if err != nil {
		allErrors.Add(err)
		if allErrors.ShouldAbortImport(pathCount, model.Import_Pb) {
			return nil, nil, nil
		}
	}
	var (
		profileID           string
		needToImportWidgets bool
	)
	profile, err := p.getProfileFromFiles(importSource)
	if err != nil {
		allErrors.Add(err)
		if allErrors.ShouldAbortImport(pathCount, model.Import_Pb) {
			return nil, nil, nil
		}
	}
	if profile != nil {
		pr, e := p.accountService.ProfileInfo()
		if e != nil {
			allErrors.Add(e)
			if allErrors.ShouldAbortImport(pathCount, model.Import_Pb) {
				return nil, nil, nil
			}
		}
		needToImportWidgets = p.needToImportWidgets(profile.Address, pr.AccountId)
		profileID = profile.ProfileId
	}
	return p.getSnapshotsFromProvidedFiles(pathCount, importSource, allErrors, path, profileID, needToImportWidgets, isMigration, importType)
}

func (p *Pb) extractFiles(importPath string, importSource source.Source) error {
	err := importSource.Initialize(importPath)
	if err != nil {
		return err
	}
	if importSource.CountFilesWithGivenExtensions([]string{".pb", ".json"}) == 0 {
		return common.ErrNoObjectsToImport
	}
	return nil
}

func (p *Pb) getProfileFromFiles(importSource source.Source) (*pb.Profile, error) {
	var (
		profile *pb.Profile
		err     error
	)
	iterateError := importSource.Iterate(func(fileName string, fileReader io.ReadCloser) (isContinue bool) {
		if filepath.Base(fileName) == constant.ProfileFile {
			profile, err = p.readProfileFile(fileReader)
			return false
		}
		return true
	})
	if iterateError != nil {
		return nil, iterateError
	}
	return profile, err
}

func (p *Pb) readProfileFile(f io.ReadCloser) (*pb.Profile, error) {
	defer f.Close()
	profile := &pb.Profile{}
	data, err := io.ReadAll(f)
	if err != nil {
		return nil, err
	}
	if err = profile.Unmarshal(data); err != nil {
		return nil, err
	}
	return profile, nil
}

func (p *Pb) needToImportWidgets(address, accountID string) bool {
	return address == accountID
}

func (p *Pb) getSnapshotsFromProvidedFiles(
	pathCount int,
	pbFiles source.Source,
	allErrors *common.ConvertError,
	path, profileID string,
	needToImportWidgets, isMigration bool,
	importType pb.RpcObjectImportRequestPbParamsType,
) (
	allSnapshots []*common.Snapshot,
	widgetSnapshot *common.Snapshot,
	workspaceSnapshot *common.Snapshot,
) {
	if iterateErr := pbFiles.Iterate(func(fileName string, fileReader io.ReadCloser) (isContinue bool) {
		snapshot, err := p.makeSnapshot(fileName, profileID, path, fileReader, isMigration, pbFiles)
		if err != nil {
			allErrors.Add(err)
			if allErrors.ShouldAbortImport(pathCount, model.Import_Pb) {
				return false
			}
		}
		if snapshot != nil {
			if p.shouldImportSnapshot(snapshot, needToImportWidgets, importType) {
				allSnapshots = append(allSnapshots, snapshot)
			}
			if snapshot.SbType == smartblock.SmartBlockTypeWidget {
				widgetSnapshot = snapshot
			}
			if snapshot.SbType == smartblock.SmartBlockTypeWorkspace {
				workspaceSnapshot = snapshot
			}
		}
		return true
	}); iterateErr != nil {
		allErrors.Add(iterateErr)
	}
	return allSnapshots, widgetSnapshot, workspaceSnapshot
}

func (p *Pb) makeSnapshot(name, profileID, path string,
	file io.ReadCloser,
	isMigration bool,
	pbFiles source.Source,
) (*common.Snapshot, error) {
	if name == constant.ProfileFile || name == configFile {
		return nil, nil
	}

	snapshot, errGS := p.getSnapshotFromFile(file, name)
	if errGS != nil {
		if errors.Is(errGS, ErrNotAnyBlockExtension) {
			return nil, nil
		}
		return nil, errGS
	}
	if valid := p.isSnapshotValid(snapshot); !valid {
		return nil, fmt.Errorf("snapshot is not valid")
	}
	id := uuid.New().String()
	id, err := p.normalizeSnapshot(snapshot, id, profileID, path, isMigration, pbFiles)
	if err != nil {
		return nil, fmt.Errorf("normalize snapshot: %w", err)
	}
	p.injectImportDetails(name, path, snapshot)
	return &common.Snapshot{
		Id:       id,
		SbType:   smartblock.SmartBlockType(snapshot.SbType),
		FileName: name,
		Snapshot: snapshot.Snapshot,
	}, nil
}

func (p *Pb) getSnapshotFromFile(rd io.ReadCloser, name string) (*pb.SnapshotWithType, error) {
	defer rd.Close()
	if filepath.Ext(name) == ".json" {
		snapshot := &pb.SnapshotWithType{}
		um := jsonpb.Unmarshaler{}
		if uErr := um.Unmarshal(rd, snapshot); uErr != nil {
			return nil, fmt.Errorf("PB:GetSnapshot %w", uErr)
		}
		return snapshot, nil
	}
	if filepath.Ext(name) == ".pb" {
		snapshot := &pb.SnapshotWithType{}
		data, err := io.ReadAll(rd)
		if err != nil {
			return nil, fmt.Errorf("PB:GetSnapshot %w", err)
		}
		if err = snapshot.Unmarshal(data); err != nil {
			return nil, fmt.Errorf("PB:GetSnapshot %w", err)
		}
		return snapshot, nil
	}
	return nil, ErrNotAnyBlockExtension
}

func (p *Pb) normalizeSnapshot(snapshot *pb.SnapshotWithType,
	id, profileID, path string,
	isMigration bool,
	pbFiles source.Source) (string, error) {
	if _, ok := model.SmartBlockType_name[int32(snapshot.SbType)]; !ok {
		newSbType := model.SmartBlockType_Page
		if int32(snapshot.SbType) == 96 { // fallback for objectType smartblocktype
			newSbType = model.SmartBlockType_SubObject
		}
		snapshot.SbType = newSbType
	}

	if snapshot.SbType == model.SmartBlockType_SubObject {
		details := snapshot.Snapshot.Data.Details
		originalId := pbtypes.GetString(snapshot.Snapshot.Data.Details, bundle.RelationKeyId.String())
		var sourceObjectId string
		// migrate old sub objects into real objects
		if snapshot.Snapshot.Data.ObjectTypes[0] == bundle.TypeKeyObjectType.URL() {
			snapshot.SbType = model.SmartBlockType_STType
			typeKey, err := bundle.TypeKeyFromUrl(originalId)
			if err == nil {
				sourceObjectId = typeKey.BundledURL()
			}
		} else if snapshot.Snapshot.Data.ObjectTypes[0] == bundle.TypeKeyRelation.URL() {
			snapshot.SbType = model.SmartBlockType_STRelation
			relationKey, err := bundle.RelationKeyFromID(originalId)
			if err == nil {
				sourceObjectId = relationKey.BundledURL()
			}
		} else if snapshot.Snapshot.Data.ObjectTypes[0] == bundle.TypeKeyRelationOption.URL() {
			snapshot.SbType = model.SmartBlockType_STRelationOption
		} else {
			return "", fmt.Errorf("unknown sub object type %s", snapshot.Snapshot.Data.ObjectTypes[0])
		}
		if sourceObjectId != "" {
			if pbtypes.GetString(details, bundle.RelationKeySourceObject.String()) == "" {
				details.Fields[bundle.RelationKeySourceObject.String()] = pbtypes.String(sourceObjectId)
			}
		}
		id = originalId
	}

	if snapshot.SbType == model.SmartBlockType_ProfilePage {
		var err error
		id, err = p.getIDForUserProfile(snapshot, profileID, id, isMigration)
		if err != nil {
			return "", fmt.Errorf("get user profile id: %w", err)
		}
		p.setProfileIconOption(snapshot, profileID)
	}
	if snapshot.SbType == model.SmartBlockType_Page {
		p.cleanupEmptyBlock(snapshot)
	}
	if snapshot.SbType == model.SmartBlockType_File {
		err := p.normalizeFilePath(snapshot, pbFiles, path)
		id = pbtypes.GetString(snapshot.Snapshot.Data.Details, bundle.RelationKeyId.String())
		if err != nil {
			return "", fmt.Errorf("failed to update file path in file snapshot %w", err)
		}
	}
	return id, nil
}

<<<<<<< HEAD
func (p *Pb) getIDForUserProfile(mo *pb.SnapshotWithType, profileID string, id string, isMigration bool) (string, error) {
=======
func (p *Pb) normalizeFilePath(snapshot *pb.SnapshotWithType, pbFiles source.Source, path string) error {
	filePath := pbtypes.GetString(snapshot.Snapshot.Data.Details, bundle.RelationKeySource.String())
	fileName, _, err := common.ProvideFileName(filePath, pbFiles, path, p.tempDirProvider)
	if err != nil {
		return err
	}
	if snapshot.Snapshot.Data.Details == nil || snapshot.Snapshot.Data.Details.Fields == nil {
		snapshot.Snapshot.Data.Details.Fields = map[string]*types.Value{}
	}
	snapshot.Snapshot.Data.Details.Fields[bundle.RelationKeySource.String()] = pbtypes.String(fileName)
	return nil
}

func (p *Pb) getIDForUserProfile(mo *pb.SnapshotWithType, profileID string, id string, isMigration bool) string {
>>>>>>> 558f810b
	objectID := pbtypes.GetString(mo.Snapshot.Data.Details, bundle.RelationKeyId.String())
	if objectID == profileID && isMigration {
		return p.accountService.ProfileObjectId()
	}
	return id, nil
}

func (p *Pb) setProfileIconOption(mo *pb.SnapshotWithType, profileID string) {
	objectID := pbtypes.GetString(mo.Snapshot.Data.Details, bundle.RelationKeyId.String())
	if objectID != profileID {
		return
	}
	mo.Snapshot.Data.Details.Fields[bundle.RelationKeyIconOption.String()] = pbtypes.Int64(p.getIconOption())
}

func (p *Pb) getIconOption() int64 {
	if p.iconOption == 0 {
		p.iconOption = int64(rand.Intn(16) + 1)
	}
	return p.iconOption
}

// cleanupEmptyBlockMigration is fixing existing pages, imported from Notion
func (p *Pb) cleanupEmptyBlock(snapshot *pb.SnapshotWithType) {
	var (
		emptyBlock *model.Block
	)

	for _, block := range snapshot.Snapshot.Data.Blocks {
		if block.Content == nil {
			emptyBlock = block
		} else if block.GetSmartblock() != nil {
			return
		}
	}
	if emptyBlock != nil {
		emptyBlock.Content = &model.BlockContentOfSmartblock{Smartblock: &model.BlockContentSmartblock{}}
	}
}

func (p *Pb) injectImportDetails(name string, path string, mo *pb.SnapshotWithType) {
	if mo.Snapshot.Data.Details == nil || mo.Snapshot.Data.Details.Fields == nil {
		mo.Snapshot.Data.Details = &types.Struct{Fields: map[string]*types.Value{}}
	}
	if id := pbtypes.GetString(mo.Snapshot.Data.Details, bundle.RelationKeyId.String()); id != "" {
		mo.Snapshot.Data.Details.Fields[bundle.RelationKeyOldAnytypeID.String()] = pbtypes.String(id)
	}
	sourceDetail := common.GetSourceDetail(name, path)
	mo.Snapshot.Data.Details.Fields[bundle.RelationKeySourceFilePath.String()] = pbtypes.String(sourceDetail)

	createdDate := pbtypes.GetInt64(mo.Snapshot.Data.Details, bundle.RelationKeyCreatedDate.String())
	if createdDate == 0 {
		mo.Snapshot.Data.Details.Fields[bundle.RelationKeyCreatedDate.String()] = pbtypes.Int64(time.Now().Unix())
	}
}

func (p *Pb) shouldImportSnapshot(snapshot *common.Snapshot, needToImportWidgets bool, importType pb.RpcObjectImportRequestPbParamsType) bool {
	return (snapshot.SbType == smartblock.SmartBlockTypeWorkspace && importType == pb.RpcObjectImportRequestPbParams_SPACE) ||
		(snapshot.SbType != smartblock.SmartBlockTypeWidget && snapshot.SbType != smartblock.SmartBlockTypeWorkspace) ||
		(snapshot.SbType == smartblock.SmartBlockTypeWidget && (needToImportWidgets || importType == pb.RpcObjectImportRequestPbParams_EXPERIENCE)) // we import widget in case of experience import
}

func (p *Pb) updateLinksToObjects(snapshots []*common.Snapshot, allErrors *common.ConvertError, pathCount int) map[string]string {
	oldToNewID := make(map[string]string, len(snapshots))
	fileIDs := make([]string, 0)
	for _, snapshot := range snapshots {
		id := pbtypes.GetString(snapshot.Snapshot.Data.Details, bundle.RelationKeyId.String())
		oldToNewID[id] = snapshot.Id
		fileIDs = append(fileIDs, lo.Map(snapshot.Snapshot.GetFileKeys(), func(item *pb.ChangeFileKeys, index int) string {
			return item.Hash
		})...)
	}
	for _, snapshot := range snapshots {
		st := state.NewDocFromSnapshot("", snapshot.Snapshot, state.WithUniqueKeyMigration(snapshot.SbType))
		err := common.UpdateLinksToObjects(st.(*state.State), oldToNewID, fileIDs)
		if err != nil {
			allErrors.Add(err)
			if allErrors.ShouldAbortImport(pathCount, model.Import_Pb) {
				return nil
			}
			continue
		}
		common.UpdateObjectIDsInRelations(st.(*state.State), oldToNewID, fileIDs)
		// TODO Fix
		// converter.UpdateObjectType(oldToNewID, st.(*state.State))
		p.updateObjectsIDsInCollection(st.(*state.State), oldToNewID)
		p.updateSnapshot(snapshot, st.(*state.State))
	}
	return oldToNewID
}

func (p *Pb) updateSnapshot(snapshot *common.Snapshot, st *state.State) {
	snapshot.Snapshot.Data.Details = pbtypes.StructMerge(snapshot.Snapshot.Data.Details, st.CombinedDetails(), false)
	snapshot.Snapshot.Data.Blocks = st.Blocks()
	snapshot.Snapshot.Data.ObjectTypes = domain.MarshalTypeKeys(st.ObjectTypeKeys())
	snapshot.Snapshot.Data.Collections = st.Store()
}

func (p *Pb) updateDetails(snapshots []*common.Snapshot) {
	removeKeys := slice.Filter(bundle.LocalAndDerivedRelationKeys, func(key string) bool {
		// preserve some keys we have special cases for
		return key != bundle.RelationKeyIsFavorite.String() &&
			key != bundle.RelationKeyIsArchived.String() &&
			key != bundle.RelationKeyCreatedDate.String() &&
			key != bundle.RelationKeyLastModifiedDate.String() &&
			key != bundle.RelationKeyId.String()
	})

	for _, snapshot := range snapshots {
		details := pbtypes.StructCutKeys(snapshot.Snapshot.Data.Details, removeKeys)
		snapshot.Snapshot.Data.Details = details
	}
}

func (p *Pb) updateObjectsIDsInCollection(st *state.State, newToOldIDs map[string]string) {
	objectsInCollections := st.GetStoreSlice(template.CollectionStoreKey)
	for i, id := range objectsInCollections {
		if newID, ok := newToOldIDs[id]; ok {
			objectsInCollections[i] = newID
		}
	}
	if len(objectsInCollections) != 0 {
		st.UpdateStoreSlice(template.CollectionStoreKey, objectsInCollections)
	}
}

func (p *Pb) isSnapshotValid(snapshot *pb.SnapshotWithType) bool {
	return !(snapshot == nil || snapshot.Snapshot == nil || snapshot.Snapshot.Data == nil)
}<|MERGE_RESOLUTION|>--- conflicted
+++ resolved
@@ -369,9 +369,6 @@
 	return id, nil
 }
 
-<<<<<<< HEAD
-func (p *Pb) getIDForUserProfile(mo *pb.SnapshotWithType, profileID string, id string, isMigration bool) (string, error) {
-=======
 func (p *Pb) normalizeFilePath(snapshot *pb.SnapshotWithType, pbFiles source.Source, path string) error {
 	filePath := pbtypes.GetString(snapshot.Snapshot.Data.Details, bundle.RelationKeySource.String())
 	fileName, _, err := common.ProvideFileName(filePath, pbFiles, path, p.tempDirProvider)
@@ -385,8 +382,7 @@
 	return nil
 }
 
-func (p *Pb) getIDForUserProfile(mo *pb.SnapshotWithType, profileID string, id string, isMigration bool) string {
->>>>>>> 558f810b
+func (p *Pb) getIDForUserProfile(mo *pb.SnapshotWithType, profileID string, id string, isMigration bool) (string, error) {
 	objectID := pbtypes.GetString(mo.Snapshot.Data.Details, bundle.RelationKeyId.String())
 	if objectID == profileID && isMigration {
 		return p.accountService.ProfileObjectId()
