package pb

import (
	"github.com/samber/lo"

	"github.com/anyproto/anytype-heart/core/block/collection"
	"github.com/anyproto/anytype-heart/core/block/editor/state"
	"github.com/anyproto/anytype-heart/core/block/editor/widget"
	"github.com/anyproto/anytype-heart/core/block/import/common"
	"github.com/anyproto/anytype-heart/core/block/simple"
	"github.com/anyproto/anytype-heart/pb"
	"github.com/anyproto/anytype-heart/pkg/lib/bundle"
	"github.com/anyproto/anytype-heart/pkg/lib/core/smartblock"
	"github.com/anyproto/anytype-heart/util/pbtypes"
)

type SpaceImport struct {
	service *collection.Service
}

func NewSpaceImport(service *collection.Service) *SpaceImport {
	return &SpaceImport{service: service}
}

func (s *SpaceImport) ProvideCollection(snapshots []*common.Snapshot,
	widgetSnapshot *common.Snapshot,
	oldToNewID map[string]string,
	params *pb.RpcObjectImportRequestPbParams,
	_ *common.Snapshot,
<<<<<<< HEAD
	_ bool,
) ([]*common.Snapshot, string, error) {
=======
) (*common.Snapshot, error) {
>>>>>>> 90e0b646
	if params.GetNoCollection() {
		return nil, "", nil
	}
	var (
		rootObjects        []string
		widgetFlags        widget.ImportWidgetFlags
		objectsNotInWidget []*common.Snapshot
	)

	if widgetSnapshot != nil {
<<<<<<< HEAD
		widgetFlags, rootObjects = s.getObjectsFromwidget(widgetSnapshot, oldToNewID)
=======
		widgetFlags, rootObjects = s.getObjectsFromWidget(widgetSnapshot, oldToNewID)
>>>>>>> 90e0b646
		objectsNotInWidget = lo.Filter(snapshots, func(item *common.Snapshot, index int) bool {
			return !lo.Contains(rootObjects, item.Id)
		})
	}
	if !widgetFlags.IsEmpty() || len(rootObjects) > 0 {
		// add to root collection only objects from widget, dashboard and favorites
		rootObjects = append(rootObjects, s.filterObjects(widgetFlags, objectsNotInWidget)...)
	} else {
		// if we don't have any widget, we add everything (except sub objects and templates) to root collection
		rootObjects = lo.FilterMap(snapshots, func(item *common.Snapshot, index int) (string, bool) {
			if !s.objectShouldBeSkipped(item) {
				return item.Id, true
			}
			return item.Id, false
		})
	}
	rootCollection := common.NewRootCollection(s.service)
	rootCollectionSnapshot, err := rootCollection.MakeRootCollection(rootCollectionName, rootObjects, "", nil, true)
	if err != nil {
		return nil, "", err
	}
	return []*common.Snapshot{rootCollectionSnapshot}, rootCollectionSnapshot.Id, nil
}

func (s *SpaceImport) objectShouldBeSkipped(item *common.Snapshot) bool {
	return item.SbType == smartblock.SmartBlockTypeSubObject || item.SbType == smartblock.SmartBlockTypeTemplate ||
		item.SbType == smartblock.SmartBlockTypeRelation || item.SbType == smartblock.SmartBlockTypeObjectType ||
		item.SbType == smartblock.SmartBlockTypeRelationOption
}

func (s *SpaceImport) getObjectsFromWidget(widgetSnapshot *common.Snapshot, oldToNewID map[string]string) (widget.ImportWidgetFlags, []string) {
	widgetState := state.NewDocFromSnapshot("", widgetSnapshot.Snapshot).(*state.State)
	var (
		objectsInWidget     []string
		objectTypesToImport widget.ImportWidgetFlags
	)
	err := widgetState.Iterate(func(b simple.Block) (isContinue bool) {
		if link := b.Model().GetLink(); link != nil && link.TargetBlockId != "" {
			if builtinWidget := widget.FillImportFlags(link, &objectTypesToImport); builtinWidget {
				return true
			}
			if newID, objectExist := oldToNewID[link.TargetBlockId]; objectExist {
				objectsInWidget = append(objectsInWidget, newID)
			}
		}
		return true
	})
	if err != nil {
		return widget.ImportWidgetFlags{}, nil
	}
	return objectTypesToImport, objectsInWidget
}

func (s *SpaceImport) filterObjects(objectTypesToImport widget.ImportWidgetFlags, objectsNotInWidget []*common.Snapshot) []string {
	var rootObjects []string
	for _, snapshot := range objectsNotInWidget {
		if s.objectShouldBeSkipped(snapshot) {
			continue
		}
		if objectTypesToImport.ImportCollection && lo.Contains(snapshot.Snapshot.Data.ObjectTypes, bundle.TypeKeyCollection.URL()) {
			rootObjects = append(rootObjects, snapshot.Id)
			continue
		}
		if objectTypesToImport.ImportSet && lo.Contains(snapshot.Snapshot.Data.ObjectTypes, bundle.TypeKeySet.URL()) {
			rootObjects = append(rootObjects, snapshot.Id)
			continue
		}
		if pbtypes.GetBool(snapshot.Snapshot.Data.Details, bundle.RelationKeyIsFavorite.String()) {
			rootObjects = append(rootObjects, snapshot.Id)
			continue
		}
		if spaceDashboardID := pbtypes.GetString(snapshot.Snapshot.Data.Details, bundle.RelationKeySpaceDashboardId.String()); spaceDashboardID != "" {
			rootObjects = append(rootObjects, spaceDashboardID)
			continue
		}
	}
	return rootObjects
}<|MERGE_RESOLUTION|>--- conflicted
+++ resolved
@@ -27,12 +27,8 @@
 	oldToNewID map[string]string,
 	params *pb.RpcObjectImportRequestPbParams,
 	_ *common.Snapshot,
-<<<<<<< HEAD
 	_ bool,
 ) ([]*common.Snapshot, string, error) {
-=======
-) (*common.Snapshot, error) {
->>>>>>> 90e0b646
 	if params.GetNoCollection() {
 		return nil, "", nil
 	}
@@ -43,11 +39,7 @@
 	)
 
 	if widgetSnapshot != nil {
-<<<<<<< HEAD
-		widgetFlags, rootObjects = s.getObjectsFromwidget(widgetSnapshot, oldToNewID)
-=======
 		widgetFlags, rootObjects = s.getObjectsFromWidget(widgetSnapshot, oldToNewID)
->>>>>>> 90e0b646
 		objectsNotInWidget = lo.Filter(snapshots, func(item *common.Snapshot, index int) bool {
 			return !lo.Contains(rootObjects, item.Id)
 		})
