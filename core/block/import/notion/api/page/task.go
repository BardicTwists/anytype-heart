--- conflicted
+++ resolved
@@ -70,13 +70,8 @@
 		},
 	}
 	resultSnapshots = append(resultSnapshots, sn)
-<<<<<<< HEAD
-	for _, objectsSnapshot := range subObjectsSnapshots {
+	for _, objectsSnapshot := range relationsAndOptionsSnapshots {
 		sbType := pt.getRelationOrOptionType(objectsSnapshot)
-=======
-	for _, objectsSnapshot := range relationsAndOptionsSnapshots {
-		sbType := pt.getSmartBlockTypeAndID(objectsSnapshot)
->>>>>>> 97c86c39
 		resultSnapshots = append(resultSnapshots, &common.Snapshot{
 			Id: objectsSnapshot.Details.GetString(bundle.RelationKeyId),
 			Snapshot: &common.SnapshotModel{
@@ -88,13 +83,8 @@
 	return &Result{snapshot: resultSnapshots, ce: allErrors}
 }
 
-<<<<<<< HEAD
 func (pt *Task) makeSnapshotFromPages(object *DataObject, allErrors *common.ConvertError) (*common.StateSnapshot, []*common.StateSnapshot) {
-	details, subObjectsSnapshots, relationLinks := pt.provideDetails(object)
-=======
-func (pt *Task) makeSnapshotFromPages(object *DataObject, allErrors *common.ConvertError) (*model.SmartBlockSnapshotBase, []*model.SmartBlockSnapshotBase) {
 	details, relationsAndOptionsSnapshots, relationLinks := pt.provideDetails(object)
->>>>>>> 97c86c39
 	notionBlocks, blocksAndChildrenErr := pt.blockService.GetBlocksAndChildren(object.ctx, pt.p.ID, object.apiKey, pageSize, object.mode)
 	if blocksAndChildrenErr != nil {
 		allErrors.Merge(blocksAndChildrenErr)
@@ -194,10 +184,6 @@
 			relationLinks = append(relationLinks, iconRelationLink)
 		}
 	}
-<<<<<<< HEAD
-	details.SetBool(bundle.RelationKeyIsArchived, pt.p.Archived)
-	details.SetBool(bundle.RelationKeyIsFavorite, false)
-=======
 	if pt.p.Cover != nil {
 		api.SetCover(details, pt.p.Cover)
 		relationLinks = append(relationLinks, &model.RelationLink{
@@ -206,9 +192,8 @@
 		})
 	}
 
-	details[bundle.RelationKeyIsArchived.String()] = pbtypes.Bool(pt.p.Archived)
-	details[bundle.RelationKeyIsFavorite.String()] = pbtypes.Bool(false)
->>>>>>> 97c86c39
+	details.SetBool(bundle.RelationKeyIsArchived, pt.p.Archived)
+	details.SetBool(bundle.RelationKeyIsFavorite, false)
 	createdTime := common.ConvertStringToTime(pt.p.CreatedTime)
 	lastEditedTime := common.ConvertStringToTime(pt.p.LastEditedTime)
 	details.SetInt64(bundle.RelationKeyLastModifiedDate, lastEditedTime)
@@ -254,22 +239,7 @@
 	hasTag, tagExist bool) ([]*common.StateSnapshot, *model.RelationLink, error) {
 	pt.relationCreateMutex.Lock()
 	defer pt.relationCreateMutex.Unlock()
-<<<<<<< HEAD
-	var (
-		snapshot            *common.StateSnapshot
-		key                 string
-		subObjectsSnapshots []*common.StateSnapshot
-	)
-	if snapshot = relation.ReadRelationsMap(propObject.GetID()); snapshot == nil {
-		snapshot, key = pt.getRelationSnapshot(name, propObject, hasTag, tagExist)
-		if snapshot != nil {
-			relation.WriteToRelationsMap(propObject.GetID(), snapshot)
-			subObjectsSnapshots = append(subObjectsSnapshots, snapshot)
-		}
-	}
-=======
 	snapshot, key, relationsAndOptionsSnapshots := pt.provideRelationSnapshot(relation, propObject, name, hasTag, tagExist)
->>>>>>> 97c86c39
 	if key == "" {
 		key = snapshot.Details.GetString(bundle.RelationKeyRelationKey)
 	}
@@ -284,9 +254,6 @@
 	return relationsAndOptionsSnapshots, relationLink, nil
 }
 
-<<<<<<< HEAD
-func (pt *Task) getRelationSnapshot(name string, propObject property.Object, hasTag bool, tagExist bool) (*common.StateSnapshot, string) {
-=======
 func (pt *Task) provideRelationSnapshot(
 	relation *property.PropertiesStore,
 	propObject property.Object,
@@ -311,8 +278,7 @@
 	return snapshot, key, relationsAndOptionsSnapshots
 }
 
-func (pt *Task) getRelationSnapshot(name string, propObject property.Object, hasTag, tagExist bool) (*model.SmartBlockSnapshotBase, string) {
->>>>>>> 97c86c39
+func (pt *Task) getRelationSnapshot(name string, propObject property.Object, hasTag, tagExist bool) (*common.StateSnapshot, string) {
 	key := bson.NewObjectId().Hex()
 	if propObject.GetPropertyType() == property.PropertyConfigTypeTitle {
 		return nil, bundle.RelationKeyName.String()
@@ -332,11 +298,7 @@
 func (pt *Task) provideRelationOptionsSnapshots(id string, propObject property.Object, relation *property.PropertiesStore) []*common.StateSnapshot {
 	pt.relationOptCreateMutex.Lock()
 	defer pt.relationOptCreateMutex.Unlock()
-<<<<<<< HEAD
-	subObjectsSnapshots := make([]*common.StateSnapshot, 0)
-=======
-	relationsAndOptionsSnapshots := make([]*model.SmartBlockSnapshotBase, 0)
->>>>>>> 97c86c39
+	relationsAndOptionsSnapshots := make([]*common.StateSnapshot, 0)
 	if isPropertyTag(propObject) {
 		relationsAndOptionsSnapshots = append(relationsAndOptionsSnapshots, getRelationOptions(propObject, id, relation)...)
 	}
@@ -453,23 +415,6 @@
 	pr.Relation = relationItems
 }
 
-<<<<<<< HEAD
-func addCoverDetail(p Page, details *domain.Details) {
-	if p.Cover != nil {
-		if p.Cover.Type == api.External {
-			details.SetString(bundle.RelationKeyCoverId, p.Cover.External.URL)
-			details.SetInt64(bundle.RelationKeyCoverType, 1)
-		}
-
-		if p.Cover.Type == api.File {
-			details.SetString(bundle.RelationKeyCoverId, p.Cover.File.URL)
-			details.SetInt64(bundle.RelationKeyCoverType, 1)
-		}
-	}
-}
-
-=======
->>>>>>> 97c86c39
 func isPropertyPaginated(pr property.Object) bool {
 	if r, ok := pr.(*property.RelationItem); ok && r.HasMore {
 		return true
