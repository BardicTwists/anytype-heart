--- conflicted
+++ resolved
@@ -133,12 +133,7 @@
 	relationsIdsToAnytypeID := make(map[string]*model.SmartBlockSnapshotBase, 0)
 	for _, d := range databases {
 		if err := progress.TryStep(1); err != nil {
-<<<<<<< HEAD
-			ce := converter.NewFromError(d.ID, err)
-			return nil, nil, ce
-=======
 			return nil, nil, nil, converter.NewFromError(d.ID, err)
->>>>>>> f70e1363
 		}
 		snapshot, err := ds.makeDatabaseSnapshot(d, relationsIdsToAnytypeID, notionIdsToAnytype, databaseNameToID)
 		if err != nil && mode == pb.RpcObjectImportRequest_ALL_OR_NOTHING {
