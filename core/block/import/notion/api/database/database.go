--- conflicted
+++ resolved
@@ -83,11 +83,7 @@
 	}
 	for _, d := range databases {
 		if err := progress.TryStep(1); err != nil {
-<<<<<<< HEAD
-			return nil, nil, converter.NewFromError(d.ID, err)
-=======
-			return nil, nil, nil, converter.NewCancelError(d.ID, err)
->>>>>>> 45a641bc
+			return nil, nil, converter.NewCancelError(d.ID, err)
 		}
 		snapshot, err := ds.makeDatabaseSnapshot(d, mapRequest, notionIdsToAnytype, databaseNameToID)
 		if err != nil && mode == pb.RpcObjectImportRequest_ALL_OR_NOTHING {
