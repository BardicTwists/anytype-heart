package detailservice

import (
	"context"
	"testing"
	"time"

	"github.com/stretchr/testify/assert"
	"github.com/stretchr/testify/mock"

	"github.com/anyproto/anytype-heart/core/block/editor/smartblock"
	"github.com/anyproto/anytype-heart/core/block/editor/smartblock/smarttest"
	"github.com/anyproto/anytype-heart/core/block/editor/state"
	"github.com/anyproto/anytype-heart/core/domain"
	"github.com/anyproto/anytype-heart/pkg/lib/bundle"
	"github.com/anyproto/anytype-heart/pkg/lib/localstore/addr"
	"github.com/anyproto/anytype-heart/pkg/lib/localstore/objectstore"
	"github.com/anyproto/anytype-heart/pkg/lib/pb/model"
)

func relationObject(key domain.RelationKey, format model.RelationFormat) objectstore.TestObject {
	return objectstore.TestObject{
		bundle.RelationKeyId:             domain.String(key.URL()),
		bundle.RelationKeySpaceId:        domain.String(spaceId),
		bundle.RelationKeyLayout:         domain.Float64(float64(model.ObjectType_relation)),
		bundle.RelationKeyRelationKey:    domain.String(key.String()),
		bundle.RelationKeyRelationFormat: domain.Int64(int64(format)),
	}
}

func TestService_ListRelationsWithValue(t *testing.T) {
	now := time.Now()
	store := objectstore.NewStoreFixture(t)
	store.AddObjects(t, spaceId, []objectstore.TestObject{
		// relations
		relationObject(bundle.RelationKeyLastModifiedDate, model.RelationFormat_date),
		relationObject(bundle.RelationKeyAddedDate, model.RelationFormat_date),
		relationObject(bundle.RelationKeyCreatedDate, model.RelationFormat_date),
		relationObject(bundle.RelationKeyLinks, model.RelationFormat_object),
		relationObject(bundle.RelationKeyName, model.RelationFormat_longtext),
		relationObject(bundle.RelationKeyIsHidden, model.RelationFormat_checkbox),
		relationObject(bundle.RelationKeyIsFavorite, model.RelationFormat_checkbox),
		relationObject("daysTillSummer", model.RelationFormat_number),
		relationObject(bundle.RelationKeyCoverX, model.RelationFormat_number),
		{
<<<<<<< HEAD
			bundle.RelationKeyId:               domain.String("obj1"),
			bundle.RelationKeySpaceId:          domain.String(spaceId),
			bundle.RelationKeyCreatedDate:      domain.Int64(time.Now().Add(-5 * time.Minute).Unix()),
			bundle.RelationKeyAddedDate:        domain.Int64(time.Now().Add(-3 * time.Minute).Unix()),
			bundle.RelationKeyLastModifiedDate: domain.Int64(time.Now().Add(-1 * time.Minute).Unix()),
			bundle.RelationKeyIsFavorite:       domain.Bool(true),
			"daysTillSummer":                   domain.Int64(300),
			bundle.RelationKeyLinks:            domain.StringList([]string{"obj2", "obj3"}),
		},
		{
			bundle.RelationKeyId:               domain.String("obj2"),
			bundle.RelationKeySpaceId:          domain.String(spaceId),
			bundle.RelationKeyName:             domain.String(addr.TimeToID(time.Now())),
			bundle.RelationKeyCreatedDate:      domain.Int64(time.Now().Add(-24*time.Hour - 5*time.Minute).Unix()),
			bundle.RelationKeyAddedDate:        domain.Int64(time.Now().Add(-24*time.Hour - 3*time.Minute).Unix()),
			bundle.RelationKeyLastModifiedDate: domain.Int64(time.Now().Add(-1 * time.Minute).Unix()),
			bundle.RelationKeyCoverX:           domain.Int64(300),
		},
		{
			bundle.RelationKeyId:               domain.String("obj3"),
			bundle.RelationKeySpaceId:          domain.String(spaceId),
			bundle.RelationKeyIsHidden:         domain.Bool(true),
			bundle.RelationKeyCreatedDate:      domain.Int64(time.Now().Add(-3 * time.Minute).Unix()),
			bundle.RelationKeyLastModifiedDate: domain.Int64(time.Now().Unix()),
			bundle.RelationKeyIsFavorite:       domain.Bool(true),
			bundle.RelationKeyCoverX:           domain.Int64(300),
=======
			bundle.RelationKeyId:               pbtypes.String("obj1"),
			bundle.RelationKeySpaceId:          pbtypes.String(spaceId),
			bundle.RelationKeyCreatedDate:      pbtypes.Int64(now.Add(-5 * time.Minute).Unix()),
			bundle.RelationKeyAddedDate:        pbtypes.Int64(now.Add(-3 * time.Minute).Unix()),
			bundle.RelationKeyLastModifiedDate: pbtypes.Int64(now.Add(-1 * time.Minute).Unix()),
			bundle.RelationKeyIsFavorite:       pbtypes.Bool(true),
			"daysTillSummer":                   pbtypes.Int64(300),
			bundle.RelationKeyLinks:            pbtypes.StringList([]string{"obj2", "obj3"}),
		},
		{
			bundle.RelationKeyId:               pbtypes.String("obj2"),
			bundle.RelationKeySpaceId:          pbtypes.String(spaceId),
			bundle.RelationKeyName:             pbtypes.String(addr.TimeToID(now)),
			bundle.RelationKeyCreatedDate:      pbtypes.Int64(now.Add(-24*time.Hour - 5*time.Minute).Unix()),
			bundle.RelationKeyAddedDate:        pbtypes.Int64(now.Add(-24*time.Hour - 3*time.Minute).Unix()),
			bundle.RelationKeyLastModifiedDate: pbtypes.Int64(now.Add(-1 * time.Minute).Unix()),
			bundle.RelationKeyCoverX:           pbtypes.Int64(300),
		},
		{
			bundle.RelationKeyId:               pbtypes.String("obj3"),
			bundle.RelationKeySpaceId:          pbtypes.String(spaceId),
			bundle.RelationKeyIsHidden:         pbtypes.Bool(true),
			bundle.RelationKeyCreatedDate:      pbtypes.Int64(now.Add(-3 * time.Minute).Unix()),
			bundle.RelationKeyLastModifiedDate: pbtypes.Int64(now.Unix()),
			bundle.RelationKeyIsFavorite:       pbtypes.Bool(true),
			bundle.RelationKeyCoverX:           pbtypes.Int64(300),
>>>>>>> 4848a492
		},
	})

	bs := service{store: store}

	for _, tc := range []struct {
		name             string
		value            domain.Value
		expectedKeys     []domain.RelationKey
		expectedCounters []int64
	}{
		{
			"date object - today",
<<<<<<< HEAD
			domain.String(addr.TimeToID(time.Now())),
			[]domain.RelationKey{bundle.RelationKeyAddedDate, bundle.RelationKeyCreatedDate, bundle.RelationKeyLastModifiedDate, bundle.RelationKeyName},
=======
			pbtypes.String(addr.TimeToID(now)),
			[]string{bundle.RelationKeyAddedDate.String(), bundle.RelationKeyCreatedDate.String(), bundle.RelationKeyLastModifiedDate.String(), bundle.RelationKeyName.String()},
>>>>>>> 4848a492
			[]int64{1, 2, 3, 1},
		},
		{
			"date object - yesterday",
<<<<<<< HEAD
			domain.String(addr.TimeToID(time.Now().Add(-24 * time.Hour))),
			[]domain.RelationKey{bundle.RelationKeyAddedDate, bundle.RelationKeyCreatedDate},
=======
			pbtypes.String(addr.TimeToID(now.Add(-24 * time.Hour))),
			[]string{bundle.RelationKeyAddedDate.String(), bundle.RelationKeyCreatedDate.String()},
>>>>>>> 4848a492
			[]int64{1, 1},
		},
		{
			"number",
			domain.Int64(300),
			[]domain.RelationKey{bundle.RelationKeyCoverX, "daysTillSummer"},
			[]int64{2, 1},
		},
		{
			"bool",
			domain.Bool(true),
			[]domain.RelationKey{bundle.RelationKeyIsFavorite, bundle.RelationKeyIsHidden},
			[]int64{2, 1},
		},
		{
			"string list",
			domain.StringList([]string{"obj2", "obj3"}),
			[]domain.RelationKey{bundle.RelationKeyLinks},
			[]int64{1},
		},
	} {
		t.Run(tc.name, func(t *testing.T) {
			keys, counters, err := bs.ListRelationsWithValue(spaceId, tc.value)
			assert.NoError(t, err)
			assert.Equal(t, tc.expectedKeys, keys)
			assert.Equal(t, tc.expectedCounters, counters)
		})
	}
}

func TestService_ObjectTypeAddRelations(t *testing.T) {
	t.Run("add recommended relations", func(t *testing.T) {
		// given
		fx := newFixture(t)
		sb := smarttest.New(bundle.TypeKeyTask.URL())
		sb.SetSpace(fx.space)
		fx.getter.EXPECT().GetObject(mock.Anything, mock.Anything).RunAndReturn(func(ctx context.Context, objectId string) (smartblock.SmartBlock, error) {
			assert.Equal(t, bundle.TypeKeyTask.URL(), objectId)
			return sb, nil
		})
		fx.space.EXPECT().GetRelationIdByKey(mock.Anything, mock.Anything).RunAndReturn(func(ctx context.Context, key domain.RelationKey) (string, error) {
			return key.URL(), nil
		})

		// when
		err := fx.ObjectTypeAddRelations(nil, bundle.TypeKeyTask.URL(), []domain.RelationKey{
			bundle.RelationKeyAssignee, bundle.RelationKeyDone,
		})

		// then
		assert.NoError(t, err)
		assert.Equal(t, []string{bundle.RelationKeyAssignee.URL(), bundle.RelationKeyDone.URL()},
			sb.Details().GetStringList(bundle.RelationKeyRecommendedRelations))
	})

	t.Run("editing of bundled types is prohibited", func(t *testing.T) {
		// given
		fx := newFixture(t)

		// when
		err := fx.ObjectTypeAddRelations(nil, bundle.TypeKeyTask.BundledURL(), []domain.RelationKey{
			bundle.RelationKeyAssignee, bundle.RelationKeyDone,
		})

		// then
		assert.Error(t, err)
		assert.ErrorIs(t, ErrBundledTypeIsReadonly, err)
	})
}

func TestService_ObjectTypeRemoveRelations(t *testing.T) {
	t.Run("remove recommended relations", func(t *testing.T) {
		// given
		fx := newFixture(t)
		sb := smarttest.New(bundle.TypeKeyTask.URL())
		sb.SetSpace(fx.space)
		sb.Doc.(*state.State).SetDetails(domain.NewDetailsFromMap(map[domain.RelationKey]domain.Value{
			bundle.RelationKeyRecommendedRelations: domain.StringList([]string{
				bundle.RelationKeyAssignee.URL(),
				bundle.RelationKeyIsFavorite.URL(),
				bundle.RelationKeyDone.URL(),
				bundle.RelationKeyLinkedProjects.URL(),
			}),
<<<<<<< HEAD
		}))
		fx.space.EXPECT().GetObject(mock.Anything, mock.Anything).RunAndReturn(func(ctx context.Context, objectId string) (smartblock.SmartBlock, error) {
=======
		}})
		fx.getter.EXPECT().GetObject(mock.Anything, mock.Anything).RunAndReturn(func(ctx context.Context, objectId string) (smartblock.SmartBlock, error) {
>>>>>>> 4848a492
			assert.Equal(t, bundle.TypeKeyTask.URL(), objectId)
			return sb, nil
		})
		fx.space.EXPECT().GetRelationIdByKey(mock.Anything, mock.Anything).RunAndReturn(func(ctx context.Context, key domain.RelationKey) (string, error) {
			return key.URL(), nil
		})

		// when
		err := fx.ObjectTypeRemoveRelations(nil, bundle.TypeKeyTask.URL(), []domain.RelationKey{
			bundle.RelationKeyAssignee, bundle.RelationKeyDone,
		})

		// then
		assert.NoError(t, err)
		assert.Equal(t, []string{bundle.RelationKeyIsFavorite.URL(), bundle.RelationKeyLinkedProjects.URL()},
			sb.Details().GetStringList(bundle.RelationKeyRecommendedRelations))
	})

	t.Run("editing of bundled types is prohibited", func(t *testing.T) {
		// given
		fx := newFixture(t)

		// when
		err := fx.ObjectTypeRemoveRelations(nil, bundle.TypeKeyTask.BundledURL(), []domain.RelationKey{
			bundle.RelationKeyAssignee, bundle.RelationKeyDone,
		})

		// then
		assert.Error(t, err)
		assert.ErrorIs(t, ErrBundledTypeIsReadonly, err)
	})
}<|MERGE_RESOLUTION|>--- conflicted
+++ resolved
@@ -43,12 +43,11 @@
 		relationObject("daysTillSummer", model.RelationFormat_number),
 		relationObject(bundle.RelationKeyCoverX, model.RelationFormat_number),
 		{
-<<<<<<< HEAD
 			bundle.RelationKeyId:               domain.String("obj1"),
 			bundle.RelationKeySpaceId:          domain.String(spaceId),
-			bundle.RelationKeyCreatedDate:      domain.Int64(time.Now().Add(-5 * time.Minute).Unix()),
-			bundle.RelationKeyAddedDate:        domain.Int64(time.Now().Add(-3 * time.Minute).Unix()),
-			bundle.RelationKeyLastModifiedDate: domain.Int64(time.Now().Add(-1 * time.Minute).Unix()),
+			bundle.RelationKeyCreatedDate:      domain.Int64(now.Add(-5 * time.Minute).Unix()),
+			bundle.RelationKeyAddedDate:        domain.Int64(now.Add(-3 * time.Minute).Unix()),
+			bundle.RelationKeyLastModifiedDate: domain.Int64(now.Add(-1 * time.Minute).Unix()),
 			bundle.RelationKeyIsFavorite:       domain.Bool(true),
 			"daysTillSummer":                   domain.Int64(300),
 			bundle.RelationKeyLinks:            domain.StringList([]string{"obj2", "obj3"}),
@@ -56,48 +55,20 @@
 		{
 			bundle.RelationKeyId:               domain.String("obj2"),
 			bundle.RelationKeySpaceId:          domain.String(spaceId),
-			bundle.RelationKeyName:             domain.String(addr.TimeToID(time.Now())),
-			bundle.RelationKeyCreatedDate:      domain.Int64(time.Now().Add(-24*time.Hour - 5*time.Minute).Unix()),
-			bundle.RelationKeyAddedDate:        domain.Int64(time.Now().Add(-24*time.Hour - 3*time.Minute).Unix()),
-			bundle.RelationKeyLastModifiedDate: domain.Int64(time.Now().Add(-1 * time.Minute).Unix()),
+			bundle.RelationKeyName:             domain.String(addr.TimeToID(now)),
+			bundle.RelationKeyCreatedDate:      domain.Int64(now.Add(-24*time.Hour - 5*time.Minute).Unix()),
+			bundle.RelationKeyAddedDate:        domain.Int64(now.Add(-24*time.Hour - 3*time.Minute).Unix()),
+			bundle.RelationKeyLastModifiedDate: domain.Int64(now.Add(-1 * time.Minute).Unix()),
 			bundle.RelationKeyCoverX:           domain.Int64(300),
 		},
 		{
 			bundle.RelationKeyId:               domain.String("obj3"),
 			bundle.RelationKeySpaceId:          domain.String(spaceId),
 			bundle.RelationKeyIsHidden:         domain.Bool(true),
-			bundle.RelationKeyCreatedDate:      domain.Int64(time.Now().Add(-3 * time.Minute).Unix()),
-			bundle.RelationKeyLastModifiedDate: domain.Int64(time.Now().Unix()),
+			bundle.RelationKeyCreatedDate:      domain.Int64(now.Add(-3 * time.Minute).Unix()),
+			bundle.RelationKeyLastModifiedDate: domain.Int64(now.Unix()),
 			bundle.RelationKeyIsFavorite:       domain.Bool(true),
 			bundle.RelationKeyCoverX:           domain.Int64(300),
-=======
-			bundle.RelationKeyId:               pbtypes.String("obj1"),
-			bundle.RelationKeySpaceId:          pbtypes.String(spaceId),
-			bundle.RelationKeyCreatedDate:      pbtypes.Int64(now.Add(-5 * time.Minute).Unix()),
-			bundle.RelationKeyAddedDate:        pbtypes.Int64(now.Add(-3 * time.Minute).Unix()),
-			bundle.RelationKeyLastModifiedDate: pbtypes.Int64(now.Add(-1 * time.Minute).Unix()),
-			bundle.RelationKeyIsFavorite:       pbtypes.Bool(true),
-			"daysTillSummer":                   pbtypes.Int64(300),
-			bundle.RelationKeyLinks:            pbtypes.StringList([]string{"obj2", "obj3"}),
-		},
-		{
-			bundle.RelationKeyId:               pbtypes.String("obj2"),
-			bundle.RelationKeySpaceId:          pbtypes.String(spaceId),
-			bundle.RelationKeyName:             pbtypes.String(addr.TimeToID(now)),
-			bundle.RelationKeyCreatedDate:      pbtypes.Int64(now.Add(-24*time.Hour - 5*time.Minute).Unix()),
-			bundle.RelationKeyAddedDate:        pbtypes.Int64(now.Add(-24*time.Hour - 3*time.Minute).Unix()),
-			bundle.RelationKeyLastModifiedDate: pbtypes.Int64(now.Add(-1 * time.Minute).Unix()),
-			bundle.RelationKeyCoverX:           pbtypes.Int64(300),
-		},
-		{
-			bundle.RelationKeyId:               pbtypes.String("obj3"),
-			bundle.RelationKeySpaceId:          pbtypes.String(spaceId),
-			bundle.RelationKeyIsHidden:         pbtypes.Bool(true),
-			bundle.RelationKeyCreatedDate:      pbtypes.Int64(now.Add(-3 * time.Minute).Unix()),
-			bundle.RelationKeyLastModifiedDate: pbtypes.Int64(now.Unix()),
-			bundle.RelationKeyIsFavorite:       pbtypes.Bool(true),
-			bundle.RelationKeyCoverX:           pbtypes.Int64(300),
->>>>>>> 4848a492
 		},
 	})
 
@@ -111,24 +82,14 @@
 	}{
 		{
 			"date object - today",
-<<<<<<< HEAD
-			domain.String(addr.TimeToID(time.Now())),
+			domain.String(addr.TimeToID(now)),
 			[]domain.RelationKey{bundle.RelationKeyAddedDate, bundle.RelationKeyCreatedDate, bundle.RelationKeyLastModifiedDate, bundle.RelationKeyName},
-=======
-			pbtypes.String(addr.TimeToID(now)),
-			[]string{bundle.RelationKeyAddedDate.String(), bundle.RelationKeyCreatedDate.String(), bundle.RelationKeyLastModifiedDate.String(), bundle.RelationKeyName.String()},
->>>>>>> 4848a492
 			[]int64{1, 2, 3, 1},
 		},
 		{
 			"date object - yesterday",
-<<<<<<< HEAD
-			domain.String(addr.TimeToID(time.Now().Add(-24 * time.Hour))),
+			domain.String(addr.TimeToID(now.Add(-24 * time.Hour))),
 			[]domain.RelationKey{bundle.RelationKeyAddedDate, bundle.RelationKeyCreatedDate},
-=======
-			pbtypes.String(addr.TimeToID(now.Add(-24 * time.Hour))),
-			[]string{bundle.RelationKeyAddedDate.String(), bundle.RelationKeyCreatedDate.String()},
->>>>>>> 4848a492
 			[]int64{1, 1},
 		},
 		{
@@ -212,13 +173,8 @@
 				bundle.RelationKeyDone.URL(),
 				bundle.RelationKeyLinkedProjects.URL(),
 			}),
-<<<<<<< HEAD
 		}))
-		fx.space.EXPECT().GetObject(mock.Anything, mock.Anything).RunAndReturn(func(ctx context.Context, objectId string) (smartblock.SmartBlock, error) {
-=======
-		}})
 		fx.getter.EXPECT().GetObject(mock.Anything, mock.Anything).RunAndReturn(func(ctx context.Context, objectId string) (smartblock.SmartBlock, error) {
->>>>>>> 4848a492
 			assert.Equal(t, bundle.TypeKeyTask.URL(), objectId)
 			return sb, nil
 		})
