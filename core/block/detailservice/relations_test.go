--- conflicted
+++ resolved
@@ -80,35 +80,25 @@
 	bs := service{store: store}
 
 	for _, tc := range []struct {
-		name             string
-		value            *types.Value
-		expectedKeys     []string
-		expectedCounters []int64
-		expectedList     []*pb.RpcRelationListWithValueResponseResponseItem
+		name         string
+		value        *types.Value
+		expectedList []*pb.RpcRelationListWithValueResponseResponseItem
 	}{
 		{
 			"date object - today",
 			pbtypes.String(dateutil.TimeToDateId(now)),
-<<<<<<< HEAD
-			[]string{bundle.RelationKeyAddedDate.String(), bundle.RelationKeyCreatedDate.String(), bundle.RelationKeyLastModifiedDate.String(), bundle.RelationKeyLinks.String(), bundle.RelationKeyMentions.String(), bundle.RelationKeyName.String()},
-			[]int64{1, 2, 3, 1, 1, 1},
-=======
-			[]string{bundle.RelationKeyAddedDate.String(), bundle.RelationKeyCreatedDate.String(), bundle.RelationKeyLastModifiedDate.String(), bundle.RelationKeyMentions.String(), bundle.RelationKeyName.String()},
-			[]int64{1, 2, 3, 1, 1},
 			[]*pb.RpcRelationListWithValueResponseResponseItem{
 				{bundle.RelationKeyAddedDate.String(), 1},
 				{bundle.RelationKeyCreatedDate.String(), 2},
 				{bundle.RelationKeyLastModifiedDate.String(), 3},
+				{bundle.RelationKeyLinks.String(), 1},
 				{bundle.RelationKeyMentions.String(), 1},
 				{bundle.RelationKeyName.String(), 1},
 			},
->>>>>>> 516ac6a8
 		},
 		{
 			"date object - yesterday",
 			pbtypes.String(dateutil.TimeToDateId(now.Add(-24 * time.Hour))),
-			[]string{bundle.RelationKeyAddedDate.String(), bundle.RelationKeyCreatedDate.String(), bundle.RelationKeyMentions.String()},
-			[]int64{1, 1, 1},
 			[]*pb.RpcRelationListWithValueResponseResponseItem{
 				{bundle.RelationKeyAddedDate.String(), 1},
 				{bundle.RelationKeyCreatedDate.String(), 1},
@@ -118,8 +108,6 @@
 		{
 			"number",
 			pbtypes.Int64(300),
-			[]string{bundle.RelationKeyCoverX.String(), "daysTillSummer"},
-			[]int64{2, 1},
 			[]*pb.RpcRelationListWithValueResponseResponseItem{
 				{bundle.RelationKeyCoverX.String(), 2},
 				{"daysTillSummer", 1},
@@ -128,8 +116,6 @@
 		{
 			"bool",
 			pbtypes.Bool(true),
-			[]string{bundle.RelationKeyIsFavorite.String(), bundle.RelationKeyIsHidden.String()},
-			[]int64{2, 1},
 			[]*pb.RpcRelationListWithValueResponseResponseItem{
 				{bundle.RelationKeyIsFavorite.String(), 2},
 				{bundle.RelationKeyIsHidden.String(), 1},
@@ -138,8 +124,6 @@
 		{
 			"string list",
 			pbtypes.StringList([]string{"obj2", "obj3", dateutil.TimeToDateId(now.Add(-30 * time.Minute))}),
-			[]string{bundle.RelationKeyLinks.String()},
-			[]int64{1},
 			[]*pb.RpcRelationListWithValueResponseResponseItem{
 				{bundle.RelationKeyLinks.String(), 1},
 			},
