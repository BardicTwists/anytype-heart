--- conflicted
+++ resolved
@@ -66,17 +66,11 @@
 	})
 }
 
-<<<<<<< HEAD
 func (s *service) ListRelationsWithValue(spaceId string, value domain.Value) ([]*pb.RpcRelationListWithValueResponseResponseItem, error) {
-	countersByKeys := make(map[domain.RelationKey]int64)
-	detailHandlesValue := generateFilter(value)
-=======
-func (s *service) ListRelationsWithValue(spaceId string, value *types.Value) ([]*pb.RpcRelationListWithValueResponseResponseItem, error) {
 	var (
-		countersByKeys     = make(map[string]int64)
+		countersByKeys     = make(map[domain.RelationKey]int64)
 		detailHandlesValue = generateFilter(value)
 	)
->>>>>>> a85b42fa
 
 	err := s.store.SpaceIndex(spaceId).QueryIterate(
 		database.Query{Filters: nil},
@@ -163,15 +157,9 @@
 	// filter for date objects is able to find relations with values between the borders of queried day
 	// - for relations with number format it checks timestamp value is between timestamps of this day midnights
 	// - for relations carrying string list it checks if some of the strings has day prefix, e.g.
-<<<<<<< HEAD
-	// if _date_2023-12-12-08-30-50 is queried, then all relations with prefix _date_2023-12-12 will be returned
+	// if _date_2023-12-12-08-30-50Z-0200 is queried, then all relations with prefix _date_2023-12-12 will be returned
 	return func(v domain.Value) bool {
 		numberValue := v.Int64()
-=======
-	// if _date_2023-12-12-08-30-50Z-0200 is queried, then all relations with prefix _date_2023-12-12 will be returned
-	return func(v *types.Value) bool {
-		numberValue := int64(v.GetNumberValue())
->>>>>>> a85b42fa
 		if numberValue >= startTimestamp && numberValue < endTimestamp {
 			return true
 		}
