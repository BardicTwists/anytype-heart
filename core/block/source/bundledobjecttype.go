package source

import (
	"context"
	"github.com/anytypeio/go-anytype-middleware/pb"

	"github.com/anytypeio/go-anytype-middleware/change"
	"github.com/anytypeio/go-anytype-middleware/core/block/editor/state"
	"github.com/anytypeio/go-anytype-middleware/pkg/lib/bundle"
	"github.com/anytypeio/go-anytype-middleware/pkg/lib/core"
	"github.com/anytypeio/go-anytype-middleware/pkg/lib/localstore/addr"
	"github.com/anytypeio/go-anytype-middleware/pkg/lib/pb/model"
	"github.com/anytypeio/go-anytype-middleware/util/pbtypes"
	"github.com/gogo/protobuf/types"
)

func NewBundledObjectType(a core.Service, id string) (s Source) {
	return &bundledObjectType{
		id: id,
		a:  a,
	}
}

type bundledObjectType struct {
	id string
	a  core.Service
}

func (v *bundledObjectType) ReadOnly() bool {
	return true
}

func (v *bundledObjectType) Id() string {
	return v.id
}

func (v *bundledObjectType) Anytype() core.Service {
	return v.a
}

func (v *bundledObjectType) Type() model.SmartBlockType {
	return model.SmartBlockType_BundledObjectType
}

func (v *bundledObjectType) Virtual() bool {
	return true
}

func getDetailsForBundledObjectType(id string) (extraRels []*model.Relation, p *types.Struct, err error) {
	ot, err := bundle.GetTypeByUrl(id)
	if err != nil {
		return nil, nil, err
	}
	extraRels = []*model.Relation{bundle.MustGetRelation(bundle.RelationKeyRecommendedRelations), bundle.MustGetRelation(bundle.RelationKeyRecommendedLayout)}

	var relationKeys []string
	for i := range ot.Relations {
		extraRels = append(extraRels, ot.Relations[i])
		relationKeys = append(relationKeys, addr.BundledRelationURLPrefix+ot.Relations[i].Key)
	}

	det := &types.Struct{Fields: map[string]*types.Value{
		bundle.RelationKeyType.String():                 pbtypes.String(bundle.TypeKeyObjectType.URL()),
		bundle.RelationKeyLayout.String():               pbtypes.Float64(float64(model.ObjectType_objectType)),
		bundle.RelationKeyName.String():                 pbtypes.String(ot.Name),
		bundle.RelationKeyCreator.String():              pbtypes.String(addr.AnytypeProfileId),
		bundle.RelationKeyIconEmoji.String():            pbtypes.String(ot.IconEmoji),
		bundle.RelationKeyRecommendedRelations.String(): pbtypes.StringList(relationKeys),
		bundle.RelationKeyRecommendedLayout.String():    pbtypes.Float64(float64(ot.Layout)),
		bundle.RelationKeyDescription.String():          pbtypes.String(ot.Description),
		bundle.RelationKeyId.String():                   pbtypes.String(id),
		bundle.RelationKeyIsHidden.String():             pbtypes.Bool(ot.Hidden),
		bundle.RelationKeyIsArchived.String():           pbtypes.Bool(false),
		bundle.RelationKeyIsReadonly.String():           pbtypes.Bool(ot.Readonly),
	}}

	return extraRels, det, nil
}

func (v *bundledObjectType) ReadDoc(ctx context.Context, receiver ChangeReceiver, empty bool) (doc state.Doc, err error) {
	s := state.NewDoc(v.id, nil).(*state.State)

	rels, d, err := getDetailsForBundledObjectType(v.id)
	if err != nil {
		return nil, err
	}
	for _, r := range rels {
		s.AddRelationLinks(&model.RelationLink{Id: addr.BundledRelationURLPrefix + r.Key, Key: r.Key})
	}
	s.SetDetails(d)
	s.SetObjectType(bundle.TypeKeyObjectType.URL())
	return s, nil
}

<<<<<<< HEAD
func (v *bundledObjectType) ReadMeta(_ ChangeReceiver) (doc state.Doc, err error) {
	return v.ReadDoc(nil, false)
=======
func (v *bundledObjectType) ReadMeta(ctx context.Context, _ ChangeReceiver) (doc state.Doc, err error) {
	s := &state.State{}

	rels, d, err := getDetailsForBundledObjectType(v.id)
	if err != nil {
		return nil, err
	}

	s.SetExtraRelations(rels)
	s.SetDetails(d)
	s.SetObjectType(bundle.TypeKeyObjectType.URL())
	return s, nil

>>>>>>> 2e3853b5
}

func (v *bundledObjectType) PushChange(params PushChangeParams) (id string, err error) {
	return "", nil
}

func (v *bundledObjectType) FindFirstChange(ctx context.Context) (c *change.Change, err error) {
	return nil, change.ErrEmpty
}

func (v *bundledObjectType) ListIds() ([]string, error) {
	var ids []string
	for _, tk := range bundle.ListTypesKeys() {
		ids = append(ids, tk.URL())
	}
	return ids, nil
}

func (v *bundledObjectType) Close() (err error) {
	return
}

func (v *bundledObjectType) LogHeads() map[string]string {
	return nil
}

func (s *bundledObjectType) GetFileKeysSnapshot() []*pb.ChangeFileKeys {
	return nil
}<|MERGE_RESOLUTION|>--- conflicted
+++ resolved
@@ -92,24 +92,8 @@
 	return s, nil
 }
 
-<<<<<<< HEAD
-func (v *bundledObjectType) ReadMeta(_ ChangeReceiver) (doc state.Doc, err error) {
-	return v.ReadDoc(nil, false)
-=======
 func (v *bundledObjectType) ReadMeta(ctx context.Context, _ ChangeReceiver) (doc state.Doc, err error) {
-	s := &state.State{}
-
-	rels, d, err := getDetailsForBundledObjectType(v.id)
-	if err != nil {
-		return nil, err
-	}
-
-	s.SetExtraRelations(rels)
-	s.SetDetails(d)
-	s.SetObjectType(bundle.TypeKeyObjectType.URL())
-	return s, nil
-
->>>>>>> 2e3853b5
+	return v.ReadDoc(ctx, nil, false)
 }
 
 func (v *bundledObjectType) PushChange(params PushChangeParams) (id string, err error) {
