--- conflicted
+++ resolved
@@ -50,19 +50,12 @@
 
 type store struct {
 	*source
-<<<<<<< HEAD
 	store               *storestate.StoreState
 	onUpdateHook        func()
 	onPushChange        PushChangeHook
 	onDiffManagerRemove func(removed []string)
 	diffManager         *objecttree.DiffManager
-=======
-	store        *storestate.StoreState
-	onUpdateHook func()
-	onPushChange PushChangeHook
-	diffManager  *objecttree.DiffManager
-	sbType       smartblock.SmartBlockType
->>>>>>> 0a8f5c93
+    sbType       smartblock.SmartBlockType
 }
 
 func (s *store) GetFileKeysSnapshot() []*pb.ChangeFileKeys {
@@ -86,14 +79,10 @@
 			Include: true,
 		})
 	}
-<<<<<<< HEAD
 	onRemove := func(removed []string) {
 		s.onDiffManagerRemove(removed)
 	}
 	s.diffManager, err = objecttree.NewDiffManager(seenHeads, curTreeHeads, buildTree, onRemove)
-=======
-	s.diffManager, err = objecttree.NewDiffManager(seenHeads, curTreeHeads, buildTree, func(ids []string) {})
->>>>>>> 0a8f5c93
 	return
 }
 
