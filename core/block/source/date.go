--- conflicted
+++ resolved
@@ -66,9 +66,8 @@
 	if err != nil {
 		return nil, fmt.Errorf("get date type id: %w", err)
 	}
-<<<<<<< HEAD
 	det := domain.NewDetails()
-	det.SetString(bundle.RelationKeyName, v.t.Format("Mon Jan  2 2006"))
+	det.SetString(bundle.RelationKeyName, v.t.Format("02 Jan 2006"))
 	det.SetString(bundle.RelationKeyId, v.id)
 	det.SetBool(bundle.RelationKeyIsReadonly, true)
 	det.SetBool(bundle.RelationKeyIsArchived, false)
@@ -79,20 +78,6 @@
 	det.SetStringList(bundle.RelationKeySetOf, []string{linksRelationId})
 	det.SetString(bundle.RelationKeyType, dateTypeId)
 	return det, nil
-=======
-	return &types.Struct{Fields: map[string]*types.Value{
-		bundle.RelationKeyName.String():       pbtypes.String(v.t.Format("02 Jan 2006")),
-		bundle.RelationKeyId.String():         pbtypes.String(v.id),
-		bundle.RelationKeyIsReadonly.String(): pbtypes.Bool(true),
-		bundle.RelationKeyIsArchived.String(): pbtypes.Bool(false),
-		bundle.RelationKeyIsHidden.String():   pbtypes.Bool(false),
-		bundle.RelationKeyLayout.String():     pbtypes.Float64(float64(model.ObjectType_date)),
-		bundle.RelationKeyIconEmoji.String():  pbtypes.String("📅"),
-		bundle.RelationKeySpaceId.String():    pbtypes.String(v.SpaceID()),
-		bundle.RelationKeySetOf.String():      pbtypes.StringList([]string{linksRelationId}),
-		bundle.RelationKeyType.String():       pbtypes.String(dateTypeId),
-	}}, nil
->>>>>>> d3ae06ef
 }
 
 // TODO Fix?
@@ -100,9 +85,8 @@
 	if err := v.parseId(); err != nil {
 		return nil, err
 	}
-<<<<<<< HEAD
 	det := domain.NewDetails()
-	det.SetString(bundle.RelationKeyName, v.t.Format("Mon Jan  2 2006"))
+	det.SetString(bundle.RelationKeyName, v.t.Format("02 Jan 2006"))
 	det.SetString(bundle.RelationKeyId, v.id)
 	det.SetBool(bundle.RelationKeyIsReadonly, true)
 	det.SetBool(bundle.RelationKeyIsArchived, false)
@@ -111,18 +95,6 @@
 	det.SetString(bundle.RelationKeyIconEmoji, "📅")
 	det.SetString(bundle.RelationKeySpaceId, v.SpaceID())
 	return det, nil
-=======
-	return &types.Struct{Fields: map[string]*types.Value{
-		bundle.RelationKeyName.String():       pbtypes.String(v.t.Format("02 Jan 2006")),
-		bundle.RelationKeyId.String():         pbtypes.String(v.id),
-		bundle.RelationKeyIsReadonly.String(): pbtypes.Bool(true),
-		bundle.RelationKeyIsArchived.String(): pbtypes.Bool(false),
-		bundle.RelationKeyIsHidden.String():   pbtypes.Bool(false),
-		bundle.RelationKeyLayout.String():     pbtypes.Float64(float64(model.ObjectType_date)),
-		bundle.RelationKeyIconEmoji.String():  pbtypes.String("📅"),
-		bundle.RelationKeySpaceId.String():    pbtypes.String(v.SpaceID()),
-	}}, nil
->>>>>>> d3ae06ef
 }
 
 func (v *date) parseId() error {
