package source

import (
	"context"
	"fmt"

	"github.com/anyproto/anytype-heart/core/block/editor/state"
	"github.com/anyproto/anytype-heart/core/block/editor/template"
	"github.com/anyproto/anytype-heart/core/domain"
	"github.com/anyproto/anytype-heart/pb"
	"github.com/anyproto/anytype-heart/pkg/lib/bundle"
	"github.com/anyproto/anytype-heart/pkg/lib/core/smartblock"
	"github.com/anyproto/anytype-heart/pkg/lib/localstore/addr"
	"github.com/anyproto/anytype-heart/pkg/lib/pb/model"
	"github.com/anyproto/anytype-heart/util/dateutil"
	"github.com/anyproto/anytype-heart/util/pbtypes"
)

type DateSourceParams struct {
	Id               domain.FullID
	DateObjectTypeId string
	// TODO: GO-4494 - Remove links relation id
	LinksRelationId string
}

func NewDate(params DateSourceParams) (s Source) {
	return &date{
		id:      params.Id.ObjectID,
		spaceId: params.Id.SpaceID,
		typeId:  params.DateObjectTypeId,
		linksId: params.LinksRelationId,
	}
}

type date struct {
	id, spaceId, typeId string
	// TODO: GO-4494 - Remove links relation id
	linksId string
}

func (d *date) ListIds() ([]string, error) {
	return []string{}, nil
}

func (d *date) ReadOnly() bool {
	return true
}

func (d *date) Id() string {
	return d.id
}

func (d *date) SpaceID() string {
	return d.spaceId
}

func (d *date) Type() smartblock.SmartBlockType {
	return smartblock.SmartBlockTypeDate
}

<<<<<<< HEAD
func (v *date) getDetails(ctx context.Context) (*domain.Details, error) {
	linksRelationId, err := v.space.GetRelationIdByKey(ctx, bundle.RelationKeyLinks)
	if err != nil {
		return nil, fmt.Errorf("get links relation id: %w", err)
	}
	dateTypeId, err := v.space.GetTypeIdByKey(ctx, bundle.TypeKeyDate)
=======
func (d *date) getDetails() (*types.Struct, error) {
	t, err := dateutil.ParseDateId(d.id)
>>>>>>> 888733f3
	if err != nil {
		return nil, fmt.Errorf("failed to parse date id: %w", err)
	}
<<<<<<< HEAD
	det := domain.NewDetails()
	det.SetString(bundle.RelationKeyName, v.t.Format("02 Jan 2006"))
	det.SetString(bundle.RelationKeyId, v.id)
	det.SetBool(bundle.RelationKeyIsReadonly, true)
	det.SetBool(bundle.RelationKeyIsArchived, false)
	det.SetBool(bundle.RelationKeyIsHidden, false)
	det.SetInt64(bundle.RelationKeyLayout, int64(model.ObjectType_date))
	det.SetString(bundle.RelationKeyIconEmoji, "📅")
	det.SetString(bundle.RelationKeySpaceId, v.SpaceID())
	det.SetStringList(bundle.RelationKeySetOf, []string{linksRelationId})
	det.SetString(bundle.RelationKeyType, dateTypeId)
	return det, nil
}

// TODO Fix?
func (v *date) DetailsFromId() (*domain.Details, error) {
	if err := v.parseId(); err != nil {
		return nil, err
	}
	det := domain.NewDetails()
	det.SetString(bundle.RelationKeyName, v.t.Format("02 Jan 2006"))
	det.SetString(bundle.RelationKeyId, v.id)
	det.SetBool(bundle.RelationKeyIsReadonly, true)
	det.SetBool(bundle.RelationKeyIsArchived, false)
	det.SetBool(bundle.RelationKeyIsHidden, false)
	det.SetInt64(bundle.RelationKeyLayout, int64(model.ObjectType_date))
	det.SetString(bundle.RelationKeyIconEmoji, "📅")
	det.SetString(bundle.RelationKeySpaceId, v.SpaceID())
	return det, nil
=======

	return &types.Struct{Fields: map[string]*types.Value{
		bundle.RelationKeyName.String():       pbtypes.String(dateutil.TimeToDateName(t)),
		bundle.RelationKeyId.String():         pbtypes.String(d.id),
		bundle.RelationKeyType.String():       pbtypes.String(d.typeId),
		bundle.RelationKeyIsReadonly.String(): pbtypes.Bool(true),
		bundle.RelationKeyIsArchived.String(): pbtypes.Bool(false),
		bundle.RelationKeyIsHidden.String():   pbtypes.Bool(false),
		bundle.RelationKeyLayout.String():     pbtypes.Float64(float64(model.ObjectType_date)),
		bundle.RelationKeyIconEmoji.String():  pbtypes.String("📅"),
		bundle.RelationKeySpaceId.String():    pbtypes.String(d.SpaceID()),
		bundle.RelationKeyTimestamp.String():  pbtypes.Int64(t.Unix()),
		// TODO: GO-4494 - Remove links relation id
		bundle.RelationKeySetOf.String(): pbtypes.StringList([]string{d.linksId}),
	}}, nil
>>>>>>> 888733f3
}

func (d *date) DetailsFromId() (*types.Struct, error) {
	return d.getDetails()
}

func (d *date) ReadDoc(context.Context, ChangeReceiver, bool) (doc state.Doc, err error) {
	details, err := d.getDetails()
	if err != nil {
		return
	}

	dataview := &model.BlockContentOfDataview{
		Dataview: &model.BlockContentDataview{
			RelationLinks: []*model.RelationLink{
				{
					Key:    bundle.RelationKeyName.String(),
					Format: model.RelationFormat_shorttext,
				},
				{
					Key:    bundle.RelationKeyLastModifiedDate.String(),
					Format: model.RelationFormat_date,
				},
			},
			Views: []*model.BlockContentDataviewView{
				{
					Id:   "1",
					Type: model.BlockContentDataviewView_Table,
					Name: "Date backlinks",
					Sorts: []*model.BlockContentDataviewSort{
						{
							RelationKey: bundle.RelationKeyLastModifiedDate.String(),
							Type:        model.BlockContentDataviewSort_Desc,
						},
					},
					Filters: []*model.BlockContentDataviewFilter{
						{
							RelationKey: bundle.RelationKeyLinks.String(),
							Condition:   model.BlockContentDataviewFilter_In,
							Value:       pbtypes.String(d.id),
						},
					},
					Relations: []*model.BlockContentDataviewRelation{
						{
							Key:       bundle.RelationKeyName.String(),
							IsVisible: true,
						},
						{
							Key:       bundle.RelationKeyLastModifiedDate.String(),
							IsVisible: true,
						},
					},
				},
			},
		},
	}

	s := state.NewDoc(d.id, nil).(*state.State)
	template.InitTemplate(s,
		template.WithTitle,
		template.WithDefaultFeaturedRelations,
		// TODO: GO-4494 - Remove dataview block insertion
		template.WithDataview(dataview, true),
		template.WithAllBlocksEditsRestricted,
	)
	s.SetDetails(details)
	s.SetObjectTypeKey(bundle.TypeKeyDate)
	return s, nil
}

func (d *date) PushChange(PushChangeParams) (id string, err error) {
	return "", nil
}

func (d *date) Close() (err error) {
	return
}

func (d *date) Heads() []string {
	return []string{d.id}
}

func (d *date) GetFileKeysSnapshot() []*pb.ChangeFileKeys {
	return nil
}

func (d *date) GetCreationInfo() (creatorObjectId string, createdDate int64, err error) {
	return addr.AnytypeProfileId, 0, nil
}<|MERGE_RESOLUTION|>--- conflicted
+++ resolved
@@ -58,51 +58,11 @@
 	return smartblock.SmartBlockTypeDate
 }
 
-<<<<<<< HEAD
-func (v *date) getDetails(ctx context.Context) (*domain.Details, error) {
-	linksRelationId, err := v.space.GetRelationIdByKey(ctx, bundle.RelationKeyLinks)
-	if err != nil {
-		return nil, fmt.Errorf("get links relation id: %w", err)
-	}
-	dateTypeId, err := v.space.GetTypeIdByKey(ctx, bundle.TypeKeyDate)
-=======
-func (d *date) getDetails() (*types.Struct, error) {
+func (d *date) getDetails() (*domain.Details, error) {
 	t, err := dateutil.ParseDateId(d.id)
->>>>>>> 888733f3
 	if err != nil {
 		return nil, fmt.Errorf("failed to parse date id: %w", err)
 	}
-<<<<<<< HEAD
-	det := domain.NewDetails()
-	det.SetString(bundle.RelationKeyName, v.t.Format("02 Jan 2006"))
-	det.SetString(bundle.RelationKeyId, v.id)
-	det.SetBool(bundle.RelationKeyIsReadonly, true)
-	det.SetBool(bundle.RelationKeyIsArchived, false)
-	det.SetBool(bundle.RelationKeyIsHidden, false)
-	det.SetInt64(bundle.RelationKeyLayout, int64(model.ObjectType_date))
-	det.SetString(bundle.RelationKeyIconEmoji, "📅")
-	det.SetString(bundle.RelationKeySpaceId, v.SpaceID())
-	det.SetStringList(bundle.RelationKeySetOf, []string{linksRelationId})
-	det.SetString(bundle.RelationKeyType, dateTypeId)
-	return det, nil
-}
-
-// TODO Fix?
-func (v *date) DetailsFromId() (*domain.Details, error) {
-	if err := v.parseId(); err != nil {
-		return nil, err
-	}
-	det := domain.NewDetails()
-	det.SetString(bundle.RelationKeyName, v.t.Format("02 Jan 2006"))
-	det.SetString(bundle.RelationKeyId, v.id)
-	det.SetBool(bundle.RelationKeyIsReadonly, true)
-	det.SetBool(bundle.RelationKeyIsArchived, false)
-	det.SetBool(bundle.RelationKeyIsHidden, false)
-	det.SetInt64(bundle.RelationKeyLayout, int64(model.ObjectType_date))
-	det.SetString(bundle.RelationKeyIconEmoji, "📅")
-	det.SetString(bundle.RelationKeySpaceId, v.SpaceID())
-	return det, nil
-=======
 
 	return &types.Struct{Fields: map[string]*types.Value{
 		bundle.RelationKeyName.String():       pbtypes.String(dateutil.TimeToDateName(t)),
@@ -118,7 +78,6 @@
 		// TODO: GO-4494 - Remove links relation id
 		bundle.RelationKeySetOf.String(): pbtypes.StringList([]string{d.linksId}),
 	}}, nil
->>>>>>> 888733f3
 }
 
 func (d *date) DetailsFromId() (*types.Struct, error) {
