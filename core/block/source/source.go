package source

import (
	"fmt"
	"math/rand"
	"sync"
	"time"

	"github.com/anytypeio/go-anytype-middleware/change"
	"github.com/anytypeio/go-anytype-middleware/core/anytype"
	"github.com/anytypeio/go-anytype-middleware/core/block/editor/state"
	"github.com/anytypeio/go-anytype-middleware/pb"
	"github.com/anytypeio/go-anytype-middleware/pkg/lib/core"
	"github.com/anytypeio/go-anytype-middleware/pkg/lib/logging"
	"github.com/anytypeio/go-anytype-middleware/pkg/lib/pb/model"
	"github.com/cheggaaa/mb"
)

var log = logging.Logger("anytype-mw-source")

type ChangeReceiver interface {
	StateAppend(func(d state.Doc) (s *state.State, err error)) error
	StateRebuild(d state.Doc) (err error)
	sync.Locker
}

type Source interface {
	Id() string
	Anytype() anytype.Service
	Type() pb.SmartBlockType
	Virtual() bool
	ReadDoc(receiver ChangeReceiver, empty bool) (doc state.Doc, err error)
	ReadMeta(receiver ChangeReceiver) (doc state.Doc, err error)
	PushChange(st *state.State, changes []*pb.ChangeContent, fileChangedHashes []string, doSnapshot bool) (id string, err error)
	Close() (err error)
}

var ErrUnknownDataFormat = fmt.Errorf("unknown data format: you may need to upgrade anytype in order to open this page")

func NewSource(a anytype.Service, id string) (s Source, err error) {
	sb, err := a.GetBlock(id)
	if err != nil {
		err = fmt.Errorf("anytype.GetBlock error: %v", err)
		return
	}
	s = &source{
		id:    id,
		a:     a,
		sb:    sb,
		logId: a.Device(),
	}
	return
}

type source struct {
	id, logId      string
	a              anytype.Service
	sb             core.SmartBlock
	tree           *change.Tree
	lastSnapshotId string
	logHeads       map[string]string
	receiver       ChangeReceiver
	unsubscribe    func()
	metaOnly       bool
	closed         chan struct{}
}

func (s *source) Id() string {
	return s.id
}

func (s *source) Anytype() anytype.Service {
	return s.a
}

func (s *source) Type() pb.SmartBlockType {
	return anytype.SmartBlockTypeToProto(s.sb.Type())
}

<<<<<<< HEAD
func (s *source) ReadMeta(receiver ChangeReceiver) (doc state.Doc, err error) {
	s.metaOnly = true
=======
func (s *source) Virtual() bool {
	return false
}

func (s *source) ReadDetails(receiver ChangeReceiver) (doc state.Doc, err error) {
	s.detailsOnly = true
>>>>>>> 48625818
	return s.readDoc(receiver, false)
}

func (s *source) ReadDoc(receiver ChangeReceiver, allowEmpty bool) (doc state.Doc, err error) {
	return s.readDoc(receiver, allowEmpty)
}

func (s *source) readDoc(receiver ChangeReceiver, allowEmpty bool) (doc state.Doc, err error) {
	var ch chan core.SmartblockRecordWithLogID
	if receiver != nil {
		s.receiver = receiver
		ch = make(chan core.SmartblockRecordWithLogID)
		if s.unsubscribe, err = s.sb.SubscribeForRecords(ch); err != nil {
			return
		}
		defer func() {
			if err != nil {
				s.unsubscribe()
				s.unsubscribe = nil
			}
		}()
	}
	if s.metaOnly {
		s.tree, s.logHeads, err = change.BuildMetaTree(s.sb)
	} else {
		s.tree, s.logHeads, err = change.BuildTree(s.sb)
	}
	if allowEmpty && err == change.ErrEmpty {
		err = nil
		s.tree = new(change.Tree)
		doc = state.NewDoc(s.id, nil)
	} else if err != nil {
		return nil, err
	} else if doc, err = s.buildState(); err != nil {
		return
	}
	if s.unsubscribe != nil {
		s.closed = make(chan struct{})
		go s.changeListener(ch)
	}
	return
}

func (s *source) buildState() (doc state.Doc, err error) {
	root := s.tree.Root()
	if root == nil || root.GetSnapshot() == nil {
		return nil, fmt.Errorf("root missing or not a snapshot")
	}
	s.lastSnapshotId = root.Id
	doc = state.NewDocFromSnapshot(s.id, root.GetSnapshot()).(*state.State)
	doc.(*state.State).SetChangeId(root.Id)
	st, err := change.BuildStateSimpleCRDT(doc.(*state.State), s.tree)
	if err != nil {
		return
	}

	if verr := st.Validate(); verr != nil {
		log.With("thread", s.id).Errorf("not valid state: %v", verr)
	}
	if err = st.Normalize(false); err != nil {
		return
	}

	if _, _, err = state.ApplyState(st, false); err != nil {
		return
	}
	return
}

func (s *source) PushChange(st *state.State, changes []*pb.ChangeContent, fileChangedHashes []string, doSnapshot bool) (id string, err error) {
	var c = &pb.Change{
		PreviousIds:     s.tree.Heads(),
		LastSnapshotId:  s.lastSnapshotId,
		PreviousMetaIds: s.tree.MetaHeads(),
		Timestamp:       time.Now().Unix(),
	}
	if doSnapshot || s.needSnapshot() || len(changes) == 0 {
		c.Snapshot = &pb.ChangeSnapshot{
			LogHeads: s.logHeads,
			Data: &model.SmartBlockSnapshotBase{
				Blocks:         st.Blocks(),
				Details:        st.Details(),
				ExtraRelations: st.ExtraRelations(),
				ObjectTypes:    st.ObjectTypes(),
			},
			FileKeys: s.getFileKeysByHashes(st.GetAllFileHashes()),
		}
	}
	c.Content = changes
	c.FileKeys = s.getFileKeysByHashes(fileChangedHashes)

	if id, err = s.sb.PushRecord(c); err != nil {
		return
	}
	ch := &change.Change{Id: id, Change: c}
	s.tree.Add(ch)
	s.logHeads[s.logId] = id
	if c.Snapshot != nil {
		s.lastSnapshotId = id
		log.Infof("%s: pushed snapshot", s.id)
	} else {
		log.Debugf("%s: pushed %d changes", s.id, len(ch.Content))
	}
	return
}

func (s *source) needSnapshot() bool {
	if s.tree.Len() == 0 {
		// starting tree with snapshot
		return true
	}
	// TODO: think about a more smart way
	return rand.Intn(500) == 42
}

func (s *source) changeListener(recordsCh chan core.SmartblockRecordWithLogID) {
	defer close(s.closed)
	batch := mb.New(0)
	defer batch.Close()
	go func() {
		var records []core.SmartblockRecordWithLogID
		for {
			msgs := batch.Wait()
			if len(msgs) == 0 {
				return
			}
			records = records[:0]
			for _, msg := range msgs {
				records = append(records, msg.(core.SmartblockRecordWithLogID))
			}
			if err := s.applyRecords(records); err != nil {
				log.Errorf("can't handle records: %v; records: %v", err, records)
			}
			// wait 100 millisecond for better batching
			time.Sleep(100 * time.Millisecond)
		}
	}()
	for r := range recordsCh {
		batch.Add(r)
	}
}

func (s *source) applyRecords(records []core.SmartblockRecordWithLogID) (err error) {
	s.receiver.Lock()
	defer s.receiver.Unlock()
	var changes = make([]*change.Change, 0, len(records))
	for _, record := range records {
		if record.LogID == s.a.Device() {
			// ignore self logs
			continue
		}
		ch, e := change.NewChangeFromRecord(record)
		if e != nil {
			return e
		}
		if s.metaOnly && !ch.HasMeta() {
			continue
		}
		changes = append(changes, ch)
		s.logHeads[record.LogID] = record.ID
	}
	log.With("thread", s.id).Infof("received %d records; changes count: %d", len(records), len(changes))
	if len(changes) == 0 {
		return
	}
	switch s.tree.Add(changes...) {
	case change.Nothing:
		// existing or not complete
		return
	case change.Append:
		s.lastSnapshotId = s.tree.LastSnapshotId()
		return s.receiver.StateAppend(func(d state.Doc) (*state.State, error) {
			return change.BuildStateSimpleCRDT(d.(*state.State), s.tree)
		})
	case change.Rebuild:
		s.lastSnapshotId = s.tree.LastSnapshotId()
		doc, err := s.buildState()
		if err != nil {
			return err
		}
		return s.receiver.StateRebuild(doc.(*state.State))
	}
	return
}

func (s *source) getFileKeysByHashes(hashes []string) []*pb.ChangeFileKeys {
	fileKeys := make([]*pb.ChangeFileKeys, 0, len(hashes))
	for _, h := range hashes {
		fk, err := s.a.FileGetKeys(h)
		if err != nil {
			log.Warnf("can't get file key for hash: %v: %v", h, err)
			continue
		}
		fileKeys = append(fileKeys, &pb.ChangeFileKeys{
			Hash: fk.Hash,
			Keys: fk.Keys,
		})
	}
	return fileKeys
}

func (s *source) Close() (err error) {
	if s.unsubscribe != nil {
		s.unsubscribe()
		<-s.closed
	}
	return nil
}<|MERGE_RESOLUTION|>--- conflicted
+++ resolved
@@ -77,17 +77,12 @@
 	return anytype.SmartBlockTypeToProto(s.sb.Type())
 }
 
-<<<<<<< HEAD
+func (s *source) Virtual() bool {
+	return false
+}
+
 func (s *source) ReadMeta(receiver ChangeReceiver) (doc state.Doc, err error) {
 	s.metaOnly = true
-=======
-func (s *source) Virtual() bool {
-	return false
-}
-
-func (s *source) ReadDetails(receiver ChangeReceiver) (doc state.Doc, err error) {
-	s.detailsOnly = true
->>>>>>> 48625818
 	return s.readDoc(receiver, false)
 }
 
