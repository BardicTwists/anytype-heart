--- conflicted
+++ resolved
@@ -220,32 +220,6 @@
 	}
 }
 
-<<<<<<< HEAD
-func (s *source) newChange(record core.SmartblockRecordWithLogID) (err error) {
-	if record.LogID == s.a.Device() {
-		// ignore self logs
-		return
-	}
-	log.Infof("changes: received log record: %v", record.ID)
-	ch, err := change.NewChangeFromRecord(record)
-	if err != nil {
-		return
-	}
-	if s.metaOnly && !ch.HasMeta() {
-		return
-	}
-
-	s.receiver.Lock()
-	defer s.receiver.Unlock()
-
-	s.logHeads[record.LogID] = record.ID
-
-	var heads []string
-	if s.metaOnly {
-		heads = s.tree.MetaHeads()
-	} else {
-		heads = s.tree.Heads()
-=======
 func (s *source) applyRecords(records []core.SmartblockRecordWithLogID) (err error) {
 	s.receiver.Lock()
 	defer s.receiver.Unlock()
@@ -259,12 +233,11 @@
 		if e != nil {
 			return e
 		}
-		if s.detailsOnly && !ch.HasDetails() {
+		if s.metaOnly && !ch.HasMeta() {
 			continue
 		}
 		changes = append(changes, ch)
 		s.logHeads[record.LogID] = record.ID
->>>>>>> 4d05d41d
 	}
 	log.With("thread", s.id).Infof("received %d records; changes count: %d", len(records), len(changes))
 	if len(changes) == 0 {
