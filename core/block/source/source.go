--- conflicted
+++ resolved
@@ -131,11 +131,7 @@
 	prevSnapshot := s.lastSnapshotId
 	// todo: check this one
 	err := s.receiver.StateAppend(func(d state.Doc) (st *state.State, changes []*pb.ChangeContent, err error) {
-<<<<<<< HEAD
-		st, changes, sinceSnapshot, err := BuildState(d.(*state.State), ot, s.coreService.PredefinedObjects(s.spaceID).Profile)
-=======
-		st, changes, sinceSnapshot, err := BuildStateFull(d.(*state.State), ot, s.coreService.PredefinedBlocks().Profile)
->>>>>>> 6e4dd142
+		st, changes, sinceSnapshot, err := BuildStateFull(d.(*state.State), ot, s.coreService.PredefinedObjects(s.spaceID).Profile)
 		if prevSnapshot != s.lastSnapshotId {
 			s.changesSinceSnapshot = sinceSnapshot
 		} else {
