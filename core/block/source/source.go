--- conflicted
+++ resolved
@@ -40,19 +40,15 @@
 
 var ErrUnknownDataFormat = fmt.Errorf("unknown data format: you may need to upgrade anytype in order to open this page")
 
-<<<<<<< HEAD
-func NewSource(a anytype.Service, id string) (s Source, err error) {
+func NewSource(a anytype.Service, ss status.Service, id string) (s Source, err error) {
 	st, err := smartblock.SmartBlockTypeFromID(id)
 	if st == smartblock.SmartBlockTypeFile {
 		return NewFiles(a, id), nil
 	}
-	return newSource(a, id)
-}
-
-func newSource(a anytype.Service, id string) (s Source, err error) {
-=======
-func NewSource(a anytype.Service, ss status.Service, id string) (s Source, err error) {
->>>>>>> cff00803
+	return newSource(a, ss, id)
+}
+
+func newSource(a anytype.Service, ss status.Service, id string) (s Source, err error) {
 	sb, err := a.GetBlock(id)
 	if err != nil {
 		err = fmt.Errorf("anytype.GetBlock error: %w", err)
