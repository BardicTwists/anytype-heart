--- conflicted
+++ resolved
@@ -25,7 +25,7 @@
 		model.Restrictions_Duplicate,
 		model.Restrictions_Publish,
 	}
-	objRestrictEditPublishAndDuplicate = ObjectRestrictions{
+	objRestrictEditAndDuplicate = ObjectRestrictions{
 		model.Restrictions_Blocks,
 		model.Restrictions_LayoutChange,
 		model.Restrictions_TypeChange,
@@ -33,10 +33,11 @@
 		model.Restrictions_Duplicate,
 		model.Restrictions_Publish,
 	}
-	objRestrictEditAndPublish = ObjectRestrictions{
-		model.Restrictions_Blocks,
-		model.Restrictions_LayoutChange,
-		model.Restrictions_TypeChange,
+	objRestrictEdit = ObjectRestrictions{
+		model.Restrictions_Blocks,
+		model.Restrictions_LayoutChange,
+		model.Restrictions_TypeChange,
+		model.Restrictions_Publish,
 	}
 	objRestrictEditAndTemplate = ObjectRestrictions{
 		model.Restrictions_Blocks,
@@ -69,19 +70,11 @@
 		model.ObjectType_basic:      {},
 		model.ObjectType_profile:    {},
 		model.ObjectType_todo:       {},
-<<<<<<< HEAD
 		model.ObjectType_set:        objRestrictEdit,
 		model.ObjectType_collection: objRestrictEdit,
 		model.ObjectType_objectType: objRestrictEditAndTemplate,
 		model.ObjectType_relation:   objRestrictEditAndTemplate,
 		model.ObjectType_file:       objRestrictEditAndDuplicate,
-=======
-		model.ObjectType_set:        objRestrictEditAndPublish,
-		model.ObjectType_collection: objRestrictEditAndPublish,
-		model.ObjectType_objectType: objRestrictEditAndPublish,
-		model.ObjectType_relation:   objRestrictEditAndPublish,
-		model.ObjectType_file:       objRestrictEditPublishAndDuplicate,
->>>>>>> 994bb622
 		model.ObjectType_dashboard: {
 			model.Restrictions_Details,
 			model.Restrictions_Relations,
@@ -98,24 +91,14 @@
 		},
 
 		model.ObjectType_bookmark:       {},
-<<<<<<< HEAD
 		model.ObjectType_relationOption: objRestrictEditAndTemplate,
-=======
-		model.ObjectType_relationOption: objRestrictEditAndPublish,
->>>>>>> 994bb622
 		model.ObjectType_relationOptionsList: {
 			model.Restrictions_Template,
 		},
 		model.ObjectType_participant: objRestrictAll,
-<<<<<<< HEAD
 		model.ObjectType_chat:        objRestrictEditAndDuplicate,
 		model.ObjectType_chatDerived: objRestrictEditAndDuplicate,
 		model.ObjectType_tag:         objRestrictEditAndTemplate,
-=======
-		model.ObjectType_chat:        objRestrictEditPublishAndDuplicate,
-		model.ObjectType_chatDerived: objRestrictEditPublishAndDuplicate,
-		model.ObjectType_tag:         objRestrictEditAndPublish,
->>>>>>> 994bb622
 	}
 
 	objectRestrictionsBySBType = map[smartblock.SmartBlockType]ObjectRestrictions{
@@ -147,18 +130,12 @@
 			model.Restrictions_Duplicate,
 			model.Restrictions_Publish,
 		},
-		smartblock.SmartBlockTypeFileObject:        objRestrictEditPublishAndDuplicate,
+		smartblock.SmartBlockTypeFileObject:        objRestrictEditAndDuplicate,
 		smartblock.SmartBlockTypeArchive:           objRestrictAll,
 		smartblock.SmartBlockTypeBundledRelation:   objRestrictAll,
-<<<<<<< HEAD
 		smartblock.SmartBlockTypeSubObject:         objRestrictEditAndTemplate,
 		smartblock.SmartBlockTypeObjectType:        objRestrictEditAndTemplate,
 		smartblock.SmartBlockTypeRelation:          objRestrictEditAndTemplate,
-=======
-		smartblock.SmartBlockTypeSubObject:         objRestrictEditAndPublish,
-		smartblock.SmartBlockTypeObjectType:        objRestrictEditAndPublish,
-		smartblock.SmartBlockTypeRelation:          objRestrictEditAndPublish,
->>>>>>> 994bb622
 		smartblock.SmartBlockTypeBundledObjectType: objRestrictAll,
 		smartblock.SmartBlockTypeBundledTemplate:   objRestrictAll,
 		smartblock.SmartBlockTypeTemplate: {
@@ -182,8 +159,8 @@
 			model.Restrictions_Template,
 		},
 		smartblock.SmartBlockTypeParticipant:       objRestrictAll,
-		smartblock.SmartBlockTypeChatObject:        objRestrictEditPublishAndDuplicate,
-		smartblock.SmartBlockTypeChatDerivedObject: objRestrictEditPublishAndDuplicate,
+		smartblock.SmartBlockTypeChatObject:        objRestrictEditAndDuplicate,
+		smartblock.SmartBlockTypeChatDerivedObject: objRestrictEditAndDuplicate,
 	}
 )
 
