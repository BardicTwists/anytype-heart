package block

import (
	"context"
	"fmt"

	"go.uber.org/zap"

	"github.com/anyproto/anytype-heart/core/block/editor/smartblock"
	"github.com/anyproto/anytype-heart/core/domain"
	"github.com/anyproto/anytype-heart/core/event"
	"github.com/anyproto/anytype-heart/pb"
	"github.com/anyproto/anytype-heart/pkg/lib/bundle"
	coresb "github.com/anyproto/anytype-heart/pkg/lib/core/smartblock"
	"github.com/anyproto/anytype-heart/pkg/lib/database"
	"github.com/anyproto/anytype-heart/pkg/lib/pb/model"
	"github.com/anyproto/anytype-heart/util/pbtypes"
)

func (s *Service) DeleteObjectByFullID(id domain.FullID) (err error) {
	var sbType coresb.SmartBlockType
	spc, err := s.spaceService.Get(context.Background(), id.SpaceID)
	if err != nil {
		return
	}
	err = spc.Do(id.ObjectID, func(b smartblock.SmartBlock) error {
		if err = b.Restrictions().Object.Check(model.Restrictions_Delete); err != nil {
			return err
		}
		sbType = b.Type()
		return nil
	})
	if err != nil {
		return
	}
	switch sbType {
	case coresb.SmartBlockTypeObjectType,
		coresb.SmartBlockTypeRelation,
<<<<<<< HEAD
		coresb.SmartBlockTypeRelationOption:
		var relationKey string
=======
		coresb.SmartBlockTypeRelationOption,
		coresb.SmartBlockTypeTemplate:
>>>>>>> 45efaff0
		err = spc.Do(id.ObjectID, func(b smartblock.SmartBlock) error {
			st := b.NewState()
			st.SetDetailAndBundledRelation(bundle.RelationKeyIsUninstalled, pbtypes.Bool(true))
			if sbType == coresb.SmartBlockTypeRelation {
				relationKey = pbtypes.GetString(st.Details(), bundle.RelationKeyRelationKey.String())
			}
			return b.Apply(st)
		})
		if err != nil {
			return fmt.Errorf("set isUninstalled flag: %w", err)
		}
		err = s.OnDelete(id, nil)
		if err != nil {
			return fmt.Errorf("on delete: %w", err)
		}
		if sbType == coresb.SmartBlockTypeRelation {
			err := s.deleteRelationOptions(relationKey)
			if err != nil {
				return fmt.Errorf("failed to delete relation options of deleted relation: %w", err)
			}
		}
	case coresb.SmartBlockTypeSubObject:
		return fmt.Errorf("subobjects deprecated")
	case coresb.SmartBlockTypeFile:
		err = s.OnDelete(id, func() error {
			if err := s.fileStore.DeleteFile(id.ObjectID); err != nil {
				return err
			}
			if err := s.fileSync.RemoveFile(id.SpaceID, id.ObjectID); err != nil {
				return fmt.Errorf("failed to remove file from sync: %w", err)
			}
			_, err = s.fileService.FileOffload(context.Background(), id.ObjectID, true)
			if err != nil {
				return err
			}
			return nil
		})
	default:
		// this will call DeleteTree asynchronously in the end
		return spc.DeleteTree(context.Background(), id.ObjectID)
	}
	if err != nil {
		return
	}

	sendOnRemoveEvent(s.eventSender, id.ObjectID)

	err = spc.Remove(context.Background(), id.ObjectID)
	return
}

func (s *Service) deleteRelationOptions(relationKey string) error {
	relationOptions, _, err := s.objectStore.QueryObjectIDs(database.Query{
		Filters: []*model.BlockContentDataviewFilter{
			{
				RelationKey: bundle.RelationKeyIsArchived.String(),
				Condition:   model.BlockContentDataviewFilter_Equal,
				Value:       pbtypes.Bool(false),
			},
			{
				RelationKey: bundle.RelationKeyIsDeleted.String(),
				Condition:   model.BlockContentDataviewFilter_Equal,
				Value:       pbtypes.Bool(false),
			},
			{
				RelationKey: bundle.RelationKeyRelationKey.String(),
				Condition:   model.BlockContentDataviewFilter_Equal,
				Value:       pbtypes.String(relationKey),
			},
		},
	})
	if err != nil {
		return err
	}
	for _, id := range relationOptions {
		err := s.DeleteObject(id)
		if err != nil {
			return err
		}
	}
	return nil
}

func (s *Service) DeleteObject(objectId string) (err error) {
	spaceId, err := s.resolver.ResolveSpaceID(objectId)
	if err != nil {
		return fmt.Errorf("resolve spaceID: %w", err)
	}
	return s.DeleteObjectByFullID(domain.FullID{SpaceID: spaceId, ObjectID: objectId})
}

func (s *Service) OnDelete(id domain.FullID, workspaceRemove func() error) error {
	var (
		isFavorite bool
	)

	err := s.DoFullId(id, func(b smartblock.SmartBlock) error {
		b.ObjectCloseAllSessions()
		st := b.NewState()
		isFavorite = pbtypes.GetBool(st.LocalDetails(), bundle.RelationKeyIsFavorite.String())
		if isFavorite {
			_ = s.SetPageIsFavorite(pb.RpcObjectSetIsFavoriteRequest{IsFavorite: false, ContextId: id.ObjectID})
		}
		b.SetIsDeleted()
		if workspaceRemove != nil {
			return workspaceRemove()
		}
		return nil
	})
	if err != nil {
		log.Error("failed to perform delete operation on object", zap.Error(err))
	}
	if err := s.objectStore.DeleteObject(id.ObjectID); err != nil {
		return fmt.Errorf("delete object from local store: %w", err)
	}

	return nil
}

func (s *Service) DeleteSpace(ctx context.Context, spaceID string) error {
	log.Debug("space deleted", zap.String("spaceID", spaceID))
	return nil
}

func sendOnRemoveEvent(eventSender event.Sender, ids ...string) {
	eventSender.Broadcast(&pb.Event{
		Messages: []*pb.EventMessage{
			{
				Value: &pb.EventMessageValueOfObjectRemove{
					ObjectRemove: &pb.EventObjectRemove{
						Ids: ids,
					},
				},
			},
		},
	})
}<|MERGE_RESOLUTION|>--- conflicted
+++ resolved
@@ -36,13 +36,9 @@
 	switch sbType {
 	case coresb.SmartBlockTypeObjectType,
 		coresb.SmartBlockTypeRelation,
-<<<<<<< HEAD
-		coresb.SmartBlockTypeRelationOption:
-		var relationKey string
-=======
 		coresb.SmartBlockTypeRelationOption,
 		coresb.SmartBlockTypeTemplate:
->>>>>>> 45efaff0
+		var relationKey string
 		err = spc.Do(id.ObjectID, func(b smartblock.SmartBlock) error {
 			st := b.NewState()
 			st.SetDetailAndBundledRelation(bundle.RelationKeyIsUninstalled, pbtypes.Bool(true))
