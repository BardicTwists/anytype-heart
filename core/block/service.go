package block

import (
	"errors"
	"fmt"
	"log"
	"sync"

	"github.com/anytypeio/go-anytype-middleware/core/anytype"
	"github.com/anytypeio/go-anytype-middleware/core/block/simple/text"
	"github.com/anytypeio/go-anytype-middleware/pb"
)

var (
	ErrBlockNotFound       = errors.New("block not found")
	ErrBlockAlreadyOpen    = errors.New("block already open")
	ErrUnexpectedBlockType = errors.New("unexpected block type")
)

type Service interface {
	OpenBlock(id string) error
	CloseBlock(id string) error
	CreateBlock(req pb.RpcBlockCreateRequest) (string, error)

	SetFields(req pb.RpcBlockSetFieldsRequest) error

	SetTextText(req pb.RpcBlockSetTextTextRequest) error
	SetTextStyle(req pb.RpcBlockSetTextStyleRequest) error
	SetTextChecked(req pb.RpcBlockSetTextCheckedRequest) error

	Close() error
}

func NewService(accountId string, lib anytype.Anytype, sendEvent func(event *pb.Event)) Service {
	return &service{
		accountId: accountId,
		anytype:   lib,
		sendEvent: func(event *pb.Event) {
			fmt.Printf("middle: sending event: %v\n", event)
			sendEvent(event)
		},
		smartBlocks: make(map[string]smartBlock),
	}
}

type service struct {
	anytype     anytype.Anytype
	accountId   string
	sendEvent   func(event *pb.Event)
	smartBlocks map[string]smartBlock
	m           sync.RWMutex
}

func (s *service) OpenBlock(id string) (err error) {
	s.m.Lock()
	defer s.m.Unlock()
	if _, ok := s.smartBlocks[id]; ok {
		return ErrBlockAlreadyOpen
	}
	sb, err := openSmartBlock(s, id)
	fmt.Println("middle: open smart block:", id, err)
	if err != nil {
		return
	}
	s.smartBlocks[id] = sb
	return nil
}

func (s *service) CloseBlock(id string) (err error) {
	s.m.Lock()
	defer s.m.Unlock()
	if sb, ok := s.smartBlocks[id]; ok {
		delete(s.smartBlocks, id)
		fmt.Println("middle: close smart block:", id, err)
		return sb.Close()
	}
	return ErrBlockNotFound
}

func (s *service) CreateBlock(req pb.RpcBlockCreateRequest) (string, error) {
	s.m.RLock()
	defer s.m.RUnlock()
	if sb, ok := s.smartBlocks[req.ContextId]; ok {
		return sb.Create(req)
	}
	return "", ErrBlockNotFound
}

func (s *service) SetFields(req pb.RpcBlockSetFieldsRequest) (err error) {
	s.m.RLock()
	defer s.m.RUnlock()
	if sb, ok := s.smartBlocks[req.ContextId]; ok {
		return sb.SetFields(req.BlockId, req.Fields)
	}
	return ErrBlockNotFound
}

func (s *service) SetTextText(req pb.RpcBlockSetTextTextRequest) error {
	return s.updateTextBlock(req.ContextId, req.BlockId, func(b text.Block) error {
		return b.SetText(req.Text, req.Marks)
	})
}

func (s *service) SetTextStyle(req pb.RpcBlockSetTextStyleRequest) error {
	return s.updateTextBlock(req.ContextId, req.BlockId, func(b text.Block) error {
		b.SetStyle(req.Style)
		return nil
	})
}

func (s *service) SetTextChecked(req pb.RpcBlockSetTextCheckedRequest) error {
<<<<<<< HEAD
	return s.updateTextBlock(req.ContextId, req.BlockId, func(b text.Block) error {
		b.SetChecked(req.Check)
=======
	return s.updateTextBlock(req.ContextId, req.BlockId, func(b *text.Text) error {
		b.SetChecked(req.Checked)
>>>>>>> 008882c3
		return nil
	})
}

func (s *service) updateTextBlock(contextId, blockId string, apply func(b text.Block) error) (err error) {
	s.m.RLock()
	defer s.m.RUnlock()
	sb, ok := s.smartBlocks[contextId]
	if !ok {
		err = ErrBlockNotFound
		return
	}
	return sb.UpdateTextBlock(blockId, apply)
}

func (s *service) Close() error {
	s.m.Lock()
	defer s.m.Unlock()
	for _, sb := range s.smartBlocks {
		if err := sb.Close(); err != nil {
			log.Printf("block[%s] close error: %v", sb.GetId(), err)
		}
	}
	return nil
}<|MERGE_RESOLUTION|>--- conflicted
+++ resolved
@@ -109,13 +109,8 @@
 }
 
 func (s *service) SetTextChecked(req pb.RpcBlockSetTextCheckedRequest) error {
-<<<<<<< HEAD
-	return s.updateTextBlock(req.ContextId, req.BlockId, func(b text.Block) error {
-		b.SetChecked(req.Check)
-=======
 	return s.updateTextBlock(req.ContextId, req.BlockId, func(b *text.Text) error {
 		b.SetChecked(req.Checked)
->>>>>>> 008882c3
 		return nil
 	})
 }
