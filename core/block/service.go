--- conflicted
+++ resolved
@@ -395,13 +395,8 @@
 				st := b.NewState()
 				relKey := domain.RelationKey(st.Details().GetString(bundle.RelationKeyRelationKey))
 
-<<<<<<< HEAD
-				records, err := s.objectStore.Query(database.Query{
+				records, err := s.objectStore.SpaceIndex(b.SpaceID()).Query(database.Query{
 					Filters: []database.FilterRequest{
-=======
-				records, err := s.objectStore.SpaceIndex(b.SpaceID()).Query(database.Query{
-					Filters: []*model.BlockContentDataviewFilter{
->>>>>>> e6712037
 						{
 							Condition:   model.BlockContentDataviewFilter_Equal,
 							RelationKey: relKey,
