package block

import (
	"context"
	"errors"
	"fmt"
	"strings"
	"sync"
	"time"

	"github.com/anytypeio/go-anytype-middleware/core/block/database/objects"
	"github.com/anytypeio/go-anytype-middleware/core/block/editor/dataview"
	_import "github.com/anytypeio/go-anytype-middleware/core/block/editor/import"
	"github.com/anytypeio/go-anytype-middleware/core/history"
	pbrelation "github.com/anytypeio/go-anytype-middleware/pkg/lib/pb/relation"
	"github.com/anytypeio/go-anytype-middleware/pkg/lib/relation"
	"github.com/globalsign/mgo/bson"

	"github.com/anytypeio/go-anytype-middleware/core/block/editor/state"
	"github.com/anytypeio/go-anytype-middleware/pkg/lib/files"
	"github.com/gogo/protobuf/types"

	"github.com/anytypeio/go-anytype-middleware/core/anytype"
	"github.com/anytypeio/go-anytype-middleware/core/block/editor"
	"github.com/anytypeio/go-anytype-middleware/core/block/editor/basic"
	"github.com/anytypeio/go-anytype-middleware/core/block/editor/bookmark"
	"github.com/anytypeio/go-anytype-middleware/core/block/editor/clipboard"
	"github.com/anytypeio/go-anytype-middleware/core/block/editor/file"
	"github.com/anytypeio/go-anytype-middleware/core/block/editor/smartblock"
	"github.com/anytypeio/go-anytype-middleware/core/block/editor/stext"
	"github.com/anytypeio/go-anytype-middleware/core/block/meta"
	"github.com/anytypeio/go-anytype-middleware/core/block/process"
	"github.com/anytypeio/go-anytype-middleware/core/block/simple"
	_ "github.com/anytypeio/go-anytype-middleware/core/block/simple/bookmark"
	_ "github.com/anytypeio/go-anytype-middleware/core/block/simple/file"
	coresb "github.com/anytypeio/go-anytype-middleware/pkg/lib/core/smartblock"
	"github.com/anytypeio/go-anytype-middleware/pkg/lib/logging"
	"github.com/anytypeio/go-anytype-middleware/pkg/lib/pb/model"

	_ "github.com/anytypeio/go-anytype-middleware/core/block/simple/link"
	"github.com/anytypeio/go-anytype-middleware/core/block/simple/text"
	"github.com/anytypeio/go-anytype-middleware/core/block/source"
	"github.com/anytypeio/go-anytype-middleware/pb"
	"github.com/anytypeio/go-anytype-middleware/util/linkpreview"
	"github.com/anytypeio/go-anytype-middleware/util/pbtypes"
)

var (
	ErrBlockNotFound       = errors.New("block not found")
	ErrBlockAlreadyOpen    = errors.New("block already open")
	ErrUnexpectedBlockType = errors.New("unexpected block type")
	ErrUnknownObjectType   = fmt.Errorf("unknown object type")
)

var log = logging.Logger("anytype-mw-service")

var (
	blockCacheTTL       = time.Minute
	blockCleanupTimeout = time.Second * 30
)

var (
	// quick fix for limiting file upload goroutines
	uploadFilesLimiter = make(chan struct{}, 8)
)

func init() {
	for i := 0; i < cap(uploadFilesLimiter); i++ {
		uploadFilesLimiter <- struct{}{}
	}
}

type Service interface {
	OpenBlock(ctx *state.Context, id string) error
	OpenBreadcrumbsBlock(ctx *state.Context) (blockId string, err error)
	SetBreadcrumbs(ctx *state.Context, req pb.RpcBlockSetBreadcrumbsRequest) (err error)
	CloseBlock(id string) error
	CreateBlock(ctx *state.Context, req pb.RpcBlockCreateRequest) (string, error)
<<<<<<< HEAD
	CreatePage(ctx *state.Context, req pb.RpcBlockCreatePageRequest) (linkId string, pageId string, err error)
	CreateSmartBlock(sbType coresb.SmartBlockType, details *types.Struct, objectTypes []string, relations []*pbrelation.Relation) (id string, err error)
=======
	CreatePage(ctx *state.Context, groupId string, req pb.RpcBlockCreatePageRequest) (linkId string, pageId string, err error)
	CreateSmartBlock(req pb.RpcBlockCreatePageRequest) (pageId string, err error)
>>>>>>> 4d05d41d
	DuplicateBlocks(ctx *state.Context, req pb.RpcBlockListDuplicateRequest) ([]string, error)
	UnlinkBlock(ctx *state.Context, req pb.RpcBlockUnlinkRequest) error
	ReplaceBlock(ctx *state.Context, req pb.RpcBlockReplaceRequest) (newId string, err error)

	MoveBlocks(ctx *state.Context, req pb.RpcBlockListMoveRequest) error
	MoveBlocksToNewPage(ctx *state.Context, req pb.RpcBlockListMoveToNewPageRequest) (linkId string, err error)
	ConvertChildrenToPages(req pb.RpcBlockListConvertChildrenToPagesRequest) (linkIds []string, err error)
	SetFields(ctx *state.Context, req pb.RpcBlockSetFieldsRequest) error
	SetFieldsList(ctx *state.Context, req pb.RpcBlockListSetFieldsRequest) error

	SetDetails(ctx *state.Context, req pb.RpcBlockSetDetailsRequest) (err error)

<<<<<<< HEAD
	GetObjectType(url string) (objectType *pbrelation.ObjectType, err error)
	UpdateRelations(id string, relations []*pbrelation.Relation) (err error)
	AddRelations(id string, relations []*pbrelation.Relation) (relationsWithKeys []*pbrelation.Relation, err error)
	RemoveRelations(id string, relationKeys []string) (err error)
	CreateSet(ctx *state.Context, req pb.RpcBlockCreateSetRequest) (linkId string, setId string, err error)

	AddObjectTypes(objectId string, objectTypes []string) (err error)
	RemoveObjectTypes(objectId string, objectTypes []string) (err error)

	Paste(ctx *state.Context, req pb.RpcBlockPasteRequest) (blockIds []string, uploadArr []pb.RpcBlockUploadRequest, caretPosition int32, isSameBlockCaret bool, err error)
=======
	Paste(ctx *state.Context, req pb.RpcBlockPasteRequest, groupId string) (blockIds []string, uploadArr []pb.RpcBlockUploadRequest, caretPosition int32, isSameBlockCaret bool, err error)
>>>>>>> 4d05d41d

	Copy(req pb.RpcBlockCopyRequest) (textSlot string, htmlSlot string, anySlot []*model.Block, err error)
	Cut(ctx *state.Context, req pb.RpcBlockCutRequest) (textSlot string, htmlSlot string, anySlot []*model.Block, err error)
	Export(req pb.RpcBlockExportRequest) (path string, err error)
	ImportMarkdown(ctx *state.Context, req pb.RpcBlockImportMarkdownRequest) (rootLinkIds []string, err error)

	SplitBlock(ctx *state.Context, req pb.RpcBlockSplitRequest) (blockId string, err error)
	MergeBlock(ctx *state.Context, req pb.RpcBlockMergeRequest) error
	SetTextText(ctx *state.Context, req pb.RpcBlockSetTextTextRequest) error
	SetTextStyle(ctx *state.Context, contextId string, style model.BlockContentTextStyle, blockIds ...string) error
	SetTextChecked(ctx *state.Context, req pb.RpcBlockSetTextCheckedRequest) error
	SetTextColor(ctx *state.Context, contextId string, color string, blockIds ...string) error
	SetTextMark(ctx *state.Context, id string, mark *model.BlockContentTextMark, ids ...string) error
	SetBackgroundColor(ctx *state.Context, contextId string, color string, blockIds ...string) error
	SetAlign(ctx *state.Context, contextId string, align model.BlockAlign, blockIds ...string) (err error)

	SetDivStyle(ctx *state.Context, contextId string, style model.BlockContentDivStyle, ids ...string) (err error)

	UploadFile(req pb.RpcUploadFileRequest) (hash string, err error)
	UploadBlockFile(ctx *state.Context, req pb.RpcBlockUploadRequest, groupId string) error
	UploadBlockFileSync(ctx *state.Context, req pb.RpcBlockUploadRequest) (err error)
	CreateAndUploadFile(ctx *state.Context, req pb.RpcBlockFileCreateAndUploadRequest) (id string, err error)
	DropFiles(req pb.RpcExternalDropFilesRequest) (err error)

	Undo(ctx *state.Context, req pb.RpcBlockUndoRequest) error
	Redo(ctx *state.Context, req pb.RpcBlockRedoRequest) error

	SetPageIsArchived(req pb.RpcBlockSetPageIsArchivedRequest) error
	SetPagesIsArchived(req pb.RpcBlockListSetPageIsArchivedRequest) error
	DeletePages(req pb.RpcBlockListDeletePageRequest) error

	GetDataviewObjectType(ctx *state.Context, contextId string, blockId string) (string, error)
	DeleteDataviewView(ctx *state.Context, req pb.RpcBlockDeleteDataviewViewRequest) error
	SetDataviewView(ctx *state.Context, req pb.RpcBlockSetDataviewViewRequest) error
	SetDataviewActiveView(ctx *state.Context, req pb.RpcBlockSetDataviewActiveViewRequest) error
	CreateDataviewView(ctx *state.Context, req pb.RpcBlockCreateDataviewViewRequest) (id string, err error)

	CreateDataviewRecord(ctx *state.Context, req pb.RpcBlockCreateDataviewRecordRequest) (*types.Struct, error)
	UpdateDataviewRecord(ctx *state.Context, req pb.RpcBlockUpdateDataviewRecordRequest) error
	DeleteDataviewRecord(ctx *state.Context, req pb.RpcBlockDeleteDataviewRecordRequest) error

	BookmarkFetch(ctx *state.Context, req pb.RpcBlockBookmarkFetchRequest) error
	BookmarkFetchSync(ctx *state.Context, req pb.RpcBlockBookmarkFetchRequest) (err error)
	BookmarkCreateAndFetch(ctx *state.Context, req pb.RpcBlockBookmarkCreateAndFetchRequest) (id string, err error)

	ProcessAdd(p process.Process) (err error)
	ProcessCancel(id string) error

	SimplePaste(contextId string, anySlot []*model.Block) (err error)

	Reindex(id string) (err error)

	History() history.History

	Close() error
}

func NewService(accountId string, a anytype.Service, lp linkpreview.LinkPreview, sendEvent func(event *pb.Event)) Service {
	s := &service{
		accountId: accountId,
		anytype:   a,
		sendEvent: func(event *pb.Event) {
			sendEvent(event)
		},
		openedBlocks: make(map[string]*openedBlock),
		linkPreview:  lp,
		process:      process.NewService(sendEvent),
	}
	s.meta = meta.NewService(a)
	s.history = history.NewHistory(a, s, s.meta)
	go s.cleanupTicker()
	s.init()
	log.Info("block service started")
	return s
}

type openedBlock struct {
	smartblock.SmartBlock
	lastUsage time.Time
	locked    bool
	refs      int32
}

type service struct {
	anytype      anytype.Service
	meta         meta.Service
	accountId    string
	sendEvent    func(event *pb.Event)
	openedBlocks map[string]*openedBlock
	closed       bool
	linkPreview  linkpreview.LinkPreview
	process      process.Service
	history      history.History
	m            sync.RWMutex
}

func (s *service) init() {
	s.Do(s.anytype.PredefinedBlocks().Archive, func(b smartblock.SmartBlock) error {
		return nil
	})

	s.Do(s.anytype.PredefinedBlocks().SetPages, func(b smartblock.SmartBlock) error {
		return nil
	})
}

func (s *service) Anytype() anytype.Service {
	return s.anytype
}

func (s *service) OpenBlock(ctx *state.Context, id string) (err error) {
	s.m.Lock()
	ob, ok := s.openedBlocks[id]
	if !ok {
		sb, e := s.createSmartBlock(id, false, nil)
		if e != nil {
			s.m.Unlock()
			return e
		}
		ob = &openedBlock{
			SmartBlock: sb,
			lastUsage:  time.Now(),
		}
		s.openedBlocks[id] = ob
	}
	s.m.Unlock()

	ob.Lock()
	defer ob.Unlock()
	ob.locked = true
	ob.SetEventFunc(s.sendEvent)
	if err = ob.Show(ctx); err != nil {
		return
	}
	if e := s.anytype.ObjectUpdateLastOpened(id); e != nil {
		log.Warnf("can't update last opened id: %v", e)
	}

	if v, hasOpenListner := ob.SmartBlock.(smartblock.SmartblockOpenListner); hasOpenListner {
		v.SmartblockOpened(ctx)
	}

	return nil
}

func (s *service) OpenBreadcrumbsBlock(ctx *state.Context) (blockId string, err error) {
	s.m.Lock()
	defer s.m.Unlock()
	bs := editor.NewBreadcrumbs(s.meta)
	if err = bs.Init(source.NewVirtual(s.anytype, pb.SmartBlockType_Breadcrumbs), true, nil); err != nil {
		return
	}
	bs.Lock()
	defer bs.Unlock()
	bs.SetEventFunc(s.sendEvent)
	s.openedBlocks[bs.Id()] = &openedBlock{
		SmartBlock: bs,
		lastUsage:  time.Now(),
		refs:       1,
	}
	if err = bs.Show(ctx); err != nil {
		return
	}
	return bs.Id(), nil
}

func (s *service) CloseBlock(id string) (err error) {
	s.m.Lock()
	defer s.m.Unlock()
	if ob, ok := s.openedBlocks[id]; ok {
		ob.Lock()
		defer ob.Unlock()
		ob.SetEventFunc(nil)
		ob.locked = false
		return
	}
	return ErrBlockNotFound
}

func (s *service) SetPagesIsArchived(req pb.RpcBlockListSetPageIsArchivedRequest) (err error) {
	return s.Do(s.anytype.PredefinedBlocks().Archive, func(b smartblock.SmartBlock) error {
		archive, ok := b.(*editor.Archive)
		if !ok {
			return fmt.Errorf("unexpected archive block type: %T", b)
		}

		anySucceed := false
		for _, blockId := range req.BlockIds {
			if req.IsArchived {
				err = archive.Archive(blockId)
			} else {
				err = archive.UnArchive(blockId)
			}
			if err != nil {
				log.Errorf("failed to archive %s: %s", blockId, err.Error())
			} else {
				anySucceed = true
			}
		}

		if !anySucceed {
			return err
		}

		return nil
	})
}

func (s *service) SetPageIsArchived(req pb.RpcBlockSetPageIsArchivedRequest) (err error) {
	return s.Do(s.anytype.PredefinedBlocks().Archive, func(b smartblock.SmartBlock) error {
		archive, ok := b.(*editor.Archive)
		if !ok {
			return fmt.Errorf("unexpected archive block type: %T", b)
		}
		if req.IsArchived {
			return archive.Archive(req.BlockId)
		} else {
			return archive.UnArchive(req.BlockId)
		}
		return nil
	})
}

func (s *service) DeletePages(req pb.RpcBlockListDeletePageRequest) (err error) {
	return s.Do(s.anytype.PredefinedBlocks().Archive, func(b smartblock.SmartBlock) error {
		archive, ok := b.(*editor.Archive)
		if !ok {
			return fmt.Errorf("unexpected archive block type: %T", b)
		}

		anySucceed := false
		for _, blockId := range req.BlockIds {
			err = archive.Delete(blockId)
			if err != nil {
				log.Errorf("failed to delete page %s: %s", blockId, err.Error())
			} else {
				anySucceed = true
			}
		}

		if !anySucceed {
			return err
		}

		return nil
	})
}

func (s *service) DeletePage(id string) (err error) {
	err = s.CloseBlock(id)
	if err != nil && err != ErrBlockNotFound {
		return err
	}

	return s.anytype.DeleteBlock(id)
}

func (s *service) MarkArchived(id string, archived bool) (err error) {
	return s.Do(id, func(b smartblock.SmartBlock) error {
		return b.SetDetails(nil, []*pb.RpcBlockSetDetailsDetail{
			{
				Key:   "isArchived",
				Value: pbtypes.Bool(archived),
			},
		})
	})
}

func (s *service) SetBreadcrumbs(ctx *state.Context, req pb.RpcBlockSetBreadcrumbsRequest) (err error) {
	return s.Do(req.BreadcrumbsId, func(b smartblock.SmartBlock) error {
		if breadcrumbs, ok := b.(*editor.Breadcrumbs); ok {
			return breadcrumbs.SetCrumbs(req.Ids)
		} else {
			return ErrUnexpectedBlockType
		}
	})
}

func (s *service) CreateBlock(ctx *state.Context, req pb.RpcBlockCreateRequest) (id string, err error) {
	err = s.DoBasic(req.ContextId, func(b basic.Basic) error {
		id, err = b.Create(ctx, "", req)
		return err
	})
	return
}

func (s *service) CreateSmartBlock(sbType coresb.SmartBlockType, details *types.Struct, objectTypes []string, relations []*pbrelation.Relation) (id string, err error) {
	csm, err := s.anytype.CreateBlock(sbType)
	if err != nil {
		err = fmt.Errorf("anytype.CreateBlock error: %v", err)
		return
	}
	id = csm.ID()

	var sb smartblock.SmartBlock
	if sb, err = s.createSmartBlock(id, true, objectTypes); err != nil {
		return id, err
	}

	log.Debugf("created new smartBlock: %v, objectType: %v", id, sb.ObjectTypes())

	if details != nil && details.Fields != nil {
		var setDetails []*pb.RpcBlockSetDetailsDetail
		for k, v := range details.Fields {
			setDetails = append(setDetails, &pb.RpcBlockSetDetailsDetail{
				Key:   k,
				Value: v,
			})
		}
		if err = s.SetDetails(nil, pb.RpcBlockSetDetailsRequest{
			ContextId: id,
			Details:   setDetails,
		}); err != nil {
			return id, fmt.Errorf("can't set details to object: %v", err)
		}
	}

	if relations != nil {
		var setDetails []*pb.RpcBlockSetDetailsDetail
		for k, v := range details.Fields {
			setDetails = append(setDetails, &pb.RpcBlockSetDetailsDetail{
				Key:   k,
				Value: v,
			})
		}
		if _, err = s.AddRelations(id, relations); err != nil {
			return id, fmt.Errorf("can't add relations to object: %v", err)
		}
	}

	return id, nil
}

func (s *service) CreatePage(ctx *state.Context, groupId string, req pb.RpcBlockCreatePageRequest) (linkId string, pageId string, err error) {
	var contextBlockType pb.SmartBlockType
	err = s.Do(req.ContextId, func(b smartblock.SmartBlock) error {
		contextBlockType = b.Type()
		return nil
	})

	if contextBlockType == pb.SmartBlockType_Set {
		return "", "", basic.ErrNotSupported
	}

	pageId, err = s.CreateSmartBlock(coresb.SmartBlockTypePage, req.Details, []string{objects.BundledObjectTypeURLPrefix + "page"}, nil)
	if err != nil {
		err = fmt.Errorf("create smartblock error: %v", err)
	}

	if req.ContextId == "" && req.TargetId == "" {
		// do not create a link
		return "", pageId, nil
	}

	err = s.DoBasic(req.ContextId, func(b basic.Basic) error {
		linkId, err = b.Create(ctx, groupId, pb.RpcBlockCreateRequest{
			TargetId: req.TargetId,
			Block: &model.Block{
				Content: &model.BlockContentOfLink{
					Link: &model.BlockContentLink{
						TargetBlockId: pageId,
						Style:         model.BlockContentLink_Page,
					},
				},
			},
			Position: req.Position,
		})
		if err != nil {
			err = fmt.Errorf("link create error: %v", err)
		}
		return err
	})
	return
}

func (s *service) DuplicateBlocks(ctx *state.Context, req pb.RpcBlockListDuplicateRequest) (newIds []string, err error) {
	err = s.DoBasic(req.ContextId, func(b basic.Basic) error {
		newIds, err = b.Duplicate(ctx, req)
		return err
	})
	return
}

func (s *service) UnlinkBlock(ctx *state.Context, req pb.RpcBlockUnlinkRequest) (err error) {
	return s.DoBasic(req.ContextId, func(b basic.Basic) error {
		return b.Unlink(ctx, req.BlockIds...)
	})
}

func (s *service) SetDivStyle(ctx *state.Context, contextId string, style model.BlockContentDivStyle, ids ...string) (err error) {
	return s.DoBasic(contextId, func(b basic.Basic) error {
		return b.SetDivStyle(ctx, style, ids...)
	})
}

func (s *service) SplitBlock(ctx *state.Context, req pb.RpcBlockSplitRequest) (blockId string, err error) {
	err = s.DoText(req.ContextId, func(b stext.Text) error {
		blockId, err = b.Split(ctx, req)
		return err
	})
	return
}

func (s *service) MergeBlock(ctx *state.Context, req pb.RpcBlockMergeRequest) (err error) {
	return s.DoText(req.ContextId, func(b stext.Text) error {
		return b.Merge(ctx, req.FirstBlockId, req.SecondBlockId)
	})
}

func (s *service) MoveBlocks(ctx *state.Context, req pb.RpcBlockListMoveRequest) (err error) {
	if req.ContextId == req.TargetContextId {
		return s.DoBasic(req.ContextId, func(b basic.Basic) error {
			return b.Move(ctx, req)
		})
	}
	return s.DoBasic(req.ContextId, func(b basic.Basic) error {
		return s.DoBasic(req.TargetContextId, func(tb basic.Basic) error {
			blocks, err := b.InternalCut(ctx, req)
			if err != nil {
				return err
			}
			return tb.InternalPaste(blocks)
		})
	})
}

func (s *service) SimplePaste(contextId string, anySlot []*model.Block) (err error) {
	var blocks []simple.Block

	for _, b := range anySlot {
		blocks = append(blocks, simple.New(b))
	}

	return s.DoBasic(contextId, func(b basic.Basic) error {
		return b.InternalPaste(blocks)
	})
}

func (s *service) MoveBlocksToNewPage(ctx *state.Context, req pb.RpcBlockListMoveToNewPageRequest) (linkId string, err error) {
	// 1. Create new page, link
	linkId, pageId, err := s.CreatePage(ctx, "", pb.RpcBlockCreatePageRequest{
		ContextId: req.ContextId,
		TargetId:  req.DropTargetId,
		Position:  req.Position,
		Details:   req.Details,
	})

	if err != nil {
		return linkId, err
	}

	// 2. Move blocks to new page
	err = s.MoveBlocks(nil, pb.RpcBlockListMoveRequest{
		ContextId:       req.ContextId,
		BlockIds:        req.BlockIds,
		TargetContextId: pageId,
		DropTargetId:    "",
		Position:        0,
	})

	if err != nil {
		return linkId, err
	}

	return linkId, err
}

func (s *service) ConvertChildrenToPages(req pb.RpcBlockListConvertChildrenToPagesRequest) (linkIds []string, err error) {
	blocks := make(map[string]*model.Block)

	err = s.Do(req.ContextId, func(contextBlock smartblock.SmartBlock) error {
		for _, b := range contextBlock.Blocks() {
			blocks[b.Id] = b
		}
		return nil
	})

	if err != nil {
		return linkIds, err
	}

	for _, blockId := range req.BlockIds {
		if blocks[blockId] == nil || blocks[blockId].GetText() == nil {
			continue
		}

		children := s.AllDescendantIds(blockId, blocks)
		linkId, err := s.MoveBlocksToNewPage(nil, pb.RpcBlockListMoveToNewPageRequest{
			ContextId: req.ContextId,
			BlockIds:  children,
			Details: &types.Struct{
				Fields: map[string]*types.Value{
					"name": pbtypes.String(blocks[blockId].GetText().Text),
				},
			},
			DropTargetId: blockId,
			Position:     model.Block_Replace,
		})
		linkIds = append(linkIds, linkId)
		if err != nil {
			return linkIds, err
		}
	}

	return linkIds, err
}

func (s *service) ReplaceBlock(ctx *state.Context, req pb.RpcBlockReplaceRequest) (newId string, err error) {
	err = s.DoBasic(req.ContextId, func(b basic.Basic) error {
		newId, err = b.Replace(ctx, req.BlockId, req.Block)
		return err
	})
	return
}

func (s *service) SetFields(ctx *state.Context, req pb.RpcBlockSetFieldsRequest) (err error) {
	return s.DoBasic(req.ContextId, func(b basic.Basic) error {
		return b.SetFields(ctx, &pb.RpcBlockListSetFieldsRequestBlockField{
			BlockId: req.BlockId,
			Fields:  req.Fields,
		})
	})
}

func (s *service) SetDetails(ctx *state.Context, req pb.RpcBlockSetDetailsRequest) (err error) {
	return s.Do(req.ContextId, func(b smartblock.SmartBlock) error {
		return b.SetDetails(ctx, req.Details)
	})
}

func (s *service) SetFieldsList(ctx *state.Context, req pb.RpcBlockListSetFieldsRequest) (err error) {
	return s.DoBasic(req.ContextId, func(b basic.Basic) error {
		return b.SetFields(ctx, req.BlockFields...)
	})
}

func (s *service) GetDataviewObjectType(ctx *state.Context, contextId string, blockId string) (objectType string, err error) {
	err = s.DoDataview(contextId, func(b dataview.Dataview) error {
		objectType, err = b.GetObjectTypeURL(ctx, blockId)
		return err
	})

	return
}

func (s *service) SetDataviewView(ctx *state.Context, req pb.RpcBlockSetDataviewViewRequest) error {
	return s.DoDataview(req.ContextId, func(b dataview.Dataview) error {
		return b.UpdateView(ctx, req.BlockId, req.ViewId, *req.View, true)
	})
}

func (s *service) DeleteDataviewView(ctx *state.Context, req pb.RpcBlockDeleteDataviewViewRequest) error {
	return s.DoDataview(req.ContextId, func(b dataview.Dataview) error {
		return b.DeleteView(ctx, req.BlockId, req.ViewId, true)
	})
}

func (s *service) SetDataviewActiveView(ctx *state.Context, req pb.RpcBlockSetDataviewActiveViewRequest) error {
	return s.DoDataview(req.ContextId, func(b dataview.Dataview) error {
		return b.SetActiveView(ctx, req.BlockId, req.ViewId, int(req.Limit), int(req.Offset))
	})
}

func (s *service) CreateDataviewView(ctx *state.Context, req pb.RpcBlockCreateDataviewViewRequest) (id string, err error) {
	err = s.DoDataview(req.ContextId, func(b dataview.Dataview) error {
		if req.View == nil {
			req.View = &model.BlockContentDataviewView{}
		}
		view, err := b.CreateView(ctx, req.BlockId, *req.View)
		id = view.Id
		return err
	})

	return
}

func (s *service) CreateDataviewRecord(ctx *state.Context, req pb.RpcBlockCreateDataviewRecordRequest) (rec *types.Struct, err error) {
	err = s.DoDataview(req.ContextId, func(b dataview.Dataview) error {
		cr, err := b.CreateRecord(ctx, req.BlockId, model.ObjectDetails{Details: req.Record})
		if err != nil {
			return err
		}
		rec = cr.Details
		return nil
	})

	return
}

func (s *service) UpdateDataviewRecord(ctx *state.Context, req pb.RpcBlockUpdateDataviewRecordRequest) (err error) {
	err = s.DoDataview(req.ContextId, func(b dataview.Dataview) error {
		return b.UpdateRecord(ctx, req.BlockId, req.RecordId, model.ObjectDetails{Details: req.Record})
	})

	return
}

func (s *service) DeleteDataviewRecord(ctx *state.Context, req pb.RpcBlockDeleteDataviewRecordRequest) (err error) {
	err = s.DoDataview(req.ContextId, func(b dataview.Dataview) error {
		return b.DeleteRecord(ctx, req.BlockId, req.RecordId)
	})

	return
}

func (s *service) Copy(req pb.RpcBlockCopyRequest) (textSlot string, htmlSlot string, anySlot []*model.Block, err error) {
	err = s.DoClipboard(req.ContextId, func(cb clipboard.Clipboard) error {
		textSlot, htmlSlot, anySlot, err = cb.Copy(req)
		return err
	})

	return textSlot, htmlSlot, anySlot, err
}

func (s *service) Paste(ctx *state.Context, req pb.RpcBlockPasteRequest, groupId string) (blockIds []string, uploadArr []pb.RpcBlockUploadRequest, caretPosition int32, isSameBlockCaret bool, err error) {
	err = s.DoClipboard(req.ContextId, func(cb clipboard.Clipboard) error {
		blockIds, uploadArr, caretPosition, isSameBlockCaret, err = cb.Paste(ctx, req, groupId)
		return err
	})

	return blockIds, uploadArr, caretPosition, isSameBlockCaret, err
}

func (s *service) Cut(ctx *state.Context, req pb.RpcBlockCutRequest) (textSlot string, htmlSlot string, anySlot []*model.Block, err error) {
	err = s.DoClipboard(req.ContextId, func(cb clipboard.Clipboard) error {
		textSlot, htmlSlot, anySlot, err = cb.Cut(ctx, req)
		return err
	})
	return textSlot, htmlSlot, anySlot, err
}

func (s *service) Export(req pb.RpcBlockExportRequest) (path string, err error) {
	err = s.DoClipboard(req.ContextId, func(cb clipboard.Clipboard) error {
		path, err = cb.Export(req)
		return err
	})
	return path, err
}

func (s *service) ImportMarkdown(ctx *state.Context, req pb.RpcBlockImportMarkdownRequest) (rootLinkIds []string, err error) {
	var rootLinks []*model.Block
	err = s.DoImport(req.ContextId, func(imp _import.Import) error {
		rootLinks, err = imp.ImportMarkdown(ctx, req)
		return err
	})
	if err != nil {
		return rootLinkIds, err
	}

	if len(rootLinks) == 1 {
		err = s.SimplePaste(req.ContextId, rootLinks)

		if err != nil {
			return rootLinkIds, err
		}
	} else {
		_, pageId, err := s.CreatePage(ctx, "", pb.RpcBlockCreatePageRequest{
			ContextId: req.ContextId,
			Details: &types.Struct{Fields: map[string]*types.Value{
				"name":      pbtypes.String("Import from Notion"),
				"iconEmoji": pbtypes.String("📁"),
			}},
		})

		if err != nil {
			return rootLinkIds, err
		}

		err = s.SimplePaste(pageId, rootLinks)
	}

	for _, r := range rootLinks {
		rootLinkIds = append(rootLinkIds, r.Id)
	}

	return rootLinkIds, err
}

func (s *service) SetTextText(ctx *state.Context, req pb.RpcBlockSetTextTextRequest) error {
	return s.DoText(req.ContextId, func(b stext.Text) error {
		return b.SetText(req)
	})
}

func (s *service) SetTextStyle(ctx *state.Context, contextId string, style model.BlockContentTextStyle, blockIds ...string) error {
	return s.DoText(contextId, func(b stext.Text) error {
		return b.UpdateTextBlocks(ctx, blockIds, true, func(t text.Block) error {
			t.SetStyle(style)
			return nil
		})
	})
}

func (s *service) SetTextChecked(ctx *state.Context, req pb.RpcBlockSetTextCheckedRequest) error {
	return s.DoText(req.ContextId, func(b stext.Text) error {
		return b.UpdateTextBlocks(ctx, []string{req.BlockId}, true, func(t text.Block) error {
			t.SetChecked(req.Checked)
			return nil
		})
	})
}

func (s *service) SetTextColor(ctx *state.Context, contextId string, color string, blockIds ...string) error {
	return s.DoText(contextId, func(b stext.Text) error {
		return b.UpdateTextBlocks(ctx, blockIds, true, func(t text.Block) error {
			t.SetTextColor(color)
			return nil
		})
	})
}

func (s *service) SetTextMark(ctx *state.Context, contextId string, mark *model.BlockContentTextMark, blockIds ...string) error {
	return s.DoText(contextId, func(b stext.Text) error {
		return b.SetMark(ctx, mark, blockIds...)
	})
}

func (s *service) SetBackgroundColor(ctx *state.Context, contextId string, color string, blockIds ...string) (err error) {
	return s.DoBasic(contextId, func(b basic.Basic) error {
		return b.Update(ctx, func(b simple.Block) error {
			b.Model().BackgroundColor = color
			return nil
		}, blockIds...)
	})
}

func (s *service) SetAlign(ctx *state.Context, contextId string, align model.BlockAlign, blockIds ...string) (err error) {
	return s.DoBasic(contextId, func(b basic.Basic) error {
		return b.Update(ctx, func(b simple.Block) error {
			b.Model().Align = align
			return nil
		}, blockIds...)
	})
}

func (s *service) UploadBlockFile(ctx *state.Context, req pb.RpcBlockUploadRequest, groupId string) (err error) {
	return s.DoFile(req.ContextId, func(b file.File) error {
		err = b.Upload(ctx, req.BlockId, file.FileSource{
			Path:    req.FilePath,
			Url:     req.Url,
			GroupId: groupId,
		}, false)
		return err
	})
}

func (s *service) UploadBlockFileSync(ctx *state.Context, req pb.RpcBlockUploadRequest) (err error) {
	return s.DoFile(req.ContextId, func(b file.File) error {
		err = b.Upload(ctx, req.BlockId, file.FileSource{
			Path: req.FilePath,
			Url:  req.Url,
		}, true)
		return err
	})
}

func (s *service) CreateAndUploadFile(ctx *state.Context, req pb.RpcBlockFileCreateAndUploadRequest) (id string, err error) {
	err = s.DoFile(req.ContextId, func(b file.File) error {
		id, err = b.CreateAndUpload(ctx, req)
		return err
	})
	return
}

func (s *service) UploadFile(req pb.RpcUploadFileRequest) (hash string, err error) {
	upl := file.NewUploader(s)
	if req.DisableEncryption {
		upl.AddOptions(files.WithPlaintext(true))
	}
	if req.Type != model.BlockContentFile_None {
		upl.SetType(req.Type)
	} else {
		upl.AutoType(true)
	}
	res := upl.SetFile(req.LocalPath).Upload(context.TODO())
	if res.Err != nil {
		return "", res.Err
	}
	return res.Hash, nil
}

func (s *service) DropFiles(req pb.RpcExternalDropFilesRequest) (err error) {
	return s.DoFileNonLock(req.ContextId, func(b file.File) error {
		return b.DropFiles(req)
	})
}

func (s *service) Undo(ctx *state.Context, req pb.RpcBlockUndoRequest) (err error) {
	return s.DoHistory(req.ContextId, func(b basic.IHistory) error {
		return b.Undo(ctx)
	})
}

func (s *service) Redo(ctx *state.Context, req pb.RpcBlockRedoRequest) (err error) {
	return s.DoHistory(req.ContextId, func(b basic.IHistory) error {
		return b.Redo(ctx)
	})
}

func (s *service) BookmarkFetch(ctx *state.Context, req pb.RpcBlockBookmarkFetchRequest) (err error) {
	return s.DoBookmark(req.ContextId, func(b bookmark.Bookmark) error {
		return b.Fetch(ctx, req.BlockId, req.Url, false)
	})
}

func (s *service) BookmarkFetchSync(ctx *state.Context, req pb.RpcBlockBookmarkFetchRequest) (err error) {
	return s.DoBookmark(req.ContextId, func(b bookmark.Bookmark) error {
		return b.Fetch(ctx, req.BlockId, req.Url, true)
	})
}

func (s *service) BookmarkCreateAndFetch(ctx *state.Context, req pb.RpcBlockBookmarkCreateAndFetchRequest) (id string, err error) {
	err = s.DoBookmark(req.ContextId, func(b bookmark.Bookmark) error {
		id, err = b.CreateAndFetch(ctx, req)
		return err
	})
	return
}

func (s *service) Reindex(id string) (err error) {
	return s.Do(id, func(b smartblock.SmartBlock) error {
		return b.Reindex()
	})
}

func (s *service) ProcessAdd(p process.Process) (err error) {
	return s.process.Add(p)
}

func (s *service) ProcessCancel(id string) (err error) {
	return s.process.Cancel(id)
}

func (s *service) Close() error {
	if err := s.process.Close(); err != nil {
		log.Errorf("close error: %v", err)
	}
	s.m.Lock()
	defer s.m.Unlock()

	if s.closed {
		return nil
	}
	s.closed = true
	for _, sb := range s.openedBlocks {
		sb.Lock()
		if err := sb.Close(); err != nil {
			log.Errorf("block[%s] close error: %v", sb.Id(), err)
		}
		sb.Unlock()
	}
	log.Infof("block service closed")
	return nil
}

// pickBlock returns opened smartBlock or opens smartBlock in silent mode
func (s *service) pickBlock(id string) (sb smartblock.SmartBlock, release func(), err error) {
	s.m.Lock()
	defer s.m.Unlock()
	if s.closed {
		err = fmt.Errorf("block service closed")
		return
	}
	ob, ok := s.openedBlocks[id]
	if !ok {
		sb, err = s.createSmartBlock(id, false, nil)
		if err != nil {
			return
		}
		ob = &openedBlock{
			SmartBlock: sb,
		}
		s.openedBlocks[id] = ob
	}
	ob.refs++
	ob.lastUsage = time.Now()
	return ob.SmartBlock, func() {
		s.m.Lock()
		defer s.m.Unlock()
		ob.refs--
	}, nil
}

func (s *service) createSmartBlock(id string, initEmpty bool, initWithObjectTypeUrls []string) (sb smartblock.SmartBlock, err error) {
	sc, err := source.NewSource(s.anytype, id)
	if err != nil {
		return
	}
	switch sc.Type() {
	case pb.SmartBlockType_Page:
		sb = editor.NewPage(s.meta, s, s, s, s.linkPreview)
	case pb.SmartBlockType_Home:
		sb = editor.NewDashboard(s.meta, s)
	case pb.SmartBlockType_Archive:
		sb = editor.NewArchive(s.meta, s)
	case pb.SmartBlockType_Set:
		sb = editor.NewSet(s.meta, s)
	case pb.SmartBlockType_ProfilePage:
		sb = editor.NewProfile(s.meta, s, s, s.linkPreview, s.sendEvent)
	default:
		return nil, fmt.Errorf("unexpected smartblock type: %v", sc.Type())
	}

	err = sb.Init(sc, initEmpty, initWithObjectTypeUrls)
	return
}

func (s *service) cleanupTicker() {
	ticker := time.NewTicker(blockCleanupTimeout)
	defer ticker.Stop()
	for _ = range ticker.C {
		if s.cleanupBlocks() {
			return
		}
	}
}

func (s *service) DoBasic(id string, apply func(b basic.Basic) error) error {
	sb, release, err := s.pickBlock(id)
	if err != nil {
		return err
	}
	defer release()
	if bb, ok := sb.(basic.Basic); ok {
		sb.Lock()
		defer sb.Unlock()
		return apply(bb)
	}
	return fmt.Errorf("basic operation not available for this block type: %T", sb)
}

func (s *service) DoClipboard(id string, apply func(b clipboard.Clipboard) error) error {
	sb, release, err := s.pickBlock(id)
	if err != nil {
		return err
	}
	defer release()
	if bb, ok := sb.(clipboard.Clipboard); ok {
		sb.Lock()
		defer sb.Unlock()
		return apply(bb)
	}
	return fmt.Errorf("clipboard operation not available for this block type: %T", sb)
}

func (s *service) DoText(id string, apply func(b stext.Text) error) error {
	sb, release, err := s.pickBlock(id)
	if err != nil {
		return err
	}
	defer release()
	if bb, ok := sb.(stext.Text); ok {
		sb.Lock()
		defer sb.Unlock()
		return apply(bb)
	}
	return fmt.Errorf("text operation not available for this block type: %T", sb)
}

func (s *service) DoFile(id string, apply func(b file.File) error) error {
	sb, release, err := s.pickBlock(id)
	if err != nil {
		return err
	}
	defer release()
	if bb, ok := sb.(file.File); ok {
		sb.Lock()
		defer sb.Unlock()
		return apply(bb)
	}
	return fmt.Errorf("file operation not available for this block type: %T", sb)
}

func (s *service) DoBookmark(id string, apply func(b bookmark.Bookmark) error) error {
	sb, release, err := s.pickBlock(id)
	if err != nil {
		return err
	}
	defer release()
	if bb, ok := sb.(bookmark.Bookmark); ok {
		sb.Lock()
		defer sb.Unlock()
		return apply(bb)
	}
	return fmt.Errorf("bookmark operation not available for this block type: %T", sb)
}

func (s *service) DoFileNonLock(id string, apply func(b file.File) error) error {
	sb, release, err := s.pickBlock(id)
	if err != nil {
		return err
	}
	defer release()
	if bb, ok := sb.(file.File); ok {
		return apply(bb)
	}
	return fmt.Errorf("file non lock operation not available for this block type: %T", sb)
}

func (s *service) DoHistory(id string, apply func(b basic.IHistory) error) error {
	sb, release, err := s.pickBlock(id)
	if err != nil {
		return err
	}
	defer release()
	if bb, ok := sb.(basic.IHistory); ok {
		sb.Lock()
		defer sb.Unlock()
		return apply(bb)
	}
	return fmt.Errorf("undo operation not available for this block type: %T", sb)
}

func (s *service) DoImport(id string, apply func(b _import.Import) error) error {
	sb, release, err := s.pickBlock(id)
	if err != nil {
		return err
	}
	defer release()
	if bb, ok := sb.(_import.Import); ok {
		sb.Lock()
		defer sb.Unlock()
		return apply(bb)
	}

	return fmt.Errorf("import operation not available for this block type: %T", sb)
}

func (s *service) DoDataview(id string, apply func(b dataview.Dataview) error) error {
	sb, release, err := s.pickBlock(id)
	if err != nil {
		return err
	}
	defer release()
	if bb, ok := sb.(dataview.Dataview); ok {
		sb.Lock()
		defer sb.Unlock()
		return apply(bb)
	}
	return fmt.Errorf("text operation not available for this block type: %T", sb)
}

func (s *service) Do(id string, apply func(b smartblock.SmartBlock) error) error {
	sb, release, err := s.pickBlock(id)
	if err != nil {
		return err
	}
	defer release()
	sb.Lock()
	defer sb.Unlock()
	return apply(sb)
}

func (s *service) GetObjectType(url string) (objectType *pbrelation.ObjectType, err error) {
	objectType = &pbrelation.ObjectType{}
	if strings.HasPrefix(url, objects.BundledObjectTypeURLPrefix) {
		var err error
		objectType, err = relation.GetObjectType(url)
		if err != nil {
			if err == relation.ErrNotFound {
				return nil, ErrUnknownObjectType
			}
			return nil, err
		}
		return objectType, nil
	} else if !strings.HasPrefix(url, objects.CustomObjectTypeURLPrefix) {
		return nil, fmt.Errorf("incorrect object type URL format")
	}

	sbid := strings.TrimPrefix(url, objects.CustomObjectTypeURLPrefix)
	sb, err := s.anytype.GetBlock(sbid)
	if err != nil {
		return nil, err
	}

	err = s.Do(sb.ID(), func(b smartblock.SmartBlock) error {
		details := b.Details()
		objectType.Relations = b.Relations()
		objectType.Url = url
		if details != nil && details.Fields != nil {
			if v, ok := details.Fields["name"]; ok {
				objectType.Name = v.GetStringValue()
			}
			if v, ok := details.Fields["layout"]; ok {
				objectType.Layout = pbrelation.ObjectTypeLayout(int(v.GetNumberValue()))
			}
			if v, ok := details.Fields["iconEmoji"]; ok {
				objectType.IconEmoji = v.GetStringValue()
			}
		}
		return nil
	})

	return objectType, err
}

func (s *service) UpdateRelations(objectId string, relations []*pbrelation.Relation) (err error) {
	return s.Do(objectId, func(b smartblock.SmartBlock) error {
		return b.UpdateRelations(relations)
	})
}

func (s *service) AddRelations(objectId string, relations []*pbrelation.Relation) (relationsWithKeys []*pbrelation.Relation, err error) {
	err = s.Do(objectId, func(b smartblock.SmartBlock) error {
		var err2 error
		relationsWithKeys, err2 = b.AddRelations(relations)
		if err2 != nil {
			return err2
		}
		return nil
	})

	return
}

func (s *service) AddObjectTypes(objectId string, objectTypes []string) (err error) {
	return s.Do(objectId, func(b smartblock.SmartBlock) error {
		return b.AddObjectTypes(objectTypes)
	})
}

func (s *service) RemoveObjectTypes(objectId string, objectTypes []string) (err error) {
	return s.Do(objectId, func(b smartblock.SmartBlock) error {
		return b.RemoveObjectTypes(objectTypes)
	})
}

func (s *service) CreateSet(ctx *state.Context, req pb.RpcBlockCreateSetRequest) (linkId string, setId string, err error) {
	objType, err := s.GetObjectType(req.ObjectTypeUrl)
	if err != nil {
		return "", "", err
	}

	csm, err := s.anytype.CreateBlock(coresb.SmartBlockTypeSet)
	if err != nil {
		err = fmt.Errorf("anytype.CreateBlock error: %v", err)
		return
	}
	setId = csm.ID()

	sb, err := s.createSmartBlock(setId, true, nil)
	if err != nil {
		return "", "", err
	}
	set, ok := sb.(*editor.Set)
	if !ok {
		return "", setId, fmt.Errorf("unexpected set block type: %T", sb)
	}

	var relations []*model.BlockContentDataviewRelation
	for _, rel := range objType.Relations {
		relations = append(relations, &model.BlockContentDataviewRelation{Key: rel.Key, IsVisible: !rel.Hidden, IsReadOnly: rel.ReadOnly})
	}

	dataview := model.BlockContentOfDataview{
		Dataview: &model.BlockContentDataview{
			Source: objType.Url,
			Views: []*model.BlockContentDataviewView{
				{
					Id:   bson.NewObjectId().Hex(),
					Type: model.BlockContentDataviewView_Table,
					Name: "All",
					Sorts: []*model.BlockContentDataviewSort{
						{
							RelationKey: "name",
							Type:        model.BlockContentDataviewSort_Asc,
						},
					},
					Relations: relations,
					Filters:   nil,
				},
			},
		},
	}

	var name, icon string
	if req.Details != nil && req.Details.Fields != nil {
		if req.Details.Fields["name"] != nil {
			name = req.Details.Fields["name"].GetStringValue()
		}
		if req.Details.Fields["icon"] != nil {
			icon = req.Details.Fields["icon"].GetStringValue()
		}
	}
	if name == "" {
		name = objType.Name + " set"
	}
	if icon == "" {
		icon = "📒"
	}

	err = set.InitDataview(dataview, name, icon)
	if err != nil {
		return "", setId, err
	}

	if req.ContextId == "" && req.TargetId == "" {
		// do not create a link
		return "", setId, nil
	}

	err = s.DoBasic(req.ContextId, func(b basic.Basic) error {
		linkId, err = b.Create(ctx, pb.RpcBlockCreateRequest{
			TargetId: req.TargetId,
			Block: &model.Block{
				Content: &model.BlockContentOfLink{
					Link: &model.BlockContentLink{
						TargetBlockId: setId,
						Style:         model.BlockContentLink_Page,
					},
				},
			},
			Position: req.Position,
		})
		if err != nil {
			err = fmt.Errorf("link create error: %v", err)
		}
		return err
	})

	return linkId, setId, nil
}

func (s *service) RemoveRelations(objectTypeId string, relationKeys []string) (err error) {
	return s.Do(objectTypeId, func(b smartblock.SmartBlock) error {
		return b.RemoveRelations(relationKeys)
	})
}

func (s *service) cleanupBlocks() (closed bool) {
	s.m.Lock()
	defer s.m.Unlock()
	var closedCount, total int
	for id, ob := range s.openedBlocks {
		if !ob.locked && ob.refs == 0 && time.Now().After(ob.lastUsage.Add(blockCacheTTL)) {
			if err := ob.Close(); err != nil {
				log.Warnf("error while close block[%s]: %v", id, err)
			}
			delete(s.openedBlocks, id)
			closedCount++
		}
		total++
	}
	log.Infof("cleanup: block closed %d (total %v)", closedCount, total)
	return s.closed
}

func (s *service) AllDescendantIds(rootBlockId string, allBlocks map[string]*model.Block) []string {
	var (
		// traversal queue
		queue = []string{rootBlockId}
		// traversed IDs collected (including root)
		traversed = []string{rootBlockId}
	)

	for len(queue) > 0 {
		next := queue[0]
		queue = queue[1:]

		chIDs := allBlocks[next].ChildrenIds
		traversed = append(traversed, chIDs...)
		queue = append(queue, chIDs...)
	}

	return traversed
}

func (s *service) ResetToState(pageId string, state *state.State) (err error) {
	return s.Do(pageId, func(sb smartblock.SmartBlock) error {
		return sb.ResetToVersion(state)
	})
}

func (s *service) History() history.History {
	return s.history
}<|MERGE_RESOLUTION|>--- conflicted
+++ resolved
@@ -76,13 +76,8 @@
 	SetBreadcrumbs(ctx *state.Context, req pb.RpcBlockSetBreadcrumbsRequest) (err error)
 	CloseBlock(id string) error
 	CreateBlock(ctx *state.Context, req pb.RpcBlockCreateRequest) (string, error)
-<<<<<<< HEAD
-	CreatePage(ctx *state.Context, req pb.RpcBlockCreatePageRequest) (linkId string, pageId string, err error)
+	CreatePage(ctx *state.Context, groupId string, req pb.RpcBlockCreatePageRequest) (linkId string, pageId string, err error)
 	CreateSmartBlock(sbType coresb.SmartBlockType, details *types.Struct, objectTypes []string, relations []*pbrelation.Relation) (id string, err error)
-=======
-	CreatePage(ctx *state.Context, groupId string, req pb.RpcBlockCreatePageRequest) (linkId string, pageId string, err error)
-	CreateSmartBlock(req pb.RpcBlockCreatePageRequest) (pageId string, err error)
->>>>>>> 4d05d41d
 	DuplicateBlocks(ctx *state.Context, req pb.RpcBlockListDuplicateRequest) ([]string, error)
 	UnlinkBlock(ctx *state.Context, req pb.RpcBlockUnlinkRequest) error
 	ReplaceBlock(ctx *state.Context, req pb.RpcBlockReplaceRequest) (newId string, err error)
@@ -95,7 +90,6 @@
 
 	SetDetails(ctx *state.Context, req pb.RpcBlockSetDetailsRequest) (err error)
 
-<<<<<<< HEAD
 	GetObjectType(url string) (objectType *pbrelation.ObjectType, err error)
 	UpdateRelations(id string, relations []*pbrelation.Relation) (err error)
 	AddRelations(id string, relations []*pbrelation.Relation) (relationsWithKeys []*pbrelation.Relation, err error)
@@ -105,10 +99,7 @@
 	AddObjectTypes(objectId string, objectTypes []string) (err error)
 	RemoveObjectTypes(objectId string, objectTypes []string) (err error)
 
-	Paste(ctx *state.Context, req pb.RpcBlockPasteRequest) (blockIds []string, uploadArr []pb.RpcBlockUploadRequest, caretPosition int32, isSameBlockCaret bool, err error)
-=======
 	Paste(ctx *state.Context, req pb.RpcBlockPasteRequest, groupId string) (blockIds []string, uploadArr []pb.RpcBlockUploadRequest, caretPosition int32, isSameBlockCaret bool, err error)
->>>>>>> 4d05d41d
 
 	Copy(req pb.RpcBlockCopyRequest) (textSlot string, htmlSlot string, anySlot []*model.Block, err error)
 	Cut(ctx *state.Context, req pb.RpcBlockCutRequest) (textSlot string, htmlSlot string, anySlot []*model.Block, err error)
@@ -1311,7 +1302,7 @@
 	}
 
 	err = s.DoBasic(req.ContextId, func(b basic.Basic) error {
-		linkId, err = b.Create(ctx, pb.RpcBlockCreateRequest{
+		linkId, err = b.Create(ctx, "", pb.RpcBlockCreateRequest{
 			TargetId: req.TargetId,
 			Block: &model.Block{
 				Content: &model.BlockContentOfLink{
