package block

import (
	"context"
	"errors"
	"fmt"
	"strings"
	"sync"
	"time"

	"github.com/anyproto/any-sync/accountservice"
	"github.com/anyproto/any-sync/app"
	"github.com/anyproto/any-sync/app/ocache"
	"github.com/anyproto/any-sync/commonspace/object/tree/treestorage"
	"github.com/anyproto/any-sync/commonspace/object/treemanager"
	"github.com/gogo/protobuf/types"
	"github.com/hashicorp/go-multierror"
	"github.com/samber/lo"
	"go.uber.org/zap"

	bookmarksvc "github.com/anyproto/anytype-heart/core/block/bookmark"
	"github.com/anyproto/anytype-heart/core/block/editor"
	"github.com/anyproto/anytype-heart/core/block/editor/basic"
	"github.com/anyproto/anytype-heart/core/block/editor/collection"
	"github.com/anyproto/anytype-heart/core/block/editor/converter"
	"github.com/anyproto/anytype-heart/core/block/editor/file"
	"github.com/anyproto/anytype-heart/core/block/editor/smartblock"
	"github.com/anyproto/anytype-heart/core/block/editor/state"
	"github.com/anyproto/anytype-heart/core/block/history"
	"github.com/anyproto/anytype-heart/core/block/process"
	"github.com/anyproto/anytype-heart/core/block/restriction"
	"github.com/anyproto/anytype-heart/core/block/source"
	"github.com/anyproto/anytype-heart/core/domain"
	"github.com/anyproto/anytype-heart/core/event"
	"github.com/anyproto/anytype-heart/core/files"
	"github.com/anyproto/anytype-heart/core/filestorage/filesync"
	"github.com/anyproto/anytype-heart/core/relation"
	"github.com/anyproto/anytype-heart/core/session"
	"github.com/anyproto/anytype-heart/core/syncstatus"
	"github.com/anyproto/anytype-heart/metrics"
	"github.com/anyproto/anytype-heart/pb"
	"github.com/anyproto/anytype-heart/pkg/lib/bundle"
	"github.com/anyproto/anytype-heart/pkg/lib/core"
	coresb "github.com/anyproto/anytype-heart/pkg/lib/core/smartblock"
	"github.com/anyproto/anytype-heart/pkg/lib/localstore/addr"
	"github.com/anyproto/anytype-heart/pkg/lib/localstore/filestore"
	"github.com/anyproto/anytype-heart/pkg/lib/localstore/objectstore"
	"github.com/anyproto/anytype-heart/pkg/lib/logging"
	"github.com/anyproto/anytype-heart/pkg/lib/pb/model"
	"github.com/anyproto/anytype-heart/space"
	"github.com/anyproto/anytype-heart/space/typeprovider"
	"github.com/anyproto/anytype-heart/util/internalflag"
	"github.com/anyproto/anytype-heart/util/linkpreview"
	"github.com/anyproto/anytype-heart/util/pbtypes"
	"github.com/anyproto/anytype-heart/util/uri"

	_ "github.com/anyproto/anytype-heart/core/block/editor/table"
	_ "github.com/anyproto/anytype-heart/core/block/simple/file"
	_ "github.com/anyproto/anytype-heart/core/block/simple/link"
	_ "github.com/anyproto/anytype-heart/core/block/simple/widget"
)

const (
	CName           = treemanager.CName
	linkObjectShare = "anytype://object/share?"
)

var (
	ErrBlockNotFound                     = errors.New("block not found")
	ErrUnexpectedBlockType               = errors.New("unexpected block type")
	ErrUnknownObjectType                 = fmt.Errorf("unknown object type")
	ErrSubobjectAlreadyExistInCollection = errors.New("subobject already exist in collection")
)

var log = logging.Logger("anytype-mw-service")

var (
	// quick fix for limiting file upload goroutines
	uploadFilesLimiter = make(chan struct{}, 8)
)

func init() {
	for i := 0; i < cap(uploadFilesLimiter); i++ {
		uploadFilesLimiter <- struct{}{}
	}
}

type SmartblockOpener interface {
	Open(id string) (sb smartblock.SmartBlock, err error)
}

func New(
	tempDirProvider *core.TempDirService,
	sbtProvider typeprovider.SmartBlockTypeProvider,
	layoutConverter converter.LayoutConverter,
) *Service {
	return &Service{
		tempDirProvider: tempDirProvider,
		sbtProvider:     sbtProvider,
		layoutConverter: layoutConverter,
		closing:         make(chan struct{}),
<<<<<<< HEAD
		syncer:          map[string]*treeSyncer{},
=======
		openedObjects:   make(map[string]bool),
>>>>>>> 419daabf
	}
}

type objectCreator interface {
	CreateSmartBlockFromState(ctx context.Context, spaceID string, sbType coresb.SmartBlockType, details *types.Struct, createState *state.State) (id string, newDetails *types.Struct, err error)
	InjectWorkspaceID(details *types.Struct, spaceID string, objectID string)

	CreateObject(ctx context.Context, spaceID string, req DetailsGetter, forcedType bundle.TypeKey) (id string, details *types.Struct, err error)
}

type DetailsGetter interface {
	GetDetails() *types.Struct
}
type InternalFlagsGetter interface {
	GetInternalFlags() []*model.InternalFlag
}
type TemplateIDGetter interface {
	GetTemplateId() string
}

type indexer interface {
	ReindexSpace(spaceID string) error
}

type builtinObjects interface {
	CreateObjectsForUseCase(ctx context.Context, spaceID string, req pb.RpcObjectImportUseCaseRequestUseCase) (code pb.RpcObjectImportUseCaseResponseErrorCode, err error)
}

type Service struct {
	anytype         core.Service
	syncStatus      syncstatus.Service
	eventSender     event.Sender
	closed          bool
	linkPreview     linkpreview.LinkPreview
	process         process.Service
	app             *app.App
	source          source.Service
	objectStore     objectstore.ObjectStore
	restriction     restriction.Service
	bookmark        bookmarksvc.Service
	relationService relation.Service
	cache           ocache.OCache
	indexer         indexer

	objectCreator        objectCreator
	objectFactory        *editor.ObjectFactory
	spaceService         space.Service
	commonAccount        accountservice.Service
	fileStore            filestore.FileStore
	tempDirProvider      core.TempDirProvider
	sbtProvider          typeprovider.SmartBlockTypeProvider
	layoutConverter      converter.LayoutConverter
	builtinObjectService builtinObjects

	fileSync    filesync.FileSync
	fileService files.Service
	// TODO: move all this into separate treecache component or something like this
	syncer      map[string]*treeSyncer
	syncStarted bool
	syncerLock  sync.Mutex
	closing     chan struct{}

	predefinedObjectWasMissing bool
	openedObjects              map[string]bool
}

func (s *Service) Name() string {
	return CName
}

func (s *Service) Init(a *app.App) (err error) {
	s.anytype = a.MustComponent(core.CName).(core.Service)
	s.syncStatus = a.MustComponent(syncstatus.CName).(syncstatus.Service)
	s.linkPreview = a.MustComponent(linkpreview.CName).(linkpreview.LinkPreview)
	s.process = a.MustComponent(process.CName).(process.Service)
	s.eventSender = a.MustComponent(event.CName).(event.Sender)
	s.source = a.MustComponent(source.CName).(source.Service)
	s.objectStore = a.MustComponent(objectstore.CName).(objectstore.ObjectStore)
	s.restriction = a.MustComponent(restriction.CName).(restriction.Service)
	s.bookmark = a.MustComponent("bookmark-importer").(bookmarksvc.Service)
	s.relationService = a.MustComponent(relation.CName).(relation.Service)
	s.objectCreator = a.MustComponent("objectCreator").(objectCreator)
	s.spaceService = a.MustComponent(space.CName).(space.Service)
	s.objectFactory = app.MustComponent[*editor.ObjectFactory](a)
	s.commonAccount = a.MustComponent(accountservice.CName).(accountservice.Service)
	s.fileStore = app.MustComponent[filestore.FileStore](a)
	s.fileSync = app.MustComponent[filesync.FileSync](a)
	s.fileService = app.MustComponent[files.Service](a)
	s.indexer = app.MustComponent[indexer](a)
	s.builtinObjectService = app.MustComponent[builtinObjects](a)
	s.cache = s.createCache()
	s.app = a
	return
}

func (s *Service) Run(ctx context.Context) (err error) {
	return
}

func (s *Service) Anytype() core.Service {
	return s.anytype
}

func (s *Service) OpenBlock(
	ctx context.Context,
	sctx session.Context, id string, includeRelationsAsDependentObjects bool,
) (obj *model.ObjectView, err error) {
	startTime := time.Now()
	spaceID, err := s.objectStore.ResolveSpaceID(id)
	if err != nil {
		return nil, fmt.Errorf("resolve spaceID: %w", err)
	}
	ob, err := s.getSmartblock(ctx, domain.FullID{
		SpaceID:  spaceID,
		ObjectID: id,
	})
	if err != nil {
		return nil, err
	}
	if includeRelationsAsDependentObjects {
		ob.EnabledRelationAsDependentObjects()
	}
	afterSmartBlockTime := time.Now()

	ob.Lock()
	defer ob.Unlock()
	ob.RegisterSession(sctx)

	afterDataviewTime := time.Now()
	st := ob.NewState()

	st.SetLocalDetail(bundle.RelationKeyLastOpenedDate.String(), pbtypes.Int64(time.Now().Unix()))
	if err = ob.Apply(st, smartblock.NoHistory, smartblock.NoEvent, smartblock.SkipIfNoChanges); err != nil {
		log.Errorf("failed to update lastOpenedDate: %s", err.Error())
	}
	afterApplyTime := time.Now()
	if obj, err = ob.Show(); err != nil {
		return
	}
	afterShowTime := time.Now()
	_, err = s.syncStatus.Watch(spaceID, id, func() []string {
		ob.Lock()
		defer ob.Unlock()
		bs := ob.NewState()

		return lo.Uniq(bs.GetAllFileHashes(ob.FileRelationKeys(bs)))
	})
	if err == nil {
		ob.AddHook(func(_ smartblock.ApplyInfo) error {
			s.syncStatus.Unwatch(spaceID, id)
			return nil
		}, smartblock.HookOnClose)
	}
	if err != nil && err != treestorage.ErrUnknownTreeId {
		log.Errorf("failed to watch status for object %s: %s", id, err.Error())
	}

	sbType, err := s.sbtProvider.Type(spaceID, id)
	if err != nil {
		return nil, fmt.Errorf("failed to get smartblock type: %w", err)
	}
	afterHashesTime := time.Now()
	metrics.SharedClient.RecordEvent(metrics.OpenBlockEvent{
		ObjectId:       id,
		GetBlockMs:     afterSmartBlockTime.Sub(startTime).Milliseconds(),
		DataviewMs:     afterDataviewTime.Sub(afterSmartBlockTime).Milliseconds(),
		ApplyMs:        afterApplyTime.Sub(afterDataviewTime).Milliseconds(),
		ShowMs:         afterShowTime.Sub(afterApplyTime).Milliseconds(),
		FileWatcherMs:  afterHashesTime.Sub(afterShowTime).Milliseconds(),
		SmartblockType: int(sbType),
	})
	s.openedObjects[id] = true
	return obj, nil
}

func (s *Service) ShowBlock(
	id string, includeRelationsAsDependentObjects bool,
) (obj *model.ObjectView, err error) {
	err2 := Do(s, id, func(b smartblock.SmartBlock) error {
		if includeRelationsAsDependentObjects {
			b.EnabledRelationAsDependentObjects()
		}
		obj, err = b.Show()
		return err
	})
	if err2 != nil {
		return nil, err2
	}
	return
}

func (s *Service) CloseBlock(ctx session.Context, id string) error {
	var isDraft bool
	err := Do(s, id, func(b smartblock.SmartBlock) error {
		b.ObjectClose(ctx)
		s := b.NewState()
		isDraft = internalflag.NewFromState(s).Has(model.InternalFlag_editorDeleteEmpty)
		// workspaceId = pbtypes.GetString(s.LocalDetails(), bundle.RelationKeyWorkspaceId.String())
		return nil
	})
	if err != nil {
		return err
	}

	if isDraft {
		if err = s.DeleteObject(id); err != nil {
			log.Errorf("error while block delete: %v", err)
		} else {
			s.sendOnRemoveEvent(id)
		}
	}
	delete(s.openedObjects, id)
	return nil
}

func (s *Service) GetOpenedObjects() []string {
	return lo.Keys(s.openedObjects)
}

func (s *Service) CloseBlocks() {
	s.cache.ForEach(func(v ocache.Object) (isContinue bool) {
		ob := v.(smartblock.SmartBlock)
		ob.Lock()
		ob.ObjectCloseAllSessions()
		ob.Unlock()
		return true
	})
}

func (s *Service) AddSubObjectToWorkspace(
	ctx context.Context,
	spaceID string,
	sourceObjectId string,
) (id string, object *types.Struct, err error) {
	ids, details, err := s.AddSubObjectsToWorkspace(ctx, spaceID, []string{sourceObjectId})
	if err != nil {
		return "", nil, err
	}
	if len(ids) == 0 {
		return "", nil, fmt.Errorf("failed to add object")
	}

	return ids[0], details[0], nil
}

func (s *Service) AddSubObjectsToWorkspace(
	ctx context.Context,
	spaceID string,
	sourceObjectIds []string,
) (ids []string, objects []*types.Struct, err error) {
	workspaceID := s.anytype.PredefinedObjects(spaceID).Account

	// todo: we should add route to object via workspace
	var details = make([]*types.Struct, 0, len(sourceObjectIds))

	for _, sourceObjectId := range sourceObjectIds {
		err = Do(s, sourceObjectId, func(b smartblock.SmartBlock) error {
			d := pbtypes.CopyStruct(b.Details())
			if pbtypes.GetString(d, bundle.RelationKeyWorkspaceId.String()) == workspaceID {
				return errors.New("object already in collection")
			}
			d.Fields[bundle.RelationKeySourceObject.String()] = pbtypes.String(sourceObjectId)
			u, err := addr.ConvertBundledObjectIdToInstalledId(b.ObjectType())
			if err != nil {
				u = b.ObjectType()
			}
			d.Fields[bundle.RelationKeyType.String()] = pbtypes.String(u)
			d.Fields[bundle.RelationKeyIsReadonly.String()] = pbtypes.Bool(false)
			d.Fields[bundle.RelationKeyId.String()] = pbtypes.String(b.Id())

			details = append(details, d)
			return nil
		})
		if err != nil {
			return
		}
	}

	err = Do(s, workspaceID, func(b smartblock.SmartBlock) error {
		ws, ok := b.(*editor.Workspaces)
		if !ok {
			return fmt.Errorf("incorrect workspace id")
		}
		ids, objects, err = ws.CreateSubObjects(ctx, details)
		return err
	})

	return
}

func (s *Service) RemoveSubObjectsInWorkspace(spaceID string, objectIds []string, orphansGC bool) (err error) {
	// TODO Resolve spaceID for each object, batch them
	workspaceID := s.anytype.PredefinedObjects(spaceID).Account
	for _, objectID := range objectIds {
		if err = s.restriction.CheckRestrictions(spaceID, objectID, model.Restrictions_Delete); err != nil {
			return err
		}
	}
	err = Do(s, workspaceID, func(b smartblock.SmartBlock) error {
		ws, ok := b.(*editor.Workspaces)
		if !ok {
			return fmt.Errorf("incorrect workspace id")
		}
		err = ws.RemoveSubObjects(objectIds, orphansGC)
		return err
	})

	return
}

func (s *Service) SelectWorkspace(req *pb.RpcWorkspaceSelectRequest) error {
	panic("should be removed")
}

func (s *Service) GetCurrentWorkspace(req *pb.RpcWorkspaceGetCurrentRequest) (string, error) {
	workspaceID, err := s.objectStore.GetCurrentWorkspaceID()
	if err != nil && strings.HasSuffix(err.Error(), "key not found") {
		return "", nil
	}
	return workspaceID, err
}

func (s *Service) GetAllWorkspaces(req *pb.RpcWorkspaceGetAllRequest) ([]string, error) {
	return s.anytype.GetAllWorkspaces()
}

func (s *Service) SetIsHighlighted(req *pb.RpcWorkspaceSetIsHighlightedRequest) error {
	panic("is not implemented")
	// workspaceId, _ := s.anytype.GetWorkspaceIdForObject(req.ObjectId)
	// return Do(s,ctx, workspaceId, func(b smartblock.SmartBlock) error {
	//	workspace, ok := b.(*editor.Workspaces)
	//	if !ok {
	//		return fmt.Errorf("incorrect object with workspace id")
	//	}
	//	return workspace.SetIsHighlighted(req.ObjectId, req.IsHighlighted)
	// })
}

func (s *Service) ObjectShareByLink(req *pb.RpcObjectShareByLinkRequest) (link string, err error) {
	return "", fmt.Errorf("not implemented")
	// workspaceId, err := s.anytype.GetWorkspaceIdForObject(req.ObjectId)
	// if err == core.ErrObjectDoesNotBelongToWorkspace {
	//	workspaceId = s.Anytype().AccountObjects().Account
	// }
	// var key string
	// var addrs []string
	// err = Do(s,ctx, workspaceId, func(b smartblock.SmartBlock) error {
	//	workspace, ok := b.(*editor.Workspaces)
	//	if !ok {
	//		return fmt.Errorf("incorrect object with workspace id")
	//	}
	//	key, addrs, err = workspace.GetObjectKeyAddrs(req.ObjectId)
	//	return err
	// })
	// if err != nil {
	//	return "", err
	// }
	// payload := &model.ThreadDeeplinkPayload{
	//	Key:   key,
	//	Addrs: addrs,
	// }
	// marshalledPayload, err := proto.Marshal(payload)
	// if err != nil {
	//	return "", fmt.Errorf("failed to marshal deeplink payload: %w", err)
	// }
	// encodedPayload := base64.RawStdEncoding.EncodeToString(marshalledPayload)
	//
	// params := url.Values{}
	// params.Add("id", req.ObjectId)
	// params.Add("payload", encodedPayload)
	// encoded := params.Encode()
	//
	// return fmt.Sprintf("%s%s", linkObjectShare, encoded), nil
}

// SetPagesIsArchived is deprecated
func (s *Service) SetPagesIsArchived(ctx session.Context, req pb.RpcObjectListSetIsArchivedRequest) error {
	// TODO Resolve space ID for each id
	return fmt.Errorf("have to be fixed")
	// return Do(s, s.anytype.PredefinedObjects(ctx.SpaceID()).Archive, func(b smartblock.SmartBlock) error {
	// 	archive, ok := b.(collection.Collection)
	// 	if !ok {
	// 		return fmt.Errorf("unexpected archive block type: %T", b)
	// 	}
	//
	// 	var merr multierror.Error
	// 	var anySucceed bool
	// 	ids, err := s.objectStore.HasIDs(req.ObjectIds...)
	// 	if err != nil {
	// 		return err
	// 	}
	// 	for _, id := range ids {
	// 		var err error
	// 		if restrErr := s.checkArchivedRestriction(req.IsArchived, ctx.SpaceID(), id); restrErr != nil {
	// 			err = restrErr
	// 		} else {
	// 			if req.IsArchived {
	// 				err = archive.AddObject(id)
	// 			} else {
	// 				err = archive.RemoveObject(id)
	// 			}
	// 		}
	// 		if err != nil {
	// 			log.Warnf("failed to archive %s: %s", id, err.Error())
	// 			merr.Errors = append(merr.Errors, err)
	// 			continue
	// 		}
	// 		anySucceed = true
	// 	}
	//
	// 	if err := merr.ErrorOrNil(); err != nil {
	// 		log.Warnf("failed to archive: %s", err)
	// 	}
	// 	if anySucceed {
	// 		return nil
	// 	}
	// 	return merr.ErrorOrNil()
	// })
}

// SetPagesIsFavorite is deprecated
func (s *Service) SetPagesIsFavorite(ctx session.Context, req pb.RpcObjectListSetIsFavoriteRequest) error {
	// TODO Resolve spaceID for each ids
	return fmt.Errorf("have to be fixed")
	// return Do(s, s.anytype.PredefinedObjects(ctx.SpaceID()).Home, func(b smartblock.SmartBlock) error {
	// 	fav, ok := b.(collection.Collection)
	// 	if !ok {
	// 		return fmt.Errorf("unexpected home block type: %T", b)
	// 	}
	//
	// 	ids, err := s.objectStore.HasIDs(req.ObjectIds...)
	// 	if err != nil {
	// 		return err
	// 	}
	// 	var merr multierror.Error
	// 	var anySucceed bool
	// 	for _, id := range ids {
	// 		var err error
	// 		if req.IsFavorite {
	// 			err = fav.AddObject(id)
	// 		} else {
	// 			err = fav.RemoveObject(id)
	// 		}
	// 		if err != nil {
	// 			log.Errorf("failed to favorite object %s: %s", id, err.Error())
	// 			merr.Errors = append(merr.Errors, err)
	// 			continue
	// 		}
	// 		anySucceed = true
	// 	}
	// 	if err := merr.ErrorOrNil(); err != nil {
	// 		log.Warnf("failed to set objects as favorite: %s", err)
	// 	}
	// 	if anySucceed {
	// 		return nil
	// 	}
	// 	return merr.ErrorOrNil()
	// })
}

func (s *Service) objectLinksCollectionModify(collectionId string, objectId string, value bool) error {
	return Do(s, collectionId, func(b smartblock.SmartBlock) error {
		coll, ok := b.(collection.Collection)
		if !ok {
			return fmt.Errorf("unsupported sb block type: %T", b)
		}
		if value {
			return coll.AddObject(objectId)
		} else {
			return coll.RemoveObject(objectId)
		}
	})
}

func (s *Service) SetPageIsFavorite(req pb.RpcObjectSetIsFavoriteRequest) (err error) {
	spaceID, err := s.ResolveSpaceID(req.ContextId)
	if err != nil {
		return fmt.Errorf("resolve spaceID: %w", err)
	}
	return s.objectLinksCollectionModify(s.anytype.PredefinedObjects(spaceID).Home, req.ContextId, req.IsFavorite)
}

func (s *Service) SetPageIsArchived(req pb.RpcObjectSetIsArchivedRequest) (err error) {
	spaceID, err := s.ResolveSpaceID(req.ContextId)
	if err != nil {
		return fmt.Errorf("resolve spaceID: %w", err)
	}
	if err := s.checkArchivedRestriction(req.IsArchived, spaceID, req.ContextId); err != nil {
		return err
	}
	return s.objectLinksCollectionModify(s.anytype.PredefinedObjects(spaceID).Archive, req.ContextId, req.IsArchived)
}

func (s *Service) SetSource(ctx session.Context, req pb.RpcObjectSetSourceRequest) (err error) {
	return Do(s, req.ContextId, func(b smartblock.SmartBlock) error {
		st := b.NewStateCtx(ctx)
		st.SetDetailAndBundledRelation(bundle.RelationKeySetOf, pbtypes.StringList(req.Source))
		return b.Apply(st, smartblock.NoRestrictions)
	})
}

func (s *Service) SetWorkspaceDashboardId(ctx session.Context, workspaceId string, id string) (setId string, err error) {
	err = Do(s, workspaceId, func(ws *editor.Workspaces) error {
		if ws.Type() != model.SmartBlockType_Workspace {
			return ErrUnexpectedBlockType
		}
		if err = ws.SetDetails(ctx, []*pb.RpcObjectSetDetailsDetail{
			{
				Key:   bundle.RelationKeySpaceDashboardId.String(),
				Value: pbtypes.String(id),
			},
		}, false); err != nil {
			return err
		}
		return nil
	})
	return id, err
}

func (s *Service) checkArchivedRestriction(isArchived bool, spaceID string, objectId string) error {
	if !isArchived {
		return nil
	}
	if err := s.restriction.CheckRestrictions(spaceID, objectId, model.Restrictions_Delete); err != nil {
		return err
	}
	return nil
}

func (s *Service) DeleteArchivedObjects(ctx session.Context, req pb.RpcObjectListDeleteRequest) (err error) {
	// TODO Resolve spaces for each ID
	return fmt.Errorf("have to be fixed")
	// return Do(s, s.anytype.PredefinedObjects(ctx.SpaceID()).Archive, func(b smartblock.SmartBlock) error {
	// 	archive, ok := b.(collection.Collection)
	// 	if !ok {
	// 		return fmt.Errorf("unexpected archive block type: %T", b)
	// 	}
	//
	// 	var merr multierror.Error
	// 	var anySucceed bool
	// 	for _, blockId := range req.ObjectIds {
	// 		if exists, _ := archive.HasObject(blockId); exists {
	// 			if err = s.DeleteObject(ctx, blockId); err != nil {
	// 				merr.Errors = append(merr.Errors, err)
	// 				continue
	// 			}
	// 			archive.RemoveObject(blockId)
	// 			anySucceed = true
	// 		}
	// 	}
	// 	if err := merr.ErrorOrNil(); err != nil {
	// 		log.Warnf("failed to delete archived objects: %s", err)
	// 	}
	// 	if anySucceed {
	// 		return nil
	// 	}
	// 	return merr.ErrorOrNil()
	// })
}

func (s *Service) ObjectsDuplicate(ctx context.Context, ids []string) (newIds []string, err error) {
	var newId string
	var merr multierror.Error
	var anySucceed bool
	for _, id := range ids {
		if newId, err = s.ObjectDuplicate(ctx, id); err != nil {
			merr.Errors = append(merr.Errors, err)
			continue
		}
		newIds = append(newIds, newId)
		anySucceed = true
	}
	if err := merr.ErrorOrNil(); err != nil {
		log.Warnf("failed to duplicate objects: %s", err)
	}
	if anySucceed {
		return newIds, nil
	}
	return nil, merr.ErrorOrNil()
}

func (s *Service) DeleteArchivedObject(id string) (err error) {
	spaceID, err := s.objectStore.ResolveSpaceID(id)
	if err != nil {
		return fmt.Errorf("resolve spaceID: %w", err)
	}
	return Do(s, s.anytype.PredefinedObjects(spaceID).Archive, func(b smartblock.SmartBlock) error {
		archive, ok := b.(collection.Collection)
		if !ok {
			return fmt.Errorf("unexpected archive block type: %T", b)
		}

		if exists, _ := archive.HasObject(id); exists {
			if err = s.DeleteObject(id); err == nil {
				err = archive.RemoveObject(id)
				if err != nil {
					return err
				}
			}
		}

		return nil
	})
}

func (s *Service) OnDelete(id domain.FullID, workspaceRemove func() error) error {
	var (
		isFavorite bool
	)

	err := Do(s, id.ObjectID, func(b smartblock.SmartBlock) error {
		b.ObjectCloseAllSessions()
		st := b.NewState()
		isFavorite = pbtypes.GetBool(st.LocalDetails(), bundle.RelationKeyIsFavorite.String())
		if isFavorite {
			_ = s.SetPageIsFavorite(pb.RpcObjectSetIsFavoriteRequest{IsFavorite: false, ContextId: id.ObjectID})
		}
		b.SetIsDeleted()
		if workspaceRemove != nil {
			return workspaceRemove()
		}
		return nil
	})
	if err != nil {
		log.Error("failed to perform delete operation on object", zap.Error(err))
	}
	if err := s.objectStore.DeleteObject(id.ObjectID); err != nil {
		return fmt.Errorf("delete object from local store: %w", err)
	}

	return nil
}

func (s *Service) sendOnRemoveEvent(ids ...string) {
	s.eventSender.Broadcast(&pb.Event{
		Messages: []*pb.EventMessage{
			{
				Value: &pb.EventMessageValueOfObjectRemove{
					ObjectRemove: &pb.EventObjectRemove{
						Ids: ids,
					},
				},
			},
		},
	})
}

func (s *Service) RemoveListOption(ctx session.Context, optIds []string, checkInObjects bool) error {
	// TODO Resolve spaces for each ID
	return fmt.Errorf("have to be fixed")
	// var workspace *editor.Workspaces
	// if err := Do(s, s.anytype.PredefinedObjects(ctx.SpaceID()).Account, func(b smartblock.SmartBlock) error {
	// 	var ok bool
	// 	if workspace, ok = b.(*editor.Workspaces); !ok {
	// 		return fmt.Errorf("incorrect object with workspace id")
	// 	}
	// 	return nil
	// }); err != nil {
	// 	return err
	// }
	//
	// for _, id := range optIds {
	// 	if checkInObjects {
	// 		opt, err := workspace.Open(id)
	// 		if err != nil {
	// 			return fmt.Errorf("workspace open: %w", err)
	// 		}
	// 		relKey := pbtypes.GetString(opt.Details(), bundle.RelationKeyRelationKey.String())
	//
	// 		q := database.Query{
	// 			Filters: []*model.BlockContentDataviewFilter{
	// 				{
	// 					Condition:   model.BlockContentDataviewFilter_Equal,
	// 					RelationKey: relKey,
	// 					Value:       pbtypes.String(opt.Id()),
	// 				},
	// 			},
	// 		}
	// 		records, _, err := s.objectStore.Query(nil, q)
	// 		if err != nil {
	// 			return nil
	// 		}
	//
	// 		if len(records) > 0 {
	// 			return ErrOptionUsedByOtherObjects
	// 		}
	// 	}
	//
	// 	if err := s.DeleteObject(ctx, id); err != nil {
	// 		return err
	// 	}
	// }
	//
	// return nil
}

// TODO: remove proxy
func (s *Service) Process() process.Service {
	return s.process
}

// TODO: remove proxy
func (s *Service) ProcessAdd(p process.Process) (err error) {
	return s.process.Add(p)
}

// TODO: remove proxy
func (s *Service) ProcessCancel(id string) (err error) {
	return s.process.Cancel(id)
}

func (s *Service) Close(ctx context.Context) (err error) {
	close(s.closing)
	return s.cache.Close()
}

func (s *Service) ResolveSpaceID(objectID string) (spaceID string, err error) {
	return s.objectStore.ResolveSpaceID(objectID)
}

// PickBlock returns opened smartBlock or opens smartBlock in silent mode
func (s *Service) PickBlock(ctx context.Context, objectID string) (sb smartblock.SmartBlock, err error) {
	spaceID, err := s.objectStore.ResolveSpaceID(objectID)
	if err != nil {
		return nil, fmt.Errorf("resolve spaceID: %w", err)
	}
	return s.getSmartblock(ctx, domain.FullID{
		SpaceID:  spaceID,
		ObjectID: objectID,
	})
}

// TODO Remove this wrapper
func (s *Service) getSmartblock(ctx context.Context, id domain.FullID) (sb smartblock.SmartBlock, err error) {
	return s.GetObjectWithTimeout(ctx, id)
}

func (s *Service) StateFromTemplate(templateID string, name string) (st *state.State, err error) {
	if err = Do(s, templateID, func(b smartblock.SmartBlock) error {
		if tmpl, ok := b.(*editor.Template); ok {
			st, err = tmpl.GetNewPageState(name)
		} else {
			return fmt.Errorf("not a template")
		}
		return nil
	}); err != nil {
		return nil, fmt.Errorf("can't apply template: %v", err)
	}
	return
}

func (s *Service) DoFileNonLock(id string, apply func(b file.File) error) error {
	sb, err := s.PickBlock(context.Background(), id)
	if err != nil {
		return err
	}

	if bb, ok := sb.(file.File); ok {
		return apply(bb)
	}
	return fmt.Errorf("file non lock operation not available for this block type: %T", sb)
}

type Picker interface {
	PickBlock(ctx context.Context, objectID string) (sb smartblock.SmartBlock, err error)
}

func Do[t any](p Picker, objectID string, apply func(sb t) error) error {
	ctx := context.Background()
	sb, err := p.PickBlock(ctx, objectID)
	if err != nil {
		return err
	}

	bb, ok := sb.(t)
	if !ok {
		var dummy = new(t)
		return fmt.Errorf("the interface %T is not implemented in %T", dummy, sb)
	}

	sb.Lock()
	defer sb.Unlock()
	return apply(bb)
}

func DoContext[t any](p Picker, ctx context.Context, objectID string, apply func(sb t) error) error {
	sb, err := p.PickBlock(ctx, objectID)
	if err != nil {
		return err
	}

	bb, ok := sb.(t)
	if !ok {
		var dummy = new(t)
		return fmt.Errorf("the interface %T is not implemented in %T", dummy, sb)
	}

	sb.Lock()
	defer sb.Unlock()
	return apply(bb)
}

// DoState2 picks two blocks and perform an action on them. The order of locks is always the same for two ids.
// It correctly handles the case when two ids are the same.
func DoState2[t1, t2 any](s Picker, firstID, secondID string, f func(*state.State, *state.State, t1, t2) error) error {
	if firstID == secondID {
		return DoStateAsync(s, firstID, func(st *state.State, b t1) error {
			// Check that b satisfies t2
			b2, ok := any(b).(t2)
			if !ok {
				var dummy t2
				return fmt.Errorf("block %s is not of type %T", firstID, dummy)
			}
			return f(st, st, b, b2)
		})
	}
	if firstID < secondID {
		return DoStateAsync(s, firstID, func(firstState *state.State, firstBlock t1) error {
			return DoStateAsync(s, secondID, func(secondState *state.State, secondBlock t2) error {
				return f(firstState, secondState, firstBlock, secondBlock)
			})
		})
	}
	return DoStateAsync(s, secondID, func(secondState *state.State, secondBlock t2) error {
		return DoStateAsync(s, firstID, func(firstState *state.State, firstBlock t1) error {
			return f(firstState, secondState, firstBlock, secondBlock)
		})
	})
}

func DoStateAsync[t any](p Picker, id string, apply func(s *state.State, sb t) error, flags ...smartblock.ApplyFlag) error {
	ctx := context.Background()
	sb, err := p.PickBlock(ctx, id)
	if err != nil {
		return err
	}

	bb, ok := sb.(t)
	if !ok {
		var dummy = new(t)
		return fmt.Errorf("the interface %T is not implemented in %T", dummy, sb)
	}

	sb.Lock()
	defer sb.Unlock()

	st := sb.NewState()
	err = apply(st, bb)
	if err != nil {
		return fmt.Errorf("apply func: %w", err)
	}

	return sb.Apply(st, flags...)
}

// TODO rename to something more meaningful
func DoStateCtx[t any](p Picker, ctx session.Context, id string, apply func(s *state.State, sb t) error, flags ...smartblock.ApplyFlag) error {
	sb, err := p.PickBlock(context.Background(), id)
	if err != nil {
		return err
	}

	bb, ok := sb.(t)
	if !ok {
		var dummy = new(t)
		return fmt.Errorf("the interface %T is not implemented in %T", dummy, sb)
	}

	sb.Lock()
	defer sb.Unlock()

	st := sb.NewStateCtx(ctx)
	err = apply(st, bb)
	if err != nil {
		return fmt.Errorf("apply func: %w", err)
	}

	return sb.Apply(st, flags...)
}

func (s *Service) ObjectApplyTemplate(contextId, templateId string) error {
	return Do(s, contextId, func(b smartblock.SmartBlock) error {
		orig := b.NewState().ParentState()
		name := pbtypes.GetString(orig.Details(), bundle.RelationKeyName.String())
		ts, err := s.StateFromTemplate(templateId, name)
		if err != nil {
			return err
		}
		ts.SetRootId(contextId)
		ts.SetParent(orig)

		fromLayout, _ := orig.Layout()
		if toLayout, ok := orig.Layout(); ok {
			if err := s.layoutConverter.Convert(ts, fromLayout, toLayout); err != nil {
				return fmt.Errorf("convert layout: %w", err)
			}
		}

		ts.BlocksInit(ts)
		objType := ts.ObjectType()
		// StateFromTemplate returns state without the localdetails, so they will be taken from the orig state
		ts.SetObjectType(objType)

		flags := internalflag.NewFromState(ts)
		flags.Remove(model.InternalFlag_editorSelectType)
		flags.Remove(model.InternalFlag_editorSelectTemplate)
		flags.AddToState(ts)

		return b.Apply(ts, smartblock.NoRestrictions)
	})
}

func (s *Service) ResetToState(pageID string, st *state.State) (err error) {
	return Do(s, pageID, func(sb smartblock.SmartBlock) error {
		return history.ResetToVersion(sb, st)
	})
}

func (s *Service) ObjectBookmarkFetch(req pb.RpcObjectBookmarkFetchRequest) (err error) {
	spaceID, err := s.objectStore.ResolveSpaceID(req.ContextId)
	if err != nil {
		return fmt.Errorf("resolve spaceID: %w", err)
	}
	url, err := uri.NormalizeURI(req.Url)
	if err != nil {
		return fmt.Errorf("process uri: %w", err)
	}
	res := s.bookmark.FetchBookmarkContent(spaceID, url)
	go func() {
		if err := s.bookmark.UpdateBookmarkObject(req.ContextId, res); err != nil {
			log.Errorf("update bookmark object %s: %s", req.ContextId, err)
		}
	}()
	return nil
}

func (s *Service) ObjectToBookmark(ctx context.Context, id string, url string) (objectId string, err error) {
	spaceID, err := s.objectStore.ResolveSpaceID(id)
	if err != nil {
		return "", fmt.Errorf("resolve spaceID: %w", err)
	}
	objectId, _, err = s.objectCreator.CreateObject(ctx, spaceID, &pb.RpcObjectCreateBookmarkRequest{
		Details: &types.Struct{
			Fields: map[string]*types.Value{
				bundle.RelationKeySource.String(): pbtypes.String(url),
			},
		},
	}, bundle.TypeKeyBookmark)
	if err != nil {
		return
	}

	oStore := s.app.MustComponent(objectstore.CName).(objectstore.ObjectStore)
	res, err := oStore.GetWithLinksInfoByID(spaceID, id)
	if err != nil {
		return
	}
	for _, il := range res.Links.Inbound {
		if err = s.replaceLink(il.Id, id, objectId); err != nil {
			return
		}
	}
	err = s.DeleteObject(id)
	if err != nil {
		// intentionally do not return error here
		log.Errorf("failed to delete object after conversion to bookmark: %s", err.Error())
		err = nil
	}

	return
}

func (s *Service) replaceLink(id, oldId, newId string) error {
	return Do(s, id, func(b basic.CommonOperations) error {
		return b.ReplaceLink(oldId, newId)
	})
}

func (s *Service) GetLogFields() []zap.Field {
	var fields []zap.Field
	if s.predefinedObjectWasMissing {
		fields = append(fields, zap.Bool("predefined_object_was_missing", true))
	}
	return fields
}<|MERGE_RESOLUTION|>--- conflicted
+++ resolved
@@ -99,11 +99,8 @@
 		sbtProvider:     sbtProvider,
 		layoutConverter: layoutConverter,
 		closing:         make(chan struct{}),
-<<<<<<< HEAD
 		syncer:          map[string]*treeSyncer{},
-=======
 		openedObjects:   make(map[string]bool),
->>>>>>> 419daabf
 	}
 }
 
