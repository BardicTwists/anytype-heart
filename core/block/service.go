--- conflicted
+++ resolved
@@ -21,15 +21,11 @@
 	OpenBlock(id string) error
 	CloseBlock(id string) error
 	CreateBlock(req pb.RpcBlockCreateRequest) (string, error)
-<<<<<<< HEAD
-	UpdateBlock(req pb.RpcBlockUpdateRequest) (err error)
-=======
 
 	SetTextInRange(req pb.RpcBlockSetTextTextInRangeRequest) error
 	SetTextStyle(req pb.RpcBlockSetTextStyleRequest) error
 	SetTextMark(req pb.RpcBlockSetTextMarkRequest) error
 
->>>>>>> 7e093cae
 	Close() error
 }
 
@@ -88,15 +84,6 @@
 	return "", ErrBlockNotFound
 }
 
-<<<<<<< HEAD
-func (s *service) UpdateBlock(req pb.RpcBlockUpdateRequest) (err error) {
-	s.m.RLock()
-	defer s.m.RUnlock()
-	if sb, ok := s.smartBlocks[req.ContextId]; ok {
-		return sb.Update(req)
-	}
-	return ErrBlockNotFound
-=======
 func (s *service) SetTextInRange(req pb.RpcBlockSetTextTextInRangeRequest) error {
 	panic("implement me")
 }
@@ -118,7 +105,6 @@
 		return
 	}
 	return sb.UpdateTextBlock(blockId, apply)
->>>>>>> 7e093cae
 }
 
 func (s *service) Close() error {
