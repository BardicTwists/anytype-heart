package block

import (
	"errors"
	"fmt"
	"sync"
	"time"

	"github.com/anytypeio/go-anytype-middleware/pkg/lib/localstore/objectstore"

	"github.com/anytypeio/go-anytype-middleware/app"
	"github.com/anytypeio/go-anytype-middleware/core/block/editor"
	"github.com/anytypeio/go-anytype-middleware/core/block/editor/basic"
	"github.com/anytypeio/go-anytype-middleware/core/block/editor/bookmark"
	"github.com/anytypeio/go-anytype-middleware/core/block/editor/clipboard"
	"github.com/anytypeio/go-anytype-middleware/core/block/editor/dataview"
	"github.com/anytypeio/go-anytype-middleware/core/block/editor/file"
	_import "github.com/anytypeio/go-anytype-middleware/core/block/editor/import"
	"github.com/anytypeio/go-anytype-middleware/core/block/editor/smartblock"
	"github.com/anytypeio/go-anytype-middleware/core/block/editor/state"
	"github.com/anytypeio/go-anytype-middleware/core/block/editor/stext"
	"github.com/anytypeio/go-anytype-middleware/core/block/meta"
	"github.com/anytypeio/go-anytype-middleware/core/block/process"
	_ "github.com/anytypeio/go-anytype-middleware/core/block/simple/bookmark"
	_ "github.com/anytypeio/go-anytype-middleware/core/block/simple/file"
	_ "github.com/anytypeio/go-anytype-middleware/core/block/simple/link"
	"github.com/anytypeio/go-anytype-middleware/core/block/source"
	"github.com/anytypeio/go-anytype-middleware/core/event"
	"github.com/anytypeio/go-anytype-middleware/core/indexer"
	"github.com/anytypeio/go-anytype-middleware/core/status"
	"github.com/anytypeio/go-anytype-middleware/pb"
	"github.com/anytypeio/go-anytype-middleware/pkg/lib/bundle"
	"github.com/anytypeio/go-anytype-middleware/pkg/lib/core"
	coresb "github.com/anytypeio/go-anytype-middleware/pkg/lib/core/smartblock"
	"github.com/anytypeio/go-anytype-middleware/pkg/lib/logging"
	"github.com/anytypeio/go-anytype-middleware/pkg/lib/pb/model"
	"github.com/anytypeio/go-anytype-middleware/util/linkpreview"
	"github.com/anytypeio/go-anytype-middleware/util/pbtypes"
	"github.com/gogo/protobuf/types"
	"github.com/textileio/go-threads/core/thread"
)

const CName = "blockService"

var (
	ErrBlockNotFound       = errors.New("block not found")
	ErrBlockAlreadyOpen    = errors.New("block already open")
	ErrUnexpectedBlockType = errors.New("unexpected block type")
	ErrUnknownObjectType   = fmt.Errorf("unknown object type")
)

var log = logging.Logger("anytype-mw-service")

var (
	blockCacheTTL       = time.Minute
	blockCleanupTimeout = time.Second * 30
)

var (
	// quick fix for limiting file upload goroutines
	uploadFilesLimiter = make(chan struct{}, 8)
)

func init() {
	for i := 0; i < cap(uploadFilesLimiter); i++ {
		uploadFilesLimiter <- struct{}{}
	}
}

type Service interface {
	Do(id string, apply func(b smartblock.SmartBlock) error) error

	OpenBlock(ctx *state.Context, id string) error
	OpenBreadcrumbsBlock(ctx *state.Context) (blockId string, err error)
	SetBreadcrumbs(ctx *state.Context, req pb.RpcBlockSetBreadcrumbsRequest) (err error)
	CloseBlock(id string) error
	CloseBlocks()
	CreateBlock(ctx *state.Context, req pb.RpcBlockCreateRequest) (string, error)
	CreatePage(ctx *state.Context, groupId string, req pb.RpcBlockCreatePageRequest) (linkId string, pageId string, err error)
	CreateSmartBlock(sbType coresb.SmartBlockType, details *types.Struct, relations []*model.Relation) (id string, newDetails *types.Struct, err error)
	CreateSmartBlockFromTemplate(sbType coresb.SmartBlockType, details *types.Struct, relations []*model.Relation, templateId string) (id string, newDetails *types.Struct, err error)
	CreateSmartBlockFromState(sbType coresb.SmartBlockType, details *types.Struct, relations []*model.Relation, createState *state.State) (id string, newDetails *types.Struct, err error)
	DuplicateBlocks(ctx *state.Context, req pb.RpcBlockListDuplicateRequest) ([]string, error)
	UnlinkBlock(ctx *state.Context, req pb.RpcBlockUnlinkRequest) error
	ReplaceBlock(ctx *state.Context, req pb.RpcBlockReplaceRequest) (newId string, err error)

	MoveBlocks(ctx *state.Context, req pb.RpcBlockListMoveRequest) error
	MoveBlocksToNewPage(ctx *state.Context, req pb.RpcBlockListMoveToNewPageRequest) (linkId string, err error)
	ConvertChildrenToPages(req pb.RpcBlockListConvertChildrenToPagesRequest) (linkIds []string, err error)
	SetFields(ctx *state.Context, req pb.RpcBlockSetFieldsRequest) error
	SetFieldsList(ctx *state.Context, req pb.RpcBlockListSetFieldsRequest) error

	SetDetails(ctx *state.Context, req pb.RpcBlockSetDetailsRequest) (err error)
	ModifyDetails(objectId string, modifier func(current *types.Struct) (*types.Struct, error)) (err error)

	GetRelations(objectId string) (relations []*model.Relation, err error)
	UpdateExtraRelations(ctx *state.Context, id string, relations []*model.Relation, createIfMissing bool) (err error)
	ModifyExtraRelations(ctx *state.Context, objectId string, modifier func(current []*model.Relation) ([]*model.Relation, error)) (err error)
	AddExtraRelations(ctx *state.Context, id string, relations []*model.Relation) (relationsWithKeys []*model.Relation, err error)
	RemoveExtraRelations(ctx *state.Context, id string, relationKeys []string) (err error)
	CreateSet(ctx *state.Context, req pb.RpcBlockCreateSetRequest) (linkId string, setId string, err error)

	ListAvailableRelations(objectId string) (aggregatedRelations []*model.Relation, err error)
	SetObjectTypes(ctx *state.Context, objectId string, objectTypes []string) (err error)
	AddExtraRelationOption(ctx *state.Context, req pb.RpcObjectRelationOptionAddRequest) (opt *model.RelationOption, err error)
	UpdateExtraRelationOption(ctx *state.Context, req pb.RpcObjectRelationOptionUpdateRequest) (err error)
	DeleteExtraRelationOption(ctx *state.Context, req pb.RpcObjectRelationOptionDeleteRequest) (err error)

	Paste(ctx *state.Context, req pb.RpcBlockPasteRequest, groupId string) (blockIds []string, uploadArr []pb.RpcBlockUploadRequest, caretPosition int32, isSameBlockCaret bool, err error)

	Copy(req pb.RpcBlockCopyRequest) (textSlot string, htmlSlot string, anySlot []*model.Block, err error)
	Cut(ctx *state.Context, req pb.RpcBlockCutRequest) (textSlot string, htmlSlot string, anySlot []*model.Block, err error)
	Export(req pb.RpcBlockExportRequest) (path string, err error)
	ImportMarkdown(ctx *state.Context, req pb.RpcBlockImportMarkdownRequest) (rootLinkIds []string, err error)

	SplitBlock(ctx *state.Context, req pb.RpcBlockSplitRequest) (blockId string, err error)
	MergeBlock(ctx *state.Context, req pb.RpcBlockMergeRequest) error
	SetTextText(ctx *state.Context, req pb.RpcBlockSetTextTextRequest) error
	SetTextStyle(ctx *state.Context, contextId string, style model.BlockContentTextStyle, blockIds ...string) error
	SetTextChecked(ctx *state.Context, req pb.RpcBlockSetTextCheckedRequest) error
	SetTextColor(ctx *state.Context, contextId string, color string, blockIds ...string) error
	SetTextMark(ctx *state.Context, id string, mark *model.BlockContentTextMark, ids ...string) error
	SetBackgroundColor(ctx *state.Context, contextId string, color string, blockIds ...string) error
	SetAlign(ctx *state.Context, contextId string, align model.BlockAlign, blockIds ...string) (err error)
	TurnInto(ctx *state.Context, id string, style model.BlockContentTextStyle, ids ...string) error

	SetDivStyle(ctx *state.Context, contextId string, style model.BlockContentDivStyle, ids ...string) (err error)

	UploadFile(req pb.RpcUploadFileRequest) (hash string, err error)
	UploadBlockFile(ctx *state.Context, req pb.RpcBlockUploadRequest, groupId string) error
	UploadBlockFileSync(ctx *state.Context, req pb.RpcBlockUploadRequest) (err error)
	CreateAndUploadFile(ctx *state.Context, req pb.RpcBlockFileCreateAndUploadRequest) (id string, err error)
	DropFiles(req pb.RpcExternalDropFilesRequest) (err error)

	Undo(ctx *state.Context, req pb.RpcBlockUndoRequest) (pb.RpcBlockUndoRedoCounter, error)
	Redo(ctx *state.Context, req pb.RpcBlockRedoRequest) (pb.RpcBlockUndoRedoCounter, error)

	SetPageIsArchived(req pb.RpcBlockSetPageIsArchivedRequest) error
	SetPagesIsArchived(req pb.RpcBlockListSetPageIsArchivedRequest) error
	DeletePages(req pb.RpcBlockListDeletePageRequest) error

	GetAggregatedRelations(req pb.RpcBlockDataviewRelationListAvailableRequest) (relations []*model.Relation, err error)
	DeleteDataviewView(ctx *state.Context, req pb.RpcBlockDataviewViewDeleteRequest) error
	UpdateDataviewView(ctx *state.Context, req pb.RpcBlockDataviewViewUpdateRequest) error
	SetDataviewActiveView(ctx *state.Context, req pb.RpcBlockDataviewViewSetActiveRequest) error
	CreateDataviewView(ctx *state.Context, req pb.RpcBlockDataviewViewCreateRequest) (id string, err error)
	AddDataviewRelation(ctx *state.Context, req pb.RpcBlockDataviewRelationAddRequest) (relation *model.Relation, err error)
	UpdateDataviewRelation(ctx *state.Context, req pb.RpcBlockDataviewRelationUpdateRequest) error
	DeleteDataviewRelation(ctx *state.Context, req pb.RpcBlockDataviewRelationDeleteRequest) error
	AddDataviewRecordRelationOption(ctx *state.Context, req pb.RpcBlockDataviewRecordRelationOptionAddRequest) (opt *model.RelationOption, err error)
	UpdateDataviewRecordRelationOption(ctx *state.Context, req pb.RpcBlockDataviewRecordRelationOptionUpdateRequest) error
	DeleteDataviewRecordRelationOption(ctx *state.Context, req pb.RpcBlockDataviewRecordRelationOptionDeleteRequest) error

	CreateDataviewRecord(ctx *state.Context, req pb.RpcBlockDataviewRecordCreateRequest) (*types.Struct, error)
	UpdateDataviewRecord(ctx *state.Context, req pb.RpcBlockDataviewRecordUpdateRequest) error
	DeleteDataviewRecord(ctx *state.Context, req pb.RpcBlockDataviewRecordDeleteRequest) error

	BookmarkFetch(ctx *state.Context, req pb.RpcBlockBookmarkFetchRequest) error
	BookmarkFetchSync(ctx *state.Context, req pb.RpcBlockBookmarkFetchRequest) (err error)
	BookmarkCreateAndFetch(ctx *state.Context, req pb.RpcBlockBookmarkCreateAndFetchRequest) (id string, err error)

	SetRelationKey(ctx *state.Context, request pb.RpcBlockRelationSetKeyRequest) error
	AddRelationBlock(ctx *state.Context, request pb.RpcBlockRelationAddRequest) error

	Process() process.Service
	ProcessAdd(p process.Process) (err error)
	ProcessCancel(id string) error

	SimplePaste(contextId string, anySlot []*model.Block) (err error)

	GetSearchInfo(id string) (info indexer.SearchInfo, err error)

	MakeTemplate(id string) (templateId string, err error)
	MakeTemplateByObjectType(otId string) (templateId string, err error)
	CloneTemplate(id string) (templateId string, err error)
	ApplyTemplate(contextId, templateId string) error

	app.ComponentRunnable
}

func newOpenedBlock(sb smartblock.SmartBlock, setLastUsage bool) *openedBlock {
	var ob = openedBlock{SmartBlock: sb}
	if setLastUsage {
		ob.lastUsage = time.Now()
	}
	if sb.Type() != model.SmartBlockType_Breadcrumbs {
		// decode and store corresponding threadID for appropriate block
		if tid, err := thread.Decode(sb.Id()); err != nil {
			log.With("thread", sb.Id()).Warnf("can't restore thread ID: %v", err)
		} else {
			ob.threadId = tid
		}
	}
	return &ob
}

type openedBlock struct {
	smartblock.SmartBlock
	threadId  thread.ID
	lastUsage time.Time
	locked    bool
	refs      int32
}

func New() Service {
	return new(service)
}

type service struct {
	anytype      core.Service
	meta         meta.Service
	status       status.Service
	sendEvent    func(event *pb.Event)
	openedBlocks map[string]*openedBlock
	closed       bool
	linkPreview  linkpreview.LinkPreview
	process      process.Service
	m            sync.Mutex
	app          *app.App
	source       source.Service
}

func (s *service) Name() string {
	return CName
}

func (s *service) Init(a *app.App) (err error) {
	s.anytype = a.MustComponent(core.CName).(core.Service)
	s.meta = a.MustComponent(meta.CName).(meta.Service)
	s.status = a.MustComponent(status.CName).(status.Service)
	s.linkPreview = a.MustComponent(linkpreview.CName).(linkpreview.LinkPreview)
	s.process = a.MustComponent(process.CName).(process.Service)
	s.openedBlocks = make(map[string]*openedBlock)
	s.sendEvent = a.MustComponent(event.CName).(event.Sender).Send
	s.source = a.MustComponent(source.CName).(source.Service)
	s.app = a
	return
}

func (s *service) Run() (err error) {
	s.initPredefinedBlocks()
	go s.cleanupTicker()
	return
}

func (s *service) initPredefinedBlocks() {
	ids := []string{
		// skip account because it is not a smartblock, it's a threadsDB
		s.anytype.PredefinedBlocks().Profile,
		s.anytype.PredefinedBlocks().Archive,
		s.anytype.PredefinedBlocks().Home,
		s.anytype.PredefinedBlocks().SetPages,
		s.anytype.PredefinedBlocks().MarketplaceType,
		s.anytype.PredefinedBlocks().MarketplaceRelation,
		s.anytype.PredefinedBlocks().MarketplaceTemplate,
	}
	for _, id := range ids {
		sb, err := s.newSmartBlock(id, &smartblock.InitContext{State: state.NewDoc(id, nil).(*state.State)})
		if err != nil {
			if err != smartblock.ErrCantInitExistingSmartblockWithNonEmptyState {
				log.Errorf("can't init predefined block: %v", err)
			}
		} else {
			sb.Close()
		}
	}
}

func (s *service) Anytype() core.Service {
	return s.anytype
}

func (s *service) OpenBlock(ctx *state.Context, id string) (err error) {
	s.m.Lock()
	ob, ok := s.openedBlocks[id]
	if !ok {
		sb, e := s.newSmartBlock(id, nil)
		if e != nil {
			s.m.Unlock()
			return e
		}
		ob = newOpenedBlock(sb, true)
		s.openedBlocks[id] = ob
	}
	s.m.Unlock()

	ob.Lock()
	defer ob.Unlock()
	ob.locked = true
	ob.SetEventFunc(s.sendEvent)
	if v, hasOpenListner := ob.SmartBlock.(smartblock.SmartblockOpenListner); hasOpenListner {
		v.SmartblockOpened(ctx)
	}

	if err = ob.Show(ctx); err != nil {
		return
	}

	if tid := ob.threadId; tid != thread.Undef && s.status != nil {
		var (
			bs    = ob.NewState()
			fList = func() []string {
				ob.Lock()
				ob.Relations()
				fs := bs.GetAllFileHashes(ob.FileRelationKeys())
				ob.Unlock()
				return fs
			}
		)

		if newWatcher := s.status.Watch(tid, fList); newWatcher {
			ob.AddHook(func() { s.status.Unwatch(tid) }, smartblock.HookOnClose)
		}
	}
	return nil
}

func (s *service) OpenBreadcrumbsBlock(ctx *state.Context) (blockId string, err error) {
	s.m.Lock()
	defer s.m.Unlock()
	bs := editor.NewBreadcrumbs(s.meta)
	if err = bs.Init(&smartblock.InitContext{
		App:    s.app,
		Source: source.NewVirtual(s.anytype, model.SmartBlockType_Breadcrumbs),
	}); err != nil {
		return
	}
	bs.Lock()
	defer bs.Unlock()
	bs.SetEventFunc(s.sendEvent)
	ob := newOpenedBlock(bs, true)
	ob.refs = 1
	s.openedBlocks[bs.Id()] = ob
	if err = bs.Show(ctx); err != nil {
		return
	}
	return bs.Id(), nil
}

func (s *service) CloseBlock(id string) error {
	s.m.Lock()
	ob, ok := s.openedBlocks[id]
	if !ok {
		s.m.Unlock()
		return ErrBlockNotFound
	}
	ob.locked = false
	s.m.Unlock()

	ob.Lock()
	defer ob.Unlock()
	ob.BlockClose()
	return nil
}

func (s *service) CloseBlocks() {
	s.m.Lock()
	defer s.m.Unlock()

	for _, ob := range s.openedBlocks {
		ob.Lock()
		ob.locked = false
		ob.BlockClose()
		ob.Unlock()
	}
}

func (s *service) SetPagesIsArchived(req pb.RpcBlockListSetPageIsArchivedRequest) (err error) {
	return s.Do(s.anytype.PredefinedBlocks().Archive, func(b smartblock.SmartBlock) error {
		archive, ok := b.(*editor.Archive)
		if !ok {
			return fmt.Errorf("unexpected archive block type: %T", b)
		}

		anySucceed := false
		for _, blockId := range req.BlockIds {
			if req.IsArchived {
				err = archive.Archive(blockId)
			} else {
				err = archive.UnArchive(blockId)
			}
			if err != nil {
				log.Errorf("failed to archive %s: %s", blockId, err.Error())
			} else {
				anySucceed = true
			}
		}

		if !anySucceed {
			return err
		}

		return nil
	})
}

func (s *service) SetPageIsArchived(req pb.RpcBlockSetPageIsArchivedRequest) (err error) {
	return s.Do(s.anytype.PredefinedBlocks().Archive, func(b smartblock.SmartBlock) error {
		archive, ok := b.(*editor.Archive)
		if !ok {
			return fmt.Errorf("unexpected archive block type: %T", b)
		}
		if req.IsArchived {
			return archive.Archive(req.BlockId)
		} else {
			return archive.UnArchive(req.BlockId)
		}
	})
}

func (s *service) DeletePages(req pb.RpcBlockListDeletePageRequest) (err error) {
	return s.Do(s.anytype.PredefinedBlocks().Archive, func(b smartblock.SmartBlock) error {
		archive, ok := b.(*editor.Archive)
		if !ok {
			return fmt.Errorf("unexpected archive block type: %T", b)
		}

		anySucceed := false
		for _, blockId := range req.BlockIds {
			err = archive.Delete(blockId)
			if err != nil {
				log.Errorf("failed to delete page %s: %s", blockId, err.Error())
			} else {
				anySucceed = true
			}
		}

		if !anySucceed {
			return err
		}

		return nil
	})
}

func (s *service) DeletePage(id string) (err error) {
	err = s.CloseBlock(id)
	if err != nil && err != ErrBlockNotFound {
		return err
	}

	return s.anytype.DeleteBlock(id)
}

func (s *service) CreateSmartBlock(sbType coresb.SmartBlockType, details *types.Struct, relations []*model.Relation) (id string, newDetails *types.Struct, err error) {
	return s.CreateSmartBlockFromState(sbType, details, relations, state.NewDoc("", nil).NewState())
}

func (s *service) CreateSmartBlockFromTemplate(sbType coresb.SmartBlockType, details *types.Struct, relations []*model.Relation, templateId string) (id string, newDetails *types.Struct, err error) {
	var createState *state.State
	if templateId != "" {
		if createState, err = s.stateFromTemplate(templateId); err != nil {
			return
		}
	} else {
		createState = state.NewDoc("", nil).NewState()
	}
	return s.CreateSmartBlockFromState(sbType, details, relations, createState)
}

func (s *service) CreateSmartBlockFromState(sbType coresb.SmartBlockType, details *types.Struct, relations []*model.Relation, createState *state.State) (id string, newDetails *types.Struct, err error) {
	objectTypes := pbtypes.GetStringList(details, bundle.RelationKeyType.String())
	if objectTypes == nil {
		objectTypes = createState.ObjectTypes()
		if objectTypes == nil {
			objectTypes = pbtypes.GetStringList(createState.Details(), bundle.RelationKeyType.String())
		}
	}
	if len(objectTypes) == 0 {
		if ot, exists := bundle.DefaultObjectTypePerSmartblockType[sbType]; exists {
			objectTypes = []string{ot.URL()}
		} else {
			objectTypes = []string{bundle.TypeKeyPage.URL()}
		}
	}

	objType, err := objectstore.GetObjectType(s.anytype.ObjectStore(), objectTypes[0])
	if err != nil {
		return "", nil, fmt.Errorf("object type not found")
	}

	if details != nil && details.Fields != nil {
		for k, v := range details.Fields {
			createState.SetDetail(k, v)
			if !createState.HasRelation(k) && !pbtypes.HasRelation(relations, k) {
				rel := pbtypes.GetRelation(objType.Relations, k)
				if rel == nil {
					return "", nil, fmt.Errorf("relation for detail %s not found", k)
				}
				relCopy := pbtypes.CopyRelation(rel)
				relCopy.Scope = model.Relation_object
				relations = append(relations, relCopy)
			}
		}
	}

	csm, err := s.anytype.CreateBlock(sbType)
	if err != nil {
		err = fmt.Errorf("anytype.CreateBlock error: %v", err)
		return
	}
	id = csm.ID()
	createState.SetRootId(id)
	initCtx := &smartblock.InitContext{
		State:          createState,
		ObjectTypeUrls: objectTypes,
		Relations:      relations,
	}
	var sb smartblock.SmartBlock
	if sb, err = s.newSmartBlock(id, initCtx); err != nil {
		return id, nil, err
	}
	defer sb.Close()
	return id, sb.Details(), nil
}

func (s *service) CreatePage(ctx *state.Context, groupId string, req pb.RpcBlockCreatePageRequest) (linkId string, pageId string, err error) {
	if req.ContextId != "" {
		var contextBlockType model.SmartBlockType
		if err = s.Do(req.ContextId, func(b smartblock.SmartBlock) error {
			contextBlockType = b.Type()
			return nil
		}); err != nil {
			return
		}

		if contextBlockType == model.SmartBlockType_Set {
			return "", "", basic.ErrNotSupported
		}
	}
	pageId, _, err = s.CreateSmartBlockFromTemplate(coresb.SmartBlockTypePage, req.Details, nil, req.TemplateId)
	if err != nil {
		err = fmt.Errorf("create smartblock error: %v", err)
	}

	if req.ContextId == "" && req.TargetId == "" {
		// do not create a link
		return "", pageId, err
	}

	err = s.DoBasic(req.ContextId, func(b basic.Basic) error {
		linkId, err = b.Create(ctx, groupId, pb.RpcBlockCreateRequest{
			TargetId: req.TargetId,
			Block: &model.Block{
				Content: &model.BlockContentOfLink{
					Link: &model.BlockContentLink{
						TargetBlockId: pageId,
						Style:         model.BlockContentLink_Page,
					},
				},
			},
			Position: req.Position,
		})
		if err != nil {
			err = fmt.Errorf("link create error: %v", err)
		}
		return err
	})
	return
}

func (s *service) Process() process.Service {
	return s.process
}

func (s *service) ProcessAdd(p process.Process) (err error) {
	return s.process.Add(p)
}

func (s *service) ProcessCancel(id string) (err error) {
	return s.process.Cancel(id)
}

func (s *service) Close() error {
	if err := s.process.Close(); err != nil {
		log.Errorf("close error: %v", err)
	}
	s.m.Lock()
	if s.closed {
		s.m.Unlock()
		return nil
	}
	s.closed = true
	var blocks []*openedBlock
	for _, sb := range s.openedBlocks {
		blocks = append(blocks, sb)
	}
	s.m.Unlock()

	for _, sb := range blocks {
		if err := sb.Close(); err != nil {
			log.Errorf("block[%s] close error: %v", sb.Id(), err)
		}
	}
	log.Infof("block service closed")
	return nil
}

// pickBlock returns opened smartBlock or opens smartBlock in silent mode
func (s *service) pickBlock(id string) (sb smartblock.SmartBlock, release func(), err error) {
	s.m.Lock()
	defer s.m.Unlock()
	if s.closed {
		err = fmt.Errorf("block service closed")
		return
	}
	ob, ok := s.openedBlocks[id]
	if !ok {
		sb, err = s.newSmartBlock(id, nil)
		if err != nil {
			return
		}
		ob = newOpenedBlock(sb, false)
		s.openedBlocks[id] = ob
	}
	ob.refs++
	ob.lastUsage = time.Now()
	return ob.SmartBlock, func() {
		s.m.Lock()
		defer s.m.Unlock()
		ob.refs--
	}, nil
}

func (s *service) newSmartBlock(id string, initCtx *smartblock.InitContext) (sb smartblock.SmartBlock, err error) {
<<<<<<< HEAD
	sc, err := s.source.NewSource(id)
=======
	sc, err := source.NewSource(s.anytype, s.status, id, false)
>>>>>>> 4350416d
	if err != nil {
		return
	}
	switch sc.Type() {
	case model.SmartBlockType_Page:
		sb = editor.NewPage(s.meta, s, s, s, s.linkPreview)
	case model.SmartBlockType_Home:
		sb = editor.NewDashboard(s.meta, s)
	case model.SmartBlockType_Archive:
		sb = editor.NewArchive(s.meta, s)
	case model.SmartBlockType_Set:
		sb = editor.NewSet(s.meta, s)
	case model.SmartBlockType_ProfilePage:
		sb = editor.NewProfile(s.meta, s, s, s.linkPreview, s.sendEvent)
	case model.SmartBlockType_STObjectType,
		model.SmartBlockType_BundledObjectType:
		sb = editor.NewObjectType(s.meta, s)
	case model.SmartBlockType_BundledRelation,
		model.SmartBlockType_IndexedRelation:
		sb = editor.NewRelation(s.meta, s)
	case model.SmartBlockType_File:
		sb = editor.NewFiles(s.meta)
	case model.SmartBlockType_MarketplaceType:
		sb = editor.NewMarketplaceType(s.meta, s)
	case model.SmartBlockType_MarketplaceRelation:
		sb = editor.NewMarketplaceRelation(s.meta, s)
	case model.SmartBlockType_MarketplaceTemplate:
		sb = editor.NewMarketplaceTemplate(s.meta, s)
	case model.SmartBlockType_Template:
		sb = editor.NewTemplate(s.meta, s, s, s, s.linkPreview)
	case model.SmartBlockType_BundledTemplate:
		sb = editor.NewTemplate(s.meta, s, s, s, s.linkPreview)
	default:
		return nil, fmt.Errorf("unexpected smartblock type: %v", sc.Type())
	}

	sb.Lock()
	defer sb.Unlock()
	if initCtx == nil {
		initCtx = &smartblock.InitContext{}
	}
	if initCtx.App == nil {
		initCtx.App = s.app
	}
	initCtx.Source = sc
	err = sb.Init(initCtx)
	return
}

func (s *service) stateFromTemplate(templateId string) (st *state.State, err error) {
	if err = s.Do(templateId, func(b smartblock.SmartBlock) error {
		if tmpl, ok := b.(*editor.Template); ok {
			st, err = tmpl.GetNewPageState()
		} else {
			return fmt.Errorf("not a template")
		}
		return nil
	}); err != nil {
		return nil, fmt.Errorf("can't apply template: %v", err)
	}
	return
}

func (s *service) cleanupTicker() {
	ticker := time.NewTicker(blockCleanupTimeout)
	defer ticker.Stop()
	for _ = range ticker.C {
		if s.cleanupBlocks() {
			return
		}
	}
}

func (s *service) DoBasic(id string, apply func(b basic.Basic) error) error {
	sb, release, err := s.pickBlock(id)
	if err != nil {
		return err
	}
	defer release()
	if bb, ok := sb.(basic.Basic); ok {
		sb.Lock()
		defer sb.Unlock()
		return apply(bb)
	}
	return fmt.Errorf("basic operation not available for this block type: %T", sb)
}

func (s *service) DoClipboard(id string, apply func(b clipboard.Clipboard) error) error {
	sb, release, err := s.pickBlock(id)
	if err != nil {
		return err
	}
	defer release()
	if bb, ok := sb.(clipboard.Clipboard); ok {
		sb.Lock()
		defer sb.Unlock()
		return apply(bb)
	}
	return fmt.Errorf("clipboard operation not available for this block type: %T", sb)
}

func (s *service) DoText(id string, apply func(b stext.Text) error) error {
	sb, release, err := s.pickBlock(id)
	if err != nil {
		return err
	}
	defer release()
	if bb, ok := sb.(stext.Text); ok {
		sb.Lock()
		defer sb.Unlock()
		return apply(bb)
	}
	return fmt.Errorf("text operation not available for this block type: %T", sb)
}

func (s *service) DoFile(id string, apply func(b file.File) error) error {
	sb, release, err := s.pickBlock(id)
	if err != nil {
		return err
	}
	defer release()
	if bb, ok := sb.(file.File); ok {
		sb.Lock()
		defer sb.Unlock()
		return apply(bb)
	}
	return fmt.Errorf("file operation not available for this block type: %T", sb)
}

func (s *service) DoBookmark(id string, apply func(b bookmark.Bookmark) error) error {
	sb, release, err := s.pickBlock(id)
	if err != nil {
		return err
	}
	defer release()
	if bb, ok := sb.(bookmark.Bookmark); ok {
		sb.Lock()
		defer sb.Unlock()
		return apply(bb)
	}
	return fmt.Errorf("bookmark operation not available for this block type: %T", sb)
}

func (s *service) DoFileNonLock(id string, apply func(b file.File) error) error {
	sb, release, err := s.pickBlock(id)
	if err != nil {
		return err
	}
	defer release()
	if bb, ok := sb.(file.File); ok {
		return apply(bb)
	}
	return fmt.Errorf("file non lock operation not available for this block type: %T", sb)
}

func (s *service) DoHistory(id string, apply func(b basic.IHistory) error) error {
	sb, release, err := s.pickBlock(id)
	if err != nil {
		return err
	}
	defer release()
	if bb, ok := sb.(basic.IHistory); ok {
		sb.Lock()
		defer sb.Unlock()
		return apply(bb)
	}
	return fmt.Errorf("undo operation not available for this block type: %T", sb)
}

func (s *service) DoImport(id string, apply func(b _import.Import) error) error {
	sb, release, err := s.pickBlock(id)
	if err != nil {
		return err
	}
	defer release()
	if bb, ok := sb.(_import.Import); ok {
		sb.Lock()
		defer sb.Unlock()
		return apply(bb)
	}

	return fmt.Errorf("import operation not available for this block type: %T", sb)
}

func (s *service) DoDataview(id string, apply func(b dataview.Dataview) error) error {
	sb, release, err := s.pickBlock(id)
	if err != nil {
		return err
	}
	defer release()
	if bb, ok := sb.(dataview.Dataview); ok {
		sb.Lock()
		defer sb.Unlock()
		return apply(bb)
	}
	return fmt.Errorf("text operation not available for this block type: %T", sb)
}

func (s *service) Do(id string, apply func(b smartblock.SmartBlock) error) error {
	sb, release, err := s.pickBlock(id)
	if err != nil {
		return err
	}
	defer release()
	sb.Lock()
	defer sb.Unlock()
	return apply(sb)
}

func (s *service) MakeTemplate(id string) (templateId string, err error) {
	var st *state.State
	if err = s.Do(id, func(b smartblock.SmartBlock) error {
		if b.Type() != model.SmartBlockType_Page {
			return fmt.Errorf("can't make template from this obect type")
		}
		st = b.NewState().Copy()
		return nil
	}); err != nil {
		return
	}
	st.SetDetail(bundle.RelationKeyTargetObjectType.String(), pbtypes.String(st.ObjectType()))
	st.SetObjectTypes([]string{bundle.TypeKeyTemplate.URL(), st.ObjectType()})
	templateId, _, err = s.CreateSmartBlockFromState(coresb.SmartBlockTypeTemplate, nil, nil, st)
	if err != nil {
		return
	}
	return
}

func (s *service) MakeTemplateByObjectType(otId string) (templateId string, err error) {
	if err = s.Do(otId, func(_ smartblock.SmartBlock) error { return nil }); err != nil {
		return "", fmt.Errorf("can't open objectType: %v", err)
	}
	var st = state.NewDoc("", nil).(*state.State)
	st.SetDetail(bundle.RelationKeyTargetObjectType.String(), pbtypes.String(otId))
	st.SetObjectTypes([]string{bundle.TypeKeyTemplate.URL(), otId})
	templateId, _, err = s.CreateSmartBlockFromState(coresb.SmartBlockTypeTemplate, nil, nil, st)
	if err != nil {
		return
	}
	return
}

func (s *service) CloneTemplate(id string) (templateId string, err error) {
	var st *state.State
	if err = s.Do(id, func(b smartblock.SmartBlock) error {
		if b.Type() != model.SmartBlockType_BundledTemplate {
			return fmt.Errorf("can clone bundled templates only")
		}
		st = b.NewState().Copy()
		pbtypes.Delete(st.Details(), bundle.RelationKeyTemplateIsBundled.String())
		return nil
	}); err != nil {
		return
	}
	templateId, _, err = s.CreateSmartBlockFromState(coresb.SmartBlockTypeTemplate, nil, nil, st)
	if err != nil {
		return
	}
	return
}

func (s *service) ApplyTemplate(contextId, templateId string) (err error) {
	ts, err := s.stateFromTemplate(templateId)
	if err != nil {
		return
	}
	return s.Do(contextId, func(b smartblock.SmartBlock) error {
		orig := b.NewState().ParentState()
		ts.SetRootId(contextId)
		ts.SetParent(orig)
		ts.BlocksInit(orig)
		return b.Apply(ts)
	})
}

func (s *service) cleanupBlocks() (closed bool) {
	s.m.Lock()
	defer s.m.Unlock()
	var closedCount, total int
	for id, ob := range s.openedBlocks {
		if !ob.locked && ob.refs == 0 && time.Now().After(ob.lastUsage.Add(blockCacheTTL)) {
			if err := ob.Close(); err != nil {
				log.Warnf("error while close block[%s]: %v", id, err)
			}
			delete(s.openedBlocks, id)
			closedCount++
		}
		total++
	}
	log.Infof("cleanup: block closed %d (total %v)", closedCount, total)
	return s.closed
}

func (s *service) AllDescendantIds(rootBlockId string, allBlocks map[string]*model.Block) []string {
	var (
		// traversal queue
		queue = []string{rootBlockId}
		// traversed IDs collected (including root)
		traversed = []string{rootBlockId}
	)

	for len(queue) > 0 {
		next := queue[0]
		queue = queue[1:]

		chIDs := allBlocks[next].ChildrenIds
		traversed = append(traversed, chIDs...)
		queue = append(queue, chIDs...)
	}

	return traversed
}

func (s *service) ResetToState(pageId string, state *state.State) (err error) {
	return s.Do(pageId, func(sb smartblock.SmartBlock) error {
		return sb.ResetToVersion(state)
	})
}<|MERGE_RESOLUTION|>--- conflicted
+++ resolved
@@ -623,11 +623,7 @@
 }
 
 func (s *service) newSmartBlock(id string, initCtx *smartblock.InitContext) (sb smartblock.SmartBlock, err error) {
-<<<<<<< HEAD
-	sc, err := s.source.NewSource(id)
-=======
-	sc, err := source.NewSource(s.anytype, s.status, id, false)
->>>>>>> 4350416d
+	sc, err := s.source.NewSource(id, false)
 	if err != nil {
 		return
 	}
