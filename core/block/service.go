--- conflicted
+++ resolved
@@ -10,6 +10,7 @@
 	"github.com/anyproto/any-sync/app"
 	"github.com/anyproto/any-sync/commonspace/object/tree/treestorage"
 	"github.com/globalsign/mgo/bson"
+	"github.com/gogo/protobuf/types"
 	"github.com/hashicorp/go-multierror"
 	"github.com/samber/lo"
 	"go.uber.org/zap"
@@ -46,6 +47,7 @@
 	"github.com/anyproto/anytype-heart/space"
 	"github.com/anyproto/anytype-heart/util/internalflag"
 	"github.com/anyproto/anytype-heart/util/mutex"
+	"github.com/anyproto/anytype-heart/util/pbtypes"
 	"github.com/anyproto/anytype-heart/util/uri"
 
 	_ "github.com/anyproto/anytype-heart/core/block/editor/table"
@@ -108,8 +110,8 @@
 }
 
 type templateService interface {
-	CreateTemplateStateWithDetails(templateId string, details *domain.Details) (*state.State, error)
-	CreateTemplateStateFromSmartBlock(sb smartblock.SmartBlock, details *domain.Details) *state.State
+	CreateTemplateStateWithDetails(templateId string, details *types.Struct) (*state.State, error)
+	CreateTemplateStateFromSmartBlock(sb smartblock.SmartBlock, details *types.Struct) *state.State
 }
 
 type openedObjects struct {
@@ -176,7 +178,7 @@
 		afterDataviewTime := time.Now()
 		st := ob.NewState()
 
-		st.SetLocalDetail(bundle.RelationKeyLastOpenedDate, domain.Int64(time.Now().Unix()))
+		st.SetLocalDetail(bundle.RelationKeyLastOpenedDate.String(), pbtypes.Int64(time.Now().Unix()))
 		if err = ob.Apply(st, smartblock.NoHistory, smartblock.NoEvent, smartblock.SkipIfNoChanges, smartblock.KeepInternalFlags, smartblock.IgnoreNoPermissions); err != nil {
 			log.Errorf("failed to update lastOpenedDate: %s", err)
 		}
@@ -272,7 +274,7 @@
 	ctx context.Context,
 	spaceId string,
 	sourceObjectId string,
-) (id string, object *domain.Details, err error) {
+) (id string, object *types.Struct, err error) {
 	spc, err := s.spaceService.Get(ctx, spaceId)
 	if err != nil {
 		return "", nil, fmt.Errorf("get space: %w", err)
@@ -292,7 +294,7 @@
 	ctx context.Context,
 	spaceId string,
 	sourceObjectIds []string,
-) (ids []string, objects []*domain.Details, err error) {
+) (ids []string, objects []*types.Struct, err error) {
 	spc, err := s.spaceService.Get(ctx, spaceId)
 	if err != nil {
 		return nil, nil, fmt.Errorf("get space: %w", err)
@@ -312,241 +314,10 @@
 	panic("should be removed")
 }
 
-<<<<<<< HEAD
-func (s *Service) SetSpaceInfo(req *pb.RpcWorkspaceSetInfoRequest) error {
-	ctx := context.TODO()
-	spc, err := s.spaceService.Get(ctx, req.SpaceId)
-	if err != nil {
-		return err
-	}
-	workspaceId := spc.DerivedIDs().Workspace
-
-	setDetails := make([]domain.Detail, 0, len(req.Details.GetFields()))
-	for k, v := range req.Details.GetFields() {
-		setDetails = append(setDetails, domain.Detail{
-			Key:   domain.RelationKey(k),
-			Value: domain.ValueFromProto(v),
-		})
-	}
-	return s.SetDetails(nil, workspaceId, setDetails)
-}
-
-=======
->>>>>>> 4cc97573
 func (s *Service) ObjectShareByLink(req *pb.RpcObjectShareByLinkRequest) (link string, err error) {
 	panic("should be removed")
 }
 
-<<<<<<< HEAD
-func (s *Service) SetPagesIsArchived(ctx session.Context, req pb.RpcObjectListSetIsArchivedRequest) error {
-	objectIDsPerSpace, err := s.partitionObjectIDsBySpaceID(req.ObjectIds)
-	if err != nil {
-		return fmt.Errorf("partition object ids by spaces: %w", err)
-	}
-
-	var (
-		multiErr   multierror.Error
-		anySucceed bool
-	)
-	for spaceID, objectIDs := range objectIDsPerSpace {
-		err = s.setIsArchivedForObjects(spaceID, objectIDs, req.IsArchived)
-		if err != nil {
-			log.With("spaceID", spaceID, "objectIDs", objectIDs).Errorf("failed to set isArchived=%t objects in space: %s", req.IsArchived, err)
-			multiErr.Errors = append(multiErr.Errors, err)
-		} else {
-			anySucceed = true
-		}
-	}
-	if anySucceed {
-		return nil
-	}
-	return multiErr.ErrorOrNil()
-}
-
-func (s *Service) setIsArchivedForObjects(spaceID string, objectIDs []string, isArchived bool) error {
-	spc, err := s.spaceService.Get(context.Background(), spaceID)
-	if err != nil {
-		return fmt.Errorf("get space: %w", err)
-	}
-	return cache.Do(s, spc.DerivedIDs().Archive, func(b smartblock.SmartBlock) error {
-		archive, ok := b.(collection.Collection)
-		if !ok {
-			return fmt.Errorf("unexpected archive block type: %T", b)
-		}
-
-		var multiErr multierror.Error
-		var anySucceed bool
-		ids, err := s.objectStore.HasIDs(objectIDs...)
-		if err != nil {
-			return err
-		}
-		for _, id := range ids {
-			var err error
-			if restrErr := s.checkArchivedRestriction(isArchived, spaceID, id); restrErr != nil {
-				err = restrErr
-			} else {
-				if isArchived {
-					err = archive.AddObject(id)
-				} else {
-					err = archive.RemoveObject(id)
-				}
-			}
-			if err != nil {
-				log.With("objectID", id).Errorf("failed to set isArchived=%t for object: %s", isArchived, err)
-				multiErr.Errors = append(multiErr.Errors, err)
-				continue
-			}
-			anySucceed = true
-		}
-
-		if err := multiErr.ErrorOrNil(); err != nil {
-			log.Warnf("failed to archive: %s", err)
-		}
-		if anySucceed {
-			return nil
-		}
-		return multiErr.ErrorOrNil()
-	})
-}
-
-func (s *Service) partitionObjectIDsBySpaceID(objectIDs []string) (map[string][]string, error) {
-	res := map[string][]string{}
-	for _, objectID := range objectIDs {
-		spaceID, err := s.resolver.ResolveSpaceID(objectID)
-		if err != nil {
-			return nil, fmt.Errorf("resolve spaceID: %w", err)
-		}
-		res[spaceID] = append(res[spaceID], objectID)
-	}
-	return res, nil
-}
-
-func (s *Service) SetPagesIsFavorite(req pb.RpcObjectListSetIsFavoriteRequest) error {
-	ids, err := s.objectStore.HasIDs(req.ObjectIds...)
-	if err != nil {
-		return err
-	}
-	var (
-		anySucceed  bool
-		resultError error
-	)
-	for _, id := range ids {
-		err := s.SetPageIsFavorite(pb.RpcObjectSetIsFavoriteRequest{
-			ContextId:  id,
-			IsFavorite: req.IsFavorite,
-		})
-		if err != nil {
-			log.Errorf("failed to favorite object %s: %s", id, err)
-			resultError = errors.Join(resultError, err)
-		} else {
-			anySucceed = true
-		}
-	}
-	if resultError != nil {
-		log.Warnf("failed to set objects as favorite: %s", resultError)
-	}
-	if anySucceed {
-		return nil
-	}
-	return resultError
-}
-
-func (s *Service) objectLinksCollectionModify(collectionId string, objectId string, value bool) error {
-	return cache.Do(s, collectionId, func(b smartblock.SmartBlock) error {
-		coll, ok := b.(collection.Collection)
-		if !ok {
-			return fmt.Errorf("unsupported sb block type: %T", b)
-		}
-		if value {
-			return coll.AddObject(objectId)
-		} else {
-			return coll.RemoveObject(objectId)
-		}
-	})
-}
-
-func (s *Service) SetPageIsFavorite(req pb.RpcObjectSetIsFavoriteRequest) (err error) {
-	spaceID, err := s.resolver.ResolveSpaceID(req.ContextId)
-	if err != nil {
-		return fmt.Errorf("resolve spaceID: %w", err)
-	}
-	spc, err := s.spaceService.Get(context.Background(), spaceID)
-	if err != nil {
-		return fmt.Errorf("get space: %w", err)
-	}
-	return s.objectLinksCollectionModify(spc.DerivedIDs().Home, req.ContextId, req.IsFavorite)
-}
-
-func (s *Service) SetPageIsArchived(req pb.RpcObjectSetIsArchivedRequest) (err error) {
-	spaceID, err := s.resolver.ResolveSpaceID(req.ContextId)
-	if err != nil {
-		return fmt.Errorf("resolve spaceID: %w", err)
-	}
-	spc, err := s.spaceService.Get(context.Background(), spaceID)
-	if err != nil {
-		return fmt.Errorf("get space: %w", err)
-	}
-	if err := s.checkArchivedRestriction(req.IsArchived, spaceID, req.ContextId); err != nil {
-		return err
-	}
-	return s.objectLinksCollectionModify(spc.DerivedIDs().Archive, req.ContextId, req.IsArchived)
-}
-
-func (s *Service) SetSource(ctx session.Context, req pb.RpcObjectSetSourceRequest) (err error) {
-	return cache.Do(s, req.ContextId, func(sb smartblock.SmartBlock) error {
-		st := sb.NewStateCtx(ctx)
-		// nolint:errcheck
-		_ = st.Iterate(func(b simple.Block) (isContinue bool) {
-			if dv := b.Model().GetDataview(); dv != nil {
-				for _, view := range dv.Views {
-					view.DefaultTemplateId = ""
-					view.DefaultObjectTypeId = ""
-				}
-				st.Set(b)
-				return false
-			}
-			return true
-		})
-		st.SetDetailAndBundledRelation(bundle.RelationKeySetOf, domain.StringList(req.Source))
-
-		flags := internalflag.NewFromState(st)
-		// set with source is no longer empty
-		flags.Remove(model.InternalFlag_editorDeleteEmpty)
-		flags.AddToState(st)
-
-		return sb.Apply(st, smartblock.NoRestrictions, smartblock.KeepInternalFlags)
-	})
-}
-
-func (s *Service) SetWorkspaceDashboardId(ctx session.Context, workspaceId string, id string) (setId string, err error) {
-	err = cache.Do(s, workspaceId, func(ws *editor.Workspaces) error {
-		if ws.Type() != coresb.SmartBlockTypeWorkspace {
-			return ErrUnexpectedBlockType
-		}
-		if err = ws.SetDetails(ctx, []domain.Detail{
-			{
-				Key:   bundle.RelationKeySpaceDashboardId,
-				Value: domain.String(id),
-			},
-		}, false); err != nil {
-			return err
-		}
-		return nil
-	})
-	return id, err
-}
-
-func (s *Service) checkArchivedRestriction(isArchived bool, spaceID string, objectId string) error {
-	if !isArchived {
-		return nil
-	}
-	return cache.Do(s, objectId, func(sb smartblock.SmartBlock) error {
-		return s.restriction.CheckRestrictions(sb, model.Restrictions_Delete)
-	})
-}
-
-=======
->>>>>>> 4cc97573
 func (s *Service) DeleteArchivedObjects(objectIDs []string) error {
 	var (
 		resultError error
@@ -624,14 +395,14 @@
 		if checkInObjects {
 			err := cache.Do(s, id, func(b smartblock.SmartBlock) error {
 				st := b.NewState()
-				relKey := st.Details().GetString(bundle.RelationKeyRelationKey)
+				relKey := pbtypes.GetString(st.Details(), bundle.RelationKeyRelationKey.String())
 
 				records, err := s.objectStore.Query(database.Query{
-					Filters: []database.FilterRequest{
+					Filters: []*model.BlockContentDataviewFilter{
 						{
 							Condition:   model.BlockContentDataviewFilter_Equal,
-							RelationKey: domain.RelationKey(relKey),
-							Value:       domain.String(id),
+							RelationKey: relKey,
+							Value:       pbtypes.String(id),
 						},
 					},
 				})
@@ -718,11 +489,13 @@
 	if err != nil {
 		return "", fmt.Errorf("resolve spaceID: %w", err)
 	}
-	details := domain.NewDetails()
-	details.SetString(bundle.RelationKeySource, url)
 	req := objectcreator.CreateObjectRequest{
 		ObjectTypeKey: bundle.TypeKeyBookmark,
-		Details:       details,
+		Details: &types.Struct{
+			Fields: map[string]*types.Value{
+				bundle.RelationKeySource.String(): pbtypes.String(url),
+			},
+		},
 	}
 	objectId, _, err = s.objectCreator.CreateObject(ctx, spaceID, req)
 	if err != nil {
@@ -749,7 +522,7 @@
 }
 
 func (s *Service) CreateObjectFromUrl(ctx context.Context, req *pb.RpcObjectCreateFromUrlRequest,
-) (id string, objectDetails *domain.Details, err error) {
+) (id string, objectDetails *types.Struct, err error) {
 	url, err := uri.NormalizeURI(req.Url)
 	if err != nil {
 		return "", nil, err
@@ -758,11 +531,10 @@
 	if err != nil {
 		return "", nil, err
 	}
-	details := domain.NewDetailsFromProto(req.Details)
-	s.enrichDetailsWithOrigin(details, model.ObjectOrigin_webclipper)
+	s.enrichDetailsWithOrigin(req.Details, model.ObjectOrigin_webclipper)
 	createReq := objectcreator.CreateObjectRequest{
 		ObjectTypeKey: objectTypeKey,
-		Details:       details,
+		Details:       req.Details,
 	}
 	id, objectDetails, err = s.objectCreator.CreateObject(ctx, req.SpaceId, createReq)
 	if err != nil {
@@ -771,7 +543,7 @@
 
 	res := s.bookmark.FetchBookmarkContent(req.SpaceId, url, req.AddPageContent)
 	content := res()
-	shouldUpdateDetails := s.updateBookmarkContentWithUserDetails(details, objectDetails, content)
+	shouldUpdateDetails := s.updateBookmarkContentWithUserDetails(req.Details, objectDetails, content)
 	if shouldUpdateDetails {
 		err = s.bookmark.UpdateObject(id, content)
 		if err != nil {
@@ -807,25 +579,25 @@
 	return nil
 }
 
-func (s *Service) updateBookmarkContentWithUserDetails(userDetails, objectDetails *domain.Details, content *bookmark.ObjectContent) bool {
+func (s *Service) updateBookmarkContentWithUserDetails(userDetails, objectDetails *types.Struct, content *bookmark.ObjectContent) bool {
 	shouldUpdate := false
-	bookmarkRelationToValue := map[domain.RelationKey]*string{
-		bundle.RelationKeyName:        &content.BookmarkContent.Title,
-		bundle.RelationKeyDescription: &content.BookmarkContent.Description,
-		bundle.RelationKeySource:      &content.BookmarkContent.Url,
-		bundle.RelationKeyPicture:     &content.BookmarkContent.ImageHash,
-		bundle.RelationKeyIconImage:   &content.BookmarkContent.FaviconHash,
+	bookmarkRelationToValue := map[string]*string{
+		bundle.RelationKeyName.String():        &content.BookmarkContent.Title,
+		bundle.RelationKeyDescription.String(): &content.BookmarkContent.Description,
+		bundle.RelationKeySource.String():      &content.BookmarkContent.Url,
+		bundle.RelationKeyPicture.String():     &content.BookmarkContent.ImageHash,
+		bundle.RelationKeyIconImage.String():   &content.BookmarkContent.FaviconHash,
 	}
 
 	for relation, valueFromBookmark := range bookmarkRelationToValue {
 		// Don't change details of the object, if they are provided by client in request
-		if userValue := userDetails.GetString(relation); userValue != "" {
+		if userValue := pbtypes.GetString(userDetails, relation); userValue != "" {
 			*valueFromBookmark = userValue
 		} else {
 			// if detail wasn't provided in request, we get it from bookmark and set it later in bookmark.UpdateObject
 			// and add to response details
 			shouldUpdate = true
-			objectDetails.SetString(relation, *valueFromBookmark)
+			objectDetails.Fields[relation] = pbtypes.String(*valueFromBookmark)
 		}
 	}
 	return shouldUpdate
@@ -845,9 +617,9 @@
 	return fields
 }
 
-func (s *Service) enrichDetailsWithOrigin(details *domain.Details, origin model.ObjectOrigin) {
-	if details == nil {
-		details = domain.NewDetails()
-	}
-	details.SetInt64(bundle.RelationKeyOrigin, int64(origin))
+func (s *Service) enrichDetailsWithOrigin(details *types.Struct, origin model.ObjectOrigin) {
+	if details == nil || details.Fields == nil {
+		details = &types.Struct{Fields: map[string]*types.Value{}}
+	}
+	details.Fields[bundle.RelationKeyOrigin.String()] = pbtypes.Int64(int64(origin))
 }