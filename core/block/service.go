--- conflicted
+++ resolved
@@ -8,14 +8,10 @@
 	"sync"
 	"time"
 
-<<<<<<< HEAD
 	pbrelation "github.com/anytypeio/go-anytype-middleware/pkg/lib/pb/relation"
 	"github.com/anytypeio/go-anytype-middleware/pkg/lib/relation"
 	"github.com/globalsign/mgo/bson"
-	"github.com/textileio/go-threads/core/thread"
-
-=======
->>>>>>> cff00803
+
 	"github.com/anytypeio/go-anytype-middleware/core/anytype"
 	"github.com/anytypeio/go-anytype-middleware/core/block/database/objects"
 	"github.com/anytypeio/go-anytype-middleware/core/block/editor"
@@ -285,7 +281,8 @@
 			bs    = ob.NewState()
 			fList = func() []string {
 				ob.Lock()
-				fs := bs.GetAllFileHashes()
+				// todo: add all file relation keys from ob.Relations()
+				fs := bs.GetAllFileHashes(nil)
 				ob.Unlock()
 				return fs
 			}
@@ -1122,13 +1119,8 @@
 	}, nil
 }
 
-<<<<<<< HEAD
 func (s *service) createSmartBlock(id string, initEmpty bool, initWithObjectTypeUrls []string) (sb smartblock.SmartBlock, err error) {
-	sc, err := source.NewSource(s.anytype, id)
-=======
-func (s *service) createSmartBlock(id string, initEmpty bool) (sb smartblock.SmartBlock, err error) {
 	sc, err := source.NewSource(s.anytype, s.status, id)
->>>>>>> cff00803
 	if err != nil {
 		return
 	}
@@ -1151,13 +1143,9 @@
 		return nil, fmt.Errorf("unexpected smartblock type: %v", sc.Type())
 	}
 
-<<<<<<< HEAD
-	err = sb.Init(sc, initEmpty, initWithObjectTypeUrls)
-=======
 	sb.Lock()
 	defer sb.Unlock()
-	err = sb.Init(sc, initEmpty)
->>>>>>> cff00803
+	err = sb.Init(sc, initEmpty, initWithObjectTypeUrls)
 	return
 }
 
