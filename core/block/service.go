--- conflicted
+++ resolved
@@ -100,15 +100,10 @@
 		sbtProvider:     sbtProvider,
 		layoutConverter: layoutConverter,
 		closing:         make(chan struct{}),
-<<<<<<< HEAD
-		syncer:          map[string]*treeSyncer{},
-		openedObjects:   make(map[string]bool),
-=======
 		openedObjs: &openedObjects{
 			objects: make(map[string]bool),
 			lock:    &sync.Mutex{},
 		},
->>>>>>> 104f35c2
 	}
 }
 
