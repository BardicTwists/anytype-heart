package block

import (
	"context"
	"fmt"

	"github.com/gogo/protobuf/types"

	"github.com/anyproto/anytype-heart/core/block/editor/basic"
	"github.com/anyproto/anytype-heart/core/block/editor/smartblock"
	"github.com/anyproto/anytype-heart/core/block/editor/state"
	"github.com/anyproto/anytype-heart/core/domain"
	"github.com/anyproto/anytype-heart/core/session"
	"github.com/anyproto/anytype-heart/pb"
	"github.com/anyproto/anytype-heart/pkg/lib/bundle"
	coresb "github.com/anyproto/anytype-heart/pkg/lib/core/smartblock"
	"github.com/anyproto/anytype-heart/pkg/lib/pb/model"
	"github.com/anyproto/anytype-heart/util/internalflag"
	"github.com/anyproto/anytype-heart/util/pbtypes"
)

func (s *Service) TemplateCreateFromObject(ctx context.Context, id string) (templateID string, err error) {
	var (
		st             *state.State
		objectTypeKeys []domain.TypeKey
	)

	if err = Do(s, id, func(b smartblock.SmartBlock) error {
		if b.Type() != coresb.SmartBlockTypePage {
			return fmt.Errorf("can't make template from this obect type")
		}
		objectTypeKeys = b.ObjectTypeKeys()
<<<<<<< HEAD
		st, err = b.TemplateCreateFromObjectState()
		st.SetDetailAndBundledRelation(bundle.RelationKeyOrigin, pbtypes.Int64(int64(model.ObjectOrigin_user)))
=======
		st, err = s.templateCreateFromObjectState(b)
>>>>>>> 1ab2d09f
		return err
	}); err != nil {
		return
	}

	spaceID, err := s.resolver.ResolveSpaceID(id)
	if err != nil {
		return "", fmt.Errorf("resolve spaceID: %w", err)
	}

	templateID, _, err = s.objectCreator.CreateSmartBlockFromState(ctx, spaceID, coresb.SmartBlockTypeTemplate, objectTypeKeys, nil, st)
	if err != nil {
		return
	}
	return
}

func (s *Service) templateCreateFromObjectState(sb smartblock.SmartBlock) (*state.State, error) {
	st := sb.NewState().Copy()
	st.SetLocalDetails(nil)
	targetObjectTypeID, err := s.systemObjectService.GetTypeIdByKey(context.Background(), sb.SpaceID(), st.ObjectTypeKey())
	if err != nil {
		return nil, fmt.Errorf("get type id by key: %s", err)
	}
	st.SetDetail(bundle.RelationKeyTargetObjectType.String(), pbtypes.String(targetObjectTypeID))
	st.SetObjectTypeKeys([]domain.TypeKey{bundle.TypeKeyTemplate, st.ObjectTypeKey()})
	for _, rel := range sb.Relations(st) {
		if rel.DataSource == model.Relation_details && !rel.Hidden {
			st.RemoveDetail(rel.Key)
		}
	}
	return st, nil
}

func (s *Service) TemplateClone(spaceID string, id string) (templateID string, err error) {
	var (
		st             *state.State
		objectTypeKeys []domain.TypeKey
	)
	if err = Do(s, id, func(b smartblock.SmartBlock) error {
		if b.Type() != coresb.SmartBlockTypeBundledTemplate {
			return fmt.Errorf("can clone bundled templates only")
		}
		objectTypeKeys = b.ObjectTypeKeys()
		st = b.NewState().Copy()
		st.RemoveDetail(bundle.RelationKeyTemplateIsBundled.String())
		st.SetLocalDetails(nil)
		st.SetDetailAndBundledRelation(bundle.RelationKeySourceObject, pbtypes.String(id))

		targetObjectTypeBundledID := pbtypes.GetString(st.Details(), bundle.RelationKeyTargetObjectType.String())
		targetObjectTypeKey, err := bundle.TypeKeyFromUrl(targetObjectTypeBundledID)
		if err != nil {
			return fmt.Errorf("get target object type key: %w", err)
		}
		targetObjectTypeID, err := s.systemObjectService.GetTypeIdByKey(context.Background(), spaceID, targetObjectTypeKey)
		if err != nil {
			return fmt.Errorf("get target object type id: %w", err)
		}
		st.SetDetailAndBundledRelation(bundle.RelationKeyTargetObjectType, pbtypes.String(targetObjectTypeID))
		st.SetDetailAndBundledRelation(bundle.RelationKeyOrigin, pbtypes.Int64(int64(model.ObjectOrigin_user)))
		return nil
	}); err != nil {
		return
	}
	templateID, _, err = s.objectCreator.CreateSmartBlockFromState(context.Background(), spaceID, coresb.SmartBlockTypeTemplate, objectTypeKeys, nil, st)
	if err != nil {
		return
	}
	return
}

func (s *Service) ObjectDuplicate(ctx context.Context, id string) (objectID string, err error) {
	var (
		st             *state.State
		sbt            coresb.SmartBlockType
		objectTypeKeys []domain.TypeKey
	)
	if err = Do(s, id, func(b smartblock.SmartBlock) error {
		objectTypeKeys = b.ObjectTypeKeys()
		sbt = b.Type()
		if err = b.Restrictions().Object.Check(model.Restrictions_Duplicate); err != nil {
			return err
		}
		st = b.NewState().Copy()
		st.SetLocalDetails(nil)
		st.SetDetailAndBundledRelation(bundle.RelationKeyOrigin, pbtypes.Int64(int64(model.ObjectOrigin_user)))
		return nil
	}); err != nil {
		return
	}

	spaceID, err := s.resolver.ResolveSpaceID(id)
	if err != nil {
		return "", fmt.Errorf("resolve spaceID: %w", err)
	}
	objectID, _, err = s.objectCreator.CreateSmartBlockFromState(ctx, spaceID, sbt, objectTypeKeys, nil, st)
	if err != nil {
		return
	}
	return
}

// TODO Seems like it unused by clients
func (s *Service) TemplateCreateFromObjectByObjectType(ctx context.Context, objectTypeID string) (templateID string, err error) {
	return
	// spaceID, err := s.ResolveSpaceID(objectTypeID)
	// if err != nil {
	// 	return "", fmt.Errorf("resolve spaceID: %w", err)
	// }
	// if err = Do(s, objectTypeID, func(_ smartblock.SmartBlock) error { return nil }); err != nil {
	// 	return "", fmt.Errorf("can't open objectType: %v", err)
	// }
	// objectType, err := s.objectStore.GetObjectType(objectTypeID)
	// if err != nil {
	// 	return "", fmt.Errorf("get object type: %w", err)
	// }
	// st := state.NewDoc("", nil).(*state.State)
	// st.SetDetail(bundle.RelationKeyTargetObjectType.String(), pbtypes.String(objectTypeID))
	// templateID, _, err = s.objectCreator.CreateSmartBlockFromState(
	// 	ctx,
	// 	spaceID,
	// 	coresb.SmartBlockTypeTemplate,
	// 	[]bundle.TypeKey{bundle.TypeKeyTemplate, bundle.TypeKey(objectType.Key)},
	// 	nil,
	// 	st,
	// )
	// if err != nil {
	// 	return
	// }
	// return
}

func (s *Service) CreateWorkspace(ctx context.Context, req *pb.RpcWorkspaceCreateRequest) (spaceID string, err error) {
	newSpace, err := s.spaceService.Create(ctx)
	if err != nil {
		return "", fmt.Errorf("error creating space: %w", err)
	}
	predefinedObjectIDs := newSpace.DerivedIDs()

	err = Do(s, predefinedObjectIDs.Workspace, func(b basic.DetailsSettable) error {
		details := make([]*pb.RpcObjectSetDetailsDetail, 0, len(req.Details.GetFields()))
		for k, v := range req.Details.GetFields() {
			details = append(details, &pb.RpcObjectSetDetailsDetail{
				Key:   k,
				Value: v,
			})
		}
		return b.SetDetails(nil, details, true)
	})
	if err != nil {
		return "", fmt.Errorf("set details for space %s: %w", newSpace.Id(), err)
	}
	_, err = s.builtinObjectService.CreateObjectsForUseCase(nil, newSpace.Id(), req.UseCase)
	if err != nil {
		return "", fmt.Errorf("import use-case: %w", err)
	}
	return newSpace.Id(), err
}

// CreateLinkToTheNewObject creates an object and stores the link to it in the context block
func (s *Service) CreateLinkToTheNewObject(
	ctx context.Context,
	sctx session.Context,
	req *pb.RpcBlockLinkCreateWithObjectRequest,
) (linkID string, objectID string, err error) {
	if req.ContextId == req.TemplateId && req.ContextId != "" {
		err = fmt.Errorf("unable to create link to template from this template")
		return
	}

	objectTypeKey, err := domain.GetTypeKeyFromRawUniqueKey(req.ObjectTypeUniqueKey)
	if err != nil {
		return "", "", fmt.Errorf("get type key from raw unique key: %w", err)
	}

	objectID, _, err = s.CreateObject(ctx, req.SpaceId, req, objectTypeKey)
	if err != nil {
		return
	}
	if req.ContextId == "" {
		return
	}

	err = DoStateCtx(s, sctx, req.ContextId, func(st *state.State, sb basic.Creatable) error {
		linkID, err = sb.CreateBlock(st, pb.RpcBlockCreateRequest{
			TargetId: req.TargetId,
			Block: &model.Block{
				Content: &model.BlockContentOfLink{
					Link: &model.BlockContentLink{
						TargetBlockId: objectID,
						Style:         model.BlockContentLink_Page,
					},
				},
				Fields: req.Fields,
			},
			Position: req.Position,
		})
		if err != nil {
			return fmt.Errorf("link create error: %v", err)
		}
		return nil
	})
	return
}

func (s *Service) ObjectToSet(id string, source []string) error {
	if err := Do(s, id, func(b smartblock.SmartBlock) error {
		commonOperations, ok := b.(basic.CommonOperations)
		if !ok {
			return fmt.Errorf("invalid smartblock impmlementation: %T", b)
		}
		st := b.NewState()
		st.SetDetail(bundle.RelationKeySetOf.String(), pbtypes.StringList(source))
		err := commonOperations.SetLayoutInStateAndIgnoreRestriction(st, model.ObjectType_set)
		if err != nil {
			return fmt.Errorf("set layout: %w", err)
		}
		st.SetObjectTypeKey(bundle.TypeKeySet)
		flags := internalflag.NewFromState(st)
		flags.Remove(model.InternalFlag_editorSelectType)
		flags.Remove(model.InternalFlag_editorDeleteEmpty)
		flags.AddToState(st)

		return b.Apply(st)
	}); err != nil {
		return err
	}

	return nil
}

func (s *Service) CreateObject(ctx context.Context, spaceID string, req DetailsGetter, objectTypeKey domain.TypeKey) (id string, details *types.Struct, err error) {
	return s.objectCreator.CreateObject(ctx, spaceID, req, objectTypeKey)
}

func (s *Service) CreateObjectUsingObjectUniqueTypeKey(ctx context.Context, spaceID string, req DetailsGetter, objectUniqueTypeKey string) (id string, details *types.Struct, err error) {
	objectTypeKey, err := domain.GetTypeKeyFromRawUniqueKey(objectUniqueTypeKey)
	if err != nil {
		return "", nil, fmt.Errorf("get type key from raw unique key: %w", err)
	}
	return s.objectCreator.CreateObject(ctx, spaceID, req, objectTypeKey)
}<|MERGE_RESOLUTION|>--- conflicted
+++ resolved
@@ -30,12 +30,8 @@
 			return fmt.Errorf("can't make template from this obect type")
 		}
 		objectTypeKeys = b.ObjectTypeKeys()
-<<<<<<< HEAD
-		st, err = b.TemplateCreateFromObjectState()
+		st, err = s.templateCreateFromObjectState(b)
 		st.SetDetailAndBundledRelation(bundle.RelationKeyOrigin, pbtypes.Int64(int64(model.ObjectOrigin_user)))
-=======
-		st, err = s.templateCreateFromObjectState(b)
->>>>>>> 1ab2d09f
 		return err
 	}); err != nil {
 		return
