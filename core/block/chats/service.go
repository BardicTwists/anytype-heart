package chats

import (
	"context"
	"encoding/json"
	"errors"
	"fmt"
	"sync"

	"github.com/anyproto/any-sync/app"
	"github.com/cheggaaa/mb/v3"
	"github.com/samber/lo"
	"go.uber.org/zap"

	"github.com/anyproto/anytype-heart/core/block/cache"
	"github.com/anyproto/anytype-heart/core/block/chats/push"
	"github.com/anyproto/anytype-heart/core/block/editor/chatobject"
	"github.com/anyproto/anytype-heart/core/domain"
	"github.com/anyproto/anytype-heart/core/event"
	"github.com/anyproto/anytype-heart/core/session"
	subscriptionservice "github.com/anyproto/anytype-heart/core/subscription"
	"github.com/anyproto/anytype-heart/core/subscription/crossspacesub"
	"github.com/anyproto/anytype-heart/pb"
	"github.com/anyproto/anytype-heart/pkg/lib/bundle"
	"github.com/anyproto/anytype-heart/pkg/lib/database"
	"github.com/anyproto/anytype-heart/pkg/lib/logging"
	"github.com/anyproto/anytype-heart/pkg/lib/pb/model"
)

const CName = "core.block.chats"

var log = logging.Logger(CName).Desugar()

type Service interface {
	AddMessage(ctx context.Context, sessionCtx session.Context, chatObjectId string, message *model.ChatMessage) (string, error)
	EditMessage(ctx context.Context, chatObjectId string, messageId string, newMessage *model.ChatMessage) error
	ToggleMessageReaction(ctx context.Context, chatObjectId string, messageId string, emoji string) error
	DeleteMessage(ctx context.Context, chatObjectId string, messageId string) error
	GetMessages(ctx context.Context, chatObjectId string, req chatobject.GetMessagesRequest) (*chatobject.GetMessagesResponse, error)
	GetMessagesByIds(ctx context.Context, chatObjectId string, messageIds []string) ([]*model.ChatMessage, error)
	SubscribeLastMessages(ctx context.Context, chatObjectId string, limit int, subId string) (*chatobject.SubscribeLastMessagesResponse, error)
	ReadMessages(ctx context.Context, chatObjectId string, afterOrderId string, beforeOrderId string, lastDbState int64) error
	UnreadMessages(ctx context.Context, chatObjectId string, afterOrderId string) error
	Unsubscribe(chatObjectId string, subId string) error

	SubscribeToMessagePreviews(ctx context.Context) (string, error)
	UnsubscribeFromMessagePreviews() error

	app.ComponentRunnable
}

var _ Service = (*service)(nil)

type pushService interface {
	Notify(ctx context.Context, spaceId string, topic []string, payload []byte) (err error)
}

type accountService interface {
	AccountID() string
}

type service struct {
	objectGetter         cache.ObjectGetter
	crossSpaceSubService crossspacesub.Service

	componentCtx       context.Context
	componentCtxCancel context.CancelFunc

	eventSender event.Sender

	lock                sync.Mutex
	chatObjectsSubQueue *mb.MB[*pb.EventMessage]
<<<<<<< HEAD
	pushService         pushService
	accountService      accountService
=======
	chatObjectIds       map[string]struct{}
>>>>>>> 47ed2a18
}

func New() Service {
	return &service{
		chatObjectIds: map[string]struct{}{},
	}
}

func (s *service) Name() string {
	return CName
}

func (s *service) Init(a *app.App) error {
	s.objectGetter = app.MustComponent[cache.ObjectGetter](a)
	s.crossSpaceSubService = app.MustComponent[crossspacesub.Service](a)
	s.eventSender = app.MustComponent[event.Sender](a)
	s.componentCtx, s.componentCtxCancel = context.WithCancel(context.Background())
	s.pushService = app.MustComponent[pushService](a)
	s.accountService = app.MustComponent[accountService](a)
	return nil
}

const (
	allChatsSubscriptionId = "allChatObjects"
)

func (s *service) SubscribeToMessagePreviews(ctx context.Context) (string, error) {
	s.lock.Lock()
	if s.chatObjectsSubQueue != nil {
		s.lock.Unlock()
		return chatobject.LastMessageSubscriptionId, nil
	}
	s.chatObjectsSubQueue = mb.New[*pb.EventMessage](0)
	s.lock.Unlock()

	resp, err := s.crossSpaceSubService.Subscribe(subscriptionservice.SubscribeRequest{
		SubId:             allChatsSubscriptionId,
		InternalQueue:     s.chatObjectsSubQueue,
		Keys:              []string{bundle.RelationKeyId.String()},
		NoDepSubscription: true,
		Filters: []database.FilterRequest{
			{
				RelationKey: bundle.RelationKeyLayout,
				Condition:   model.BlockContentDataviewFilter_Equal,
				Value:       domain.Int64(model.ObjectType_chatDerived),
			},
		},
	})
	if err != nil {
		return "", fmt.Errorf("cross-space sub: %w", err)
	}
	for _, rec := range resp.Records {
		err := s.onChatAdded(rec.GetString(bundle.RelationKeyId))
		if err != nil {
			log.Error("init lastMessage subscription", zap.Error(err))
		}
	}
	go s.monitorChats()

	return chatobject.LastMessageSubscriptionId, nil
}

func (s *service) UnsubscribeFromMessagePreviews() error {
	err := s.crossSpaceSubService.Unsubscribe(allChatsSubscriptionId)
	if err != nil {
		return fmt.Errorf("unsubscribe from cross-space sub: %w", err)
	}

	s.lock.Lock()
	err = s.chatObjectsSubQueue.Close()
	if err != nil {
		log.Error("close cross-space chat objects queue", zap.Error(err))
	}
	s.chatObjectsSubQueue = nil
	chatIds := lo.Keys(s.chatObjectIds)
	for key := range s.chatObjectIds {
		delete(s.chatObjectIds, key)
	}
	s.lock.Unlock()

	for _, chatId := range chatIds {
		err := s.Unsubscribe(chatId, chatobject.LastMessageSubscriptionId)
		if err != nil {
			log.Error("unsubscribe from preview sub", zap.Error(err))
		}
	}
	return nil
}

func (s *service) Run(ctx context.Context) error {
	return nil
}

func (s *service) monitorChats() {
	matcher := subscriptionservice.EventMatcher{
		OnAdd: func(add *pb.EventObjectSubscriptionAdd) {
			err := s.onChatAdded(add.Id)
			if err != nil {
				log.Error("init last message subscription", zap.Error(err))
			}
		},
		OnRemove: func(remove *pb.EventObjectSubscriptionRemove) {
			err := s.onChatRemoved(remove.Id)
			if err != nil {
				log.Error("unsubscribe from the last message", zap.Error(err))
			}
		},
	}
	for {
		msg, err := s.chatObjectsSubQueue.WaitOne(s.componentCtx)
		if errors.Is(err, mb.ErrClosed) {
			return
		}
		if err != nil {
			log.Error("wait message", zap.Error(err))
			return
		}
		matcher.Match(msg)
	}
}

func (s *service) onChatAdded(chatObjectId string) error {
	s.lock.Lock()
	s.chatObjectIds[chatObjectId] = struct{}{}
	s.lock.Unlock()
	return cache.Do(s.objectGetter, chatObjectId, func(sb chatobject.StoreObject) error {
		var err error
		_, err = sb.SubscribeLastMessages(s.componentCtx, chatobject.LastMessageSubscriptionId, 1, true)
		if err != nil {
			return err
		}
		return nil
	})
}

func (s *service) onChatRemoved(chatObjectId string) error {
	s.lock.Lock()
	delete(s.chatObjectIds, chatObjectId)
	s.lock.Unlock()

	err := s.Unsubscribe(chatObjectId, chatobject.LastMessageSubscriptionId)
	if err != nil && !errors.Is(err, domain.ErrObjectNotFound) {
		return err
	}
	return nil
}

func (s *service) Close(ctx context.Context) error {
	var err error
	s.lock.Lock()
	defer s.lock.Unlock()

	if s.chatObjectsSubQueue != nil {
		err = s.chatObjectsSubQueue.Close()
	}

	s.componentCtxCancel()

	err = errors.Join(err,
		s.crossSpaceSubService.Unsubscribe(allChatsSubscriptionId),
	)
	return err
}

func (s *service) AddMessage(ctx context.Context, sessionCtx session.Context, chatObjectId string, message *model.ChatMessage) (string, error) {
	var messageId, spaceId string
	err := cache.Do(s.objectGetter, chatObjectId, func(sb chatobject.StoreObject) error {
		var err error
		messageId, err = sb.AddMessage(ctx, sessionCtx, message)
		spaceId = sb.SpaceID()
		return err
	})
	go s.sendPushNotification(spaceId, chatObjectId, message)
	return messageId, err
}

func (s *service) sendPushNotification(spaceId, chatObjectId string, message *model.ChatMessage) {
	payload := push.MakePushPayload(spaceId, s.accountService.AccountID(), chatObjectId, message)
	jsonPayload, err := json.Marshal(payload)
	if err != nil {
		log.Error("marshal push payload", zap.Error(err))
	}
	err = s.pushService.Notify(context.Background(), spaceId, []string{push.TopicName}, jsonPayload)
	if err != nil {
		log.Error("notify push message", zap.Error(err))
	}
}

func (s *service) EditMessage(ctx context.Context, chatObjectId string, messageId string, newMessage *model.ChatMessage) error {
	return cache.Do(s.objectGetter, chatObjectId, func(sb chatobject.StoreObject) error {
		return sb.EditMessage(ctx, messageId, newMessage)
	})
}

func (s *service) ToggleMessageReaction(ctx context.Context, chatObjectId string, messageId string, emoji string) error {
	return cache.Do(s.objectGetter, chatObjectId, func(sb chatobject.StoreObject) error {
		return sb.ToggleMessageReaction(ctx, messageId, emoji)
	})
}

func (s *service) DeleteMessage(ctx context.Context, chatObjectId string, messageId string) error {
	return cache.Do(s.objectGetter, chatObjectId, func(sb chatobject.StoreObject) error {
		return sb.DeleteMessage(ctx, messageId)
	})
}

func (s *service) GetMessages(ctx context.Context, chatObjectId string, req chatobject.GetMessagesRequest) (*chatobject.GetMessagesResponse, error) {
	var resp *chatobject.GetMessagesResponse
	err := cache.Do(s.objectGetter, chatObjectId, func(sb chatobject.StoreObject) error {
		var err error
		resp, err = sb.GetMessages(ctx, req)
		if err != nil {
			return err
		}
		return nil
	})
	return resp, err
}

func (s *service) GetMessagesByIds(ctx context.Context, chatObjectId string, messageIds []string) ([]*model.ChatMessage, error) {
	var res []*model.ChatMessage
	err := cache.Do(s.objectGetter, chatObjectId, func(sb chatobject.StoreObject) error {
		msg, err := sb.GetMessagesByIds(ctx, messageIds)
		if err != nil {
			return err
		}
		res = msg
		return nil
	})
	return res, err
}

func (s *service) SubscribeLastMessages(ctx context.Context, chatObjectId string, limit int, subId string) (*chatobject.SubscribeLastMessagesResponse, error) {
	var resp *chatobject.SubscribeLastMessagesResponse
	err := cache.Do(s.objectGetter, chatObjectId, func(sb chatobject.StoreObject) error {
		var err error
		resp, err = sb.SubscribeLastMessages(ctx, subId, limit, false)
		if err != nil {
			return err
		}
		return nil
	})
	return resp, err
}

func (s *service) Unsubscribe(chatObjectId string, subId string) error {
	return cache.Do(s.objectGetter, chatObjectId, func(sb chatobject.StoreObject) error {
		return sb.Unsubscribe(subId)
	})
}

func (s *service) ReadMessages(ctx context.Context, chatObjectId string, afterOrderId string, beforeOrderId string, lastAddedMessageTimestamp int64) error {
	return cache.Do(s.objectGetter, chatObjectId, func(sb chatobject.StoreObject) error {
		return sb.MarkReadMessages(ctx, afterOrderId, beforeOrderId, lastAddedMessageTimestamp)
	})
}

func (s *service) UnreadMessages(ctx context.Context, chatObjectId string, afterOrderId string) error {
	return cache.Do(s.objectGetter, chatObjectId, func(sb chatobject.StoreObject) error {
		return sb.MarkMessagesAsUnread(ctx, afterOrderId)
	})
}<|MERGE_RESOLUTION|>--- conflicted
+++ resolved
@@ -70,12 +70,9 @@
 
 	lock                sync.Mutex
 	chatObjectsSubQueue *mb.MB[*pb.EventMessage]
-<<<<<<< HEAD
+	chatObjectIds       map[string]struct{}
 	pushService         pushService
 	accountService      accountService
-=======
-	chatObjectIds       map[string]struct{}
->>>>>>> 47ed2a18
 }
 
 func New() Service {
