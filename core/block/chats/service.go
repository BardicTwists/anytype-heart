package chats

import (
	"context"
	"errors"
	"fmt"
	"sync"

	"github.com/anyproto/any-sync/app"
	"github.com/cheggaaa/mb/v3"
	"go.uber.org/zap"

	"github.com/anyproto/anytype-heart/core/block/cache"
	"github.com/anyproto/anytype-heart/core/block/editor/chatobject"
	"github.com/anyproto/anytype-heart/core/domain"
	"github.com/anyproto/anytype-heart/core/event"
	"github.com/anyproto/anytype-heart/core/session"
	subscriptionservice "github.com/anyproto/anytype-heart/core/subscription"
	"github.com/anyproto/anytype-heart/core/subscription/crossspacesub"
	"github.com/anyproto/anytype-heart/pb"
	"github.com/anyproto/anytype-heart/pkg/lib/bundle"
	"github.com/anyproto/anytype-heart/pkg/lib/database"
	"github.com/anyproto/anytype-heart/pkg/lib/logging"
	"github.com/anyproto/anytype-heart/pkg/lib/pb/model"
)

const CName = "core.block.chats"

var log = logging.Logger(CName).Desugar()

type Service interface {
	AddMessage(ctx context.Context, sessionCtx session.Context, chatObjectId string, message *model.ChatMessage) (string, error)
	EditMessage(ctx context.Context, chatObjectId string, messageId string, newMessage *model.ChatMessage) error
	ToggleMessageReaction(ctx context.Context, chatObjectId string, messageId string, emoji string) error
	DeleteMessage(ctx context.Context, chatObjectId string, messageId string) error
	GetMessages(ctx context.Context, chatObjectId string, req chatobject.GetMessagesRequest) (*chatobject.GetMessagesResponse, error)
	GetMessagesByIds(ctx context.Context, chatObjectId string, messageIds []string) ([]*model.ChatMessage, error)
<<<<<<< HEAD
	SubscribeLastMessages(ctx context.Context, chatObjectId string, limit int) ([]*model.ChatMessage, int, *model.ChatState, error)
	ReadMessages(ctx context.Context, chatObjectId string, afterOrderId, beforeOrderId string, lastDbState int64) error
	Unsubscribe(chatObjectId string) error
=======
	SubscribeLastMessages(ctx context.Context, chatObjectId string, limit int, subId string) ([]*model.ChatMessage, int, error)
	Unsubscribe(chatObjectId string, subId string) error

	SubscribeToMessagePreviews(ctx context.Context) (string, error)
>>>>>>> f71ca44f

	app.ComponentRunnable
}

var _ Service = (*service)(nil)

type service struct {
	objectGetter         cache.ObjectGetter
	crossSpaceSubService crossspacesub.Service

	componentCtx       context.Context
	componentCtxCancel context.CancelFunc

	eventSender event.Sender

	lock                sync.Mutex
	chatObjectsSubQueue *mb.MB[*pb.EventMessage]
}

func New() Service {
	return &service{}
}

func (s *service) Name() string {
	return CName
}

func (s *service) Init(a *app.App) error {
	s.objectGetter = app.MustComponent[cache.ObjectGetter](a)
	s.crossSpaceSubService = app.MustComponent[crossspacesub.Service](a)
	s.eventSender = app.MustComponent[event.Sender](a)
	s.componentCtx, s.componentCtxCancel = context.WithCancel(context.Background())

	return nil
}

const (
	allChatsSubscriptionId = "allChatObjects"
)

func (s *service) SubscribeToMessagePreviews(ctx context.Context) (string, error) {
	s.lock.Lock()
	if s.chatObjectsSubQueue != nil {
		s.lock.Unlock()
		return chatobject.LastMessageSubscriptionId, nil
	}
	s.chatObjectsSubQueue = mb.New[*pb.EventMessage](0)
	s.lock.Unlock()

	resp, err := s.crossSpaceSubService.Subscribe(subscriptionservice.SubscribeRequest{
		SubId:             allChatsSubscriptionId,
		InternalQueue:     s.chatObjectsSubQueue,
		Keys:              []string{bundle.RelationKeyId.String()},
		NoDepSubscription: true,
		Filters: []database.FilterRequest{
			{
				RelationKey: bundle.RelationKeyLayout,
				Condition:   model.BlockContentDataviewFilter_Equal,
				Value:       domain.Int64(model.ObjectType_chatDerived),
			},
		},
	})
	if err != nil {
		return "", fmt.Errorf("cross-space sub: %w", err)
	}
	for _, rec := range resp.Records {
		err := s.onChatAdded(rec.GetString(bundle.RelationKeyId))
		if err != nil {
			log.Error("init lastMessage subscription", zap.Error(err))
		}
	}
	go s.monitorChats()

	return chatobject.LastMessageSubscriptionId, nil
}

func (s *service) Run(ctx context.Context) error {
	return nil
}

func (s *service) monitorChats() {
	matcher := subscriptionservice.EventMatcher{
		OnAdd: func(add *pb.EventObjectSubscriptionAdd) {
			err := s.onChatAdded(add.Id)
			if err != nil {
				log.Error("init last message subscription", zap.Error(err))
			}
		},
		OnRemove: func(remove *pb.EventObjectSubscriptionRemove) {
			err := s.Unsubscribe(remove.Id, chatobject.LastMessageSubscriptionId)
			if err != nil && !errors.Is(err, domain.ErrObjectNotFound) {
				log.Error("unsubscribe from the last message", zap.Error(err))
			}
		},
	}
	for {
		msg, err := s.chatObjectsSubQueue.WaitOne(s.componentCtx)
		if errors.Is(err, mb.ErrClosed) {
			return
		}
		if err != nil {
			log.Error("wait message", zap.Error(err))
			return
		}
		matcher.Match(msg)
	}
}

func (s *service) onChatAdded(chatObjectId string) error {
	return cache.Do(s.objectGetter, chatObjectId, func(sb chatobject.StoreObject) error {
		var err error
		_, _, err = sb.SubscribeLastMessages(s.componentCtx, chatobject.LastMessageSubscriptionId, 1, true)
		if err != nil {
			return err
		}
		return nil
	})
}

func (s *service) Close(ctx context.Context) error {
	var err error
	s.lock.Lock()
	defer s.lock.Unlock()

	if s.chatObjectsSubQueue != nil {
		err = s.chatObjectsSubQueue.Close()
	}

	s.componentCtxCancel()

	err = errors.Join(err,
		s.crossSpaceSubService.Unsubscribe(allChatsSubscriptionId),
	)
	return err
}

func (s *service) AddMessage(ctx context.Context, sessionCtx session.Context, chatObjectId string, message *model.ChatMessage) (string, error) {
	var messageId string
	err := cache.Do(s.objectGetter, chatObjectId, func(sb chatobject.StoreObject) error {
		var err error
		messageId, err = sb.AddMessage(ctx, sessionCtx, message)
		return err
	})
	return messageId, err
}

func (s *service) EditMessage(ctx context.Context, chatObjectId string, messageId string, newMessage *model.ChatMessage) error {
	return cache.Do(s.objectGetter, chatObjectId, func(sb chatobject.StoreObject) error {
		return sb.EditMessage(ctx, messageId, newMessage)
	})
}

func (s *service) ToggleMessageReaction(ctx context.Context, chatObjectId string, messageId string, emoji string) error {
	return cache.Do(s.objectGetter, chatObjectId, func(sb chatobject.StoreObject) error {
		return sb.ToggleMessageReaction(ctx, messageId, emoji)
	})
}

func (s *service) DeleteMessage(ctx context.Context, chatObjectId string, messageId string) error {
	return cache.Do(s.objectGetter, chatObjectId, func(sb chatobject.StoreObject) error {
		return sb.DeleteMessage(ctx, messageId)
	})
}

func (s *service) GetMessages(ctx context.Context, chatObjectId string, req chatobject.GetMessagesRequest) (*chatobject.GetMessagesResponse, error) {
	var resp *chatobject.GetMessagesResponse
	err := cache.Do(s.objectGetter, chatObjectId, func(sb chatobject.StoreObject) error {
		var err error
		resp, err = sb.GetMessages(ctx, req)
		if err != nil {
			return err
		}
		return nil
	})
	return resp, err
}

func (s *service) GetMessagesByIds(ctx context.Context, chatObjectId string, messageIds []string) ([]*model.ChatMessage, error) {
	var res []*model.ChatMessage
	err := cache.Do(s.objectGetter, chatObjectId, func(sb chatobject.StoreObject) error {
		msg, err := sb.GetMessagesByIds(ctx, messageIds)
		if err != nil {
			return err
		}
		res = msg
		return nil
	})
	return res, err
}

<<<<<<< HEAD
func (s *service) SubscribeLastMessages(ctx context.Context, chatObjectId string, limit int) ([]*model.ChatMessage, int, *model.ChatState, error) {
=======
func (s *service) SubscribeLastMessages(ctx context.Context, chatObjectId string, limit int, subId string) ([]*model.ChatMessage, int, error) {
>>>>>>> f71ca44f
	var (
		msgs      []*model.ChatMessage
		numBefore int
		chatState *model.ChatState
	)
	err := cache.Do(s.objectGetter, chatObjectId, func(sb chatobject.StoreObject) error {
		var err error
<<<<<<< HEAD
		msgs, numBefore, chatState, err = sb.SubscribeLastMessages(ctx, limit)
=======
		msgs, numBefore, err = sb.SubscribeLastMessages(ctx, subId, limit, false)
>>>>>>> f71ca44f
		if err != nil {
			return err
		}
		return nil
	})
	return msgs, numBefore, chatState, err
}

func (s *service) Unsubscribe(chatObjectId string, subId string) error {
	return cache.Do(s.objectGetter, chatObjectId, func(sb chatobject.StoreObject) error {
		return sb.Unsubscribe(subId)
	})
}

func (s *service) ReadMessages(ctx context.Context, chatObjectId string, afterOrderId, beforeOrderId string, lastAddedMessageTimestamp int64) error {
	return cache.Do(s.objectGetter, chatObjectId, func(sb chatobject.StoreObject) error {
		return sb.MarkReadMessages(ctx, afterOrderId, beforeOrderId, lastAddedMessageTimestamp)
	})
}<|MERGE_RESOLUTION|>--- conflicted
+++ resolved
@@ -35,16 +35,11 @@
 	DeleteMessage(ctx context.Context, chatObjectId string, messageId string) error
 	GetMessages(ctx context.Context, chatObjectId string, req chatobject.GetMessagesRequest) (*chatobject.GetMessagesResponse, error)
 	GetMessagesByIds(ctx context.Context, chatObjectId string, messageIds []string) ([]*model.ChatMessage, error)
-<<<<<<< HEAD
-	SubscribeLastMessages(ctx context.Context, chatObjectId string, limit int) ([]*model.ChatMessage, int, *model.ChatState, error)
+	SubscribeLastMessages(ctx context.Context, chatObjectId string, limit int, subId string) ([]*model.ChatMessage, int, *model.ChatState, error)
 	ReadMessages(ctx context.Context, chatObjectId string, afterOrderId, beforeOrderId string, lastDbState int64) error
-	Unsubscribe(chatObjectId string) error
-=======
-	SubscribeLastMessages(ctx context.Context, chatObjectId string, limit int, subId string) ([]*model.ChatMessage, int, error)
 	Unsubscribe(chatObjectId string, subId string) error
 
 	SubscribeToMessagePreviews(ctx context.Context) (string, error)
->>>>>>> f71ca44f
 
 	app.ComponentRunnable
 }
@@ -156,7 +151,7 @@
 func (s *service) onChatAdded(chatObjectId string) error {
 	return cache.Do(s.objectGetter, chatObjectId, func(sb chatobject.StoreObject) error {
 		var err error
-		_, _, err = sb.SubscribeLastMessages(s.componentCtx, chatobject.LastMessageSubscriptionId, 1, true)
+		_, _, _, err = sb.SubscribeLastMessages(s.componentCtx, chatobject.LastMessageSubscriptionId, 1, true)
 		if err != nil {
 			return err
 		}
@@ -235,11 +230,7 @@
 	return res, err
 }
 
-<<<<<<< HEAD
-func (s *service) SubscribeLastMessages(ctx context.Context, chatObjectId string, limit int) ([]*model.ChatMessage, int, *model.ChatState, error) {
-=======
-func (s *service) SubscribeLastMessages(ctx context.Context, chatObjectId string, limit int, subId string) ([]*model.ChatMessage, int, error) {
->>>>>>> f71ca44f
+func (s *service) SubscribeLastMessages(ctx context.Context, chatObjectId string, limit int, subId string) ([]*model.ChatMessage, int, *model.ChatState, error) {
 	var (
 		msgs      []*model.ChatMessage
 		numBefore int
@@ -247,11 +238,7 @@
 	)
 	err := cache.Do(s.objectGetter, chatObjectId, func(sb chatobject.StoreObject) error {
 		var err error
-<<<<<<< HEAD
-		msgs, numBefore, chatState, err = sb.SubscribeLastMessages(ctx, limit)
-=======
-		msgs, numBefore, err = sb.SubscribeLastMessages(ctx, subId, limit, false)
->>>>>>> f71ca44f
+		msgs, numBefore, chatState, err = sb.SubscribeLastMessages(ctx, subId, limit, false)
 		if err != nil {
 			return err
 		}
