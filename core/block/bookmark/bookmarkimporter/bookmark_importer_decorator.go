package bookmarkimporter

import (
	"context"

	"github.com/anyproto/any-sync/app"

	bookmarksvc "github.com/anyproto/anytype-heart/core/block/bookmark"
	"github.com/anyproto/anytype-heart/core/block/import"
	"github.com/anyproto/anytype-heart/core/domain"
	"github.com/anyproto/anytype-heart/pb"
	"github.com/anyproto/anytype-heart/pkg/lib/bundle"
	"github.com/anyproto/anytype-heart/pkg/lib/logging"
)

const CName = "bookmark-importer"

var log = logging.Logger("bookmark-importer")

type Importer interface {
<<<<<<< HEAD
	ImportWeb(ctx context.Context, req *pb.RpcObjectImportRequest) (string, *domain.Details, error)
=======
	ImportWeb(ctx context.Context, req *importer.ImportRequest) (string, *types.Struct, error)
>>>>>>> 888733f3
}

type BookmarkImporterDecorator struct {
	Importer
	bookmarksvc.Service
	app.Component
}

func New() *BookmarkImporterDecorator {
	return &BookmarkImporterDecorator{}
}

func (bd *BookmarkImporterDecorator) Init(a *app.App) (err error) {
	bd.Service = a.MustComponent(bookmarksvc.CName).(bookmarksvc.Service)
	bd.Importer = a.MustComponent(importer.CName).(importer.Importer)
	return nil
}

<<<<<<< HEAD
func (bd *BookmarkImporterDecorator) CreateBookmarkObject(ctx context.Context, spaceID string, details *domain.Details, getContent bookmarksvc.ContentFuture) (objectId string, newDetails *domain.Details, err error) {
	url := details.GetString(bundle.RelationKeySource)
	if objectId, newDetails, err = bd.Importer.ImportWeb(nil, &pb.RpcObjectImportRequest{
		Params:                &pb.RpcObjectImportRequestParamsOfBookmarksParams{BookmarksParams: &pb.RpcObjectImportRequestBookmarksParams{Url: url}},
		UpdateExistingObjects: true,
=======
func (bd *BookmarkImporterDecorator) CreateBookmarkObject(ctx context.Context, spaceID string, details *types.Struct, getContent bookmarksvc.ContentFuture) (objectId string, newDetails *types.Struct, err error) {
	url := pbtypes.GetString(details, bundle.RelationKeySource.String())
	if objectId, newDetails, err = bd.Importer.ImportWeb(nil, &importer.ImportRequest{
		RpcObjectImportRequest: &pb.RpcObjectImportRequest{
			Params:                &pb.RpcObjectImportRequestParamsOfBookmarksParams{BookmarksParams: &pb.RpcObjectImportRequestBookmarksParams{Url: url}},
			UpdateExistingObjects: true,
		},
>>>>>>> 888733f3
	}); err != nil {
		log.With(
			"function", "BookmarkFetch",
			"message", "failed to import bookmark",
		).Error(err)
		return bd.Service.CreateBookmarkObject(ctx, spaceID, details, getContent)
	}
	err = bd.Service.UpdateObject(objectId, getContent())
	if err != nil {
		return "", nil, err
	}
	return objectId, newDetails, nil
}

func (bd *BookmarkImporterDecorator) Name() (name string) {
	return CName
}<|MERGE_RESOLUTION|>--- conflicted
+++ resolved
@@ -18,11 +18,7 @@
 var log = logging.Logger("bookmark-importer")
 
 type Importer interface {
-<<<<<<< HEAD
-	ImportWeb(ctx context.Context, req *pb.RpcObjectImportRequest) (string, *domain.Details, error)
-=======
-	ImportWeb(ctx context.Context, req *importer.ImportRequest) (string, *types.Struct, error)
->>>>>>> 888733f3
+	ImportWeb(ctx context.Context, req *importer.ImportRequest) (string, *domain.Details, error)
 }
 
 type BookmarkImporterDecorator struct {
@@ -41,21 +37,13 @@
 	return nil
 }
 
-<<<<<<< HEAD
 func (bd *BookmarkImporterDecorator) CreateBookmarkObject(ctx context.Context, spaceID string, details *domain.Details, getContent bookmarksvc.ContentFuture) (objectId string, newDetails *domain.Details, err error) {
 	url := details.GetString(bundle.RelationKeySource)
-	if objectId, newDetails, err = bd.Importer.ImportWeb(nil, &pb.RpcObjectImportRequest{
-		Params:                &pb.RpcObjectImportRequestParamsOfBookmarksParams{BookmarksParams: &pb.RpcObjectImportRequestBookmarksParams{Url: url}},
-		UpdateExistingObjects: true,
-=======
-func (bd *BookmarkImporterDecorator) CreateBookmarkObject(ctx context.Context, spaceID string, details *types.Struct, getContent bookmarksvc.ContentFuture) (objectId string, newDetails *types.Struct, err error) {
-	url := pbtypes.GetString(details, bundle.RelationKeySource.String())
 	if objectId, newDetails, err = bd.Importer.ImportWeb(nil, &importer.ImportRequest{
 		RpcObjectImportRequest: &pb.RpcObjectImportRequest{
 			Params:                &pb.RpcObjectImportRequestParamsOfBookmarksParams{BookmarksParams: &pb.RpcObjectImportRequestBookmarksParams{Url: url}},
 			UpdateExistingObjects: true,
 		},
->>>>>>> 888733f3
 	}); err != nil {
 		log.With(
 			"function", "BookmarkFetch",
