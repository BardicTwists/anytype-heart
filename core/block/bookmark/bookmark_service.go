package bookmark

import (
	"context"
	"fmt"
	"path/filepath"
	"strings"
	"sync"
	"time"

	"github.com/anyproto/any-sync/app"
	"github.com/globalsign/mgo/bson"

	"github.com/anyproto/anytype-heart/core/block/editor/state"
	"github.com/anyproto/anytype-heart/core/block/import/markdown/anymark"
	"github.com/anyproto/anytype-heart/core/block/simple/bookmark"
	"github.com/anyproto/anytype-heart/core/domain"
	"github.com/anyproto/anytype-heart/core/domain/objectorigin"
	"github.com/anyproto/anytype-heart/core/files/fileuploader"
	"github.com/anyproto/anytype-heart/core/session"
	"github.com/anyproto/anytype-heart/pkg/lib/bundle"
	"github.com/anyproto/anytype-heart/pkg/lib/core"
	"github.com/anyproto/anytype-heart/pkg/lib/database"
	"github.com/anyproto/anytype-heart/pkg/lib/localstore/objectstore"
	"github.com/anyproto/anytype-heart/pkg/lib/logging"
	"github.com/anyproto/anytype-heart/pkg/lib/pb/model"
	"github.com/anyproto/anytype-heart/space"
	"github.com/anyproto/anytype-heart/util/linkpreview"
	"github.com/anyproto/anytype-heart/util/uri"
)

const CName = "bookmark"

// ContentFuture represents asynchronous result of getting bookmark content
type ContentFuture func() *bookmark.ObjectContent

type Service interface {
	CreateObjectAndFetch(ctx context.Context, spaceId string, details *domain.Details) (objectID string, newDetails *domain.Details, err error)
	CreateBookmarkObject(ctx context.Context, spaceId string, details *domain.Details, getContent ContentFuture) (objectId string, newDetails *domain.Details, err error)
	UpdateObject(objectId string, getContent *bookmark.ObjectContent) error
	// TODO Maybe Fetch and FetchBookmarkContent do the same thing differently?
	FetchAsync(spaceID string, blockID string, params bookmark.FetchParams)
	FetchBookmarkContent(spaceID string, url string, parseBlock bool) ContentFuture
	ContentUpdaters(spaceID string, url string, parseBlock bool) (chan func(contentBookmark *bookmark.ObjectContent), error)

	app.Component
}

type ObjectCreator interface {
	CreateSmartBlockFromState(ctx context.Context, spaceID string, objectTypeKeys []domain.TypeKey, createState *state.State) (id string, newDetails *domain.Details, err error)
}

type DetailsSetter interface {
	SetDetails(ctx session.Context, objectId string, details []domain.Detail) (err error)
}

type service struct {
	detailsSetter       DetailsSetter
	creator             ObjectCreator
	store               objectstore.ObjectStore
	linkPreview         linkpreview.LinkPreview
	tempDirService      core.TempDirProvider
	spaceService        space.Service
	fileUploaderFactory fileuploader.Service
}

func New() Service {
	return &service{}
}

func (s *service) Init(a *app.App) (err error) {
	s.detailsSetter = app.MustComponent[DetailsSetter](a)
	s.creator = a.MustComponent("objectCreator").(ObjectCreator)
	s.store = a.MustComponent(objectstore.CName).(objectstore.ObjectStore)
	s.linkPreview = a.MustComponent(linkpreview.CName).(linkpreview.LinkPreview)
	s.spaceService = app.MustComponent[space.Service](a)
	s.tempDirService = app.MustComponent[core.TempDirProvider](a)
	s.fileUploaderFactory = app.MustComponent[fileuploader.Service](a)
	return nil
}

func (s *service) Name() (name string) {
	return CName
}

var log = logging.Logger("anytype-mw-bookmark")

func (s *service) CreateObjectAndFetch(
	ctx context.Context, spaceId string, details *domain.Details,
) (objectID string, newDetails *domain.Details, err error) {
	source := details.GetString(bundle.RelationKeySource)
	var res ContentFuture
	if source != "" {
		u, err := uri.NormalizeURI(source)
		if err != nil {
			return "", nil, fmt.Errorf("process uri: %w", err)
		}
		res = s.FetchBookmarkContent(spaceId, u, false)
	} else {
		res = func() *bookmark.ObjectContent {
			return nil
		}
	}
	return s.CreateBookmarkObject(ctx, spaceId, details, res)
}

func (s *service) CreateBookmarkObject(
	ctx context.Context, spaceID string, details *domain.Details, getContent ContentFuture,
) (objectId string, objectDetails *domain.Details, err error) {
	if details == nil {
		return "", nil, fmt.Errorf("empty details")
	}

	spc, err := s.spaceService.Get(ctx, spaceID)
	if err != nil {
		return "", nil, fmt.Errorf("get space: %w", err)
	}
	typeId, err := spc.GetTypeIdByKey(ctx, bundle.TypeKeyBookmark)
	if err != nil {
		return "", nil, fmt.Errorf("get bookmark type id: %w", err)
	}
	url := details.GetString(bundle.RelationKeySource)

	records, err := s.store.SpaceIndex(spaceID).Query(database.Query{
		Sorts: []database.SortRequest{
			{
				RelationKey: bundle.RelationKeyLastModifiedDate,
				Type:        model.BlockContentDataviewSort_Desc,
			},
		},
		Filters: []database.FilterRequest{
			{
				RelationKey: bundle.RelationKeySource,
				Condition:   model.BlockContentDataviewFilter_Equal,
				Value:       domain.String(url),
			},
			{
				RelationKey: bundle.RelationKeyType,
				Condition:   model.BlockContentDataviewFilter_Equal,
				Value:       domain.String(typeId),
			},
		},
		Limit: 1,
	})
	if err != nil {
		return "", nil, fmt.Errorf("query: %w", err)
	}

	if len(records) > 0 {
		rec := records[0]
		objectId = rec.Details.GetString(bundle.RelationKeyId)
		objectDetails = rec.Details
	} else {
		creationState := state.NewDoc("", nil).(*state.State)
		creationState.SetDetails(details)
		objectId, objectDetails, err = s.creator.CreateSmartBlockFromState(
			ctx,
			spaceID,
			[]domain.TypeKey{bundle.TypeKeyBookmark},
			creationState,
		)
		if err != nil {
			return "", nil, fmt.Errorf("create bookmark object: %w", err)
		}
	}

	if url != "" {
		go func() {
			if err := s.UpdateObject(objectId, getContent()); err != nil {

				log.Errorf("update bookmark object %s: %s", objectId, err)
				return
			}
		}()
	}

	return objectId, objectDetails, nil
}

func (s *service) UpdateObject(objectId string, content *bookmark.ObjectContent) error {
	details := []domain.Detail{
		{Key: bundle.RelationKeyName, Value: domain.String(content.BookmarkContent.Title)},
		{Key: bundle.RelationKeyDescription, Value: domain.String(content.BookmarkContent.Description)},
		{Key: bundle.RelationKeySource, Value: domain.String(content.BookmarkContent.Url)},
		{Key: bundle.RelationKeyPicture, Value: domain.String(content.BookmarkContent.ImageHash)},
		{Key: bundle.RelationKeyIconImage, Value: domain.String(content.BookmarkContent.FaviconHash)},
	}

	return s.detailsSetter.SetDetails(nil, objectId, details)
}

func (s *service) FetchAsync(spaceID string, blockID string, params bookmark.FetchParams) {
	go func() {
		if err := s.fetcher(spaceID, blockID, params); err != nil {
			log.Errorf("fetch bookmark %s: %s", blockID, err)
		}
	}()
}

func (s *service) FetchBookmarkContent(spaceID string, url string, parseBlock bool) ContentFuture {
	contentCh := make(chan *bookmark.ObjectContent, 1)
	go func() {
		defer close(contentCh)

		content := &bookmark.ObjectContent{
			BookmarkContent: &model.BlockContentBookmark{Url: url},
		}
		updaters, err := s.ContentUpdaters(spaceID, url, parseBlock)
		if err != nil {
			log.Errorf("fetch bookmark content: %s", err)
		}
		for upd := range updaters {
			upd(content)
		}
		contentCh <- content
	}()

	return func() *bookmark.ObjectContent {
		return <-contentCh
	}
}

func (s *service) ContentUpdaters(spaceID string, url string, parseBlock bool) (chan func(contentBookmark *bookmark.ObjectContent), error) {
	ctx, cancel := context.WithTimeout(context.Background(), time.Second*5)
	defer cancel()

	updaters := make(chan func(contentBookmark *bookmark.ObjectContent), 1)

	data, body, isFile, err := s.linkPreview.Fetch(ctx, url)
	if err != nil {
		updaters <- func(c *bookmark.ObjectContent) {
			if c.BookmarkContent == nil {
				c.BookmarkContent = &model.BlockContentBookmark{}
			}
			c.BookmarkContent.State = model.BlockContentBookmark_Done
			c.BookmarkContent.Url = url
		}
		close(updaters)
		return updaters, fmt.Errorf("bookmark: can't fetch link: %w", err)
	}

	updaters <- func(c *bookmark.ObjectContent) {
		c.BookmarkContent.State = model.BlockContentBookmark_Done
	}

	var wg sync.WaitGroup
	wg.Add(1)
	go func() {
		defer wg.Done()
		updaters <- func(c *bookmark.ObjectContent) {
			if c.BookmarkContent == nil {
				c.BookmarkContent = &model.BlockContentBookmark{}
			}
			c.BookmarkContent.Url = data.Url
			c.BookmarkContent.Title = data.Title
			c.BookmarkContent.Description = data.Description
			c.BookmarkContent.Type = data.Type
		}
	}()

	if data.ImageUrl != "" {
		wg.Add(1)
		go func() {
			defer wg.Done()
			hash, err := s.loadImage(spaceID, getFileNameFromURL(url, "cover"), data.ImageUrl)
			if err != nil {
				log.Errorf("load image: %s", err)
				return
			}
			updaters <- func(c *bookmark.ObjectContent) {
				if c.BookmarkContent == nil {
					c.BookmarkContent = &model.BlockContentBookmark{}
				}
				c.BookmarkContent.ImageHash = hash
			}
		}()
	}
	if data.FaviconUrl != "" {
		wg.Add(1)
		go func() {
			defer wg.Done()
			hash, err := s.loadImage(spaceID, getFileNameFromURL(url, "icon"), data.FaviconUrl)
			if err != nil {
				log.Errorf("load favicon: %s", err)
				return
			}
			updaters <- func(c *bookmark.ObjectContent) {
				if c.BookmarkContent == nil {
					c.BookmarkContent = &model.BlockContentBookmark{}
				}
				c.BookmarkContent.FaviconHash = hash
			}
		}()
	}

	if parseBlock {
		wg.Add(1)
		go func() {
			defer wg.Done()
			updaters <- func(c *bookmark.ObjectContent) {
				if isFile {
					s.handleFileBlock(c, url)
					return
				}
				blocks, _, err := anymark.HTMLToBlocks(body, url)
				if err != nil {
					log.Errorf("parse blocks: %s", err)
					return
				}
				c.Blocks = blocks
			}
		}()
	}
	go func() {
		wg.Wait()
		close(updaters)
	}()
	return updaters, nil
}

func (s *service) handleFileBlock(c *bookmark.ObjectContent, url string) {
	c.Blocks = append(
		c.Blocks,
		&model.Block{
			Id: bson.NewObjectId().Hex(),
			Content: &model.BlockContentOfFile{
				File: &model.BlockContentFile{
					Name: url,
				}},
		},
	)
}

func (s *service) fetcher(spaceID string, blockID string, params bookmark.FetchParams) error {
	updaters, err := s.ContentUpdaters(spaceID, params.Url, false)
	if err != nil {
		log.Errorf("can't get updates for %s: %s", blockID, err)
	}

	upds := make([]func(content *bookmark.ObjectContent), 0, len(updaters))
	for u := range updaters {
		upds = append(upds, u)
	}
	err = params.Updater(blockID, func(bm bookmark.Block) error {
		for _, u := range upds {
			bm.UpdateContent(u)
			// todo: we have title/description of bookmark block deprecated but still update them
		}
		return nil
	})
	if err != nil {
		return fmt.Errorf("can't update bookmark data: %w", err)
	}
	return nil
}

<<<<<<< HEAD
func fileNameAddSuffix(fileName string, suffix string) string {
	ext := filepath.Ext(fileName)
	fileName = strings.TrimSuffix(fileName, ext)
	return fileName + suffix + ext
}

=======
>>>>>>> 7801e1ed
func getFileNameFromURL(url, filename string) string {
	u, err := uri.ParseURI(url)
	if err != nil {
		return ""
	}
<<<<<<< HEAD
=======
	if u.Hostname() == "" {
		return ""
	}
>>>>>>> 7801e1ed
	var urlFileExt string
	lastPath := strings.Split(u.Path, "/")
	if len(lastPath) > 0 {
		urlFileExt = filepath.Ext(lastPath[len(lastPath)-1])
	}

	source := strings.TrimPrefix(u.Hostname(), "www.")
	source = strings.ReplaceAll(source, ".", "_")
<<<<<<< HEAD
	return source + "_" + filename + urlFileExt
=======
	if source != "" {
		source += "_"
	}
	source += filename + urlFileExt
	return source
>>>>>>> 7801e1ed
}

func (s *service) loadImage(spaceId string, title, url string) (hash string, err error) {
	uploader := s.fileUploaderFactory.NewUploader(spaceId, objectorigin.Bookmark())

	ctx, cancel := context.WithTimeout(context.Background(), time.Minute)
	defer cancel()

	res := uploader.SetName(title).SetUrl(url).SetImageKind(model.ImageKind_AutomaticallyAdded).Upload(ctx)
	return res.FileObjectId, res.Err
}<|MERGE_RESOLUTION|>--- conflicted
+++ resolved
@@ -354,26 +354,14 @@
 	return nil
 }
 
-<<<<<<< HEAD
-func fileNameAddSuffix(fileName string, suffix string) string {
-	ext := filepath.Ext(fileName)
-	fileName = strings.TrimSuffix(fileName, ext)
-	return fileName + suffix + ext
-}
-
-=======
->>>>>>> 7801e1ed
 func getFileNameFromURL(url, filename string) string {
 	u, err := uri.ParseURI(url)
 	if err != nil {
 		return ""
 	}
-<<<<<<< HEAD
-=======
 	if u.Hostname() == "" {
 		return ""
 	}
->>>>>>> 7801e1ed
 	var urlFileExt string
 	lastPath := strings.Split(u.Path, "/")
 	if len(lastPath) > 0 {
@@ -382,15 +370,11 @@
 
 	source := strings.TrimPrefix(u.Hostname(), "www.")
 	source = strings.ReplaceAll(source, ".", "_")
-<<<<<<< HEAD
-	return source + "_" + filename + urlFileExt
-=======
 	if source != "" {
 		source += "_"
 	}
 	source += filename + urlFileExt
 	return source
->>>>>>> 7801e1ed
 }
 
 func (s *service) loadImage(spaceId string, title, url string) (hash string, err error) {
