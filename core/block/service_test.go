package block

import (
	"errors"
	"testing"

	"github.com/anytypeio/go-anytype-library/core"
	"github.com/anytypeio/go-anytype-library/pb/model"
	"github.com/anytypeio/go-anytype-middleware/pb"
	"github.com/anytypeio/go-anytype-middleware/util/testMock"
	"github.com/golang/mock/gomock"
	"github.com/stretchr/testify/assert"
	"github.com/stretchr/testify/require"
)

func TestService_OpenBlock(t *testing.T) {
	t.Run("error while open block", func(t *testing.T) {
		var (
			accountId = "123"
			blockId   = "456"
			expErr    = errors.New("test err")
		)
		fx := newFixture(t, accountId)
		defer fx.ctrl.Finish()
		defer fx.tearDown()

		fx.anytype.EXPECT().GetBlock(blockId).Return(nil, expErr)

		err := fx.OpenBlock(blockId)
		require.Equal(t, expErr, err)
	})
	t.Run("should open dashboard", func(t *testing.T) {
		var (
			accountId = "123"
			blockId   = "456"
		)
		fx := newFixture(t, accountId)
		defer fx.ctrl.Finish()
		defer fx.tearDown()

		mb, _ := fx.newMockBlockWithContent(blockId, &model.BlockCoreContentOfDashboard{
			Dashboard: &model.BlockContentDashboard{},
		}, nil, nil)

		fx.anytype.EXPECT().GetBlock(blockId).Return(mb, nil)

		err := fx.OpenBlock(blockId)
		require.NoError(t, err)
		defer func() { require.NoError(t, fx.CloseBlock(blockId)) }()

		assert.Len(t, fx.events, 1)
		assert.Equal(t, smartBlockTypeDashboard, fx.Service.(*service).smartBlocks[blockId].Type())

	})
	t.Run("should open page", func(t *testing.T) {
		var (
			accountId = "123"
			blockId   = "456"
		)
		fx := newFixture(t, accountId)
		defer fx.ctrl.Finish()
		defer fx.tearDown()

		mb, _ := fx.newMockBlockWithContent(blockId, &model.BlockCoreContentOfPage{
			Page: &model.BlockContentPage{},
		}, nil, nil)

		fx.anytype.EXPECT().GetBlock(blockId).Return(mb, nil)

		err := fx.OpenBlock(blockId)
		require.NoError(t, err)
		defer func() { require.NoError(t, fx.CloseBlock(blockId)) }()

		assert.Len(t, fx.events, 1)
		assert.Equal(t, smartBlockTypePage, fx.Service.(*service).smartBlocks[blockId].Type())
	})
<<<<<<< HEAD
=======
	t.Run("should replace home id to real", func(t *testing.T) {
		var (
			accountId  = "123"
			blockId    = "home"
			realHomeId = "realHome"
		)
		fx := newFixture(t, accountId)
		defer fx.tearDown()

		mb, _ := fx.newMockBlockWithContent(realHomeId, &model.BlockCoreContentOfPage{
			Page: &model.BlockContentPage{},
		}, nil, nil)

		fx.anytype.EXPECT().PredefinedBlockIds().Times(2).Return(core.PredefinedBlockIds{Home: realHomeId})

		fx.anytype.EXPECT().GetBlock(realHomeId).Return(mb, nil)
		mb.EXPECT().SubscribeClientEvents(gomock.Any())

		err := fx.OpenBlock(blockId)
		require.NoError(t, err)
		defer func() { require.NoError(t, fx.CloseBlock(blockId)) }()

		assert.Len(t, fx.events, 1)
		assert.Equal(t, smartBlockTypePage, fx.Service.(*service).smartBlocks[realHomeId].Type())
	})
>>>>>>> 12f824fd
}

func newFixture(t *testing.T, accountId string) *fixture {
	ctrl := gomock.NewController(t)
	anytype := testMock.NewMockAnytype(ctrl)
	fx := &fixture{
		t:       t,
		ctrl:    ctrl,
		anytype: anytype,
	}
	fx.Service = NewService(accountId, anytype, fx.sendEvent)
	return fx
}

type fixture struct {
	Service
	t       *testing.T
	ctrl    *gomock.Controller
	anytype *testMock.MockAnytype
	events  []*pb.Event
}

func (fx *fixture) sendEvent(e *pb.Event) {
	fx.events = append(fx.events, e)
}

<<<<<<< HEAD
func (fx *fixture) newMockBlockWithContent(id string, content model.IsBlockContent, childrenIds []string, db map[string]core.BlockVersion) (b *blockWrapper, v *testMock.MockBlockVersion) {
=======
func (fx *fixture) newMockBlockWithContent(id string, content model.IsBlockCoreContent, childrenIds []string, db map[string]core.BlockVersion) (b *testMock.MockBlock, v *testMock.MockBlockVersion) {
>>>>>>> 12f824fd
	if db == nil {
		db = make(map[string]core.BlockVersion)
	}
	v = fx.newMockVersion(&model.Block{
		Id:          id,
		Content:     &model.BlockCore{Content: content},
		ChildrenIds: childrenIds,
	})
	v.EXPECT().DependentBlocks().AnyTimes().Return(db)
	b = &blockWrapper{MockBlock: testMock.NewMockBlock(fx.ctrl)}
	b.EXPECT().GetId().AnyTimes().Return(id)
	b.EXPECT().GetCurrentVersion().AnyTimes().Return(v, nil)
	fx.anytype.EXPECT().PredefinedBlockIds().AnyTimes().Return(core.PredefinedBlockIds{Home: "realHomeId"})
	return
}

func (fx *fixture) newMockVersion(m *model.Block) (v *testMock.MockBlockVersion) {
	v = testMock.NewMockBlockVersion(fx.ctrl)
	v.EXPECT().Model().AnyTimes().Return(m)
	return
}

func (fx *fixture) tearDown() {
	require.NoError(fx.t, fx.Close())
}

type matcher struct {
	name string
	f    func(x interface{}) bool
}

func (m *matcher) Matches(x interface{}) bool {
	return m.f(x)
}

func (m *matcher) String() string {
	return m.name
}<|MERGE_RESOLUTION|>--- conflicted
+++ resolved
@@ -74,34 +74,6 @@
 		assert.Len(t, fx.events, 1)
 		assert.Equal(t, smartBlockTypePage, fx.Service.(*service).smartBlocks[blockId].Type())
 	})
-<<<<<<< HEAD
-=======
-	t.Run("should replace home id to real", func(t *testing.T) {
-		var (
-			accountId  = "123"
-			blockId    = "home"
-			realHomeId = "realHome"
-		)
-		fx := newFixture(t, accountId)
-		defer fx.tearDown()
-
-		mb, _ := fx.newMockBlockWithContent(realHomeId, &model.BlockCoreContentOfPage{
-			Page: &model.BlockContentPage{},
-		}, nil, nil)
-
-		fx.anytype.EXPECT().PredefinedBlockIds().Times(2).Return(core.PredefinedBlockIds{Home: realHomeId})
-
-		fx.anytype.EXPECT().GetBlock(realHomeId).Return(mb, nil)
-		mb.EXPECT().SubscribeClientEvents(gomock.Any())
-
-		err := fx.OpenBlock(blockId)
-		require.NoError(t, err)
-		defer func() { require.NoError(t, fx.CloseBlock(blockId)) }()
-
-		assert.Len(t, fx.events, 1)
-		assert.Equal(t, smartBlockTypePage, fx.Service.(*service).smartBlocks[realHomeId].Type())
-	})
->>>>>>> 12f824fd
 }
 
 func newFixture(t *testing.T, accountId string) *fixture {
@@ -128,11 +100,7 @@
 	fx.events = append(fx.events, e)
 }
 
-<<<<<<< HEAD
-func (fx *fixture) newMockBlockWithContent(id string, content model.IsBlockContent, childrenIds []string, db map[string]core.BlockVersion) (b *blockWrapper, v *testMock.MockBlockVersion) {
-=======
-func (fx *fixture) newMockBlockWithContent(id string, content model.IsBlockCoreContent, childrenIds []string, db map[string]core.BlockVersion) (b *testMock.MockBlock, v *testMock.MockBlockVersion) {
->>>>>>> 12f824fd
+func (fx *fixture) newMockBlockWithContent(id string, content model.IsBlockCoreContent, childrenIds []string, db map[string]core.BlockVersion) (b *blockWrapper, v *testMock.MockBlockVersion) {
 	if db == nil {
 		db = make(map[string]core.BlockVersion)
 	}
