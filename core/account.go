--- conflicted
+++ resolved
@@ -45,74 +45,6 @@
 	fetcher.Refetch()
 }
 
-<<<<<<< HEAD
-=======
-func (mw *Middleware) getAnalyticsId(bs *block.Service, accountId string) (string, error) {
-	conf := mw.app.MustComponent(config.CName).(*config.Config)
-	if conf.AnalyticsId != "" {
-		return conf.AnalyticsId, nil
-	}
-	var analyticsId string
-	sb, err := bs.PickBlock(context.Background(), accountId)
-	if err != nil {
-		return "", err
-	}
-	s := sb.NewState().GetSetting(state.SettingsAnalyticsId)
-	if s == nil {
-		log.Errorf("analytics id not found")
-	} else {
-		analyticsId = s.GetStringValue()
-	}
-
-	return analyticsId, err
-}
-
-func (mw *Middleware) getNetworkId() string {
-	conf := mw.app.MustComponent(config.CName).(*config.Config)
-	cfg := conf.GetNodeConf()
-	return cfg.NetworkId
-}
-
-func (mw *Middleware) getInfo(bs *block.Service) *model.AccountInfo {
-	at := mw.app.MustComponent(core.CName).(core.Service)
-	gwAddr := mw.app.MustComponent(gateway.CName).(gateway.Gateway).Addr()
-	wallet := mw.app.MustComponent(walletComp.CName).(walletComp.Wallet)
-	deviceKey := wallet.GetDevicePrivkey()
-	deviceId := deviceKey.GetPublic().PeerId()
-
-	analyticsId, err := mw.getAnalyticsId(bs, at.PredefinedBlocks().Account)
-	if err != nil {
-		log.Errorf("failed to get analytics id: %s", err.Error())
-	}
-
-	if gwAddr != "" {
-		gwAddr = "http://" + gwAddr
-	}
-
-	cfg := config.ConfigRequired{}
-	err = config.GetFileConfig(filepath.Join(wallet.RepoPath(), config.ConfigFileName), &cfg)
-	if err != nil || cfg.CustomFileStorePath == "" {
-		cfg.CustomFileStorePath = wallet.RepoPath()
-	}
-
-	pBlocks := at.PredefinedBlocks()
-	return &model.AccountInfo{
-		HomeObjectId:           pBlocks.Home,
-		ArchiveObjectId:        pBlocks.Archive,
-		ProfileObjectId:        pBlocks.Profile,
-		MarketplaceWorkspaceId: addr.AnytypeMarketplaceWorkspace,
-		AccountSpaceId:         pBlocks.Account,
-		WidgetsId:              pBlocks.Widgets,
-		GatewayUrl:             gwAddr,
-		DeviceId:               deviceId,
-		LocalStoragePath:       cfg.CustomFileStorePath,
-		TimeZone:               cfg.TimeZone,
-		AnalyticsId:            analyticsId,
-		NetworkId:              mw.getNetworkId(),
-	}
-}
-
->>>>>>> 419daabf
 func (mw *Middleware) AccountCreate(cctx context.Context, req *pb.RpcAccountCreateRequest) *pb.RpcAccountCreateResponse {
 	mw.accountSearchCancel()
 	mw.m.Lock()
