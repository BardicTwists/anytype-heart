package core

import (
	"context"
	"fmt"
	"time"

	"github.com/anytypeio/go-anytype-library/core/smartblock"
	net3 "github.com/anytypeio/go-anytype-library/net"
	util2 "github.com/anytypeio/go-anytype-library/util"
	"github.com/ipfs/go-cid"
	format "github.com/ipfs/go-ipld-format"
	"github.com/libp2p/go-libp2p-core/peer"
	ma "github.com/multiformats/go-multiaddr"
	"github.com/textileio/go-threads/cbor"
	db2 "github.com/textileio/go-threads/core/db"
	"github.com/textileio/go-threads/core/net"
	"github.com/textileio/go-threads/core/thread"
	"github.com/textileio/go-threads/db"
	"github.com/textileio/go-threads/util"
)

const nodeConnectionTimeout = time.Second * 15

func (a *Anytype) processNewExternalThread(tid thread.ID, ti threadInfo) error {
	log.Infof("got new thread %s, addrs: %+v", ti.ID.String(), ti.Addrs)

	key, err := thread.KeyFromString(ti.Key)
	if err != nil {
		return fmt.Errorf("failed to parse thread keys %s: %s", tid.String(), err.Error())
	}

	threadAdded := false
	atleastOneNodeAdded := false
	hasCafeAddress := false
	var multiAddrs []ma.Multiaddr
	for _, addrS := range ti.Addrs {
		addr, err := ma.NewMultiaddr(addrS)
		if err != nil {
			log.Errorf("processNewExternalThread: failed to parse addr %s: %s", addrS, err.Error())
			continue
		}

		if addr.Equal(a.opts.CafeP2PAddr) {
			hasCafeAddress = true
		}

		multiAddrs = append(multiAddrs, addr)
	}

	if !hasCafeAddress {
		log.Warn("processNewExternalThread %s: cafe addr not found among thread addresses, will add it", ti.ID.String())
		threadComp, err := ma.NewComponent(thread.Name, tid.String())
		if err != nil {
			return err
		}

		multiAddrs = append(multiAddrs, a.opts.CafeP2PAddr.Encapsulate(threadComp))
	}

addrsLoop:
	for _, addr := range multiAddrs {
		for _, ownAddr := range a.t.Host().Addrs() {
			ipOwn, _ := ownAddr.ValueForProtocol(ma.P_IP4)
			ipTarget, _ := addr.ValueForProtocol(ma.P_IP4)

			portOwn, _ := ownAddr.ValueForProtocol(ma.P_TCP)
			portTarget, _ := addr.ValueForProtocol(ma.P_TCP)

			// do not connect to ourselves
			if ipOwn == ipTarget && portOwn == portTarget {
				continue addrsLoop
			}
		}

		// commented-out because we can have a local cafe node for dev purposes
		/*if v, _ := addr.ValueForProtocol(ma.P_IP4); v == "127.0.0.1" {
			// skip localhost
			continue
		}

		if v, _ := addr.ValueForProtocol(ma.P_IP6); v == "::1" {
			// skip localhost
			continue
		}*/

		threadComp, err := ma.NewComponent(thread.Name, tid.String())
		if err != nil {
			log.Errorf("processNewExternalThread %s: failed to parse addr %s: %s", ti.ID.String(), addr.String(), err.Error())
			continue
		}

		peerAddr := addr.Decapsulate(threadComp)
		addri, err := peer.AddrInfoFromP2pAddr(peerAddr)
		if err != nil {
			log.Errorf("processNewExternalThread %s: failed to parse addr %s: %s", ti.ID.String(), addr.String(), err.Error())
			continue
		}

		ctx, cancel := context.WithTimeout(context.Background(), nodeConnectionTimeout)
		defer cancel()

		if err = a.t.Host().Connect(ctx, *addri); err != nil {
			log.Errorf("processNewExternalThread %s: failed to connect addr %s: %s", ti.ID.String(), addri, err.Error())
			continue
		}

		if !threadAdded {
			threadAdded = true
			_, err = a.t.AddThread(context.Background(), addr, net.WithThreadKey(key), net.WithLogKey(a.opts.Device))
			if err != nil {
				return fmt.Errorf("failed to add the remote thread %s: %s", ti.ID.String(), err.Error())
			}
			log.Infof("processNewExternalThread %s: thread successfully added from %s", ti.ID.String(), addri)
			atleastOneNodeAdded = true
		} else {
			// todo: add addr directly?
			_, err = a.t.AddReplicator(context.Background(), tid, addr)
			if err != nil {
				return fmt.Errorf("failed to add the remote thread %s: %s", ti.ID.String(), err.Error())
			}
			atleastOneNodeAdded = true
		}
	}

	if !atleastOneNodeAdded {
		return fmt.Errorf("failed to add thread from any provided remote address")
	} else {
		_, err = a.pullThread(context.Background(), tid)
		if err != nil {
<<<<<<< HEAD
			log.Errorf("processNewExternalThread: pull thread %s failed: %s", tid.String(), err.Error())
=======
			log.Errorf("processNewExternalThread %s: pull thread failed: %s", ti.ID.String(), err.Error())
>>>>>>> 7929c27a
		}
	}
	err = a.migratePageToChanges(tid)
	if err != nil {
		if err != ErrAlreadyMigrated {
			log.Errorf("processNewExternalThread migratePageToChanges %s failed: %s", tid.String(), err.Error())
		} else {
			log.Debugf("processNewExternalThread migratePageToChanges %s: thread already migrated", tid.String())
		}
	} else {
		log.Debugf("processNewExternalThread: thread %s migrated", tid.String())
	}

	go func() {
		// reindex after migration
		err = a.opts.ReindexFunc(tid.String())
		if err != nil {
			log.Errorf("processNewExternalThread: failed to reindex page %s: %s", tid.String(), err.Error())
		}
	}()

	return nil

}

type threadRecord struct {
	net.Record
	threadID thread.ID
	logID    peer.ID
}

func (t threadRecord) Value() net.Record {
	return t.Record
}

func (t threadRecord) ThreadID() thread.ID {
	return t.threadID
}

func (t threadRecord) LogID() peer.ID {
	return t.logID
}

func (a *Anytype) addMissingThreadsInCollection() error {
	threadsCollection := a.ThreadsCollection()
	instancesBytes, err := threadsCollection.Find(&db.Query{})
	if err != nil {
		return err
	}

	var threadsInCollection = make(map[string]struct{})
	for _, instanceBytes := range instancesBytes {
		ti := threadInfo{}
		util.InstanceFromJSON(instanceBytes, &ti)

		tid, err := thread.Decode(ti.ID.String())
		if err != nil {
			log.Errorf("failed to parse thread id %s: %s", ti.ID, err.Error())
			continue
		}
		threadsInCollection[tid.String()] = struct{}{}
	}

	log.Debugf("%d threads in collection", len(threadsInCollection))

	threadsIds, err := a.ThreadsNet().Logstore().Threads()
	if err != nil {
		return err
	}

	var missingThreads int
	for _, threadId := range threadsIds {
		t, _ := smartblock.SmartBlockTypeFromThreadID(threadId)
		if t != smartblock.SmartBlockTypePage {
			continue
		}

		if _, exists := threadsInCollection[threadId.String()]; !exists {
			thrd, err := a.ThreadsNet().GetThread(context.Background(), threadId)
			if err != nil {
				log.Errorf("addMissingThreadsInCollection migration: error getting info: %s\n", err.Error())
				continue
			}
			threadInfo := threadInfo{
				ID:    db2.InstanceID(thrd.ID.String()),
				Key:   thrd.Key.String(),
				Addrs: util2.MultiAddressesToStrings(thrd.Addrs),
			}

			_, err = a.threadsCollection.Create(util.JSONFromInstance(threadInfo))
			if err != nil {
				log.With("thread", thrd.ID.String()).Errorf("failed to create thread at collection: %s: ", err.Error())
			} else {
				missingThreads++
			}
		}
	}

	if missingThreads > 0 {
		log.Errorf("addMissingThreadsInCollection migration: added %d missing threads", missingThreads)
	} else {
		log.Debugf("addMissingThreadsInCollection migration: no missing threads found")
	}

	return nil
}
func (a *Anytype) addMissingReplicators() error {
	threadsIds, err := a.ThreadsNet().Logstore().Threads()
	if err != nil {
		return fmt.Errorf("failed to list threads: %s", err.Error())
	}

	for _, threadId := range threadsIds {
		thrd, err := a.ThreadsNet().GetThread(context.Background(), threadId)
		if err != nil {
			log.Errorf("error getting thread info: %s", err.Error())
		}

		exists := false
		for _, addr := range thrd.Addrs {
			p2paddr, err := addr.ValueForProtocol(ma.P_P2P)
			if err == nil {
				if p2paddr == "12D3KooWKwPC165PptjnzYzGrEs7NSjsF5vvMmxmuqpA2VfaBbLw" {
					exists = true
					break
				}
			}
		}

		if !exists {
			ctx, cancel := context.WithTimeout(context.Background(), time.Second*30)
			defer cancel()
			_, err := a.ThreadsNet().AddReplicator(ctx, thrd.ID, a.opts.CafeP2PAddr)
			if err != nil {
				log.Errorf("failed to add missing replicator for %s: %s", thrd.ID, err.Error())
			} else {
				log.Infof("added missing replicator for %s", thrd.ID)
			}
		}

	}
	return nil
}

func (a *Anytype) handleAllMissingDbRecords(threadId string) error {
	tid, err := thread.Decode(threadId)
	if err != nil {
		return fmt.Errorf("failed to parse thread id %s: %s", threadId, err.Error())
	}

	thrd, err := a.ThreadsNet().GetThread(context.Background(), tid)
	if err != nil {
		return fmt.Errorf("failed to get thread info: %s", err.Error())
	}

	for _, logInfo := range thrd.Logs {
		log.Debugf("traversing %s log from head %s", logInfo.ID, logInfo.Head)
		handleAllRecordsInLog(a.ThreadsDB(), a.ThreadsNet(), thrd, logInfo)
	}
	return nil
}

func getRecord(net net3.NetBoostrapper, thrd thread.Info, rid cid.Cid) (net.Record, *cbor.Event, format.Node, error) {
	ctx, cancel := context.WithTimeout(context.Background(), time.Second*5)
	defer cancel()
	if thrd.ID == thread.Undef {
		return nil, nil, nil, fmt.Errorf("undef id")
	}

	rec, err := net.GetRecord(ctx, thrd.ID, rid)
	if err != nil {
		return nil, nil, nil, fmt.Errorf("failed to load record: %s", err.Error())
	}

	event, err := cbor.EventFromRecord(ctx, net, rec)
	if err != nil {
		return rec, nil, nil, fmt.Errorf("failed to load event: %s", err.Error())
	}

	node, err := event.GetBody(context.TODO(), net, thrd.Key.Read())
	if err != nil {
		return rec, event, nil, fmt.Errorf("failed to get record body: %w", err)
	}

	return rec, event, node, nil
}

func handleAllRecordsInLog(tdb *db.DB, net net3.NetBoostrapper, thrd thread.Info, li thread.LogInfo) {
	rid := li.Head
	total := 0
	var records []threadRecord
	ownLog := thrd.GetOwnLog()

	defer func() {
		for i := len(records) - 1; i >= 0; i-- {
			err := tdb.HandleNetRecord(records[i], thrd.Key, ownLog.ID, time.Second*5)
			if err != nil {
				log.Errorf("failed to handle record: %s", err.Error())
			}
		}
	}()

	for {
		if !rid.Defined() {
			return
		}
		total++
		rec, _, _, err := getRecord(net, thrd, rid)
		if rec != nil {
			trec := threadRecord{
				Record:   rec,
				threadID: thrd.ID,
				logID:    li.ID,
			}

			records = append(records, trec)
			rid = rec.PrevID()
		} else {
			log.Errorf("can't continue the traverse, failed to load a record: %s", err.Error())
			return
		}
	}
}

func (a *Anytype) listenExternalNewThreads() error {
	l, err := a.db.Listen()
	if err != nil {
		return err
	}

	go func() {
		defer l.Close()
		for {
			select {
			case <-a.shutdownStartsCh:
				log.Infof("shutting down external changes listener")
				return
			case c := <-l.Channel():
				switch c.Type {
				case db.ActionCreate:
					instanceBytes, err := a.threadsCollection.FindByID(c.ID)
					if err != nil {
						log.Errorf("failed to find thread info for id %s: %w", c.ID.String(), err)
						continue
					}

					ti := threadInfo{}
					util.InstanceFromJSON(instanceBytes, &ti)
					tid, err := thread.Decode(ti.ID.String())
					if err != nil {
						log.Errorf("failed to parse thread id %s: %s", ti.ID, err.Error())
						continue
					}

					info, _ := a.t.GetThread(context.Background(), tid)
					if info.ID != thread.Undef {
						// our own event
						continue
					}

					go func() {
						err := a.processNewExternalThread(tid, ti)
						if err != nil {
							log.Errorf("processNewExternalThread failed: %s", err.Error())
						}
					}()
				}
			}
		}
	}()

	return nil
}<|MERGE_RESOLUTION|>--- conflicted
+++ resolved
@@ -128,11 +128,7 @@
 	} else {
 		_, err = a.pullThread(context.Background(), tid)
 		if err != nil {
-<<<<<<< HEAD
 			log.Errorf("processNewExternalThread: pull thread %s failed: %s", tid.String(), err.Error())
-=======
-			log.Errorf("processNewExternalThread %s: pull thread failed: %s", ti.ID.String(), err.Error())
->>>>>>> 7929c27a
 		}
 	}
 	err = a.migratePageToChanges(tid)
