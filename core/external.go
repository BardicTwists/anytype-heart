--- conflicted
+++ resolved
@@ -81,12 +81,8 @@
 				Type:      model.BlockContentFile_Image,
 				Style:     model.BlockContentFile_Embed,
 			},
-<<<<<<< HEAD
 			ObjectOrigin: domain.ObjectOriginNone(),
-		})
-=======
 		}, nil)
->>>>>>> 69d8093f
 		if err != nil {
 			return err
 		}
