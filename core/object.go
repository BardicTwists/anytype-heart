package core

import (
	"context"
	"errors"
	"fmt"
	"strconv"
	"strings"
	"time"

	"github.com/anyproto/go-naturaldate/v2"
	"github.com/araddon/dateparse"
	"github.com/gogo/protobuf/types"
	"github.com/hashicorp/go-multierror"

	"github.com/anyproto/anytype-heart/core/block"
	importer "github.com/anyproto/anytype-heart/core/block/import"
	"github.com/anyproto/anytype-heart/core/block/import/converter"
	"github.com/anyproto/anytype-heart/core/block/object/objectgraph"
	"github.com/anyproto/anytype-heart/core/indexer"
	"github.com/anyproto/anytype-heart/core/subscription"
	"github.com/anyproto/anytype-heart/pb"
	"github.com/anyproto/anytype-heart/pkg/lib/bundle"
	"github.com/anyproto/anytype-heart/pkg/lib/core"
	"github.com/anyproto/anytype-heart/pkg/lib/database"
	"github.com/anyproto/anytype-heart/pkg/lib/database/filter"
	"github.com/anyproto/anytype-heart/pkg/lib/localstore/objectstore"
	"github.com/anyproto/anytype-heart/pkg/lib/pb/model"
	"github.com/anyproto/anytype-heart/util/builtinobjects"
	"github.com/anyproto/anytype-heart/util/internalflag"
	"github.com/anyproto/anytype-heart/util/pbtypes"
)

func (mw *Middleware) ObjectSetDetails(cctx context.Context, req *pb.RpcObjectSetDetailsRequest) *pb.RpcObjectSetDetailsResponse {
	ctx := mw.newContext(cctx)
	response := func(code pb.RpcObjectSetDetailsResponseErrorCode, err error) *pb.RpcObjectSetDetailsResponse {
		m := &pb.RpcObjectSetDetailsResponse{Error: &pb.RpcObjectSetDetailsResponseError{Code: code}}
		if err != nil {
			m.Error.Description = err.Error()
		} else {
			m.Event = mw.getResponseEvent(ctx)
		}
		return m
	}
	err := mw.doBlockService(func(bs *block.Service) (err error) {
		return bs.SetDetails(ctx, *req)
	})
	if err != nil {
		return response(pb.RpcObjectSetDetailsResponseError_UNKNOWN_ERROR, err)
	}
	return response(pb.RpcObjectSetDetailsResponseError_NULL, nil)
}

func (mw *Middleware) ObjectDuplicate(cctx context.Context, req *pb.RpcObjectDuplicateRequest) *pb.RpcObjectDuplicateResponse {
	response := func(templateId string, err error) *pb.RpcObjectDuplicateResponse {
		m := &pb.RpcObjectDuplicateResponse{
			Error: &pb.RpcObjectDuplicateResponseError{Code: pb.RpcObjectDuplicateResponseError_NULL},
			Id:    templateId,
		}
		if err != nil {
			m.Error.Code = pb.RpcObjectDuplicateResponseError_UNKNOWN_ERROR
			m.Error.Description = err.Error()
		}
		return m
	}
	var objectIds []string
	err := mw.doBlockService(func(bs *block.Service) (err error) {
		objectIds, err = bs.ObjectsDuplicate(cctx, []string{req.ContextId})
		return
	})
	if len(objectIds) == 0 {
		return response("", err)
	}
	return response(objectIds[0], err)
}

func (mw *Middleware) ObjectListDuplicate(cctx context.Context, req *pb.RpcObjectListDuplicateRequest) *pb.RpcObjectListDuplicateResponse {
	response := func(objectIds []string, err error) *pb.RpcObjectListDuplicateResponse {
		m := &pb.RpcObjectListDuplicateResponse{
			Error: &pb.RpcObjectListDuplicateResponseError{Code: pb.RpcObjectListDuplicateResponseError_NULL},
			Ids:   objectIds,
		}
		if err != nil {
			m.Error.Code = pb.RpcObjectListDuplicateResponseError_UNKNOWN_ERROR
			m.Error.Description = err.Error()
		}
		return m
	}
	var objectIds []string
	err := mw.doBlockService(func(bs *block.Service) (err error) {
		objectIds, err = bs.ObjectsDuplicate(cctx, req.ObjectIds)
		return
	})
	return response(objectIds, err)
}

func (mw *Middleware) ObjectSearch(cctx context.Context, req *pb.RpcObjectSearchRequest) *pb.RpcObjectSearchResponse {
	response := func(code pb.RpcObjectSearchResponseErrorCode, records []*types.Struct, err error) *pb.RpcObjectSearchResponse {
		m := &pb.RpcObjectSearchResponse{Error: &pb.RpcObjectSearchResponseError{Code: code}, Records: records}
		if err != nil {
			m.Error.Description = err.Error()
		}

		return m
	}

	if mw.applicationService.GetApp() == nil {
		return response(pb.RpcObjectSearchResponseError_BAD_INPUT, nil, fmt.Errorf("account must be started"))
	}

	if req.FullText != "" {
		mw.applicationService.GetApp().MustComponent(indexer.CName).(indexer.Indexer).ForceFTIndex()
	}

	ds := mw.applicationService.GetApp().MustComponent(objectstore.CName).(objectstore.ObjectStore)
	records, _, err := ds.Query(database.Query{
		Filters:  req.Filters,
		Sorts:    req.Sorts,
		Offset:   int(req.Offset),
		Limit:    int(req.Limit),
		FullText: req.FullText,
	})
	if err != nil {
		return response(pb.RpcObjectSearchResponseError_UNKNOWN_ERROR, nil, err)
	}

	// Add dates only to the first page of search results
	if req.Offset == 0 {
		records, err = mw.enrichWithDateSuggestion(records, req, ds)
		if err != nil {
			return response(pb.RpcObjectSearchResponseError_UNKNOWN_ERROR, nil, err)
		}
	}

	var records2 = make([]*types.Struct, 0, len(records))
	for _, rec := range records {
		records2 = append(records2, pbtypes.Map(rec.Details, req.Keys...))
	}

	return response(pb.RpcObjectSearchResponseError_NULL, records2, nil)
}

func (mw *Middleware) enrichWithDateSuggestion(records []database.Record, req *pb.RpcObjectSearchRequest, store objectstore.ObjectStore) ([]database.Record, error) {
	dt := suggestDateForSearch(time.Now(), req.FullText)
	if dt.IsZero() {
		return records, nil
	}

	id := deriveDateId(dt)

	// Don't duplicate search suggestions
	var found bool
	for _, r := range records {
		if r.Details == nil || r.Details.Fields == nil {
			continue
		}
		if v, ok := r.Details.Fields[bundle.RelationKeyId.String()]; ok {
			if v.GetStringValue() == id {
				found = true
				break
			}
		}

	}
	if found {
		return records, nil
	}

	var rec database.Record
	var spaceID string
	for _, f := range req.Filters {
		if f.RelationKey == bundle.RelationKeySpaceId.String() && f.Condition == model.BlockContentDataviewFilter_Equal {
			spaceID = f.Value.GetStringValue()
			break
		}
	}
	rec = mw.makeSuggestedDateRecord(spaceID, dt)
	f, _ := filter.MakeAndFilter(req.Filters, store) //nolint:errcheck
	if vg := pbtypes.ValueGetter(rec.Details); f.FilterObject(vg) {
		return append([]database.Record{rec}, records...), nil
	}
	return records, nil
}

func suggestDateForSearch(now time.Time, raw string) time.Time {
	suggesters := []func() time.Time{
		func() time.Time {
			var exprType naturaldate.ExprType
			t, exprType, err := naturaldate.Parse(raw, now)
			if err != nil {
				return time.Time{}
			}
			if exprType == naturaldate.ExprTypeInvalid {
				return time.Time{}
			}

			// naturaldate parses numbers without qualifiers (m,s) as hours in 24 hours clock format. It leads to weird behavior
			// when inputs like "123" represented as "current time + 123 hours"
			if (exprType & naturaldate.ExprTypeClock24Hour) != 0 {
				t = time.Time{}
			}
			return t
		},
		func() time.Time {
			// Don't use plain numbers, because they will be represented as years
			if _, err := strconv.Atoi(strings.TrimSpace(raw)); err == nil {
				return time.Time{}
			}
			// todo: use system locale to get preferred date format
			t, err := dateparse.ParseIn(raw, now.Location(), dateparse.PreferMonthFirst(false))
			if err != nil {
				return time.Time{}
			}
			return t
		},
	}

	var t time.Time
	for _, s := range suggesters {
		if t = s(); !t.IsZero() {
			break
		}
	}
	if t.IsZero() {
		return t
	}

	// Sanitize date

	// Date without year
	if t.Year() == 0 {
		_, month, day := t.Date()
		h, m, s := t.Clock()
		t = time.Date(now.Year(), month, day, h, m, s, 0, t.Location())
	}

	return t
}

func deriveDateId(t time.Time) string {
	return "_date_" + t.Format("2006-01-02")
}

func (mw *Middleware) makeSuggestedDateRecord(spaceID string, t time.Time) database.Record {
	id := deriveDateId(t)

	typeID := getService[core.Service](mw).GetSystemTypeID(spaceID, bundle.TypeKeyDate)
	d := &types.Struct{Fields: map[string]*types.Value{
		bundle.RelationKeyId.String():        pbtypes.String(id),
		bundle.RelationKeyName.String():      pbtypes.String(t.Format("Mon Jan  2 2006")),
		bundle.RelationKeyLayout.String():    pbtypes.Int64(int64(model.ObjectType_date)),
		bundle.RelationKeyType.String():      pbtypes.String(typeID),
		bundle.RelationKeyIconEmoji.String(): pbtypes.String("📅"),
		bundle.RelationKeySpaceId.String():   pbtypes.String(spaceID),
	}}

	return database.Record{
		Details: d,
	}
}

func (mw *Middleware) ObjectSearchSubscribe(cctx context.Context, req *pb.RpcObjectSearchSubscribeRequest) *pb.RpcObjectSearchSubscribeResponse {
	ctx := mw.newContext(cctx)
	errResponse := func(err error) *pb.RpcObjectSearchSubscribeResponse {
		r := &pb.RpcObjectSearchSubscribeResponse{
			Error: &pb.RpcObjectSearchSubscribeResponseError{
				Code: pb.RpcObjectSearchSubscribeResponseError_UNKNOWN_ERROR,
			},
		}
		if err != nil {
			r.Error.Description = err.Error()
		}
		return r
	}

	if mw.applicationService.GetApp() == nil {
		return errResponse(fmt.Errorf("account must be started"))
	}

	subService := mw.applicationService.GetApp().MustComponent(subscription.CName).(subscription.Service)

	resp, err := subService.Search(ctx, *req)
	if err != nil {
		return errResponse(err)
	}

	return resp
}

func (mw *Middleware) ObjectGroupsSubscribe(cctx context.Context, req *pb.RpcObjectGroupsSubscribeRequest) *pb.RpcObjectGroupsSubscribeResponse {
	ctx := mw.newContext(cctx)
	errResponse := func(err error) *pb.RpcObjectGroupsSubscribeResponse {
		r := &pb.RpcObjectGroupsSubscribeResponse{
			Error: &pb.RpcObjectGroupsSubscribeResponseError{
				Code: pb.RpcObjectGroupsSubscribeResponseError_UNKNOWN_ERROR,
			},
		}
		if err != nil {
			r.Error.Description = err.Error()
		}
		return r
	}

	if mw.applicationService.GetApp() == nil {
		return errResponse(errors.New("app must be started"))
	}

	subService := mw.applicationService.GetApp().MustComponent(subscription.CName).(subscription.Service)

	resp, err := subService.SubscribeGroups(ctx, *req)
	if err != nil {
		return errResponse(err)
	}

	return resp
}

func (mw *Middleware) ObjectSubscribeIds(_ context.Context, req *pb.RpcObjectSubscribeIdsRequest) *pb.RpcObjectSubscribeIdsResponse {
	errResponse := func(err error) *pb.RpcObjectSubscribeIdsResponse {
		r := &pb.RpcObjectSubscribeIdsResponse{
			Error: &pb.RpcObjectSubscribeIdsResponseError{
				Code: pb.RpcObjectSubscribeIdsResponseError_UNKNOWN_ERROR,
			},
		}
		if err != nil {
			r.Error.Description = err.Error()
		}
		return r
	}

	if mw.applicationService.GetApp() == nil {
		return errResponse(fmt.Errorf("account must be started"))
	}

	subService := mw.applicationService.GetApp().MustComponent(subscription.CName).(subscription.Service)

	resp, err := subService.SubscribeIdsReq(*req)
	if err != nil {
		return errResponse(err)
	}

	return resp
}

func (mw *Middleware) ObjectSearchUnsubscribe(cctx context.Context, req *pb.RpcObjectSearchUnsubscribeRequest) *pb.RpcObjectSearchUnsubscribeResponse {
	response := func(err error) *pb.RpcObjectSearchUnsubscribeResponse {
		r := &pb.RpcObjectSearchUnsubscribeResponse{
			Error: &pb.RpcObjectSearchUnsubscribeResponseError{
				Code: pb.RpcObjectSearchUnsubscribeResponseError_NULL,
			},
		}
		if err != nil {
			r.Error.Code = pb.RpcObjectSearchUnsubscribeResponseError_UNKNOWN_ERROR
			r.Error.Description = err.Error()
		}
		return r
	}

	if mw.applicationService.GetApp() == nil {
		return response(fmt.Errorf("account must be started"))
	}

	subService := mw.applicationService.GetApp().MustComponent(subscription.CName).(subscription.Service)

	err := subService.Unsubscribe(req.SubIds...)
	if err != nil {
		return response(err)
	}
	return response(nil)
}

func (mw *Middleware) ObjectGraph(cctx context.Context, req *pb.RpcObjectGraphRequest) *pb.RpcObjectGraphResponse {
	if mw.applicationService.GetApp() == nil {
		return objectResponse(
			pb.RpcObjectGraphResponseError_BAD_INPUT,
			nil,
			nil,
			fmt.Errorf("account must be started"),
		)
	}

	nodes, edges, err := getService[objectgraph.Service](mw).ObjectGraph(req)
	if err != nil {
		return unknownError(err)
	}
	return objectResponse(pb.RpcObjectGraphResponseError_NULL, nodes, edges, nil)
}

func unknownError(err error) *pb.RpcObjectGraphResponse {
	return objectResponse(pb.RpcObjectGraphResponseError_UNKNOWN_ERROR, nil, nil, err)
}

func objectResponse(
	code pb.RpcObjectGraphResponseErrorCode,
	nodes []*types.Struct,
	edges []*pb.RpcObjectGraphEdge,
	err error,
) *pb.RpcObjectGraphResponse {
	response := &pb.RpcObjectGraphResponse{
		Error: &pb.RpcObjectGraphResponseError{
			Code: code,
		},
		Nodes: nodes,
		Edges: edges,
	}

	if err != nil {
		response.Error.Description = err.Error()
	}

	return response
}

func (mw *Middleware) ObjectRelationAdd(cctx context.Context, req *pb.RpcObjectRelationAddRequest) *pb.RpcObjectRelationAddResponse {
	ctx := mw.newContext(cctx)
	response := func(code pb.RpcObjectRelationAddResponseErrorCode, err error) *pb.RpcObjectRelationAddResponse {
		m := &pb.RpcObjectRelationAddResponse{Error: &pb.RpcObjectRelationAddResponseError{Code: code}}
		if err != nil {
			m.Error.Description = err.Error()
		} else {
			m.Event = mw.getResponseEvent(ctx)
		}
		return m
	}
	if len(req.RelationKeys) == 0 {
		return response(pb.RpcObjectRelationAddResponseError_BAD_INPUT, fmt.Errorf("relation is nil"))
	}

	err := mw.doBlockService(func(bs *block.Service) (err error) {
		return bs.AddExtraRelations(ctx, req.ContextId, req.RelationKeys)
	})
	if err != nil {
		return response(pb.RpcObjectRelationAddResponseError_BAD_INPUT, err)
	}

	return response(pb.RpcObjectRelationAddResponseError_NULL, nil)
}

func (mw *Middleware) ObjectRelationDelete(cctx context.Context, req *pb.RpcObjectRelationDeleteRequest) *pb.RpcObjectRelationDeleteResponse {
	ctx := mw.newContext(cctx)
	response := func(code pb.RpcObjectRelationDeleteResponseErrorCode, err error) *pb.RpcObjectRelationDeleteResponse {
		m := &pb.RpcObjectRelationDeleteResponse{Error: &pb.RpcObjectRelationDeleteResponseError{Code: code}}
		if err != nil {
			m.Error.Description = err.Error()
		} else {
			m.Event = mw.getResponseEvent(ctx)
		}
		return m
	}
	err := mw.doBlockService(func(bs *block.Service) (err error) {
		return bs.RemoveExtraRelations(ctx, req.ContextId, req.RelationKeys)
	})
	if err != nil {
		return response(pb.RpcObjectRelationDeleteResponseError_BAD_INPUT, err)
	}
	return response(pb.RpcObjectRelationDeleteResponseError_NULL, nil)
}

func (mw *Middleware) ObjectRelationListAvailable(cctx context.Context, req *pb.RpcObjectRelationListAvailableRequest) *pb.RpcObjectRelationListAvailableResponse {
	ctx := mw.newContext(cctx)
	response := func(code pb.RpcObjectRelationListAvailableResponseErrorCode, relations []*model.Relation, err error) *pb.RpcObjectRelationListAvailableResponse {
		m := &pb.RpcObjectRelationListAvailableResponse{Relations: relations, Error: &pb.RpcObjectRelationListAvailableResponseError{Code: code}}
		if err != nil {
			m.Error.Description = err.Error()
		}
		return m
	}
	var rels []*model.Relation
	err := mw.doBlockService(func(bs *block.Service) (err error) {
		rels, err = bs.ListAvailableRelations(ctx, req.ContextId)
		return
	})

	if err != nil {
		return response(pb.RpcObjectRelationListAvailableResponseError_UNKNOWN_ERROR, nil, err)
	}

	return response(pb.RpcObjectRelationListAvailableResponseError_NULL, rels, nil)
}

func (mw *Middleware) ObjectSetObjectType(cctx context.Context, req *pb.RpcObjectSetObjectTypeRequest) *pb.RpcObjectSetObjectTypeResponse {
	ctx := mw.newContext(cctx)
	response := func(code pb.RpcObjectSetObjectTypeResponseErrorCode, err error) *pb.RpcObjectSetObjectTypeResponse {
		m := &pb.RpcObjectSetObjectTypeResponse{Error: &pb.RpcObjectSetObjectTypeResponseError{Code: code}}
		if err != nil {
			m.Error.Description = err.Error()
		} else {
			m.Event = mw.getResponseEvent(ctx)
		}
		return m
	}

	if err := mw.doBlockService(func(bs *block.Service) (err error) {
		return bs.SetObjectTypes(ctx, req.ContextId, []string{req.ObjectTypeUrl})
	}); err != nil {
		return response(pb.RpcObjectSetObjectTypeResponseError_UNKNOWN_ERROR, err)
	}

	return response(pb.RpcObjectSetObjectTypeResponseError_NULL, nil)
}

func (mw *Middleware) ObjectListSetObjectType(cctx context.Context, req *pb.RpcObjectListSetObjectTypeRequest) *pb.RpcObjectListSetObjectTypeResponse {
	ctx := mw.newContext(cctx)
	response := func(code pb.RpcObjectListSetObjectTypeResponseErrorCode, err error) *pb.RpcObjectListSetObjectTypeResponse {
		m := &pb.RpcObjectListSetObjectTypeResponse{Error: &pb.RpcObjectListSetObjectTypeResponseError{Code: code}}
		if err != nil {
			m.Error.Description = err.Error()
		}
		return m
	}

	if err := mw.doBlockService(func(bs *block.Service) (err error) {
		var (
			mErr       multierror.Error
			anySucceed bool
		)
		for _, objID := range req.ObjectIds {
			if err = bs.SetObjectTypes(ctx, objID, []string{req.ObjectTypeId}); err != nil {
				log.With("objectID", objID).Errorf("failed to set object type to object '%s': %v", objID, err)
				mErr.Errors = append(mErr.Errors, err)
			} else {
				anySucceed = true
			}
		}
		if anySucceed {
			return nil
		}
		return mErr.ErrorOrNil()
	}); err != nil {
		return response(pb.RpcObjectListSetObjectTypeResponseError_UNKNOWN_ERROR, err)
	}

	return response(pb.RpcObjectListSetObjectTypeResponseError_NULL, nil)
}

func (mw *Middleware) ObjectSetLayout(cctx context.Context, req *pb.RpcObjectSetLayoutRequest) *pb.RpcObjectSetLayoutResponse {
	ctx := mw.newContext(cctx)
	response := func(code pb.RpcObjectSetLayoutResponseErrorCode, err error) *pb.RpcObjectSetLayoutResponse {
		m := &pb.RpcObjectSetLayoutResponse{Error: &pb.RpcObjectSetLayoutResponseError{Code: code}}
		if err != nil {
			m.Error.Description = err.Error()
		} else {
			m.Event = mw.getResponseEvent(ctx)
		}
		return m
	}
	err := mw.doBlockService(func(bs *block.Service) (err error) {
		return bs.SetLayout(ctx, req.ContextId, req.Layout)
	})
	if err != nil {
		return response(pb.RpcObjectSetLayoutResponseError_UNKNOWN_ERROR, err)
	}
	return response(pb.RpcObjectSetLayoutResponseError_NULL, nil)
}

func (mw *Middleware) ObjectSetIsArchived(cctx context.Context, req *pb.RpcObjectSetIsArchivedRequest) *pb.RpcObjectSetIsArchivedResponse {
	response := func(code pb.RpcObjectSetIsArchivedResponseErrorCode, err error) *pb.RpcObjectSetIsArchivedResponse {
		m := &pb.RpcObjectSetIsArchivedResponse{Error: &pb.RpcObjectSetIsArchivedResponseError{Code: code}}
		if err != nil {
			m.Error.Description = err.Error()
		}
		return m
	}
	err := mw.doBlockService(func(bs *block.Service) (err error) {
		return bs.SetPageIsArchived(*req)
	})
	if err != nil {
		return response(pb.RpcObjectSetIsArchivedResponseError_UNKNOWN_ERROR, err)
	}
	return response(pb.RpcObjectSetIsArchivedResponseError_NULL, nil)
}

func (mw *Middleware) ObjectSetSource(cctx context.Context,
	req *pb.RpcObjectSetSourceRequest) *pb.RpcObjectSetSourceResponse {
	ctx := mw.newContext(cctx)
	response := func(code pb.RpcObjectSetSourceResponseErrorCode, err error) *pb.RpcObjectSetSourceResponse {
		m := &pb.RpcObjectSetSourceResponse{Error: &pb.RpcObjectSetSourceResponseError{Code: code}}
		if err != nil {
			m.Error.Description = err.Error()
		} else {
			m.Event = mw.getResponseEvent(ctx)
		}
		return m
	}
	err := mw.doBlockService(func(bs *block.Service) (err error) {
		return bs.SetSource(ctx, *req)
	})
	if err != nil {
		return response(pb.RpcObjectSetSourceResponseError_UNKNOWN_ERROR, err)
	}
	return response(pb.RpcObjectSetSourceResponseError_NULL, nil)
}

func (mw *Middleware) ObjectWorkspaceSetDashboard(cctx context.Context, req *pb.RpcObjectWorkspaceSetDashboardRequest) *pb.RpcObjectWorkspaceSetDashboardResponse {
	ctx := mw.newContext(cctx)
	response := func(setId string, err error) *pb.RpcObjectWorkspaceSetDashboardResponse {
		resp := &pb.RpcObjectWorkspaceSetDashboardResponse{
			ObjectId: setId,
			Error: &pb.RpcObjectWorkspaceSetDashboardResponseError{
				Code: pb.RpcObjectWorkspaceSetDashboardResponseError_NULL,
			},
		}
		if err != nil {
			resp.Error.Code = pb.RpcObjectWorkspaceSetDashboardResponseError_UNKNOWN_ERROR
			resp.Error.Description = err.Error()
		} else {
			resp.Event = mw.getResponseEvent(ctx)
		}
		return resp
	}
	var (
		setId string
		err   error
	)
	err = mw.doBlockService(func(bs *block.Service) error {
		if setId, err = bs.SetWorkspaceDashboardId(ctx, req.ContextId, req.ObjectId); err != nil {
			return err
		}
		return nil
	})
	return response(setId, err)
}

func (mw *Middleware) ObjectSetIsFavorite(cctx context.Context, req *pb.RpcObjectSetIsFavoriteRequest) *pb.RpcObjectSetIsFavoriteResponse {
	ctx := mw.newContext(cctx)
	response := func(code pb.RpcObjectSetIsFavoriteResponseErrorCode, err error) *pb.RpcObjectSetIsFavoriteResponse {
		m := &pb.RpcObjectSetIsFavoriteResponse{Error: &pb.RpcObjectSetIsFavoriteResponseError{Code: code}}
		if err != nil {
			m.Error.Description = err.Error()
		} else {
			m.Event = mw.getResponseEvent(ctx)
		}
		return m
	}
	err := mw.doBlockService(func(bs *block.Service) (err error) {
		return bs.SetPageIsFavorite(*req)
	})
	if err != nil {
		return response(pb.RpcObjectSetIsFavoriteResponseError_UNKNOWN_ERROR, err)
	}
	return response(pb.RpcObjectSetIsFavoriteResponseError_NULL, nil)
}

func (mw *Middleware) ObjectRelationAddFeatured(cctx context.Context, req *pb.RpcObjectRelationAddFeaturedRequest) *pb.RpcObjectRelationAddFeaturedResponse {
	ctx := mw.newContext(cctx)
	response := func(code pb.RpcObjectRelationAddFeaturedResponseErrorCode, err error) *pb.RpcObjectRelationAddFeaturedResponse {
		m := &pb.RpcObjectRelationAddFeaturedResponse{Error: &pb.RpcObjectRelationAddFeaturedResponseError{Code: code}}
		if err != nil {
			m.Error.Description = err.Error()
		} else {
			m.Event = mw.getResponseEvent(ctx)
		}
		return m
	}
	err := mw.doBlockService(func(bs *block.Service) (err error) {
		return bs.FeaturedRelationAdd(ctx, req.ContextId, req.Relations...)
	})
	if err != nil {
		return response(pb.RpcObjectRelationAddFeaturedResponseError_UNKNOWN_ERROR, err)
	}
	return response(pb.RpcObjectRelationAddFeaturedResponseError_NULL, nil)
}

func (mw *Middleware) ObjectRelationRemoveFeatured(cctx context.Context, req *pb.RpcObjectRelationRemoveFeaturedRequest) *pb.RpcObjectRelationRemoveFeaturedResponse {
	ctx := mw.newContext(cctx)
	response := func(code pb.RpcObjectRelationRemoveFeaturedResponseErrorCode, err error) *pb.RpcObjectRelationRemoveFeaturedResponse {
		m := &pb.RpcObjectRelationRemoveFeaturedResponse{Error: &pb.RpcObjectRelationRemoveFeaturedResponseError{Code: code}}
		if err != nil {
			m.Error.Description = err.Error()
		} else {
			m.Event = mw.getResponseEvent(ctx)
		}
		return m
	}
	err := mw.doBlockService(func(bs *block.Service) (err error) {
		return bs.FeaturedRelationRemove(ctx, req.ContextId, req.Relations...)
	})
	if err != nil {
		return response(pb.RpcObjectRelationRemoveFeaturedResponseError_UNKNOWN_ERROR, err)
	}
	return response(pb.RpcObjectRelationRemoveFeaturedResponseError_NULL, nil)
}

func (mw *Middleware) ObjectToSet(cctx context.Context, req *pb.RpcObjectToSetRequest) *pb.RpcObjectToSetResponse {
	ctx := mw.newContext(cctx)
	response := func(err error) *pb.RpcObjectToSetResponse {
		resp := &pb.RpcObjectToSetResponse{
			Error: &pb.RpcObjectToSetResponseError{
				Code: pb.RpcObjectToSetResponseError_NULL,
			},
		}
		if err != nil {
			resp.Error.Code = pb.RpcObjectToSetResponseError_UNKNOWN_ERROR
			resp.Error.Description = err.Error()
		}
		return resp
	}
	var (
		err error
	)
	err = mw.doBlockService(func(bs *block.Service) error {
		if err = bs.ObjectToSet(ctx, req.ContextId, req.Source); err != nil {
			return err
		}
		return nil
	})
	return response(err)
}

func (mw *Middleware) ObjectCreateBookmark(cctx context.Context, req *pb.RpcObjectCreateBookmarkRequest) *pb.RpcObjectCreateBookmarkResponse {
	response := func(code pb.RpcObjectCreateBookmarkResponseErrorCode, id string, details *types.Struct, err error) *pb.RpcObjectCreateBookmarkResponse {
		m := &pb.RpcObjectCreateBookmarkResponse{Error: &pb.RpcObjectCreateBookmarkResponseError{Code: code}, ObjectId: id, Details: details}
		if err != nil {
			m.Error.Description = err.Error()
		}
		return m
	}

	var (
		id         string
		newDetails *types.Struct
	)
	err := mw.doBlockService(func(bs *block.Service) error {
		var err error
		id, newDetails, err = bs.CreateObject(cctx, req.SpaceId, req, bundle.TypeKeyBookmark)
		return err
	})
	if err != nil {
		return response(pb.RpcObjectCreateBookmarkResponseError_UNKNOWN_ERROR, "", newDetails, err)
	}
	return response(pb.RpcObjectCreateBookmarkResponseError_NULL, id, newDetails, nil)
}

func (mw *Middleware) ObjectBookmarkFetch(cctx context.Context, req *pb.RpcObjectBookmarkFetchRequest) *pb.RpcObjectBookmarkFetchResponse {
	response := func(code pb.RpcObjectBookmarkFetchResponseErrorCode, err error) *pb.RpcObjectBookmarkFetchResponse {
		m := &pb.RpcObjectBookmarkFetchResponse{Error: &pb.RpcObjectBookmarkFetchResponseError{Code: code}}
		if err != nil {
			m.Error.Description = err.Error()
		}
		return m
	}

	err := mw.doBlockService(func(bs *block.Service) error {
		return bs.ObjectBookmarkFetch(*req)
	})

	if err != nil {
		return response(pb.RpcObjectBookmarkFetchResponseError_UNKNOWN_ERROR, err)
	}
	return response(pb.RpcObjectBookmarkFetchResponseError_NULL, nil)
}

func (mw *Middleware) ObjectToBookmark(cctx context.Context, req *pb.RpcObjectToBookmarkRequest) *pb.RpcObjectToBookmarkResponse {
	response := func(code pb.RpcObjectToBookmarkResponseErrorCode, id string, err error) *pb.RpcObjectToBookmarkResponse {
		m := &pb.RpcObjectToBookmarkResponse{Error: &pb.RpcObjectToBookmarkResponseError{Code: code}, ObjectId: id}
		if err != nil {
			m.Error.Description = err.Error()
		}
		return m
	}

	var id string
	err := mw.doBlockService(func(bs *block.Service) error {
		var err error
		id, err = bs.ObjectToBookmark(cctx, req.ContextId, req.Url)
		return err
	})

	if err != nil {
		return response(pb.RpcObjectToBookmarkResponseError_UNKNOWN_ERROR, "", err)
	}
	return response(pb.RpcObjectToBookmarkResponseError_NULL, id, nil)
}

func (mw *Middleware) ObjectSetInternalFlags(cctx context.Context, req *pb.RpcObjectSetInternalFlagsRequest) *pb.RpcObjectSetInternalFlagsResponse {
	ctx := mw.newContext(cctx)
	response := func(code pb.RpcObjectSetInternalFlagsResponseErrorCode, err error) *pb.RpcObjectSetInternalFlagsResponse {
		m := &pb.RpcObjectSetInternalFlagsResponse{Error: &pb.RpcObjectSetInternalFlagsResponseError{Code: code}}
		if err != nil {
			m.Error.Description = err.Error()
		} else {
			m.Event = mw.getResponseEvent(ctx)
		}
		return m
	}
	err := mw.doBlockService(func(bs *block.Service) (err error) {
		return bs.ModifyDetails(ctx, req.ContextId, func(current *types.Struct) (*types.Struct, error) {
			d := pbtypes.CopyStruct(current)
			return internalflag.PutToDetails(d, req.InternalFlags), nil
		})
	})
	if err != nil {
		return response(pb.RpcObjectSetInternalFlagsResponseError_UNKNOWN_ERROR, err)
	}
	return response(pb.RpcObjectSetInternalFlagsResponseError_NULL, nil)
}

func (mw *Middleware) ObjectImport(cctx context.Context, req *pb.RpcObjectImportRequest) *pb.RpcObjectImportResponse {
	response := func(code pb.RpcObjectImportResponseErrorCode, err error) *pb.RpcObjectImportResponse {
		m := &pb.RpcObjectImportResponse{Error: &pb.RpcObjectImportResponseError{Code: code}}
		if err != nil {
			m.Error.Description = err.Error()
		}
		return m
	}

<<<<<<< HEAD
	if mw.applicationService.GetApp() == nil {
		return response(pb.RpcObjectImportResponseError_ACCOUNT_IS_NOT_RUNNING, fmt.Errorf("user didn't log in"))
	}

	importer := mw.applicationService.GetApp().MustComponent(importer.CName).(importer.Importer)
	err := importer.Import(cctx, req)
=======
	err := getService[importer.Importer](mw).Import(ctx, req)
>>>>>>> b177c815

	if err == nil {
		return response(pb.RpcObjectImportResponseError_NULL, nil)
	}

	switch {
	case errors.Is(err, converter.ErrNoObjectsToImport):
		return response(pb.RpcObjectImportResponseError_NO_OBJECTS_TO_IMPORT, err)
	case errors.Is(err, converter.ErrCancel):
		return response(pb.RpcObjectImportResponseError_IMPORT_IS_CANCELED, err)
	case errors.Is(err, converter.ErrLimitExceeded):
		return response(pb.RpcObjectImportResponseError_LIMIT_OF_ROWS_OR_RELATIONS_EXCEEDED, err)
	default:
		return response(pb.RpcObjectImportResponseError_INTERNAL_ERROR, err)
	}
}

func (mw *Middleware) ObjectImportList(cctx context.Context, req *pb.RpcObjectImportListRequest) *pb.RpcObjectImportListResponse {
	response := func(res []*pb.RpcObjectImportListImportResponse, code pb.RpcObjectImportListResponseErrorCode, err error) *pb.RpcObjectImportListResponse {
		m := &pb.RpcObjectImportListResponse{Response: res, Error: &pb.RpcObjectImportListResponseError{Code: code}}
		if err != nil {
			m.Error.Description = err.Error()
		}
		return m
	}

	importer := mw.applicationService.GetApp().MustComponent(importer.CName).(importer.Importer)
	res, err := importer.ListImports(req)

	if err != nil {
		return response(res, pb.RpcObjectImportListResponseError_INTERNAL_ERROR, err)
	}
	return response(res, pb.RpcObjectImportListResponseError_NULL, nil)
}

func (mw *Middleware) ObjectImportNotionValidateToken(ctx context.Context,
	request *pb.RpcObjectImportNotionValidateTokenRequest) *pb.RpcObjectImportNotionValidateTokenResponse {
	// nolint: lll
	response := func(code pb.RpcObjectImportNotionValidateTokenResponseErrorCode, e error) *pb.RpcObjectImportNotionValidateTokenResponse {
		err := &pb.RpcObjectImportNotionValidateTokenResponseError{Code: code}
		switch code {
		case pb.RpcObjectImportNotionValidateTokenResponseError_UNAUTHORIZED:
			err.Description = "Sorry, token not found. Please check Notion integrations."
		case pb.RpcObjectImportNotionValidateTokenResponseError_FORBIDDEN:
			err.Description = "Unable to access user information, check capabilities in Notion (requires reading user information)."
		case pb.RpcObjectImportNotionValidateTokenResponseError_SERVICE_UNAVAILABLE:
			err.Description = "Notion is currently unavailable."
		case pb.RpcObjectImportNotionValidateTokenResponseError_NULL:
			err.Description = ""
		case pb.RpcObjectImportNotionValidateTokenResponseError_INTERNAL_ERROR:
			err.Description = e.Error()
		case pb.RpcObjectImportNotionValidateTokenResponseError_ACCOUNT_IS_NOT_RUNNING:
			err.Description = "User didn't log in"
		default:
			err.Description = "Unknown internal error"
		}
		return &pb.RpcObjectImportNotionValidateTokenResponse{Error: err}
	}

	if mw.applicationService.GetApp() == nil {
		return response(pb.RpcObjectImportNotionValidateTokenResponseError_ACCOUNT_IS_NOT_RUNNING, nil)
	}

	importer := mw.applicationService.GetApp().MustComponent(importer.CName).(importer.Importer)
	errCode, err := importer.ValidateNotionToken(ctx, request)
	return response(errCode, err)
}

func (mw *Middleware) ObjectImportUseCase(cctx context.Context, req *pb.RpcObjectImportUseCaseRequest) *pb.RpcObjectImportUseCaseResponse {
	response := func(code pb.RpcObjectImportUseCaseResponseErrorCode, err error) *pb.RpcObjectImportUseCaseResponse {
		resp := &pb.RpcObjectImportUseCaseResponse{
			Error: &pb.RpcObjectImportUseCaseResponseError{
				Code: code,
			},
		}
		if err != nil {
			resp.Error.Description = err.Error()
		}
		return resp
	}

	objCreator := getService[builtinobjects.BuiltinObjects](mw)
	return response(objCreator.CreateObjectsForUseCase(cctx, req.SpaceId, req.UseCase))
}<|MERGE_RESOLUTION|>--- conflicted
+++ resolved
@@ -804,16 +804,7 @@
 		return m
 	}
 
-<<<<<<< HEAD
-	if mw.applicationService.GetApp() == nil {
-		return response(pb.RpcObjectImportResponseError_ACCOUNT_IS_NOT_RUNNING, fmt.Errorf("user didn't log in"))
-	}
-
-	importer := mw.applicationService.GetApp().MustComponent(importer.CName).(importer.Importer)
-	err := importer.Import(cctx, req)
-=======
-	err := getService[importer.Importer](mw).Import(ctx, req)
->>>>>>> b177c815
+	err := getService[importer.Importer](mw).Import(cctx, req)
 
 	if err == nil {
 		return response(pb.RpcObjectImportResponseError_NULL, nil)
