package core

import (
	"fmt"

	"github.com/anytypeio/go-anytype-middleware/core/block"
	"github.com/anytypeio/go-anytype-middleware/core/block/editor/state"
	"github.com/anytypeio/go-anytype-middleware/pb"
	"github.com/anytypeio/go-anytype-middleware/pkg/lib/database"
	"github.com/gogo/protobuf/types"
)

// To be renamed to ObjectSetDetails
func (mw *Middleware) BlockSetDetails(req *pb.RpcBlockSetDetailsRequest) *pb.RpcBlockSetDetailsResponse {
	ctx := state.NewContext(nil)
	response := func(code pb.RpcBlockSetDetailsResponseErrorCode, err error) *pb.RpcBlockSetDetailsResponse {
		m := &pb.RpcBlockSetDetailsResponse{Error: &pb.RpcBlockSetDetailsResponseError{Code: code}}
		if err != nil {
			m.Error.Description = err.Error()
		} else {
			m.Event = ctx.GetResponseEvent()
		}
		return m
	}
	err := mw.doBlockService(func(bs block.Service) (err error) {
		return bs.SetDetails(ctx, *req)
	})
	if err != nil {
		return response(pb.RpcBlockSetDetailsResponseError_UNKNOWN_ERROR, err)
	}
	return response(pb.RpcBlockSetDetailsResponseError_NULL, nil)
}

func (mw *Middleware) ObjectSearch(req *pb.RpcObjectSearchRequest) *pb.RpcObjectSearchResponse {
	response := func(code pb.RpcObjectSearchResponseErrorCode, records []*types.Struct, err error) *pb.RpcObjectSearchResponse {
		m := &pb.RpcObjectSearchResponse{Error: &pb.RpcObjectSearchResponseError{Code: code}, Records: records}
		if err != nil {
			m.Error.Description = err.Error()
		}

		return m
	}

<<<<<<< HEAD
	records, _, err := mw.Anytype.ObjectStore().Query(nil, database.Query{
		Filters:  req.Filters,
		Sorts:    req.Sorts,
		Offset:   int(req.Offset),
		Limit:    int(req.Limit),
		FullText: req.FullText,
	})
=======
	if mw.Anytype == nil {
		return response(pb.RpcObjectSearchResponseError_BAD_INPUT, nil, fmt.Errorf("account must be started"))
	}

	records, _, err := mw.Anytype.ObjectStore().Query(nil, database.Query{Filters: req.Filters, Sorts: req.Sorts, Offset: int(req.Offset), Limit: int(req.Limit)})
>>>>>>> 129c62f2
	if err != nil {
		return response(pb.RpcObjectSearchResponseError_UNKNOWN_ERROR, nil, err)
	}

	var records2 []*types.Struct
	for _, rec := range records {
		records2 = append(records2, rec.Details)
	}

	return response(pb.RpcObjectSearchResponseError_NULL, records2, nil)
}<|MERGE_RESOLUTION|>--- conflicted
+++ resolved
@@ -41,7 +41,10 @@
 		return m
 	}
 
-<<<<<<< HEAD
+	if mw.Anytype == nil {
+		return response(pb.RpcObjectSearchResponseError_BAD_INPUT, nil, fmt.Errorf("account must be started"))
+	}
+
 	records, _, err := mw.Anytype.ObjectStore().Query(nil, database.Query{
 		Filters:  req.Filters,
 		Sorts:    req.Sorts,
@@ -49,13 +52,6 @@
 		Limit:    int(req.Limit),
 		FullText: req.FullText,
 	})
-=======
-	if mw.Anytype == nil {
-		return response(pb.RpcObjectSearchResponseError_BAD_INPUT, nil, fmt.Errorf("account must be started"))
-	}
-
-	records, _, err := mw.Anytype.ObjectStore().Query(nil, database.Query{Filters: req.Filters, Sorts: req.Sorts, Offset: int(req.Offset), Limit: int(req.Limit)})
->>>>>>> 129c62f2
 	if err != nil {
 		return response(pb.RpcObjectSearchResponseError_UNKNOWN_ERROR, nil, err)
 	}
