--- conflicted
+++ resolved
@@ -880,13 +880,8 @@
 				Code: code,
 			},
 		}
-<<<<<<< HEAD
-		if err != nil {
-			m.Error.Description = err.Error()
-=======
-		if res.Err != nil {
-			m.Error.Description = getErrorDescription(res.Err)
->>>>>>> 8b4abfb2
+		if err != nil {
+			m.Error.Description = getErrorDescription(err)
 		}
 		return m
 	}
