--- conflicted
+++ resolved
@@ -465,26 +465,8 @@
 		}
 		return m
 	}
-<<<<<<< HEAD
 	if len(req.RelationIds) == 0 {
 		return response(pb.RpcObjectRelationAddResponseError_BAD_INPUT, fmt.Errorf("relation is nil"))
-=======
-	if req.Relation == nil {
-		return response(nil, pb.RpcObjectRelationAddResponseError_BAD_INPUT, fmt.Errorf("relation is nil"))
-	}
-
-	var relations []*model.Relation
-	err := mw.doBlockService(func(bs block.Service) (err error) {
-		relations, err = bs.AddExtraRelations(ctx, req.ContextId, []*model.Relation{req.Relation})
-		return err
-	})
-	if err != nil {
-		return response(nil, pb.RpcObjectRelationAddResponseError_BAD_INPUT, err)
-	}
-
-	if len(relations) == 0 {
-		return response(nil, pb.RpcObjectRelationAddResponseError_BAD_INPUT, nil)
->>>>>>> d40ea9b3
 	}
 
 	err := mw.doBlockService(func(bs block.Service) (err error) {
