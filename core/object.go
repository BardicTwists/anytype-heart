package core

import (
	"context"
	"errors"
	"fmt"
	"strconv"
	"strings"
	"time"

	"github.com/anyproto/go-naturaldate/v2"
	"github.com/araddon/dateparse"
	"github.com/gogo/protobuf/types"
	"github.com/hashicorp/go-multierror"

	"github.com/anyproto/anytype-heart/core/block"
	importer "github.com/anyproto/anytype-heart/core/block/import"
	"github.com/anyproto/anytype-heart/core/block/import/converter"
	"github.com/anyproto/anytype-heart/core/block/object/objectgraph"
	"github.com/anyproto/anytype-heart/core/indexer"
	"github.com/anyproto/anytype-heart/core/subscription"
	"github.com/anyproto/anytype-heart/pb"
	"github.com/anyproto/anytype-heart/pkg/lib/bundle"
	"github.com/anyproto/anytype-heart/pkg/lib/database"
	"github.com/anyproto/anytype-heart/pkg/lib/database/filter"
	"github.com/anyproto/anytype-heart/pkg/lib/localstore/objectstore"
	"github.com/anyproto/anytype-heart/pkg/lib/pb/model"
	"github.com/anyproto/anytype-heart/util/builtinobjects"
	"github.com/anyproto/anytype-heart/util/internalflag"
	"github.com/anyproto/anytype-heart/util/pbtypes"
)

func (mw *Middleware) ObjectSetDetails(cctx context.Context, req *pb.RpcObjectSetDetailsRequest) *pb.RpcObjectSetDetailsResponse {
	ctx := mw.newContext(cctx)
	response := func(code pb.RpcObjectSetDetailsResponseErrorCode, err error) *pb.RpcObjectSetDetailsResponse {
		m := &pb.RpcObjectSetDetailsResponse{Error: &pb.RpcObjectSetDetailsResponseError{Code: code}}
		if err != nil {
			m.Error.Description = err.Error()
		} else {
			m.Event = mw.getResponseEvent(ctx)
		}
		return m
	}
	err := mw.doBlockService(func(bs *block.Service) (err error) {
		return bs.SetDetails(ctx, *req)
	})
	if err != nil {
		return response(pb.RpcObjectSetDetailsResponseError_UNKNOWN_ERROR, err)
	}
	return response(pb.RpcObjectSetDetailsResponseError_NULL, nil)
}

func (mw *Middleware) ObjectDuplicate(cctx context.Context, req *pb.RpcObjectDuplicateRequest) *pb.RpcObjectDuplicateResponse {
	response := func(templateId string, err error) *pb.RpcObjectDuplicateResponse {
		m := &pb.RpcObjectDuplicateResponse{
			Error: &pb.RpcObjectDuplicateResponseError{Code: pb.RpcObjectDuplicateResponseError_NULL},
			Id:    templateId,
		}
		if err != nil {
			m.Error.Code = pb.RpcObjectDuplicateResponseError_UNKNOWN_ERROR
			m.Error.Description = err.Error()
		}
		return m
	}
	var objectIds []string
	err := mw.doBlockService(func(bs *block.Service) (err error) {
		objectIds, err = bs.ObjectsDuplicate(cctx, []string{req.ContextId})
		return
	})
	if len(objectIds) == 0 {
		return response("", err)
	}
	return response(objectIds[0], err)
}

func (mw *Middleware) ObjectListDuplicate(cctx context.Context, req *pb.RpcObjectListDuplicateRequest) *pb.RpcObjectListDuplicateResponse {
	response := func(objectIds []string, err error) *pb.RpcObjectListDuplicateResponse {
		m := &pb.RpcObjectListDuplicateResponse{
			Error: &pb.RpcObjectListDuplicateResponseError{Code: pb.RpcObjectListDuplicateResponseError_NULL},
			Ids:   objectIds,
		}
		if err != nil {
			m.Error.Code = pb.RpcObjectListDuplicateResponseError_UNKNOWN_ERROR
			m.Error.Description = err.Error()
		}
		return m
	}
	var objectIds []string
	err := mw.doBlockService(func(bs *block.Service) (err error) {
		objectIds, err = bs.ObjectsDuplicate(cctx, req.ObjectIds)
		return
	})
	return response(objectIds, err)
}

func (mw *Middleware) ObjectSearch(cctx context.Context, req *pb.RpcObjectSearchRequest) *pb.RpcObjectSearchResponse {
	response := func(code pb.RpcObjectSearchResponseErrorCode, records []*types.Struct, err error) *pb.RpcObjectSearchResponse {
		m := &pb.RpcObjectSearchResponse{Error: &pb.RpcObjectSearchResponseError{Code: code}, Records: records}
		if err != nil {
			m.Error.Description = err.Error()
		}

		return m
	}

	if mw.applicationService.GetApp() == nil {
		return response(pb.RpcObjectSearchResponseError_BAD_INPUT, nil, fmt.Errorf("account must be started"))
	}

	if req.FullText != "" {
		mw.applicationService.GetApp().MustComponent(indexer.CName).(indexer.Indexer).ForceFTIndex()
	}

<<<<<<< HEAD
	ds := mw.applicationService.GetApp().MustComponent(objectstore.CName).(objectstore.ObjectStore)
	records, _, err := ds.Query(nil, database.Query{
=======
	ds := mw.app.MustComponent(objectstore.CName).(objectstore.ObjectStore)
	records, _, err := ds.Query(database.Query{
>>>>>>> 947fa887
		Filters:  req.Filters,
		Sorts:    req.Sorts,
		Offset:   int(req.Offset),
		Limit:    int(req.Limit),
		FullText: req.FullText,
	})
	if err != nil {
		return response(pb.RpcObjectSearchResponseError_UNKNOWN_ERROR, nil, err)
	}

	// Add dates only to the first page of search results
	if req.Offset == 0 {
		records, err = enrichWithDateSuggestion(records, req, ds)
		if err != nil {
			return response(pb.RpcObjectSearchResponseError_UNKNOWN_ERROR, nil, err)
		}
	}

	var records2 = make([]*types.Struct, 0, len(records))
	for _, rec := range records {
		records2 = append(records2, pbtypes.Map(rec.Details, req.Keys...))
	}

	return response(pb.RpcObjectSearchResponseError_NULL, records2, nil)
}

func enrichWithDateSuggestion(records []database.Record, req *pb.RpcObjectSearchRequest, store objectstore.ObjectStore) ([]database.Record, error) {
	dt := suggestDateForSearch(time.Now(), req.FullText)
	if dt.IsZero() {
		return records, nil
	}

	id := deriveDateId(dt)

	// Don't duplicate search suggestions
	var found bool
	for _, r := range records {
		if r.Details == nil || r.Details.Fields == nil {
			continue
		}
		if v, ok := r.Details.Fields[bundle.RelationKeyId.String()]; ok {
			if v.GetStringValue() == id {
				found = true
				break
			}
		}

	}
	if found {
		return records, nil
	}

	var rec database.Record
	var workspaceId string
	for _, f := range req.Filters {
		if f.RelationKey == bundle.RelationKeyWorkspaceId.String() && f.Condition == model.BlockContentDataviewFilter_Equal {
			workspaceId = f.Value.GetStringValue()
			break
		}
	}
	rec = makeSuggestedDateRecord(dt, workspaceId)
	f, _ := filter.MakeAndFilter(req.Filters, store) //nolint:errcheck
	if vg := pbtypes.ValueGetter(rec.Details); f.FilterObject(vg) {
		return append([]database.Record{rec}, records...), nil
	}
	return records, nil
}

func suggestDateForSearch(now time.Time, raw string) time.Time {
	suggesters := []func() time.Time{
		func() time.Time {
			var exprType naturaldate.ExprType
			t, exprType, err := naturaldate.Parse(raw, now)
			if err != nil {
				return time.Time{}
			}
			if exprType == naturaldate.ExprTypeInvalid {
				return time.Time{}
			}

			// naturaldate parses numbers without qualifiers (m,s) as hours in 24 hours clock format. It leads to weird behavior
			// when inputs like "123" represented as "current time + 123 hours"
			if (exprType & naturaldate.ExprTypeClock24Hour) != 0 {
				t = time.Time{}
			}
			return t
		},
		func() time.Time {
			// Don't use plain numbers, because they will be represented as years
			if _, err := strconv.Atoi(strings.TrimSpace(raw)); err == nil {
				return time.Time{}
			}
			// todo: use system locale to get preferred date format
			t, err := dateparse.ParseIn(raw, now.Location(), dateparse.PreferMonthFirst(false))
			if err != nil {
				return time.Time{}
			}
			return t
		},
	}

	var t time.Time
	for _, s := range suggesters {
		if t = s(); !t.IsZero() {
			break
		}
	}
	if t.IsZero() {
		return t
	}

	// Sanitize date

	// Date without year
	if t.Year() == 0 {
		_, month, day := t.Date()
		h, m, s := t.Clock()
		t = time.Date(now.Year(), month, day, h, m, s, 0, t.Location())
	}

	return t
}

func deriveDateId(t time.Time) string {
	return "_date_" + t.Format("2006-01-02")
}

func makeSuggestedDateRecord(t time.Time, workspaceId string) database.Record {
	id := deriveDateId(t)

	d := &types.Struct{Fields: map[string]*types.Value{
		bundle.RelationKeyId.String():          pbtypes.String(id),
		bundle.RelationKeyName.String():        pbtypes.String(t.Format("Mon Jan  2 2006")),
		bundle.RelationKeyType.String():        pbtypes.String(bundle.TypeKeyDate.URL()),
		bundle.RelationKeyIconEmoji.String():   pbtypes.String("📅"),
		bundle.RelationKeyWorkspaceId.String(): pbtypes.String(workspaceId),
	}}

	return database.Record{
		Details: d,
	}
}

func (mw *Middleware) ObjectSearchSubscribe(cctx context.Context, req *pb.RpcObjectSearchSubscribeRequest) *pb.RpcObjectSearchSubscribeResponse {
	ctx := mw.newContext(cctx)
	errResponse := func(err error) *pb.RpcObjectSearchSubscribeResponse {
		r := &pb.RpcObjectSearchSubscribeResponse{
			Error: &pb.RpcObjectSearchSubscribeResponseError{
				Code: pb.RpcObjectSearchSubscribeResponseError_UNKNOWN_ERROR,
			},
		}
		if err != nil {
			r.Error.Description = err.Error()
		}
		return r
	}

	if mw.applicationService.GetApp() == nil {
		return errResponse(fmt.Errorf("account must be started"))
	}

	subService := mw.applicationService.GetApp().MustComponent(subscription.CName).(subscription.Service)

	resp, err := subService.Search(ctx, *req)
	if err != nil {
		return errResponse(err)
	}

	return resp
}

func (mw *Middleware) ObjectGroupsSubscribe(cctx context.Context, req *pb.RpcObjectGroupsSubscribeRequest) *pb.RpcObjectGroupsSubscribeResponse {
	ctx := mw.newContext(cctx)
	errResponse := func(err error) *pb.RpcObjectGroupsSubscribeResponse {
		r := &pb.RpcObjectGroupsSubscribeResponse{
			Error: &pb.RpcObjectGroupsSubscribeResponseError{
				Code: pb.RpcObjectGroupsSubscribeResponseError_UNKNOWN_ERROR,
			},
		}
		if err != nil {
			r.Error.Description = err.Error()
		}
		return r
	}

	if mw.applicationService.GetApp() == nil {
		return errResponse(errors.New("app must be started"))
	}

	subService := mw.applicationService.GetApp().MustComponent(subscription.CName).(subscription.Service)

	resp, err := subService.SubscribeGroups(ctx, *req)
	if err != nil {
		return errResponse(err)
	}

	return resp
}

func (mw *Middleware) ObjectSubscribeIds(_ context.Context, req *pb.RpcObjectSubscribeIdsRequest) *pb.RpcObjectSubscribeIdsResponse {
	errResponse := func(err error) *pb.RpcObjectSubscribeIdsResponse {
		r := &pb.RpcObjectSubscribeIdsResponse{
			Error: &pb.RpcObjectSubscribeIdsResponseError{
				Code: pb.RpcObjectSubscribeIdsResponseError_UNKNOWN_ERROR,
			},
		}
		if err != nil {
			r.Error.Description = err.Error()
		}
		return r
	}

	if mw.applicationService.GetApp() == nil {
		return errResponse(fmt.Errorf("account must be started"))
	}

	subService := mw.applicationService.GetApp().MustComponent(subscription.CName).(subscription.Service)

	resp, err := subService.SubscribeIdsReq(*req)
	if err != nil {
		return errResponse(err)
	}

	return resp
}

func (mw *Middleware) ObjectSearchUnsubscribe(cctx context.Context, req *pb.RpcObjectSearchUnsubscribeRequest) *pb.RpcObjectSearchUnsubscribeResponse {
	response := func(err error) *pb.RpcObjectSearchUnsubscribeResponse {
		r := &pb.RpcObjectSearchUnsubscribeResponse{
			Error: &pb.RpcObjectSearchUnsubscribeResponseError{
				Code: pb.RpcObjectSearchUnsubscribeResponseError_NULL,
			},
		}
		if err != nil {
			r.Error.Code = pb.RpcObjectSearchUnsubscribeResponseError_UNKNOWN_ERROR
			r.Error.Description = err.Error()
		}
		return r
	}

	if mw.applicationService.GetApp() == nil {
		return response(fmt.Errorf("account must be started"))
	}

	subService := mw.applicationService.GetApp().MustComponent(subscription.CName).(subscription.Service)

	err := subService.Unsubscribe(req.SubIds...)
	if err != nil {
		return response(err)
	}
	return response(nil)
}

func (mw *Middleware) ObjectGraph(cctx context.Context, req *pb.RpcObjectGraphRequest) *pb.RpcObjectGraphResponse {
	if mw.applicationService.GetApp() == nil {
		return objectResponse(
			pb.RpcObjectGraphResponseError_BAD_INPUT,
			nil,
			nil,
			fmt.Errorf("account must be started"),
		)
	}

	nodes, edges, err := getService[objectgraph.Service](mw).ObjectGraph(req)
	if err != nil {
		return unknownError(err)
	}
	return objectResponse(pb.RpcObjectGraphResponseError_NULL, nodes, edges, nil)
}

func unknownError(err error) *pb.RpcObjectGraphResponse {
	return objectResponse(pb.RpcObjectGraphResponseError_UNKNOWN_ERROR, nil, nil, err)
}

func objectResponse(
	code pb.RpcObjectGraphResponseErrorCode,
	nodes []*types.Struct,
	edges []*pb.RpcObjectGraphEdge,
	err error,
) *pb.RpcObjectGraphResponse {
	response := &pb.RpcObjectGraphResponse{
		Error: &pb.RpcObjectGraphResponseError{
			Code: code,
		},
		Nodes: nodes,
		Edges: edges,
	}

	if err != nil {
		response.Error.Description = err.Error()
	}

	return response
}

func (mw *Middleware) ObjectRelationAdd(cctx context.Context, req *pb.RpcObjectRelationAddRequest) *pb.RpcObjectRelationAddResponse {
	ctx := mw.newContext(cctx)
	response := func(code pb.RpcObjectRelationAddResponseErrorCode, err error) *pb.RpcObjectRelationAddResponse {
		m := &pb.RpcObjectRelationAddResponse{Error: &pb.RpcObjectRelationAddResponseError{Code: code}}
		if err != nil {
			m.Error.Description = err.Error()
		} else {
			m.Event = mw.getResponseEvent(ctx)
		}
		return m
	}
	if len(req.RelationKeys) == 0 {
		return response(pb.RpcObjectRelationAddResponseError_BAD_INPUT, fmt.Errorf("relation is nil"))
	}

	err := mw.doBlockService(func(bs *block.Service) (err error) {
		return bs.AddExtraRelations(ctx, req.ContextId, req.RelationKeys)
	})
	if err != nil {
		return response(pb.RpcObjectRelationAddResponseError_BAD_INPUT, err)
	}

	return response(pb.RpcObjectRelationAddResponseError_NULL, nil)
}

func (mw *Middleware) ObjectRelationDelete(cctx context.Context, req *pb.RpcObjectRelationDeleteRequest) *pb.RpcObjectRelationDeleteResponse {
	ctx := mw.newContext(cctx)
	response := func(code pb.RpcObjectRelationDeleteResponseErrorCode, err error) *pb.RpcObjectRelationDeleteResponse {
		m := &pb.RpcObjectRelationDeleteResponse{Error: &pb.RpcObjectRelationDeleteResponseError{Code: code}}
		if err != nil {
			m.Error.Description = err.Error()
		} else {
			m.Event = mw.getResponseEvent(ctx)
		}
		return m
	}
	err := mw.doBlockService(func(bs *block.Service) (err error) {
		return bs.RemoveExtraRelations(ctx, req.ContextId, req.RelationKeys)
	})
	if err != nil {
		return response(pb.RpcObjectRelationDeleteResponseError_BAD_INPUT, err)
	}
	return response(pb.RpcObjectRelationDeleteResponseError_NULL, nil)
}

func (mw *Middleware) ObjectRelationListAvailable(cctx context.Context, req *pb.RpcObjectRelationListAvailableRequest) *pb.RpcObjectRelationListAvailableResponse {
	ctx := mw.newContext(cctx)
	response := func(code pb.RpcObjectRelationListAvailableResponseErrorCode, relations []*model.Relation, err error) *pb.RpcObjectRelationListAvailableResponse {
		m := &pb.RpcObjectRelationListAvailableResponse{Relations: relations, Error: &pb.RpcObjectRelationListAvailableResponseError{Code: code}}
		if err != nil {
			m.Error.Description = err.Error()
		}
		return m
	}
	var rels []*model.Relation
	err := mw.doBlockService(func(bs *block.Service) (err error) {
		rels, err = bs.ListAvailableRelations(ctx, req.ContextId)
		return
	})

	if err != nil {
		return response(pb.RpcObjectRelationListAvailableResponseError_UNKNOWN_ERROR, nil, err)
	}

	return response(pb.RpcObjectRelationListAvailableResponseError_NULL, rels, nil)
}

func (mw *Middleware) ObjectSetObjectType(cctx context.Context, req *pb.RpcObjectSetObjectTypeRequest) *pb.RpcObjectSetObjectTypeResponse {
	ctx := mw.newContext(cctx)
	response := func(code pb.RpcObjectSetObjectTypeResponseErrorCode, err error) *pb.RpcObjectSetObjectTypeResponse {
		m := &pb.RpcObjectSetObjectTypeResponse{Error: &pb.RpcObjectSetObjectTypeResponseError{Code: code}}
		if err != nil {
			m.Error.Description = err.Error()
		} else {
			m.Event = mw.getResponseEvent(ctx)
		}
		return m
	}

	if err := mw.doBlockService(func(bs *block.Service) (err error) {
		return bs.SetObjectTypes(ctx, req.ContextId, []string{req.ObjectTypeUrl})
	}); err != nil {
		return response(pb.RpcObjectSetObjectTypeResponseError_UNKNOWN_ERROR, err)
	}

	return response(pb.RpcObjectSetObjectTypeResponseError_NULL, nil)
}

func (mw *Middleware) ObjectListSetObjectType(cctx context.Context, req *pb.RpcObjectListSetObjectTypeRequest) *pb.RpcObjectListSetObjectTypeResponse {
	ctx := mw.newContext(cctx)
	response := func(code pb.RpcObjectListSetObjectTypeResponseErrorCode, err error) *pb.RpcObjectListSetObjectTypeResponse {
		m := &pb.RpcObjectListSetObjectTypeResponse{Error: &pb.RpcObjectListSetObjectTypeResponseError{Code: code}}
		if err != nil {
			m.Error.Description = err.Error()
		}
		return m
	}

	if err := mw.doBlockService(func(bs *block.Service) (err error) {
		var (
			mErr       multierror.Error
			anySucceed bool
		)
		for _, objID := range req.ObjectIds {
			if err = bs.SetObjectTypes(ctx, objID, []string{req.ObjectTypeId}); err != nil {
				log.With("objectID", objID).Errorf("failed to set object type to object '%s': %v", objID, err)
				mErr.Errors = append(mErr.Errors, err)
			} else {
				anySucceed = true
			}
		}
		if anySucceed {
			return nil
		}
		return mErr.ErrorOrNil()
	}); err != nil {
		return response(pb.RpcObjectListSetObjectTypeResponseError_UNKNOWN_ERROR, err)
	}

	return response(pb.RpcObjectListSetObjectTypeResponseError_NULL, nil)
}

func (mw *Middleware) ObjectSetLayout(cctx context.Context, req *pb.RpcObjectSetLayoutRequest) *pb.RpcObjectSetLayoutResponse {
	ctx := mw.newContext(cctx)
	response := func(code pb.RpcObjectSetLayoutResponseErrorCode, err error) *pb.RpcObjectSetLayoutResponse {
		m := &pb.RpcObjectSetLayoutResponse{Error: &pb.RpcObjectSetLayoutResponseError{Code: code}}
		if err != nil {
			m.Error.Description = err.Error()
		} else {
			m.Event = mw.getResponseEvent(ctx)
		}
		return m
	}
	err := mw.doBlockService(func(bs *block.Service) (err error) {
		return bs.SetLayout(ctx, req.ContextId, req.Layout)
	})
	if err != nil {
		return response(pb.RpcObjectSetLayoutResponseError_UNKNOWN_ERROR, err)
	}
	return response(pb.RpcObjectSetLayoutResponseError_NULL, nil)
}

func (mw *Middleware) ObjectSetIsArchived(cctx context.Context, req *pb.RpcObjectSetIsArchivedRequest) *pb.RpcObjectSetIsArchivedResponse {
	response := func(code pb.RpcObjectSetIsArchivedResponseErrorCode, err error) *pb.RpcObjectSetIsArchivedResponse {
		m := &pb.RpcObjectSetIsArchivedResponse{Error: &pb.RpcObjectSetIsArchivedResponseError{Code: code}}
		if err != nil {
			m.Error.Description = err.Error()
		}
		return m
	}
	err := mw.doBlockService(func(bs *block.Service) (err error) {
		return bs.SetPageIsArchived(*req)
	})
	if err != nil {
		return response(pb.RpcObjectSetIsArchivedResponseError_UNKNOWN_ERROR, err)
	}
	return response(pb.RpcObjectSetIsArchivedResponseError_NULL, nil)
}

func (mw *Middleware) ObjectSetSource(cctx context.Context,
	req *pb.RpcObjectSetSourceRequest) *pb.RpcObjectSetSourceResponse {
	ctx := mw.newContext(cctx)
	response := func(code pb.RpcObjectSetSourceResponseErrorCode, err error) *pb.RpcObjectSetSourceResponse {
		m := &pb.RpcObjectSetSourceResponse{Error: &pb.RpcObjectSetSourceResponseError{Code: code}}
		if err != nil {
			m.Error.Description = err.Error()
		} else {
			m.Event = mw.getResponseEvent(ctx)
		}
		return m
	}
	err := mw.doBlockService(func(bs *block.Service) (err error) {
		return bs.SetSource(ctx, *req)
	})
	if err != nil {
		return response(pb.RpcObjectSetSourceResponseError_UNKNOWN_ERROR, err)
	}
	return response(pb.RpcObjectSetSourceResponseError_NULL, nil)
}

func (mw *Middleware) ObjectWorkspaceSetDashboard(cctx context.Context, req *pb.RpcObjectWorkspaceSetDashboardRequest) *pb.RpcObjectWorkspaceSetDashboardResponse {
	ctx := mw.newContext(cctx)
	response := func(setId string, err error) *pb.RpcObjectWorkspaceSetDashboardResponse {
		resp := &pb.RpcObjectWorkspaceSetDashboardResponse{
			ObjectId: setId,
			Error: &pb.RpcObjectWorkspaceSetDashboardResponseError{
				Code: pb.RpcObjectWorkspaceSetDashboardResponseError_NULL,
			},
		}
		if err != nil {
			resp.Error.Code = pb.RpcObjectWorkspaceSetDashboardResponseError_UNKNOWN_ERROR
			resp.Error.Description = err.Error()
		} else {
			resp.Event = mw.getResponseEvent(ctx)
		}
		return resp
	}
	var (
		setId string
		err   error
	)
	err = mw.doBlockService(func(bs *block.Service) error {
		if setId, err = bs.SetWorkspaceDashboardId(ctx, req.ContextId, req.ObjectId); err != nil {
			return err
		}
		return nil
	})
	return response(setId, err)
}

func (mw *Middleware) ObjectSetIsFavorite(cctx context.Context, req *pb.RpcObjectSetIsFavoriteRequest) *pb.RpcObjectSetIsFavoriteResponse {
	ctx := mw.newContext(cctx)
	response := func(code pb.RpcObjectSetIsFavoriteResponseErrorCode, err error) *pb.RpcObjectSetIsFavoriteResponse {
		m := &pb.RpcObjectSetIsFavoriteResponse{Error: &pb.RpcObjectSetIsFavoriteResponseError{Code: code}}
		if err != nil {
			m.Error.Description = err.Error()
		} else {
			m.Event = mw.getResponseEvent(ctx)
		}
		return m
	}
	err := mw.doBlockService(func(bs *block.Service) (err error) {
		return bs.SetPageIsFavorite(*req)
	})
	if err != nil {
		return response(pb.RpcObjectSetIsFavoriteResponseError_UNKNOWN_ERROR, err)
	}
	return response(pb.RpcObjectSetIsFavoriteResponseError_NULL, nil)
}

func (mw *Middleware) ObjectRelationAddFeatured(cctx context.Context, req *pb.RpcObjectRelationAddFeaturedRequest) *pb.RpcObjectRelationAddFeaturedResponse {
	ctx := mw.newContext(cctx)
	response := func(code pb.RpcObjectRelationAddFeaturedResponseErrorCode, err error) *pb.RpcObjectRelationAddFeaturedResponse {
		m := &pb.RpcObjectRelationAddFeaturedResponse{Error: &pb.RpcObjectRelationAddFeaturedResponseError{Code: code}}
		if err != nil {
			m.Error.Description = err.Error()
		} else {
			m.Event = mw.getResponseEvent(ctx)
		}
		return m
	}
	err := mw.doBlockService(func(bs *block.Service) (err error) {
		return bs.FeaturedRelationAdd(ctx, req.ContextId, req.Relations...)
	})
	if err != nil {
		return response(pb.RpcObjectRelationAddFeaturedResponseError_UNKNOWN_ERROR, err)
	}
	return response(pb.RpcObjectRelationAddFeaturedResponseError_NULL, nil)
}

func (mw *Middleware) ObjectRelationRemoveFeatured(cctx context.Context, req *pb.RpcObjectRelationRemoveFeaturedRequest) *pb.RpcObjectRelationRemoveFeaturedResponse {
	ctx := mw.newContext(cctx)
	response := func(code pb.RpcObjectRelationRemoveFeaturedResponseErrorCode, err error) *pb.RpcObjectRelationRemoveFeaturedResponse {
		m := &pb.RpcObjectRelationRemoveFeaturedResponse{Error: &pb.RpcObjectRelationRemoveFeaturedResponseError{Code: code}}
		if err != nil {
			m.Error.Description = err.Error()
		} else {
			m.Event = mw.getResponseEvent(ctx)
		}
		return m
	}
	err := mw.doBlockService(func(bs *block.Service) (err error) {
		return bs.FeaturedRelationRemove(ctx, req.ContextId, req.Relations...)
	})
	if err != nil {
		return response(pb.RpcObjectRelationRemoveFeaturedResponseError_UNKNOWN_ERROR, err)
	}
	return response(pb.RpcObjectRelationRemoveFeaturedResponseError_NULL, nil)
}

func (mw *Middleware) ObjectToSet(cctx context.Context, req *pb.RpcObjectToSetRequest) *pb.RpcObjectToSetResponse {
	ctx := mw.newContext(cctx)
	response := func(err error) *pb.RpcObjectToSetResponse {
		resp := &pb.RpcObjectToSetResponse{
			Error: &pb.RpcObjectToSetResponseError{
				Code: pb.RpcObjectToSetResponseError_NULL,
			},
		}
		if err != nil {
			resp.Error.Code = pb.RpcObjectToSetResponseError_UNKNOWN_ERROR
			resp.Error.Description = err.Error()
		}
		return resp
	}
	var (
		err error
	)
	err = mw.doBlockService(func(bs *block.Service) error {
		if err = bs.ObjectToSet(ctx, req.ContextId, req.Source); err != nil {
			return err
		}
		return nil
	})
	return response(err)
}

func (mw *Middleware) ObjectCreateBookmark(cctx context.Context, req *pb.RpcObjectCreateBookmarkRequest) *pb.RpcObjectCreateBookmarkResponse {
	response := func(code pb.RpcObjectCreateBookmarkResponseErrorCode, id string, details *types.Struct, err error) *pb.RpcObjectCreateBookmarkResponse {
		m := &pb.RpcObjectCreateBookmarkResponse{Error: &pb.RpcObjectCreateBookmarkResponseError{Code: code}, ObjectId: id, Details: details}
		if err != nil {
			m.Error.Description = err.Error()
		}
		return m
	}

	var (
		id         string
		newDetails *types.Struct
	)
	err := mw.doBlockService(func(bs *block.Service) error {
		var err error
		id, newDetails, err = bs.CreateObject(cctx, req.SpaceId, req, bundle.TypeKeyBookmark)
		return err
	})
	if err != nil {
		return response(pb.RpcObjectCreateBookmarkResponseError_UNKNOWN_ERROR, "", newDetails, err)
	}
	return response(pb.RpcObjectCreateBookmarkResponseError_NULL, id, newDetails, nil)
}

func (mw *Middleware) ObjectBookmarkFetch(cctx context.Context, req *pb.RpcObjectBookmarkFetchRequest) *pb.RpcObjectBookmarkFetchResponse {
	response := func(code pb.RpcObjectBookmarkFetchResponseErrorCode, err error) *pb.RpcObjectBookmarkFetchResponse {
		m := &pb.RpcObjectBookmarkFetchResponse{Error: &pb.RpcObjectBookmarkFetchResponseError{Code: code}}
		if err != nil {
			m.Error.Description = err.Error()
		}
		return m
	}

	err := mw.doBlockService(func(bs *block.Service) error {
		return bs.ObjectBookmarkFetch(*req)
	})

	if err != nil {
		return response(pb.RpcObjectBookmarkFetchResponseError_UNKNOWN_ERROR, err)
	}
	return response(pb.RpcObjectBookmarkFetchResponseError_NULL, nil)
}

func (mw *Middleware) ObjectToBookmark(cctx context.Context, req *pb.RpcObjectToBookmarkRequest) *pb.RpcObjectToBookmarkResponse {
	response := func(code pb.RpcObjectToBookmarkResponseErrorCode, id string, err error) *pb.RpcObjectToBookmarkResponse {
		m := &pb.RpcObjectToBookmarkResponse{Error: &pb.RpcObjectToBookmarkResponseError{Code: code}, ObjectId: id}
		if err != nil {
			m.Error.Description = err.Error()
		}
		return m
	}

	var id string
	err := mw.doBlockService(func(bs *block.Service) error {
		var err error
		id, err = bs.ObjectToBookmark(cctx, req.ContextId, req.Url)
		return err
	})

	if err != nil {
		return response(pb.RpcObjectToBookmarkResponseError_UNKNOWN_ERROR, "", err)
	}
	return response(pb.RpcObjectToBookmarkResponseError_NULL, id, nil)
}

func (mw *Middleware) ObjectSetInternalFlags(cctx context.Context, req *pb.RpcObjectSetInternalFlagsRequest) *pb.RpcObjectSetInternalFlagsResponse {
	ctx := mw.newContext(cctx)
	response := func(code pb.RpcObjectSetInternalFlagsResponseErrorCode, err error) *pb.RpcObjectSetInternalFlagsResponse {
		m := &pb.RpcObjectSetInternalFlagsResponse{Error: &pb.RpcObjectSetInternalFlagsResponseError{Code: code}}
		if err != nil {
			m.Error.Description = err.Error()
		} else {
			m.Event = mw.getResponseEvent(ctx)
		}
		return m
	}
	err := mw.doBlockService(func(bs *block.Service) (err error) {
		return bs.ModifyDetails(ctx, req.ContextId, func(current *types.Struct) (*types.Struct, error) {
			d := pbtypes.CopyStruct(current)
			return internalflag.PutToDetails(d, req.InternalFlags), nil
		})
	})
	if err != nil {
		return response(pb.RpcObjectSetInternalFlagsResponseError_UNKNOWN_ERROR, err)
	}
	return response(pb.RpcObjectSetInternalFlagsResponseError_NULL, nil)
}

func (mw *Middleware) ObjectImport(cctx context.Context, req *pb.RpcObjectImportRequest) *pb.RpcObjectImportResponse {
	response := func(code pb.RpcObjectImportResponseErrorCode, err error) *pb.RpcObjectImportResponse {
		m := &pb.RpcObjectImportResponse{Error: &pb.RpcObjectImportResponseError{Code: code}}
		if err != nil {
			m.Error.Description = err.Error()
		}
		return m
	}

	if mw.applicationService.GetApp() == nil {
		return response(pb.RpcObjectImportResponseError_ACCOUNT_IS_NOT_RUNNING, fmt.Errorf("user didn't log in"))
	}

	importer := mw.applicationService.GetApp().MustComponent(importer.CName).(importer.Importer)
	err := importer.Import(cctx, req)

	if err == nil {
		return response(pb.RpcObjectImportResponseError_NULL, nil)
	}

	switch {
	case errors.Is(err, converter.ErrNoObjectsToImport):
		return response(pb.RpcObjectImportResponseError_NO_OBJECTS_TO_IMPORT, err)
	case errors.Is(err, converter.ErrCancel):
		return response(pb.RpcObjectImportResponseError_IMPORT_IS_CANCELED, err)
	case errors.Is(err, converter.ErrLimitExceeded):
		return response(pb.RpcObjectImportResponseError_LIMIT_OF_ROWS_OR_RELATIONS_EXCEEDED, err)
	default:
		return response(pb.RpcObjectImportResponseError_INTERNAL_ERROR, err)
	}
}

func (mw *Middleware) ObjectImportList(cctx context.Context, req *pb.RpcObjectImportListRequest) *pb.RpcObjectImportListResponse {
	response := func(res []*pb.RpcObjectImportListImportResponse, code pb.RpcObjectImportListResponseErrorCode, err error) *pb.RpcObjectImportListResponse {
		m := &pb.RpcObjectImportListResponse{Response: res, Error: &pb.RpcObjectImportListResponseError{Code: code}}
		if err != nil {
			m.Error.Description = err.Error()
		}
		return m
	}

	importer := mw.applicationService.GetApp().MustComponent(importer.CName).(importer.Importer)
	res, err := importer.ListImports(req)

	if err != nil {
		return response(res, pb.RpcObjectImportListResponseError_INTERNAL_ERROR, err)
	}
	return response(res, pb.RpcObjectImportListResponseError_NULL, nil)
}

func (mw *Middleware) ObjectImportNotionValidateToken(ctx context.Context,
	request *pb.RpcObjectImportNotionValidateTokenRequest) *pb.RpcObjectImportNotionValidateTokenResponse {
	// nolint: lll
	response := func(code pb.RpcObjectImportNotionValidateTokenResponseErrorCode, e error) *pb.RpcObjectImportNotionValidateTokenResponse {
		err := &pb.RpcObjectImportNotionValidateTokenResponseError{Code: code}
		switch code {
		case pb.RpcObjectImportNotionValidateTokenResponseError_UNAUTHORIZED:
			err.Description = "Sorry, token not found. Please check Notion integrations."
		case pb.RpcObjectImportNotionValidateTokenResponseError_FORBIDDEN:
			err.Description = "Unable to access user information, check capabilities in Notion (requires reading user information)."
		case pb.RpcObjectImportNotionValidateTokenResponseError_SERVICE_UNAVAILABLE:
			err.Description = "Notion is currently unavailable."
		case pb.RpcObjectImportNotionValidateTokenResponseError_NULL:
			err.Description = ""
		case pb.RpcObjectImportNotionValidateTokenResponseError_INTERNAL_ERROR:
			err.Description = e.Error()
		case pb.RpcObjectImportNotionValidateTokenResponseError_ACCOUNT_IS_NOT_RUNNING:
			err.Description = "User didn't log in"
		default:
			err.Description = "Unknown internal error"
		}
		return &pb.RpcObjectImportNotionValidateTokenResponse{Error: err}
	}

	if mw.applicationService.GetApp() == nil {
		return response(pb.RpcObjectImportNotionValidateTokenResponseError_ACCOUNT_IS_NOT_RUNNING, nil)
	}

	importer := mw.applicationService.GetApp().MustComponent(importer.CName).(importer.Importer)
	errCode, err := importer.ValidateNotionToken(ctx, request)
	return response(errCode, err)
}

func (mw *Middleware) ObjectImportUseCase(cctx context.Context, req *pb.RpcObjectImportUseCaseRequest) *pb.RpcObjectImportUseCaseResponse {
	response := func(code pb.RpcObjectImportUseCaseResponseErrorCode, err error) *pb.RpcObjectImportUseCaseResponse {
		resp := &pb.RpcObjectImportUseCaseResponse{
			Error: &pb.RpcObjectImportUseCaseResponseError{
				Code: code,
			},
		}
		if err != nil {
			resp.Error.Description = err.Error()
		}
		return resp
	}

	objCreator := getService[builtinobjects.BuiltinObjects](mw)
	return response(objCreator.CreateObjectsForUseCase(cctx, req.SpaceId, req.UseCase))
}<|MERGE_RESOLUTION|>--- conflicted
+++ resolved
@@ -111,13 +111,8 @@
 		mw.applicationService.GetApp().MustComponent(indexer.CName).(indexer.Indexer).ForceFTIndex()
 	}
 
-<<<<<<< HEAD
 	ds := mw.applicationService.GetApp().MustComponent(objectstore.CName).(objectstore.ObjectStore)
-	records, _, err := ds.Query(nil, database.Query{
-=======
-	ds := mw.app.MustComponent(objectstore.CName).(objectstore.ObjectStore)
 	records, _, err := ds.Query(database.Query{
->>>>>>> 947fa887
 		Filters:  req.Filters,
 		Sorts:    req.Sorts,
 		Offset:   int(req.Offset),
