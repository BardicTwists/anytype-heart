package core

import (
	"context"
	"errors"
	"fmt"
	"strconv"
	"strings"
	"time"

	"github.com/anyproto/go-naturaldate/v2"
	"github.com/araddon/dateparse"
	"github.com/gogo/protobuf/types"
	"github.com/hashicorp/go-multierror"

	"github.com/anyproto/anytype-heart/core/block"
	importer "github.com/anyproto/anytype-heart/core/block/import"
	"github.com/anyproto/anytype-heart/core/block/import/converter"
	"github.com/anyproto/anytype-heart/core/block/object/objectgraph"
	"github.com/anyproto/anytype-heart/core/indexer"
	"github.com/anyproto/anytype-heart/core/subscription"
	"github.com/anyproto/anytype-heart/pb"
	"github.com/anyproto/anytype-heart/pkg/lib/bundle"
	"github.com/anyproto/anytype-heart/pkg/lib/core"
	"github.com/anyproto/anytype-heart/pkg/lib/database"
	"github.com/anyproto/anytype-heart/pkg/lib/localstore/objectstore"
	"github.com/anyproto/anytype-heart/pkg/lib/pb/model"
	"github.com/anyproto/anytype-heart/util/builtinobjects"
	"github.com/anyproto/anytype-heart/util/internalflag"
	"github.com/anyproto/anytype-heart/util/pbtypes"
)

func (mw *Middleware) ObjectSetDetails(cctx context.Context, req *pb.RpcObjectSetDetailsRequest) *pb.RpcObjectSetDetailsResponse {
	ctx := mw.newContext(cctx)
	response := func(code pb.RpcObjectSetDetailsResponseErrorCode, err error) *pb.RpcObjectSetDetailsResponse {
		m := &pb.RpcObjectSetDetailsResponse{Error: &pb.RpcObjectSetDetailsResponseError{Code: code}}
		if err != nil {
			m.Error.Description = err.Error()
		} else {
			m.Event = mw.getResponseEvent(ctx)
		}
		return m
	}
	err := mw.doBlockService(func(bs *block.Service) (err error) {
		return bs.SetDetails(ctx, *req)
	})
	if err != nil {
		return response(pb.RpcObjectSetDetailsResponseError_UNKNOWN_ERROR, err)
	}
	return response(pb.RpcObjectSetDetailsResponseError_NULL, nil)
}

func (mw *Middleware) ObjectDuplicate(cctx context.Context, req *pb.RpcObjectDuplicateRequest) *pb.RpcObjectDuplicateResponse {
	response := func(templateId string, err error) *pb.RpcObjectDuplicateResponse {
		m := &pb.RpcObjectDuplicateResponse{
			Error: &pb.RpcObjectDuplicateResponseError{Code: pb.RpcObjectDuplicateResponseError_NULL},
			Id:    templateId,
		}
		if err != nil {
			m.Error.Code = pb.RpcObjectDuplicateResponseError_UNKNOWN_ERROR
			m.Error.Description = err.Error()
		}
		return m
	}
	var objectIds []string
	err := mw.doBlockService(func(bs *block.Service) (err error) {
		objectIds, err = bs.ObjectsDuplicate(cctx, []string{req.ContextId})
		return
	})
	if len(objectIds) == 0 {
		return response("", err)
	}
	return response(objectIds[0], err)
}

func (mw *Middleware) ObjectListDuplicate(cctx context.Context, req *pb.RpcObjectListDuplicateRequest) *pb.RpcObjectListDuplicateResponse {
	response := func(objectIds []string, err error) *pb.RpcObjectListDuplicateResponse {
		m := &pb.RpcObjectListDuplicateResponse{
			Error: &pb.RpcObjectListDuplicateResponseError{Code: pb.RpcObjectListDuplicateResponseError_NULL},
			Ids:   objectIds,
		}
		if err != nil {
			m.Error.Code = pb.RpcObjectListDuplicateResponseError_UNKNOWN_ERROR
			m.Error.Description = err.Error()
		}
		return m
	}
	var objectIds []string
	err := mw.doBlockService(func(bs *block.Service) (err error) {
		objectIds, err = bs.ObjectsDuplicate(cctx, req.ObjectIds)
		return
	})
	return response(objectIds, err)
}

func (mw *Middleware) ObjectSearch(cctx context.Context, req *pb.RpcObjectSearchRequest) *pb.RpcObjectSearchResponse {
	response := func(code pb.RpcObjectSearchResponseErrorCode, records []*types.Struct, err error) *pb.RpcObjectSearchResponse {
		m := &pb.RpcObjectSearchResponse{Error: &pb.RpcObjectSearchResponseError{Code: code}, Records: records}
		if err != nil {
			m.Error.Description = err.Error()
		}

		return m
	}

	if mw.applicationService.GetApp() == nil {
		return response(pb.RpcObjectSearchResponseError_BAD_INPUT, nil, fmt.Errorf("account must be started"))
	}

	if req.FullText != "" {
		mw.applicationService.GetApp().MustComponent(indexer.CName).(indexer.Indexer).ForceFTIndex()
	}

	ds := mw.applicationService.GetApp().MustComponent(objectstore.CName).(objectstore.ObjectStore)
	records, _, err := ds.Query(database.Query{
		Filters:  req.Filters,
		Sorts:    req.Sorts,
		Offset:   int(req.Offset),
		Limit:    int(req.Limit),
		FullText: req.FullText,
	})
	if err != nil {
		return response(pb.RpcObjectSearchResponseError_UNKNOWN_ERROR, nil, err)
	}

	// Add dates only to the first page of search results
	if req.Offset == 0 {
		records, err = mw.enrichWithDateSuggestion(records, req, ds)
		if err != nil {
			return response(pb.RpcObjectSearchResponseError_UNKNOWN_ERROR, nil, err)
		}
	}

	var records2 = make([]*types.Struct, 0, len(records))
	for _, rec := range records {
		records2 = append(records2, pbtypes.Map(rec.Details, req.Keys...))
	}

	return response(pb.RpcObjectSearchResponseError_NULL, records2, nil)
}

func (mw *Middleware) enrichWithDateSuggestion(records []database.Record, req *pb.RpcObjectSearchRequest, store objectstore.ObjectStore) ([]database.Record, error) {
	dt := suggestDateForSearch(time.Now(), req.FullText)
	if dt.IsZero() {
		return records, nil
	}

	id := deriveDateId(dt)

	// Don't duplicate search suggestions
	var found bool
	for _, r := range records {
		if r.Details == nil || r.Details.Fields == nil {
			continue
		}
		if v, ok := r.Details.Fields[bundle.RelationKeyId.String()]; ok {
			if v.GetStringValue() == id {
				found = true
				break
			}
		}

	}
	if found {
		return records, nil
	}

	var rec database.Record
	var spaceID string
	for _, f := range req.Filters {
		if f.RelationKey == bundle.RelationKeySpaceId.String() && f.Condition == model.BlockContentDataviewFilter_Equal {
			spaceID = f.Value.GetStringValue()
			break
		}
	}
<<<<<<< HEAD
	rec = makeSuggestedDateRecord(dt, workspaceId)
	f, _ := database.MakeAndFilter(req.Filters, store) //nolint:errcheck
=======
	rec = mw.makeSuggestedDateRecord(spaceID, dt)
	f, _ := filter.MakeAndFilter(req.Filters, store) //nolint:errcheck
>>>>>>> 86276a9f
	if vg := pbtypes.ValueGetter(rec.Details); f.FilterObject(vg) {
		return append([]database.Record{rec}, records...), nil
	}
	return records, nil
}

func suggestDateForSearch(now time.Time, raw string) time.Time {
	suggesters := []func() time.Time{
		func() time.Time {
			var exprType naturaldate.ExprType
			t, exprType, err := naturaldate.Parse(raw, now)
			if err != nil {
				return time.Time{}
			}
			if exprType == naturaldate.ExprTypeInvalid {
				return time.Time{}
			}

			// naturaldate parses numbers without qualifiers (m,s) as hours in 24 hours clock format. It leads to weird behavior
			// when inputs like "123" represented as "current time + 123 hours"
			if (exprType & naturaldate.ExprTypeClock24Hour) != 0 {
				t = time.Time{}
			}
			return t
		},
		func() time.Time {
			// Don't use plain numbers, because they will be represented as years
			if _, err := strconv.Atoi(strings.TrimSpace(raw)); err == nil {
				return time.Time{}
			}
			// todo: use system locale to get preferred date format
			t, err := dateparse.ParseIn(raw, now.Location(), dateparse.PreferMonthFirst(false))
			if err != nil {
				return time.Time{}
			}
			return t
		},
	}

	var t time.Time
	for _, s := range suggesters {
		if t = s(); !t.IsZero() {
			break
		}
	}
	if t.IsZero() {
		return t
	}

	// Sanitize date

	// Date without year
	if t.Year() == 0 {
		_, month, day := t.Date()
		h, m, s := t.Clock()
		t = time.Date(now.Year(), month, day, h, m, s, 0, t.Location())
	}

	return t
}

func deriveDateId(t time.Time) string {
	return "_date_" + t.Format("2006-01-02")
}

func (mw *Middleware) makeSuggestedDateRecord(spaceID string, t time.Time) database.Record {
	id := deriveDateId(t)

	typeID := getService[core.Service](mw).GetSystemTypeID(spaceID, bundle.TypeKeyDate)
	d := &types.Struct{Fields: map[string]*types.Value{
		bundle.RelationKeyId.String():        pbtypes.String(id),
		bundle.RelationKeyName.String():      pbtypes.String(t.Format("Mon Jan  2 2006")),
		bundle.RelationKeyLayout.String():    pbtypes.Int64(int64(model.ObjectType_date)),
		bundle.RelationKeyType.String():      pbtypes.String(typeID),
		bundle.RelationKeyIconEmoji.String(): pbtypes.String("📅"),
		bundle.RelationKeySpaceId.String():   pbtypes.String(spaceID),
	}}

	return database.Record{
		Details: d,
	}
}

func (mw *Middleware) ObjectSearchSubscribe(cctx context.Context, req *pb.RpcObjectSearchSubscribeRequest) *pb.RpcObjectSearchSubscribeResponse {
	errResponse := func(err error) *pb.RpcObjectSearchSubscribeResponse {
		r := &pb.RpcObjectSearchSubscribeResponse{
			Error: &pb.RpcObjectSearchSubscribeResponseError{
				Code: pb.RpcObjectSearchSubscribeResponseError_UNKNOWN_ERROR,
			},
		}
		if err != nil {
			r.Error.Description = err.Error()
		}
		return r
	}

	if mw.applicationService.GetApp() == nil {
		return errResponse(fmt.Errorf("account must be started"))
	}

	subService := mw.applicationService.GetApp().MustComponent(subscription.CName).(subscription.Service)

	resp, err := subService.Search(*req)
	if err != nil {
		return errResponse(err)
	}

	return resp
}

func (mw *Middleware) ObjectGroupsSubscribe(cctx context.Context, req *pb.RpcObjectGroupsSubscribeRequest) *pb.RpcObjectGroupsSubscribeResponse {
	ctx := mw.newContext(cctx)
	errResponse := func(err error) *pb.RpcObjectGroupsSubscribeResponse {
		r := &pb.RpcObjectGroupsSubscribeResponse{
			Error: &pb.RpcObjectGroupsSubscribeResponseError{
				Code: pb.RpcObjectGroupsSubscribeResponseError_UNKNOWN_ERROR,
			},
		}
		if err != nil {
			r.Error.Description = err.Error()
		}
		return r
	}

	if mw.applicationService.GetApp() == nil {
		return errResponse(errors.New("app must be started"))
	}

	subService := mw.applicationService.GetApp().MustComponent(subscription.CName).(subscription.Service)

	resp, err := subService.SubscribeGroups(ctx, *req)
	if err != nil {
		return errResponse(err)
	}

	return resp
}

func (mw *Middleware) ObjectSubscribeIds(_ context.Context, req *pb.RpcObjectSubscribeIdsRequest) *pb.RpcObjectSubscribeIdsResponse {
	errResponse := func(err error) *pb.RpcObjectSubscribeIdsResponse {
		r := &pb.RpcObjectSubscribeIdsResponse{
			Error: &pb.RpcObjectSubscribeIdsResponseError{
				Code: pb.RpcObjectSubscribeIdsResponseError_UNKNOWN_ERROR,
			},
		}
		if err != nil {
			r.Error.Description = err.Error()
		}
		return r
	}

	if mw.applicationService.GetApp() == nil {
		return errResponse(fmt.Errorf("account must be started"))
	}

	subService := mw.applicationService.GetApp().MustComponent(subscription.CName).(subscription.Service)

	resp, err := subService.SubscribeIdsReq(*req)
	if err != nil {
		return errResponse(err)
	}

	return resp
}

func (mw *Middleware) ObjectSearchUnsubscribe(cctx context.Context, req *pb.RpcObjectSearchUnsubscribeRequest) *pb.RpcObjectSearchUnsubscribeResponse {
	response := func(err error) *pb.RpcObjectSearchUnsubscribeResponse {
		r := &pb.RpcObjectSearchUnsubscribeResponse{
			Error: &pb.RpcObjectSearchUnsubscribeResponseError{
				Code: pb.RpcObjectSearchUnsubscribeResponseError_NULL,
			},
		}
		if err != nil {
			r.Error.Code = pb.RpcObjectSearchUnsubscribeResponseError_UNKNOWN_ERROR
			r.Error.Description = err.Error()
		}
		return r
	}

	if mw.applicationService.GetApp() == nil {
		return response(fmt.Errorf("account must be started"))
	}

	subService := mw.applicationService.GetApp().MustComponent(subscription.CName).(subscription.Service)

	err := subService.Unsubscribe(req.SubIds...)
	if err != nil {
		return response(err)
	}
	return response(nil)
}

func (mw *Middleware) ObjectGraph(cctx context.Context, req *pb.RpcObjectGraphRequest) *pb.RpcObjectGraphResponse {
	if mw.applicationService.GetApp() == nil {
		return objectResponse(
			pb.RpcObjectGraphResponseError_BAD_INPUT,
			nil,
			nil,
			fmt.Errorf("account must be started"),
		)
	}

	nodes, edges, err := getService[objectgraph.Service](mw).ObjectGraph(req)
	if err != nil {
		return unknownError(err)
	}
	return objectResponse(pb.RpcObjectGraphResponseError_NULL, nodes, edges, nil)
}

func unknownError(err error) *pb.RpcObjectGraphResponse {
	return objectResponse(pb.RpcObjectGraphResponseError_UNKNOWN_ERROR, nil, nil, err)
}

func objectResponse(
	code pb.RpcObjectGraphResponseErrorCode,
	nodes []*types.Struct,
	edges []*pb.RpcObjectGraphEdge,
	err error,
) *pb.RpcObjectGraphResponse {
	response := &pb.RpcObjectGraphResponse{
		Error: &pb.RpcObjectGraphResponseError{
			Code: code,
		},
		Nodes: nodes,
		Edges: edges,
	}

	if err != nil {
		response.Error.Description = err.Error()
	}

	return response
}

func (mw *Middleware) ObjectRelationAdd(cctx context.Context, req *pb.RpcObjectRelationAddRequest) *pb.RpcObjectRelationAddResponse {
	ctx := mw.newContext(cctx)
	response := func(code pb.RpcObjectRelationAddResponseErrorCode, err error) *pb.RpcObjectRelationAddResponse {
		m := &pb.RpcObjectRelationAddResponse{Error: &pb.RpcObjectRelationAddResponseError{Code: code}}
		if err != nil {
			m.Error.Description = err.Error()
		} else {
			m.Event = mw.getResponseEvent(ctx)
		}
		return m
	}
	if len(req.RelationKeys) == 0 {
		return response(pb.RpcObjectRelationAddResponseError_BAD_INPUT, fmt.Errorf("relation is nil"))
	}

	err := mw.doBlockService(func(bs *block.Service) (err error) {
		return bs.AddExtraRelations(ctx, req.ContextId, req.RelationKeys)
	})
	if err != nil {
		return response(pb.RpcObjectRelationAddResponseError_BAD_INPUT, err)
	}

	return response(pb.RpcObjectRelationAddResponseError_NULL, nil)
}

func (mw *Middleware) ObjectRelationDelete(cctx context.Context, req *pb.RpcObjectRelationDeleteRequest) *pb.RpcObjectRelationDeleteResponse {
	ctx := mw.newContext(cctx)
	response := func(code pb.RpcObjectRelationDeleteResponseErrorCode, err error) *pb.RpcObjectRelationDeleteResponse {
		m := &pb.RpcObjectRelationDeleteResponse{Error: &pb.RpcObjectRelationDeleteResponseError{Code: code}}
		if err != nil {
			m.Error.Description = err.Error()
		} else {
			m.Event = mw.getResponseEvent(ctx)
		}
		return m
	}
	err := mw.doBlockService(func(bs *block.Service) (err error) {
		return bs.RemoveExtraRelations(ctx, req.ContextId, req.RelationKeys)
	})
	if err != nil {
		return response(pb.RpcObjectRelationDeleteResponseError_BAD_INPUT, err)
	}
	return response(pb.RpcObjectRelationDeleteResponseError_NULL, nil)
}

func (mw *Middleware) ObjectRelationListAvailable(cctx context.Context, req *pb.RpcObjectRelationListAvailableRequest) *pb.RpcObjectRelationListAvailableResponse {
	ctx := mw.newContext(cctx)
	response := func(code pb.RpcObjectRelationListAvailableResponseErrorCode, relations []*model.Relation, err error) *pb.RpcObjectRelationListAvailableResponse {
		m := &pb.RpcObjectRelationListAvailableResponse{Relations: relations, Error: &pb.RpcObjectRelationListAvailableResponseError{Code: code}}
		if err != nil {
			m.Error.Description = err.Error()
		}
		return m
	}
	var rels []*model.Relation
	err := mw.doBlockService(func(bs *block.Service) (err error) {
		rels, err = bs.ListAvailableRelations(ctx, req.ContextId)
		return
	})

	if err != nil {
		return response(pb.RpcObjectRelationListAvailableResponseError_UNKNOWN_ERROR, nil, err)
	}

	return response(pb.RpcObjectRelationListAvailableResponseError_NULL, rels, nil)
}

func (mw *Middleware) ObjectSetObjectType(cctx context.Context, req *pb.RpcObjectSetObjectTypeRequest) *pb.RpcObjectSetObjectTypeResponse {
	ctx := mw.newContext(cctx)
	response := func(code pb.RpcObjectSetObjectTypeResponseErrorCode, err error) *pb.RpcObjectSetObjectTypeResponse {
		m := &pb.RpcObjectSetObjectTypeResponse{Error: &pb.RpcObjectSetObjectTypeResponseError{Code: code}}
		if err != nil {
			m.Error.Description = err.Error()
		} else {
			m.Event = mw.getResponseEvent(ctx)
		}
		return m
	}

	if err := mw.doBlockService(func(bs *block.Service) (err error) {
		return bs.SetObjectTypes(ctx, req.ContextId, []string{req.ObjectTypeUrl})
	}); err != nil {
		return response(pb.RpcObjectSetObjectTypeResponseError_UNKNOWN_ERROR, err)
	}

	return response(pb.RpcObjectSetObjectTypeResponseError_NULL, nil)
}

func (mw *Middleware) ObjectListSetObjectType(cctx context.Context, req *pb.RpcObjectListSetObjectTypeRequest) *pb.RpcObjectListSetObjectTypeResponse {
	ctx := mw.newContext(cctx)
	response := func(code pb.RpcObjectListSetObjectTypeResponseErrorCode, err error) *pb.RpcObjectListSetObjectTypeResponse {
		m := &pb.RpcObjectListSetObjectTypeResponse{Error: &pb.RpcObjectListSetObjectTypeResponseError{Code: code}}
		if err != nil {
			m.Error.Description = err.Error()
		}
		return m
	}

	if err := mw.doBlockService(func(bs *block.Service) (err error) {
		var (
			mErr       multierror.Error
			anySucceed bool
		)
		for _, objID := range req.ObjectIds {
			if err = bs.SetObjectTypes(ctx, objID, []string{req.ObjectTypeId}); err != nil {
				log.With("objectID", objID).Errorf("failed to set object type to object '%s': %v", objID, err)
				mErr.Errors = append(mErr.Errors, err)
			} else {
				anySucceed = true
			}
		}
		if anySucceed {
			return nil
		}
		return mErr.ErrorOrNil()
	}); err != nil {
		return response(pb.RpcObjectListSetObjectTypeResponseError_UNKNOWN_ERROR, err)
	}

	return response(pb.RpcObjectListSetObjectTypeResponseError_NULL, nil)
}

func (mw *Middleware) ObjectSetLayout(cctx context.Context, req *pb.RpcObjectSetLayoutRequest) *pb.RpcObjectSetLayoutResponse {
	ctx := mw.newContext(cctx)
	response := func(code pb.RpcObjectSetLayoutResponseErrorCode, err error) *pb.RpcObjectSetLayoutResponse {
		m := &pb.RpcObjectSetLayoutResponse{Error: &pb.RpcObjectSetLayoutResponseError{Code: code}}
		if err != nil {
			m.Error.Description = err.Error()
		} else {
			m.Event = mw.getResponseEvent(ctx)
		}
		return m
	}
	err := mw.doBlockService(func(bs *block.Service) (err error) {
		return bs.SetLayout(ctx, req.ContextId, req.Layout)
	})
	if err != nil {
		return response(pb.RpcObjectSetLayoutResponseError_UNKNOWN_ERROR, err)
	}
	return response(pb.RpcObjectSetLayoutResponseError_NULL, nil)
}

func (mw *Middleware) ObjectSetIsArchived(cctx context.Context, req *pb.RpcObjectSetIsArchivedRequest) *pb.RpcObjectSetIsArchivedResponse {
	response := func(code pb.RpcObjectSetIsArchivedResponseErrorCode, err error) *pb.RpcObjectSetIsArchivedResponse {
		m := &pb.RpcObjectSetIsArchivedResponse{Error: &pb.RpcObjectSetIsArchivedResponseError{Code: code}}
		if err != nil {
			m.Error.Description = err.Error()
		}
		return m
	}
	err := mw.doBlockService(func(bs *block.Service) (err error) {
		return bs.SetPageIsArchived(*req)
	})
	if err != nil {
		return response(pb.RpcObjectSetIsArchivedResponseError_UNKNOWN_ERROR, err)
	}
	return response(pb.RpcObjectSetIsArchivedResponseError_NULL, nil)
}

func (mw *Middleware) ObjectSetSource(cctx context.Context,
	req *pb.RpcObjectSetSourceRequest) *pb.RpcObjectSetSourceResponse {
	ctx := mw.newContext(cctx)
	response := func(code pb.RpcObjectSetSourceResponseErrorCode, err error) *pb.RpcObjectSetSourceResponse {
		m := &pb.RpcObjectSetSourceResponse{Error: &pb.RpcObjectSetSourceResponseError{Code: code}}
		if err != nil {
			m.Error.Description = err.Error()
		} else {
			m.Event = mw.getResponseEvent(ctx)
		}
		return m
	}
	err := mw.doBlockService(func(bs *block.Service) (err error) {
		return bs.SetSource(ctx, *req)
	})
	if err != nil {
		return response(pb.RpcObjectSetSourceResponseError_UNKNOWN_ERROR, err)
	}
	return response(pb.RpcObjectSetSourceResponseError_NULL, nil)
}

func (mw *Middleware) ObjectWorkspaceSetDashboard(cctx context.Context, req *pb.RpcObjectWorkspaceSetDashboardRequest) *pb.RpcObjectWorkspaceSetDashboardResponse {
	ctx := mw.newContext(cctx)
	response := func(setId string, err error) *pb.RpcObjectWorkspaceSetDashboardResponse {
		resp := &pb.RpcObjectWorkspaceSetDashboardResponse{
			ObjectId: setId,
			Error: &pb.RpcObjectWorkspaceSetDashboardResponseError{
				Code: pb.RpcObjectWorkspaceSetDashboardResponseError_NULL,
			},
		}
		if err != nil {
			resp.Error.Code = pb.RpcObjectWorkspaceSetDashboardResponseError_UNKNOWN_ERROR
			resp.Error.Description = err.Error()
		} else {
			resp.Event = mw.getResponseEvent(ctx)
		}
		return resp
	}
	var (
		setId string
		err   error
	)
	err = mw.doBlockService(func(bs *block.Service) error {
		if setId, err = bs.SetWorkspaceDashboardId(ctx, req.ContextId, req.ObjectId); err != nil {
			return err
		}
		return nil
	})
	return response(setId, err)
}

func (mw *Middleware) ObjectSetIsFavorite(cctx context.Context, req *pb.RpcObjectSetIsFavoriteRequest) *pb.RpcObjectSetIsFavoriteResponse {
	ctx := mw.newContext(cctx)
	response := func(code pb.RpcObjectSetIsFavoriteResponseErrorCode, err error) *pb.RpcObjectSetIsFavoriteResponse {
		m := &pb.RpcObjectSetIsFavoriteResponse{Error: &pb.RpcObjectSetIsFavoriteResponseError{Code: code}}
		if err != nil {
			m.Error.Description = err.Error()
		} else {
			m.Event = mw.getResponseEvent(ctx)
		}
		return m
	}
	err := mw.doBlockService(func(bs *block.Service) (err error) {
		return bs.SetPageIsFavorite(*req)
	})
	if err != nil {
		return response(pb.RpcObjectSetIsFavoriteResponseError_UNKNOWN_ERROR, err)
	}
	return response(pb.RpcObjectSetIsFavoriteResponseError_NULL, nil)
}

func (mw *Middleware) ObjectRelationAddFeatured(cctx context.Context, req *pb.RpcObjectRelationAddFeaturedRequest) *pb.RpcObjectRelationAddFeaturedResponse {
	ctx := mw.newContext(cctx)
	response := func(code pb.RpcObjectRelationAddFeaturedResponseErrorCode, err error) *pb.RpcObjectRelationAddFeaturedResponse {
		m := &pb.RpcObjectRelationAddFeaturedResponse{Error: &pb.RpcObjectRelationAddFeaturedResponseError{Code: code}}
		if err != nil {
			m.Error.Description = err.Error()
		} else {
			m.Event = mw.getResponseEvent(ctx)
		}
		return m
	}
	err := mw.doBlockService(func(bs *block.Service) (err error) {
		return bs.FeaturedRelationAdd(ctx, req.ContextId, req.Relations...)
	})
	if err != nil {
		return response(pb.RpcObjectRelationAddFeaturedResponseError_UNKNOWN_ERROR, err)
	}
	return response(pb.RpcObjectRelationAddFeaturedResponseError_NULL, nil)
}

func (mw *Middleware) ObjectRelationRemoveFeatured(cctx context.Context, req *pb.RpcObjectRelationRemoveFeaturedRequest) *pb.RpcObjectRelationRemoveFeaturedResponse {
	ctx := mw.newContext(cctx)
	response := func(code pb.RpcObjectRelationRemoveFeaturedResponseErrorCode, err error) *pb.RpcObjectRelationRemoveFeaturedResponse {
		m := &pb.RpcObjectRelationRemoveFeaturedResponse{Error: &pb.RpcObjectRelationRemoveFeaturedResponseError{Code: code}}
		if err != nil {
			m.Error.Description = err.Error()
		} else {
			m.Event = mw.getResponseEvent(ctx)
		}
		return m
	}
	err := mw.doBlockService(func(bs *block.Service) (err error) {
		return bs.FeaturedRelationRemove(ctx, req.ContextId, req.Relations...)
	})
	if err != nil {
		return response(pb.RpcObjectRelationRemoveFeaturedResponseError_UNKNOWN_ERROR, err)
	}
	return response(pb.RpcObjectRelationRemoveFeaturedResponseError_NULL, nil)
}

func (mw *Middleware) ObjectToSet(cctx context.Context, req *pb.RpcObjectToSetRequest) *pb.RpcObjectToSetResponse {
	ctx := mw.newContext(cctx)
	response := func(err error) *pb.RpcObjectToSetResponse {
		resp := &pb.RpcObjectToSetResponse{
			Error: &pb.RpcObjectToSetResponseError{
				Code: pb.RpcObjectToSetResponseError_NULL,
			},
		}
		if err != nil {
			resp.Error.Code = pb.RpcObjectToSetResponseError_UNKNOWN_ERROR
			resp.Error.Description = err.Error()
		}
		return resp
	}
	var (
		err error
	)
	err = mw.doBlockService(func(bs *block.Service) error {
		if err = bs.ObjectToSet(ctx, req.ContextId, req.Source); err != nil {
			return err
		}
		return nil
	})
	return response(err)
}

func (mw *Middleware) ObjectCreateBookmark(cctx context.Context, req *pb.RpcObjectCreateBookmarkRequest) *pb.RpcObjectCreateBookmarkResponse {
	response := func(code pb.RpcObjectCreateBookmarkResponseErrorCode, id string, details *types.Struct, err error) *pb.RpcObjectCreateBookmarkResponse {
		m := &pb.RpcObjectCreateBookmarkResponse{Error: &pb.RpcObjectCreateBookmarkResponseError{Code: code}, ObjectId: id, Details: details}
		if err != nil {
			m.Error.Description = err.Error()
		}
		return m
	}

	var (
		id         string
		newDetails *types.Struct
	)
	err := mw.doBlockService(func(bs *block.Service) error {
		var err error
		id, newDetails, err = bs.CreateObject(cctx, req.SpaceId, req, bundle.TypeKeyBookmark)
		return err
	})
	if err != nil {
		return response(pb.RpcObjectCreateBookmarkResponseError_UNKNOWN_ERROR, "", newDetails, err)
	}
	return response(pb.RpcObjectCreateBookmarkResponseError_NULL, id, newDetails, nil)
}

func (mw *Middleware) ObjectBookmarkFetch(cctx context.Context, req *pb.RpcObjectBookmarkFetchRequest) *pb.RpcObjectBookmarkFetchResponse {
	response := func(code pb.RpcObjectBookmarkFetchResponseErrorCode, err error) *pb.RpcObjectBookmarkFetchResponse {
		m := &pb.RpcObjectBookmarkFetchResponse{Error: &pb.RpcObjectBookmarkFetchResponseError{Code: code}}
		if err != nil {
			m.Error.Description = err.Error()
		}
		return m
	}

	err := mw.doBlockService(func(bs *block.Service) error {
		return bs.ObjectBookmarkFetch(*req)
	})

	if err != nil {
		return response(pb.RpcObjectBookmarkFetchResponseError_UNKNOWN_ERROR, err)
	}
	return response(pb.RpcObjectBookmarkFetchResponseError_NULL, nil)
}

func (mw *Middleware) ObjectToBookmark(cctx context.Context, req *pb.RpcObjectToBookmarkRequest) *pb.RpcObjectToBookmarkResponse {
	response := func(code pb.RpcObjectToBookmarkResponseErrorCode, id string, err error) *pb.RpcObjectToBookmarkResponse {
		m := &pb.RpcObjectToBookmarkResponse{Error: &pb.RpcObjectToBookmarkResponseError{Code: code}, ObjectId: id}
		if err != nil {
			m.Error.Description = err.Error()
		}
		return m
	}

	var id string
	err := mw.doBlockService(func(bs *block.Service) error {
		var err error
		id, err = bs.ObjectToBookmark(cctx, req.ContextId, req.Url)
		return err
	})

	if err != nil {
		return response(pb.RpcObjectToBookmarkResponseError_UNKNOWN_ERROR, "", err)
	}
	return response(pb.RpcObjectToBookmarkResponseError_NULL, id, nil)
}

func (mw *Middleware) ObjectSetInternalFlags(cctx context.Context, req *pb.RpcObjectSetInternalFlagsRequest) *pb.RpcObjectSetInternalFlagsResponse {
	ctx := mw.newContext(cctx)
	response := func(code pb.RpcObjectSetInternalFlagsResponseErrorCode, err error) *pb.RpcObjectSetInternalFlagsResponse {
		m := &pb.RpcObjectSetInternalFlagsResponse{Error: &pb.RpcObjectSetInternalFlagsResponseError{Code: code}}
		if err != nil {
			m.Error.Description = err.Error()
		} else {
			m.Event = mw.getResponseEvent(ctx)
		}
		return m
	}
	err := mw.doBlockService(func(bs *block.Service) (err error) {
		return bs.ModifyDetails(ctx, req.ContextId, func(current *types.Struct) (*types.Struct, error) {
			d := pbtypes.CopyStruct(current)
			return internalflag.PutToDetails(d, req.InternalFlags), nil
		})
	})
	if err != nil {
		return response(pb.RpcObjectSetInternalFlagsResponseError_UNKNOWN_ERROR, err)
	}
	return response(pb.RpcObjectSetInternalFlagsResponseError_NULL, nil)
}

func (mw *Middleware) ObjectImport(cctx context.Context, req *pb.RpcObjectImportRequest) *pb.RpcObjectImportResponse {
	response := func(code pb.RpcObjectImportResponseErrorCode, err error) *pb.RpcObjectImportResponse {
		m := &pb.RpcObjectImportResponse{Error: &pb.RpcObjectImportResponseError{Code: code}}
		if err != nil {
			m.Error.Description = err.Error()
		}
		return m
	}

	if mw.applicationService.GetApp() == nil {
		return response(pb.RpcObjectImportResponseError_ACCOUNT_IS_NOT_RUNNING, fmt.Errorf("user didn't log in"))
	}

	importer := mw.applicationService.GetApp().MustComponent(importer.CName).(importer.Importer)
	err := importer.Import(cctx, req)

	if err == nil {
		return response(pb.RpcObjectImportResponseError_NULL, nil)
	}

	switch {
	case errors.Is(err, converter.ErrNoObjectsToImport):
		return response(pb.RpcObjectImportResponseError_NO_OBJECTS_TO_IMPORT, err)
	case errors.Is(err, converter.ErrCancel):
		return response(pb.RpcObjectImportResponseError_IMPORT_IS_CANCELED, err)
	case errors.Is(err, converter.ErrLimitExceeded):
		return response(pb.RpcObjectImportResponseError_LIMIT_OF_ROWS_OR_RELATIONS_EXCEEDED, err)
	default:
		return response(pb.RpcObjectImportResponseError_INTERNAL_ERROR, err)
	}
}

func (mw *Middleware) ObjectImportList(cctx context.Context, req *pb.RpcObjectImportListRequest) *pb.RpcObjectImportListResponse {
	response := func(res []*pb.RpcObjectImportListImportResponse, code pb.RpcObjectImportListResponseErrorCode, err error) *pb.RpcObjectImportListResponse {
		m := &pb.RpcObjectImportListResponse{Response: res, Error: &pb.RpcObjectImportListResponseError{Code: code}}
		if err != nil {
			m.Error.Description = err.Error()
		}
		return m
	}

	importer := mw.applicationService.GetApp().MustComponent(importer.CName).(importer.Importer)
	res, err := importer.ListImports(req)

	if err != nil {
		return response(res, pb.RpcObjectImportListResponseError_INTERNAL_ERROR, err)
	}
	return response(res, pb.RpcObjectImportListResponseError_NULL, nil)
}

func (mw *Middleware) ObjectImportNotionValidateToken(ctx context.Context,
	request *pb.RpcObjectImportNotionValidateTokenRequest) *pb.RpcObjectImportNotionValidateTokenResponse {
	// nolint: lll
	response := func(code pb.RpcObjectImportNotionValidateTokenResponseErrorCode, e error) *pb.RpcObjectImportNotionValidateTokenResponse {
		err := &pb.RpcObjectImportNotionValidateTokenResponseError{Code: code}
		switch code {
		case pb.RpcObjectImportNotionValidateTokenResponseError_UNAUTHORIZED:
			err.Description = "Sorry, token not found. Please check Notion integrations."
		case pb.RpcObjectImportNotionValidateTokenResponseError_FORBIDDEN:
			err.Description = "Unable to access user information, check capabilities in Notion (requires reading user information)."
		case pb.RpcObjectImportNotionValidateTokenResponseError_SERVICE_UNAVAILABLE:
			err.Description = "Notion is currently unavailable."
		case pb.RpcObjectImportNotionValidateTokenResponseError_NULL:
			err.Description = ""
		case pb.RpcObjectImportNotionValidateTokenResponseError_INTERNAL_ERROR:
			err.Description = e.Error()
		case pb.RpcObjectImportNotionValidateTokenResponseError_ACCOUNT_IS_NOT_RUNNING:
			err.Description = "User didn't log in"
		default:
			err.Description = "Unknown internal error"
		}
		return &pb.RpcObjectImportNotionValidateTokenResponse{Error: err}
	}

	if mw.applicationService.GetApp() == nil {
		return response(pb.RpcObjectImportNotionValidateTokenResponseError_ACCOUNT_IS_NOT_RUNNING, nil)
	}

	importer := mw.applicationService.GetApp().MustComponent(importer.CName).(importer.Importer)
	errCode, err := importer.ValidateNotionToken(ctx, request)
	return response(errCode, err)
}

func (mw *Middleware) ObjectImportUseCase(cctx context.Context, req *pb.RpcObjectImportUseCaseRequest) *pb.RpcObjectImportUseCaseResponse {
	response := func(code pb.RpcObjectImportUseCaseResponseErrorCode, err error) *pb.RpcObjectImportUseCaseResponse {
		resp := &pb.RpcObjectImportUseCaseResponse{
			Error: &pb.RpcObjectImportUseCaseResponseError{
				Code: code,
			},
		}
		if err != nil {
			resp.Error.Description = err.Error()
		}
		return resp
	}

	objCreator := getService[builtinobjects.BuiltinObjects](mw)
	return response(objCreator.CreateObjectsForUseCase(cctx, req.SpaceId, req.UseCase))
}<|MERGE_RESOLUTION|>--- conflicted
+++ resolved
@@ -173,13 +173,8 @@
 			break
 		}
 	}
-<<<<<<< HEAD
-	rec = makeSuggestedDateRecord(dt, workspaceId)
+	rec = mw.makeSuggestedDateRecord(spaceID, dt)
 	f, _ := database.MakeAndFilter(req.Filters, store) //nolint:errcheck
-=======
-	rec = mw.makeSuggestedDateRecord(spaceID, dt)
-	f, _ := filter.MakeAndFilter(req.Filters, store) //nolint:errcheck
->>>>>>> 86276a9f
 	if vg := pbtypes.ValueGetter(rec.Details); f.FilterObject(vg) {
 		return append([]database.Record{rec}, records...), nil
 	}
