--- conflicted
+++ resolved
@@ -165,7 +165,6 @@
   github.com/anyproto/anytype-heart/core/block/object/idresolver:
     interfaces:
       Resolver:
-<<<<<<< HEAD
   github.com/anyproto/anytype-heart/space/spacecore/clientserver:
     interfaces:
       ClientServer:
@@ -175,7 +174,10 @@
   github.com/anyproto/anytype-heart/space/spacecore/localdiscovery:
     interfaces:
       Notifier:
-=======
+        config:
+          dir: "{{.InterfaceDir}}"
+          outpkg: "{{.PackageName}}"
+          inpackage: true
   github.com/anyproto/anytype-heart/core/block/object/treesyncer:
     interfaces:
       Updater:
@@ -183,7 +185,6 @@
   github.com/anyproto/anytype-heart/core/syncstatus/objectsyncstatus:
     interfaces:
       UpdateReceiver:
->>>>>>> 4346256a
         config:
           dir: "{{.InterfaceDir}}"
           outpkg: "{{.PackageName}}"
