dir: "{{.InterfaceDir}}/mock_{{.PackageName}}"
with-expecter: True
disable-version-string: True
all: False
outpkg: "mock_{{.PackageName}}"
packages:
  github.com/anyproto/anytype-heart/space/spacecore/typeprovider:
    interfaces:
      SmartBlockTypeProvider:
  github.com/anyproto/anytype-heart/core/wallet:
    interfaces:
      Wallet:
  github.com/anyproto/anytype-heart/core/nameservice:
    interfaces:
      Service:
  github.com/anyproto/anytype-heart/core/event:
    interfaces:
      Sender:
  github.com/anyproto/anytype-heart/core/block/cache:
    interfaces:
      ObjectGetter:
      ObjectGetterComponent:
  github.com/anyproto/anytype-heart/pkg/lib/core:
    interfaces:
      Service:
  github.com/anyproto/anytype-heart/core/block/editor/file:
    interfaces:
      File:
        config:
          dir: "{{.InterfaceDir}}"
          outpkg: "{{.PackageName}}"
          inpackage: true
  github.com/anyproto/anytype-heart/core/block/editor/smartblock:
    interfaces:
      Indexer:
        config:
          dir: "{{.InterfaceDir}}"
          outpkg: "{{.PackageName}}"
          inpackage: true
  github.com/anyproto/anytype-heart/core/block/import/common:
    interfaces:
      Converter:
<<<<<<< HEAD
  github.com/anyproto/anytype-heart/core/block/import/web/parsers:
    interfaces:
      Parser:
  github.com/anyproto/anytype-heart/pkg/lib/database:
    interfaces:
      ObjectStore:
        config:
          dir: "{{.InterfaceDir}}"
          outpkg: "{{.PackageName}}"
          inpackage: true
  github.com/anyproto/anytype-heart/pkg/lib/localstore/objectstore:
    interfaces:
      ObjectStore:
=======
>>>>>>> e6712037
  github.com/anyproto/anytype-heart/core/block/restriction:
    interfaces:
      Service:
  github.com/anyproto/anytype-heart/core/filestorage/filesync:
    interfaces:
      FileSync:
  github.com/anyproto/anytype-heart/core/filestorage/rpcstore:
    interfaces:
      Service:
      RpcStore:
  github.com/anyproto/anytype-heart/core/block/import/common/objectid:
    interfaces:
      IdAndKeyProvider:
  github.com/anyproto/anytype-heart/core/block/import/common/objectcreator:
    interfaces:
      Service:
  github.com/anyproto/anytype-heart/core/block/import/common/syncer:
    interfaces:
      BlockService:
  github.com/anyproto/anytype-heart/core/subscription:
    interfaces:
      CollectionService:
        config:
          dir: "{{.InterfaceDir}}"
          outpkg: "{{.PackageName}}"
          inpackage: true
      Service:
  github.com/anyproto/anytype-heart/core/block/object/objectcache:
    interfaces:
      Cache:
  github.com/anyproto/anytype-heart/core/block/object/objectcreator:
    interfaces:
      Service:
  github.com/anyproto/anytype-heart/metrics/anymetry:
    interfaces:
      Service:
  github.com/anyproto/anytype-heart/core/invitestore:
    interfaces:
      Service:
  github.com/anyproto/anytype-heart/core/indexer:
    interfaces:
      Indexer:
  github.com/anyproto/anytype-heart/space/spacecore:
    interfaces:
      SpaceCoreService:
  github.com/anyproto/anytype-heart/space/spacecore/storage:
    interfaces:
      ClientStorage:
  github.com/anyproto/anytype-heart/space/techspace:
    interfaces:
      TechSpace:
      SpaceView:
      AccountObject:
  github.com/anyproto/anytype-heart/space/spacefactory:
    interfaces:
      SpaceFactory:
  github.com/anyproto/anytype-heart/space/internal/spacecontroller:
    interfaces:
      SpaceController:
      DeleteController:
  github.com/anyproto/anytype-heart/space/internal/components/spaceloader:
    interfaces:
      SpaceLoader:
  github.com/anyproto/anytype-heart/space/internal/components/participantwatcher:
    interfaces:
      ParticipantWatcher:
  github.com/anyproto/anytype-heart/space/internal/components/invitemigrator:
    interfaces:
      InviteMigrator:
  github.com/anyproto/anytype-heart/space/internal/components/aclnotifications:
    interfaces:
      AclNotification:
      NotificationSender:
  github.com/anyproto/anytype-heart/space/internal/components/dependencies:
    interfaces:
      SpaceIndexer:
      IdentityService:
  github.com/anyproto/anytype-heart/space/internal/components/spacestatus:
    interfaces:
      SpaceStatus:
  github.com/anyproto/anytype-heart/space:
    interfaces:
      Service:
  github.com/anyproto/anytype-heart/space/clientspace:
    interfaces:
      Space:
  github.com/anyproto/anytype-heart/core/anytype/account:
    interfaces:
      Service:
  github.com/anyproto/anytype-heart/core/files/fileobject:
    interfaces:
      Service:
  github.com/anyproto/anytype-heart/core/files:
    interfaces:
      Service:
      File:
      Image:
  github.com/anyproto/anytype-heart/core/files/fileacl:
    interfaces:
      Service:
  github.com/anyproto/anytype-heart/space/deletioncontroller:
    interfaces:
      SpaceManager:
      DeletionController:
  github.com/anyproto/anytype-heart/core/domain:
    interfaces:
      InviteObject:
  github.com/anyproto/anytype-heart/core/payments/cache:
    interfaces:
      CacheService:
  github.com/anyproto/anytype-heart/core/block:
    interfaces:
      ObjectGetter:
  github.com/anyproto/anytype-heart/core/block/source:
    interfaces:
      Service:
      Store:
  github.com/anyproto/anytype-heart/core/block/object/idresolver:
    interfaces:
      Resolver:
  github.com/anyproto/anytype-heart/core/filestorage:
    interfaces:
      FileStorage:
  github.com/anyproto/anytype-heart/util/linkpreview:
    interfaces:
      LinkPreview:
  github.com/anyproto/anytype-heart/space/spacecore/clientserver:
    interfaces:
      ClientServer:
  github.com/anyproto/anytype-heart/core/peerstatus:
    interfaces:
      LocalDiscoveryHook:
  github.com/anyproto/anytype-heart/core/device:
    interfaces:
      NetworkState:
  github.com/anyproto/anytype-heart/space/spacecore/localdiscovery:
    interfaces:
      Notifier:
        config:
          dir: "{{.InterfaceDir}}"
          outpkg: "{{.PackageName}}"
          inpackage: true
  github.com/anyproto/anytype-heart/core/block/object/treesyncer:
    interfaces:
      PeerStatusChecker:
      SyncDetailsUpdater:
  github.com/anyproto/anytype-heart/core/syncstatus/nodestatus:
    interfaces:
      NodeStatus:
  github.com/anyproto/anytype-heart/core/syncstatus/objectsyncstatus:
    interfaces:
      Updater:
  github.com/anyproto/anytype-heart/space/spacecore/peermanager:
    interfaces:
      Updater:
      PeerToPeerStatus:
  github.com/anyproto/anytype-heart/core/syncstatus/detailsupdater:
    interfaces:
      SpaceStatusUpdater:
  github.com/anyproto/anytype-heart/core/syncstatus/spacesyncstatus:
    interfaces:
      SpaceIdGetter:
      NodeUsage:
      NetworkConfig:
      Updater:
  github.com/anyproto/anytype-heart/core/kanban:
    interfaces:
      Service:
  github.com/anyproto/anytype-heart/core/block/import/notion/api/files:
    interfaces:
      Downloader:
  github.com/anyproto/anytype-heart/core/block/detailservice:
    interfaces:
      Service:<|MERGE_RESOLUTION|>--- conflicted
+++ resolved
@@ -39,23 +39,10 @@
           inpackage: true
   github.com/anyproto/anytype-heart/core/block/import/common:
     interfaces:
-      Converter:
-<<<<<<< HEAD
+      Converter
   github.com/anyproto/anytype-heart/core/block/import/web/parsers:
     interfaces:
       Parser:
-  github.com/anyproto/anytype-heart/pkg/lib/database:
-    interfaces:
-      ObjectStore:
-        config:
-          dir: "{{.InterfaceDir}}"
-          outpkg: "{{.PackageName}}"
-          inpackage: true
-  github.com/anyproto/anytype-heart/pkg/lib/localstore/objectstore:
-    interfaces:
-      ObjectStore:
-=======
->>>>>>> e6712037
   github.com/anyproto/anytype-heart/core/block/restriction:
     interfaces:
       Service:
