dir: "{{.InterfaceDir}}/mock_{{.PackageName}}"
with-expecter: True
all: False
outpkg: "mock_{{.PackageName}}"
packages:
  github.com/anyproto/anytype-heart/space/spacecore/typeprovider:
    interfaces:
      SmartBlockTypeProvider:
  github.com/anyproto/anytype-heart/core/wallet:
    interfaces:
      Wallet:
  github.com/anyproto/anytype-heart/core/event:
    interfaces:
      Sender:
  github.com/anyproto/anytype-heart/core/block/getblock:
    interfaces:
      ObjectGetter:
  github.com/anyproto/anytype-heart/pkg/lib/core:
    interfaces:
      Service:
  github.com/anyproto/anytype-heart/core/block/import/converter:
    interfaces:
      Converter:
  github.com/anyproto/anytype-heart/pkg/lib/database:
    interfaces:
      ObjectStore:
        config:
          dir: "{{.InterfaceDir}}"
          outpkg: "{{.PackageName}}"
          inpackage: true
  github.com/anyproto/anytype-heart/pkg/lib/localstore/objectstore:
    interfaces:
      ObjectStore:
  github.com/anyproto/anytype-heart/core/block/restriction:
    interfaces:
      Service:
  github.com/anyproto/anytype-heart/core/system_object:
    interfaces:
      Service:
      deriver:
  github.com/anyproto/anytype-heart/core/filestorage/filesync:
    interfaces:
      FileSync:
  github.com/anyproto/anytype-heart/core/block/import/objectid:
    interfaces:
      IdGetterProvider:
  github.com/anyproto/anytype-heart/core/block/import:
    interfaces:
      Creator:
<<<<<<< HEAD
  github.com/anyproto/anytype-heart/space:
    interfaces:
      Service:
      bundledObjectsInstaller:
      isNewAccount:
=======
>>>>>>> 56e9245e
  github.com/anyproto/anytype-heart/core/subscription:
    interfaces:
      CollectionService:
  github.com/anyproto/anytype-heart/core/block/object/objectcache:
    interfaces:
      Cache:
  github.com/anyproto/anytype-heart/core/indexer:
    interfaces:
      Indexer:
  github.com/anyproto/anytype-heart/space:
    interfaces:
      Service:
      bundledObjectsInstaller:
      isNewAccount:
  github.com/anyproto/anytype-heart/space/spacecore:
    interfaces:
      SpaceCoreService:
  github.com/anyproto/anytype-heart/space/techspace:
    interfaces:
<<<<<<< HEAD
      TechSpace:
=======
      TechSpace:
>>>>>>> 56e9245e
<|MERGE_RESOLUTION|>--- conflicted
+++ resolved
@@ -47,14 +47,6 @@
   github.com/anyproto/anytype-heart/core/block/import:
     interfaces:
       Creator:
-<<<<<<< HEAD
-  github.com/anyproto/anytype-heart/space:
-    interfaces:
-      Service:
-      bundledObjectsInstaller:
-      isNewAccount:
-=======
->>>>>>> 56e9245e
   github.com/anyproto/anytype-heart/core/subscription:
     interfaces:
       CollectionService:
@@ -74,8 +66,4 @@
       SpaceCoreService:
   github.com/anyproto/anytype-heart/space/techspace:
     interfaces:
-<<<<<<< HEAD
-      TechSpace:
-=======
-      TechSpace:
->>>>>>> 56e9245e
+      TechSpace: