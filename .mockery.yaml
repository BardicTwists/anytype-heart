--- conflicted
+++ resolved
@@ -38,17 +38,11 @@
           dir: "{{.InterfaceDir}}"
           outpkg: "{{.PackageName}}"
           inpackage: true
-<<<<<<< HEAD
       Space:
         config:
           dir: "{{.InterfaceDir}}"
           outpkg: "{{.PackageName}}"
           inpackage: true
-  github.com/anyproto/anytype-heart/core/block/editor/lastused:
-    interfaces:
-      ObjectUsageUpdater:
-=======
->>>>>>> e9fb2d3a
   github.com/anyproto/anytype-heart/core/block/import/common:
     interfaces:
       Converter:
