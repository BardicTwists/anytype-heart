dir: "{{.InterfaceDir}}/mock_{{.PackageName}}"
with-expecter: True
disable-version-string: True
all: False
outpkg: "mock_{{.PackageName}}"
packages:
  github.com/anyproto/anytype-heart/space/spacecore/typeprovider:
    interfaces:
      SmartBlockTypeProvider:
  github.com/anyproto/anytype-heart/core/wallet:
    interfaces:
      Wallet:
  github.com/anyproto/anytype-heart/core/nameservice:
    interfaces:
      Service:
  github.com/anyproto/anytype-heart/core/event:
    interfaces:
      Sender:
  github.com/anyproto/anytype-heart/core/block/cache:
    interfaces:
      ObjectGetter:
      ObjectGetterComponent:
  github.com/anyproto/anytype-heart/pkg/lib/core:
    interfaces:
      Service:
  github.com/anyproto/anytype-heart/core/block/editor/file:
    interfaces:
      File:
        config:
          dir: "{{.InterfaceDir}}"
          outpkg: "{{.PackageName}}"
          inpackage: true
  github.com/anyproto/anytype-heart/core/block/editor/smartblock:
    interfaces:
      Indexer:
        config:
          dir: "{{.InterfaceDir}}"
          outpkg: "{{.PackageName}}"
          inpackage: true
  github.com/anyproto/anytype-heart/core/block/import/common:
    interfaces:
      Converter:
  github.com/anyproto/anytype-heart/pkg/lib/database:
    interfaces:
      ObjectStore:
        config:
          dir: "{{.InterfaceDir}}"
          outpkg: "{{.PackageName}}"
          inpackage: true
  github.com/anyproto/anytype-heart/pkg/lib/localstore/objectstore:
    interfaces:
      ObjectStore:
  github.com/anyproto/anytype-heart/core/block/restriction:
    interfaces:
      Service:
  github.com/anyproto/anytype-heart/core/filestorage/filesync:
    interfaces:
      FileSync:
  github.com/anyproto/anytype-heart/core/block/import/common/objectid:
    interfaces:
      IdGetterProvider:
  github.com/anyproto/anytype-heart/core/block/import/common/objectcreator:
    interfaces:
      Service:
      BlockService:
        config:
          dir: "{{.InterfaceDir}}/mock_blockservice"
          outpkg: "mock_blockservice"
  github.com/anyproto/anytype-heart/core/block/import/common/syncer:
    interfaces:
      BlockService:
  github.com/anyproto/anytype-heart/core/subscription:
    interfaces:
      CollectionService:
        config:
          dir: "{{.InterfaceDir}}"
          outpkg: "{{.PackageName}}"
          inpackage: true
      Service:
  github.com/anyproto/anytype-heart/core/block/object/objectcache:
    interfaces:
      Cache:
  github.com/anyproto/anytype-heart/metrics/anymetry:
    interfaces:
      Service:
  github.com/anyproto/anytype-heart/core/invitestore:
    interfaces:
      Service:
  github.com/anyproto/anytype-heart/core/indexer:
    interfaces:
      Indexer:
  github.com/anyproto/anytype-heart/space/spacecore:
    interfaces:
      SpaceCoreService:
  github.com/anyproto/anytype-heart/space/spacecore/storage:
    interfaces:
      ClientStorage:
  github.com/anyproto/anytype-heart/space/techspace:
    interfaces:
      TechSpace:
      SpaceView:
  github.com/anyproto/anytype-heart/space/spacefactory:
    interfaces:
      SpaceFactory:
  github.com/anyproto/anytype-heart/space/internal/spacecontroller:
    interfaces:
      SpaceController:
      DeleteController:
  github.com/anyproto/anytype-heart/space/internal/components/spaceloader:
    interfaces:
      SpaceLoader:
  github.com/anyproto/anytype-heart/space/internal/components/participantwatcher:
    interfaces:
      ParticipantWatcher:
  github.com/anyproto/anytype-heart/space/internal/components/invitemigrator:
    interfaces:
      InviteMigrator:
  github.com/anyproto/anytype-heart/space/internal/components/aclnotifications:
    interfaces:
      AclNotification:
      NotificationSender:
  github.com/anyproto/anytype-heart/space/internal/components/dependencies:
    interfaces:
      SpaceIndexer:
      IdentityService:
  github.com/anyproto/anytype-heart/space/internal/components/spacestatus:
    interfaces:
      SpaceStatus:
  github.com/anyproto/anytype-heart/space:
    interfaces:
      Service:
  github.com/anyproto/anytype-heart/space/clientspace:
    interfaces:
      Space:
  github.com/anyproto/anytype-heart/core/anytype/account:
    interfaces:
      Service:
  github.com/anyproto/anytype-heart/core/files/fileobject:
    interfaces:
      Service:
  github.com/anyproto/anytype-heart/core/files:
    interfaces:
      Service:
      File:
      Image:
  github.com/anyproto/anytype-heart/core/files/fileacl:
    interfaces:
      Service:
  github.com/anyproto/anytype-heart/space/deletioncontroller:
    interfaces:
      SpaceManager:
      DeletionController:
  github.com/anyproto/anytype-heart/core/domain:
    interfaces:
      InviteObject:
  github.com/anyproto/anytype-heart/core/payments/cache:
    interfaces:
      CacheService:
  github.com/anyproto/anytype-heart/core/block:
    interfaces:
      ObjectGetter:
  github.com/anyproto/anytype-heart/core/block/source:
    interfaces:
      Service:
  github.com/anyproto/anytype-heart/core/block/object/idresolver:
    interfaces:
      Resolver:
  github.com/anyproto/anytype-heart/core/block/object/treesyncer:
    interfaces:
      Updater:
<<<<<<< HEAD
  github.com/anyproto/anytype-heart/core/syncstatus/objectsyncstatus/updater:
    interfaces:
      Updater:
=======
      PeerStatusChecker:
>>>>>>> 147fe2a6
<|MERGE_RESOLUTION|>--- conflicted
+++ resolved
@@ -168,10 +168,7 @@
   github.com/anyproto/anytype-heart/core/block/object/treesyncer:
     interfaces:
       Updater:
-<<<<<<< HEAD
+      PeerStatusChecker:
   github.com/anyproto/anytype-heart/core/syncstatus/objectsyncstatus/updater:
     interfaces:
-      Updater:
-=======
-      PeerStatusChecker:
->>>>>>> 147fe2a6
+      Updater: