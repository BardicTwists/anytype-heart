--- conflicted
+++ resolved
@@ -10,7 +10,6 @@
   github.com/anyproto/anytype-heart/core/wallet:
     interfaces:
       Wallet:
-<<<<<<< HEAD
   github.com/anyproto/anytype-heart/core/event:
     interfaces:
       Sender:
@@ -23,14 +22,9 @@
   github.com/anyproto/anytype-heart/core/block/import/converter:
     interfaces:
       Converter:
-=======
   github.com/anyproto/anytype-heart/pkg/lib/localstore/objectstore:
     interfaces:
       ObjectStore:
-  github.com/anyproto/anytype-heart/core/event:
-    interfaces:
-      Sender:
   github.com/anyproto/anytype-heart/core/block/restriction:
     interfaces:
-      Service:
->>>>>>> 94eb63a1
+      Service: