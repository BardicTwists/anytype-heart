--- conflicted
+++ resolved
@@ -315,11 +315,7 @@
 
 	var id domain.FullFileId
 	c, err := cid.Decode(imageId)
-<<<<<<< HEAD
-	// Treat id as fileId
-=======
 	// Treat id as fileId. We need to handle raw fileIds for backward compatibility in case of spaceview. See editor.SpaceView for details.
->>>>>>> ad227be3
 	if err == nil && c.Prefix().Codec == cid.DagProtobuf && c.Prefix().MhType == multihash.SHA2_256 {
 		id = domain.FullFileId{
 			FileId: domain.FileId(imageId),
