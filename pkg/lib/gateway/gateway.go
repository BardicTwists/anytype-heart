package gateway

import (
	"context"
	"errors"
	"fmt"
	"io"
	"net"
	"net/http"
	"os"
	"strconv"
	"strings"
	"sync"
	"time"

	"github.com/anyproto/any-sync/app"
	"github.com/ipfs/go-cid"
	"github.com/multiformats/go-multihash"

	"github.com/anyproto/anytype-heart/core/block/object/idresolver"
	"github.com/anyproto/anytype-heart/core/domain"
	"github.com/anyproto/anytype-heart/core/files"
	"github.com/anyproto/anytype-heart/core/files/fileobject"
	"github.com/anyproto/anytype-heart/pb"
	"github.com/anyproto/anytype-heart/pkg/lib/localstore/objectstore"
	"github.com/anyproto/anytype-heart/pkg/lib/logging"
	"github.com/anyproto/anytype-heart/util/netutil"
)

const (
	CName = "gateway"

	defaultPort    = 47800
	getFileTimeout = 1 * time.Minute
	requestLimit   = 32
)

var log = logging.Logger("anytype-gateway")

func New() Gateway {
	return new(gateway)
}

// Gateway is a HTTP API for getting files and links from IPFS
type Gateway interface {
	Addr() string
	app.ComponentRunnable
	app.ComponentStatable
}

type spaceIDResolver interface {
	ResolveSpaceID(objectID string) (spaceID string, err error)
}

type gateway struct {
	fileService       files.Service
	fileObjectService fileobject.Service
	resolver          idresolver.Resolver
	objectStore       objectstore.ObjectStore
	server            *http.Server
	listener          net.Listener
	handler           *http.ServeMux
	addr              string
	mu                sync.Mutex
	isServerStarted   bool
	limitCh           chan struct{}
}

func getRandomPort() (int, error) {
	addr, err := net.ResolveTCPAddr("tcp", "localhost:0")
	if err != nil {
		return 0, err
	}

	l, err := net.ListenTCP("tcp", addr)
	if err != nil {
		return 0, err
	}

	defer l.Close()
	return l.Addr().(*net.TCPAddr).Port, nil
}

func GatewayAddr() string {
	if addr := os.Getenv("ANYTYPE_GATEWAY_ADDR"); addr != "" {
		return addr
	}

	port, err := netutil.GetRandomPort()
	if err != nil {
		log.Errorf("failed to get random port for gateway, go with the default %d", defaultPort)
		port = defaultPort
	}

	return fmt.Sprintf("127.0.0.1:%d", port)
}

func (g *gateway) Init(a *app.App) (err error) {
	g.fileService = app.MustComponent[files.Service](a)
	g.resolver = a.MustComponent(idresolver.CName).(idresolver.Resolver)
	g.objectStore = app.MustComponent[objectstore.ObjectStore](a)
	g.fileObjectService = app.MustComponent[fileobject.Service](a)
	g.addr = GatewayAddr()
	log.Debugf("gateway.Init: %s", g.addr)
	return nil
}

func (g *gateway) Name() string {
	return CName
}

func (g *gateway) Run(context.Context) error {
	if g.isServerStarted {
		return fmt.Errorf("gateway already started")
	}

	log.Infof("gateway.Run: %s", g.addr)
	g.handler = http.NewServeMux()
	g.handler.HandleFunc("/file/", g.fileHandler)
	g.handler.HandleFunc("/image/", g.imageHandler)
	g.limitCh = make(chan struct{}, requestLimit)

	// check port first
	listener, err := net.Listen("tcp", g.addr)
	if err != nil {
		// todo: choose next available port
		return err
	}

	err = listener.Close()
	if err != nil {
		return err
	}

	g.startServer()

	return nil
}

// Close stops the gateway
func (g *gateway) Close(ctx context.Context) (err error) {
	err = g.stopServer()
	return err
}

// Addr returns the gateway's address
func (g *gateway) Addr() string {
	return g.addr
}

func (g *gateway) StateChange(state int) {
	switch pb.RpcAppSetDeviceStateRequestDeviceState(state) {
	case pb.RpcAppSetDeviceStateRequest_FOREGROUND:
		g.startServer()
	case pb.RpcAppSetDeviceStateRequest_BACKGROUND:
		if err := g.stopServer(); err != nil {
			log.Errorf("err gateway close: %+v", err)
		}
	}
}

func (g *gateway) startServer() {
	g.mu.Lock()
	defer g.mu.Unlock()

	if g.isServerStarted {
		log.Errorf("server already started")
		return
	}

	ln, err := net.Listen("tcp", g.addr)
	if err != nil {
		log.Errorf("listen addr err: %s", err)
		return
	}

	g.listener = ln

	g.server = &http.Server{
		Addr:    g.addr,
		Handler: g.handler,
	}

	go func(srv *http.Server, l net.Listener) {
		err := srv.Serve(l)
		if err != nil && err != http.ErrServerClosed {
			log.Errorf("gateway error: %s", err)
			return
		}
		log.Info("gateway was shutdown")
	}(g.server, ln)

	g.isServerStarted = true

	log.Infof("gateway listening at %s", g.server.Addr)
}

func (g *gateway) stopServer() error {
	g.mu.Lock()
	defer g.mu.Unlock()

	if g.isServerStarted {
		g.isServerStarted = false
		// don't wait for the server shutdown because we don't care for the requests to interrupt
		ctx, cancel := context.WithTimeout(context.Background(), time.Duration(0))
		defer cancel()
		if err := g.server.Shutdown(ctx); err != nil && !errors.Is(err, context.DeadlineExceeded) {
			log.Errorf("gateway stop error: %s", err)
		}
		if err := g.listener.Close(); err != nil && !errors.Is(err, net.ErrClosed) {
			return err
		}
	}

	return nil
}

func enableCors(w http.ResponseWriter) {
	w.Header().Set("Access-Control-Allow-Origin", "*")
	w.Header().Set("Access-Control-Allow-Methods", "POST, GET, OPTIONS, PUT, DELETE")
}

func (g *gateway) readLimitCh() {
	<-g.limitCh
}

// fileHandler gets file meta from the DB, gets the corresponding data from the IPFS and decrypts it
func (g *gateway) fileHandler(w http.ResponseWriter, r *http.Request) {
	select {
	case g.limitCh <- struct{}{}:
		defer g.readLimitCh()
	case <-r.Context().Done():
		// exit fast in case context is already done(e.g. server stopped or client canceled)
		return
	}
	enableCors(w)

	ctx, cancel := context.WithTimeout(r.Context(), getFileTimeout)
	defer cancel()
	file, reader, err := g.getFile(ctx, r)
	if err != nil {
		log.With("path", cleanUpPathForLogging(r.URL.Path)).Errorf("error getting file: %s", err)
		if errors.Is(err, domain.ErrFileNotFound) {
			http.NotFound(w, r)
			return
		}
		http.Error(w, err.Error(), 500)
		return
	}
	meta := file.Meta()
	w.Header().Set("Content-Type", meta.Media)
	w.Header().Set("Content-Disposition", fmt.Sprintf("inline; filename=\"%s\"", meta.Name))

	// todo: inside textile it still requires the file to be fully downloaded and decrypted(consuming 2xSize in ram) to provide the ReadSeeker interface
	// 	need to find a way to use ReadSeeker all the way from downloading files from IPFS to writing the decrypted chunk to the HTTP
	http.ServeContent(w, r, meta.Name, meta.Added, reader)
}

func (g *gateway) getFile(ctx context.Context, r *http.Request) (files.File, io.ReadSeeker, error) {
	fileIdAndPath := strings.TrimPrefix(r.URL.Path, "/file/")
	parts := strings.Split(fileIdAndPath, "/")
	fileId := parts[0]

	id, err := g.fileObjectService.GetFileIdFromObject(fileId)
	if err != nil {
		return nil, nil, fmt.Errorf("get file hash from object id: %w", err)
	}
	file, err := g.fileService.FileByHash(ctx, id)
	if err != nil {
		return nil, nil, fmt.Errorf("get file by hash: %w", err)
	}

	reader, err := file.Reader(ctx)
	return file, reader, err
}

// imageHandler gets image meta from the DB, gets the corresponding data from the IPFS and decrypts it
func (g *gateway) imageHandler(w http.ResponseWriter, r *http.Request) {
	select {
	case g.limitCh <- struct{}{}:
		defer g.readLimitCh()
	case <-r.Context().Done():
		// exit fast in case context is already done(e.g. server stopped or client canceled)
		return
	}
	enableCors(w)

	ctx, cancel := context.WithTimeout(r.Context(), getFileTimeout)
	defer cancel()

	file, reader, err := g.getImage(ctx, r)
	if err != nil {
		log.With("path", cleanUpPathForLogging(r.URL.Path)).Errorf("error getting image: %s", err)
		if errors.Is(err, domain.ErrFileNotFound) {
			http.NotFound(w, r)
			return
		}
		http.Error(w, err.Error(), 500)
		return
	}

	meta := file.Meta()
	w.Header().Set("Content-Type", meta.Media)
	w.Header().Set("Content-Disposition", fmt.Sprintf("inline; filename=\"%s\"", meta.Name))

	// todo: inside textile it still requires the file to be fully downloaded and decrypted(consuming 2xSize in ram) to provide the ReadSeeker interface
	// 	need to find a way to use ReadSeeker all the way from downloading files from IPFS to writing the decrypted chunk to the HTTP
	http.ServeContent(w, r, meta.Name, meta.Added, reader)
}

func (g *gateway) getImage(ctx context.Context, r *http.Request) (files.File, io.ReadSeeker, error) {
	urlParts := strings.Split(r.URL.Path, "/")
	imageId := urlParts[2]
	query := r.URL.Query()

<<<<<<< HEAD
	var id domain.FullFileId
	// TODO Decide how to address images from IPFS
	c, err := cid.Decode(imageId)
	if err == nil && c.Prefix().Codec == cid.DagProtobuf && c.Prefix().MhType == multihash.SHA2_256 {
		id = domain.FullFileId{
			FileId: domain.FileId(imageId),
		}

	} else {
		id, err = g.fileObjectService.GetFileIdFromObject(ctx, imageId)
		if err != nil {
			return nil, nil, fmt.Errorf("get file hash from object id: %w", err)
		}
=======
	id, err := g.fileObjectService.GetFileIdFromObject(imageId)
	if err != nil {
		return nil, nil, fmt.Errorf("get file hash from object id: %w", err)
>>>>>>> e5f21d8a
	}

	image, err := g.fileService.ImageByHash(ctx, id)
	if err != nil {
		return nil, nil, fmt.Errorf("get image by hash: %w", err)
	}
	var file files.File
	wantWidthStr := query.Get("width")
	if wantWidthStr == "" {
		file, err = image.GetOriginalFile(ctx)
		if err != nil {
			return nil, nil, fmt.Errorf("get image file: %w", err)
		}
	} else {
		wantWidth, err := strconv.Atoi(wantWidthStr)
		if err != nil {
			return nil, nil, fmt.Errorf("parse width: %w", err)
		}
		file, err = image.GetFileForWidth(ctx, wantWidth)
		if err != nil {
			return nil, nil, fmt.Errorf("get image file: %w", err)
		}
	}

	reader, err := file.Reader(ctx)
	return file, reader, err
}

func cleanUpPathForLogging(input string) string {
	parts := strings.SplitN(strings.TrimPrefix(input, "/"), "/", 2)
	if len(parts) < 2 {
		return input
	}

	// Don't mask CIDs
	_, err := cid.Parse(parts[1])
	if err == nil {
		return input
	}

	parts[1] = "<masked invalid path>"
	return "/" + strings.Join(parts, "/")
}<|MERGE_RESOLUTION|>--- conflicted
+++ resolved
@@ -313,7 +313,6 @@
 	imageId := urlParts[2]
 	query := r.URL.Query()
 
-<<<<<<< HEAD
 	var id domain.FullFileId
 	// TODO Decide how to address images from IPFS
 	c, err := cid.Decode(imageId)
@@ -323,15 +322,10 @@
 		}
 
 	} else {
-		id, err = g.fileObjectService.GetFileIdFromObject(ctx, imageId)
+		id, err = g.fileObjectService.GetFileIdFromObject(imageId)
 		if err != nil {
 			return nil, nil, fmt.Errorf("get file hash from object id: %w", err)
 		}
-=======
-	id, err := g.fileObjectService.GetFileIdFromObject(imageId)
-	if err != nil {
-		return nil, nil, fmt.Errorf("get file hash from object id: %w", err)
->>>>>>> e5f21d8a
 	}
 
 	image, err := g.fileService.ImageByHash(ctx, id)
