--- conflicted
+++ resolved
@@ -1363,7 +1363,6 @@
     "source": "derived"
   },
   {
-<<<<<<< HEAD
     "format": "shorttext",
     "hidden": true,
     "key": "fileVariantIds",
@@ -1432,14 +1431,16 @@
     "key": "fileSourceChecksum",
     "maxCount": 1,
     "name": "Underlying file id",
-=======
+    "readonly": true,
+    "source": "details"
+  },
+  {
     "description": "Space order",
     "format": "longtext",
     "hidden": true,
     "key": "spaceOrder",
     "maxCount": 1,
     "name": "Space order",
->>>>>>> 5fc75dfd
     "readonly": true,
     "source": "details"
   }
