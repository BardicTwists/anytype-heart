[
  {
    "format": "tag",
    "hidden": false,
    "key": "tag",
    "maxCount": 0,
    "name": "Tag",
    "readonly": false,
    "source": "details"
  },
  {
    "description": "Camera used to capture image or video",
    "format": "longtext",
    "hidden": false,
    "key": "camera",
    "maxCount": 1,
    "name": "Camera",
    "readonly": false,
    "source": "details"
  },
  {
    "description": "Height of image/video in pixels",
    "format": "number",
    "hidden": false,
    "key": "heightInPixels",
    "maxCount": 1,
    "name": "Height",
    "readonly": false,
    "source": "details"
  },
  {
    "description": "Date when the object was initially created",
    "format": "date",
    "hidden": false,
    "key": "createdDate",
    "maxCount": 1,
    "name": "Creation date",
    "readonly": true,
    "source": "derived",
    "includeTime": true,
    "revision": 1
  },
  {
    "description": "Date when the object will be deleted from your device",
    "format": "date",
    "hidden": true,
    "key": "toBeDeletedDate",
    "maxCount": 1,
    "name": "Date to delete",
    "readonly": true,
    "source": "account"
  },
  {
    "description": "Prioritized target types for the relation's value",
    "format": "object",
    "hidden": true,
    "key": "relationFormatObjectTypes",
    "maxCount": 0,
    "name": "Relation's target object types",
    "readonly": true,
    "source": "details"
  },
  {
    "description": "Relation key",
    "format": "longtext",
    "hidden": true,
    "key": "relationKey",
    "maxCount": 1,
    "name": "Relation key",
    "readonly": true,
    "source": "details"
  },
  {
    "description": "Relation option color",
    "format": "longtext",
    "hidden": true,
    "key": "relationOptionColor",
    "maxCount": 1,
    "name": "Relation option color",
    "readonly": true,
    "source": "details"
  },
  {
    "description": "Latest Acl head id",
    "format": "longtext",
    "hidden": true,
    "key": "latestAclHeadId",
    "maxCount": 1,
    "name": "Latest acl head id",
    "readonly": true,
    "source": "details"
  },
  {
    "description": "Done checkbox used to render action layout. ",
    "format": "checkbox",
    "hidden": false,
    "key": "done",
    "maxCount": 1,
    "name": "Done",
    "readonly": false,
    "source": "details",
    "revision": 1
  },
  {
    "description": "Artist URL",
    "format": "url",
    "hidden": true,
    "key": "mediaArtistURL",
    "maxCount": 1,
    "name": "Media Artist URL",
    "readonly": true,
    "source": "details"
  },
  {
    "description": "Specifies whether template is provided by anytype",
    "format": "checkbox",
    "hidden": true,
    "key": "templateIsBundled",
    "maxCount": 1,
    "name": "Bundled Template",
    "readonly": true,
    "source": "derived"
  },
  {
    "description": "Object restrictions list",
    "format": "number",
    "hidden": true,
    "key": "restrictions",
    "maxCount": 0,
    "name": "Object restrictions",
    "readonly": true,
    "source": "derived"
  },
  {
    "description": "Readers limit",
    "format": "number",
    "hidden": true,
    "key": "readersLimit",
    "maxCount": 1,
    "name": "Readers limit",
    "readonly": true,
    "source": "derived"
  },
  {
    "description": "Writers limit",
    "format": "number",
    "hidden": true,
    "key": "writersLimit",
    "maxCount": 1,
    "name": "Writers limit",
    "readonly": true,
    "source": "derived"
  },
  {
    "description": "Shared spaces limit",
    "format": "number",
    "hidden": true,
    "key": "sharedSpacesLimit",
    "maxCount": 1,
    "name": "Shared spaces limit",
    "readonly": true,
    "source": "derived"
  },
  {
    "description": "Adds the object to the highlighted dataview in space",
    "format": "checkbox",
    "hidden": true,
    "key": "isHighlighted",
    "maxCount": 1,
    "name": "Highlighted",
    "readonly": false,
    "source": "account"
  },
  {
    "description": "List of related tasks",
    "format": "object",
    "hidden": false,
    "key": "tasks",
    "maxCount": 0,
    "name": "Tasks",
    "objectTypes": [
      "task"
    ],
    "readonly": false,
    "source": "details"
  },
  {
    "description": "Plaintext extracted from the object's blocks ",
    "format": "longtext",
    "hidden": true,
    "key": "snippet",
    "maxCount": 1,
    "name": "Snippet",
    "readonly": true,
    "source": "derived"
  },
  {
    "description": "Type of the underlying value",
    "format": "number",
    "hidden": true,
    "key": "relationFormat",
    "maxCount": 1,
    "name": "Format",
    "readonly": true,
    "source": "details"
  },
  {
    "description": "Indicates whether the relation value is readonly",
    "format": "checkbox",
    "hidden": true,
    "key": "relationReadonlyValue",
    "maxCount": 1,
    "name": "Relation value is readonly",
    "readonly": true,
    "source": "details"
  },
  {
    "description": "Image icon",
    "format": "file",
    "hidden": true,
    "key": "iconImage",
    "maxCount": 1,
    "name": "Image",
    "objectTypes": [
      "image"
    ],
    "readonly": false,
    "source": "details"
  },
  {
    "format": "longtext",
    "hidden": false,
    "key": "ingredients",
    "maxCount": 1,
    "name": "Ingredients",
    "readonly": false,
    "source": "details"
  },
  {
    "format": "tag",
    "hidden": false,
    "key": "genre",
    "maxCount": 0,
    "name": "Genre",
    "readonly": false,
    "source": "details"
  },
  {
    "description": "Year when this object were released",
    "format": "number",
    "hidden": false,
    "key": "releasedYear",
    "maxCount": 1,
    "name": "Released year",
    "readonly": false,
    "source": "details"
  },
  {
    "description": "Option that contains scale of Cover the image",
    "format": "number",
    "hidden": true,
    "key": "coverScale",
    "maxCount": 1,
    "name": "Cover scale",
    "readonly": false,
    "source": "details"
  },
  {
    "format": "longtext",
    "hidden": true,
    "key": "relationDefaultValue",
    "maxCount": 1,
    "name": "Default value",
    "readonly": false,
    "source": "details",
    "revision": 1
  },
  {
    "format": "object",
    "hidden": false,
    "key": "linkedProjects",
    "maxCount": 0,
    "name": "Linked Projects",
    "readonly": false,
    "source": "details",
    "objectTypes": [
      "project"
    ]
  },
  {
    "description": "Audio record's album name",
    "format": "longtext",
    "hidden": false,
    "key": "audioAlbum",
    "maxCount": 1,
    "name": "Album",
    "readonly": false,
    "source": "details"
  },
  {
    "description": "Specify visual align of the layout",
    "format": "number",
    "hidden": true,
    "key": "layoutAlign",
    "maxCount": 1,
    "name": "Layout align",
    "readonly": false,
    "source": "details"
  },
  {
    "description": "Task status",
    "format": "status",
    "hidden": false,
    "key": "status",
    "maxCount": 1,
    "name": "Status",
    "readonly": false,
    "source": "details"
  },
  {
    "description": "Specify if object is hidden",
    "format": "checkbox",
    "hidden": true,
    "key": "isHidden",
    "maxCount": 1,
    "name": "Hidden",
    "readonly": false,
    "source": "details"
  },
  {
    "description": "Specify if object discovery is hidden",
    "format": "checkbox",
    "hidden": true,
    "key": "isHiddenDiscovery",
    "maxCount": 1,
    "name": "Discovery hidden",
    "readonly": true,
    "source": "details"
  },
  {
    "description": "Artist name",
    "format": "longtext",
    "hidden": true,
    "key": "mediaArtistName",
    "maxCount": 1,
    "name": "Media Artist Name",
    "readonly": true,
    "source": "details"
  },
  {
    "format": "email",
    "hidden": false,
    "key": "email",
    "maxCount": 1,
    "name": "Email",
    "readonly": false,
    "source": "details"
  },
  {
    "format": "object",
    "hidden": false,
    "key": "company",
    "maxCount": 1,
    "name": "Company",
    "readonly": false,
    "source": "details"
  },
  {
    "format": "longtext",
    "hidden": false,
    "key": "aperture",
    "maxCount": 1,
    "name": "Camera aperture",
    "readonly": false,
    "source": "details"
  },
  {
    "description": "Date when the object was modified last time",
    "format": "date",
    "hidden": false,
    "key": "lastModifiedDate",
    "maxCount": 1,
    "name": "Last modified date",
    "readonly": true,
    "source": "derived",
    "includeTime": true,
    "revision": 1
  },
  {
    "description": "List of recommended relations",
    "format": "object",
    "hidden": true,
    "key": "recommendedRelations",
    "maxCount": 0,
    "name": "Recommended relations",
    "objectTypes": [
      "relation"
    ],
    "readonly": false,
    "source": "details"
  },
  {
    "description": "Human which created this object",
    "format": "object",
    "hidden": false,
    "key": "creator",
    "maxCount": 1,
    "name": "Created by",
    "readonly": true,
    "source": "derived",
    "revision": 2,
    "objectTypes": [
      "participant"
    ]
  },
  {
    "description": "Recommended layout for new templates and objects of specific objec",
    "format": "number",
    "hidden": true,
    "key": "recommendedLayout",
    "maxCount": 1,
    "name": "Recommended layout",
    "readonly": false,
    "source": "details"
  },
  {
    "description": "Date when the object was modified last opened",
    "format": "date",
    "hidden": false,
    "key": "lastOpenedDate",
    "maxCount": 1,
    "name": "Last opened date",
    "readonly": true,
    "source": "account",
    "includeTime": true,
    "revision": 1
  },
  {
    "format": "object",
    "hidden": false,
    "key": "author",
    "maxCount": 0,
    "name": "Author",
    "readonly": false,
    "source": "details",
    "objectTypes": [
      "contact",
      "participant"
    ],
    "revision": 1
  },
  {
    "description": "Name of artist",
    "format": "longtext",
    "hidden": false,
    "key": "artist",
    "maxCount": 1,
    "name": "Artist",
    "readonly": false,
    "source": "details"
  },
  {
    "format": "date",
    "hidden": false,
    "key": "dueDate",
    "maxCount": 1,
    "name": "Due date",
    "readonly": false,
    "source": "details"
  },
  {
    "description": "1 emoji(can contains multiple UTF symbols) used as an icon",
    "format": "emoji",
    "hidden": true,
    "key": "iconEmoji",
    "maxCount": 1,
    "name": "Emoji",
    "readonly": false,
    "source": "details"
  },
  {
    "description": "1-image, 2-color, 3-gradient, 4-prebuilt bg image, 5 - unsplash image. Value stored in coverId",
    "format": "number",
    "hidden": true,
    "key": "coverType",
    "maxCount": 1,
    "name": "Cover type",
    "readonly": false,
    "source": "details"
  },
  {
    "description": "Image y offset of the provided image",
    "format": "number",
    "hidden": true,
    "key": "coverY",
    "maxCount": 1,
    "name": "Cover y offset",
    "readonly": false,
    "source": "details"
  },
  {
    "format": "number",
    "hidden": false,
    "key": "time",
    "maxCount": 1,
    "name": "Time",
    "readonly": false,
    "source": "details"
  },
  {
    "description": "Size of file/image in bytes",
    "format": "number",
    "hidden": false,
    "key": "sizeInBytes",
    "maxCount": 1,
    "name": "Size",
    "readonly": false,
    "source": "details"
  },
  {
    "description": "Point to the object types that can be added to collection. Empty means any object type can be added to the collection",
    "format": "object",
    "hidden": false,
    "key": "collectionOf",
    "maxCount": 0,
    "name": "Collection of",
    "objectTypes": [
      "objectType"
    ],
    "readonly": false,
    "source": "details"
  },
  {
    "description": "Indicates whether the object is read-only. Means it can't be edited and archived",
    "format": "checkbox",
    "hidden": true,
    "key": "isReadonly",
    "maxCount": 1,
    "name": "Readonly",
    "readonly": true,
    "source": "derived"
  },
  {
    "description": "Date when the file were added into the anytype",
    "format": "date",
    "hidden": false,
    "key": "addedDate",
    "maxCount": 1,
    "name": "Added date",
    "readonly": true,
    "source": "details",
    "includeTime": true,
    "revision": 1
  },
  {
    "description": "Person who is responsible for this task or object",
    "format": "object",
    "hidden": false,
    "key": "assignee",
    "maxCount": 0,
    "name": "Assignee",
    "readonly": false,
    "source": "details",
    "objectTypes": [
      "contact",
      "participant"
    ],
    "revision": 1
  },
  {
    "format": "longtext",
    "hidden": false,
    "key": "exposure",
    "maxCount": 1,
    "name": "Camera exposure",
    "readonly": false,
    "source": "details"
  },
  {
    "description": "Type that is used for templating",
    "format": "object",
    "hidden": true,
    "key": "targetObjectType",
    "maxCount": 1,
    "name": "Template's Type",
    "objectTypes": [
      "objectType"
    ],
    "readonly": false,
    "source": "details"
  },
  {
    "description": "Adds the object to the home dashboard",
    "format": "checkbox",
    "hidden": true,
    "key": "isFavorite",
    "maxCount": 1,
    "name": "Favorited",
    "readonly": false,
    "source": "account"
  },
  {
    "description": "Space object belongs to",
    "format": "object",
    "hidden": true,
    "key": "workspaceId",
    "maxCount": 1,
    "name": "Space",
    "objectTypes": [
      "space"
    ],
    "readonly": true,
    "source": "local"
  },
  {
    "description": "Space belongs to",
    "format": "object",
    "hidden": true,
    "key": "spaceId",
    "maxCount": 1,
    "name": "Space ID",
    "objectTypes": [
      "space"
    ],
    "readonly": true,
    "source": "local"
  },
  {
    "description": "Audio record's genre name",
    "format": "longtext",
    "hidden": false,
    "key": "audioGenre",
    "maxCount": 1,
    "name": "Genre",
    "readonly": false,
    "source": "details"
  },
  {
    "description": "Name of the object",
    "format": "shorttext",
    "hidden": true,
    "key": "name",
    "maxCount": 1,
    "name": "Name",
    "readonly": false,
    "source": "details"
  },
  {
    "format": "tag",
    "hidden": false,
    "key": "mood",
    "maxCount": 0,
    "name": "Mood",
    "readonly": false,
    "source": "details"
  },
  {
    "description": "The text lyrics of the music record",
    "format": "longtext",
    "hidden": false,
    "key": "audioLyrics",
    "maxCount": 1,
    "name": "Lyrics",
    "readonly": false,
    "source": "details"
  },
  {
    "format": "number",
    "hidden": false,
    "key": "focalRatio",
    "maxCount": 1,
    "name": "Focal ratio",
    "readonly": false,
    "source": "details"
  },
  {
    "description": "Used to order tasks in list/canban",
    "format": "number",
    "hidden": false,
    "key": "priority",
    "maxCount": 1,
    "name": "Priority",
    "readonly": false,
    "source": "details"
  },
  {
    "description": "Mime type of object",
    "format": "longtext",
    "hidden": true,
    "key": "fileMimeType",
    "maxCount": 1,
    "name": "Mime type",
    "readonly": false,
    "source": "details"
  },
  {
    "description": "Relation that stores the object's type",
    "format": "object",
    "hidden": false,
    "key": "type",
    "maxCount": 1,
    "name": "Object type",
    "objectTypes": [
      "objectType"
    ],
    "readonly": true,
    "source": "derived"
  },
  {
    "description": "Anytype layout ID(from pb enum)",
    "format": "number",
    "hidden": true,
    "key": "layout",
    "maxCount": 1,
    "name": "Layout",
    "readonly": false,
    "source": "details"
  },
  {
    "description": "Number of the track in the",
    "format": "number",
    "hidden": false,
    "key": "audioAlbumTrackNumber",
    "maxCount": 1,
    "name": "Track #",
    "readonly": false,
    "source": "details"
  },
  {
    "description": "Set of internal flags",
    "format": "number",
    "hidden": true,
    "key": "internalFlags",
    "maxCount": 0,
    "name": "Internal flags",
    "readonly": true,
    "source": "details"
  },
  {
    "description": "Image x offset of the provided image",
    "format": "number",
    "hidden": true,
    "key": "coverX",
    "maxCount": 1,
    "name": "Cover x offset",
    "readonly": false,
    "source": "details"
  },
  {
    "format": "longtext",
    "hidden": false,
    "key": "description",
    "maxCount": 1,
    "name": "Description",
    "readonly": false,
    "source": "details"
  },
  {
    "description": "An image is an artifact that depicts visual perception, such as a photograph or other two-dimensional picture",
    "format": "file",
    "hidden": true,
    "key": "picture",
    "maxCount": 1,
    "name": "Picture",
    "objectTypes": [
      "image"
    ],
    "readonly": false,
    "source": "details"
  },
  {
    "description": "Link to itself. Used in databases",
    "format": "object",
    "hidden": true,
    "key": "id",
    "maxCount": 1,
    "name": "Anytype ID",
    "readonly": false,
    "source": "derived"
  },
  {
    "description": "Web address, a reference to a web resource that specifies its location on a computer network and a mechanism for retrieving it",
    "format": "url",
    "hidden": false,
    "key": "url",
    "maxCount": 1,
    "name": "URL",
    "readonly": false,
    "source": "details"
  },
  {
    "format": "number",
    "hidden": false,
    "key": "cameraIso",
    "maxCount": 1,
    "name": "ISO",
    "readonly": false,
    "source": "details"
  },
  {
    "description": "Relation that indicates document has been deleted",
    "format": "checkbox",
    "hidden": true,
    "key": "isDeleted",
    "maxCount": 1,
    "name": "Is deleted",
    "readonly": true,
    "source": "local"
  },
  {
    "description": "Outgoing links",
    "format": "object",
    "hidden": false,
    "key": "links",
    "maxCount": 0,
    "name": "Links",
    "readonly": true,
    "source": "derived",
    "revision": 3
  },
  {
    "description": "Can contains image hash, color or prebuild bg id, depends on coverType relation",
    "format": "longtext",
    "hidden": true,
    "key": "coverId",
    "maxCount": 1,
    "name": "Cover image or color",
    "readonly": false,
    "source": "details"
  },
  {
    "description": "Human who updated the object last time",
    "format": "object",
    "hidden": false,
    "key": "lastModifiedBy",
    "maxCount": 1,
    "name": "Last modified by",
    "objectTypes": [
      "participant"
    ],
    "readonly": true,
    "source": "derived",
    "revision": 1
  },
  {
    "description": "Relation allows multi values",
    "format": "number",
    "hidden": true,
    "key": "relationMaxCount",
    "maxCount": 1,
    "name": "Max values",
    "readonly": false,
    "source": "details",
    "revision": 1
  },
  {
    "description": "Width of image/video in pixels",
    "format": "number",
    "hidden": false,
    "key": "widthInPixels",
    "maxCount": 1,
    "name": "Width",
    "readonly": false,
    "source": "details"
  },
  {
    "format": "number",
    "hidden": false,
    "key": "progress",
    "maxCount": 1,
    "name": "Progress",
    "readonly": false,
    "source": "details"
  },
  {
    "description": "Point to the object types or realtions used to aggregate the set. Empty means object of all types will be aggregated ",
    "format": "object",
    "hidden": true,
    "key": "setOf",
    "maxCount": 0,
    "name": "Set of",
    "objectTypes": [
      "objectType"
    ],
    "readonly": true,
    "source": "details",
    "revision": 1
  },
  {
    "description": "Hides the object",
    "format": "checkbox",
    "hidden": true,
    "key": "isArchived",
    "maxCount": 1,
    "name": "Archived",
    "readonly": false,
    "source": "account"
  },
  {
    "format": "longtext",
    "hidden": false,
    "key": "fileExt",
    "maxCount": 1,
    "name": "File extension",
    "readonly": true,
    "source": "details"
  },
  {
    "description": "Important relations that always appear at the top of the object",
    "format": "object",
    "hidden": true,
    "key": "featuredRelations",
    "maxCount": 0,
    "name": "Featured Relations",
    "objectTypes": [
      "relation"
    ],
    "readonly": false,
    "source": "details"
  },
  {
    "format": "phone",
    "hidden": false,
    "key": "phone",
    "maxCount": 1,
    "name": "Phone",
    "readonly": false,
    "source": "details"
  },
  {
    "description": "Stored for object type. Contains tge list of smartblock types used to create the object",
    "format": "number",
    "hidden": true,
    "key": "smartblockTypes",
    "maxCount": 0,
    "name": "Smartblock types",
    "readonly": true,
    "source": "details"
  },
  {
    "format": "url",
    "hidden": false,
    "key": "source",
    "maxCount": 1,
    "name": "Source",
    "readonly": false,
    "source": "details"
  },
  {
    "format": "object",
    "hidden": false,
    "key": "sourceObject",
    "maxCount": 1,
    "name": "Source object",
    "readonly": true,
    "source": "details"
  },
  {
    "format": "longtext",
    "hidden": true,
    "key": "oldAnytypeID",
    "maxCount": 1,
    "name": "Old Anytype ID",
    "readonly": true,
    "source": "details"
  },
  {
    "description": "Space Dashboard object ID",
    "format": "object",
    "key": "spaceDashboardId",
    "maxCount": 1,
    "hidden": true,
    "name": "Space Dashboard ID",
    "readonly": false,
    "source": "details"
  },
  {
    "description": "Choose one of our pre-installed icons during On-boarding",
    "format": "number",
    "hidden": true,
    "key": "iconOption",
    "maxCount": 1,
    "name": "Icon option",
    "readonly": false,
    "source": "details"
  },
  {
    "description": "There are two options of accessibility of workspace - private (0) or public (1)",
    "format": "number",
    "hidden": true,
    "key": "spaceAccessibility",
    "maxCount": 1,
    "name": "Space accessibility",
    "readonly": false,
    "source": "details"
  },
  {
    "description": "Space access type, see enum model.SpaceAccessType",
    "format": "number",
    "hidden": true,
    "key": "spaceAccessType",
    "maxCount": 1,
    "name": "Space access type",
    "readonly": false,
    "source": "derived"
  },
  {
    "description": "Space UX type, see enum model.SpaceUxType",
    "format": "number",
    "hidden": true,
    "key": "spaceUxType",
    "maxCount": 1,
    "name": "Space UX type",
    "readonly": false,
    "source": "details"
  },
  {
    "description": "File path or url with original object",
    "format": "longtext",
    "hidden": true,
    "key": "sourceFilePath",
    "maxCount": 1,
    "name": "Source file path",
    "readonly": false,
    "source": "details"
  },
  {
    "description": "File sync status",
    "format": "number",
    "hidden": true,
    "key": "fileSyncStatus",
    "maxCount": 1,
    "name": "File sync status",
    "readonly": true,
    "source": "derived"
  },
  {
    "description": "File backup status",
    "format": "number",
    "hidden": true,
    "key": "fileBackupStatus",
    "maxCount": 1,
    "name": "File backup status",
    "readonly": true,
    "source": "details"
  },
  {
    "description": "File indexing status",
    "format": "number",
    "hidden": true,
    "key": "fileIndexingStatus",
    "maxCount": 1,
    "name": "File indexing status",
    "readonly": true,
    "source": "details"
  },
  {
    "description": "Last change ID",
    "format": "longtext",
    "hidden": true,
    "key": "lastChangeId",
    "maxCount": 1,
    "name": "Last change ID of the object",
    "readonly": true,
    "source": "derived"
  },
  {
    "format": "checkbox",
    "hidden": false,
    "key": "starred",
    "maxCount": 1,
    "name": "Starred",
    "readonly": false,
    "source": "details"
  },
  {
    "description": "ID of template chosen as default for particular object type",
    "format": "object",
    "key": "defaultTemplateId",
    "maxCount": 1,
    "hidden": true,
    "name": "Default Template ID",
    "readonly": false,
    "source": "details"
  },
  {
    "description": "Unique key used to ensure object uniqueness within the space",
    "format": "longtext",
    "key": "uniqueKey",
    "maxCount": 1,
    "hidden": true,
    "name": "Unique object key",
    "readonly": true,
    "source": "derived"
  },
  {
    "description": "List of links coming to object",
    "format": "object",
    "key": "backlinks",
    "maxCount": 0,
    "hidden": false,
    "name": "Backlinks",
    "readonly": true,
    "source": "local",
    "revision": 3
  },
  {
    "description": "Relation that indicates document has been uninstalled",
    "format": "checkbox",
    "hidden": true,
    "key": "isUninstalled",
    "maxCount": 1,
    "name": "Is uninstalled",
    "readonly": true,
    "source": "details"
  },
  {
    "description": "Source of objects in Anytype (clipboard, import)",
    "format": "number",
    "hidden": false,
    "key": "origin",
    "maxCount": 1,
    "name": "Origin",
    "readonly": true,
    "source": "details"
  },
  {
    "description": "Relation that indicates the local status of space. Possible values: models.SpaceStatus",
    "format": "number",
    "hidden": true,
    "key": "spaceLocalStatus",
    "maxCount": 1,
    "name": "Space local status",
    "readonly": true,
    "source": "derived"
  },
  {
    "description": "Relation that indicates the remote status of space. Possible values: models.SpaceStatus",
    "format": "number",
    "hidden": true,
    "key": "spaceRemoteStatus",
    "maxCount": 1,
    "name": "Space remote status",
    "readonly": true,
    "source": "derived"
  },
  {
    "description": "Specify if the space is shareable",
    "format": "number",
    "hidden": true,
    "key": "spaceShareableStatus",
    "maxCount": 1,
    "name": "Space shareable status",
    "readonly": true,
    "source": "derived"
  },
  {
    "description": "Specify if access control list is shared",
    "format": "checkbox",
    "hidden": true,
    "key": "isAclShared",
    "maxCount": 1,
    "name": "Is Acl Shared",
    "readonly": true,
    "source": "derived"
  },
  {
    "description": "Relation that indicates the status of space that the user is set. Possible values: models.SpaceStatus",
    "format": "number",
    "hidden": true,
    "key": "spaceAccountStatus",
    "maxCount": 1,
    "name": "Space account status",
    "readonly": true,
    "source": "details"
  },
  {
    "description": "CID of invite file for current space. It stored in SpaceView",
    "format": "shorttext",
    "hidden": true,
    "key": "spaceInviteFileCid",
    "maxCount": 1,
    "name": "CID of invite file for current space",
    "readonly": true,
    "source": "details"
  },
  {
    "description": "Encoded encryption key of invite file for current space. It stored in SpaceView",
    "format": "shorttext",
    "hidden": true,
    "key": "spaceInviteFileKey",
    "maxCount": 1,
    "name": "Encoded encryption key of invite file for current space",
    "readonly": true,
    "source": "details"
  },
  {
    "description": "Encoded encryption key of invite file for current space. It stored in SpaceView",
    "format": "number",
    "hidden": true,
    "key": "spaceInviteType",
    "maxCount": 1,
    "name": "Invite type of space",
    "readonly": true,
    "source": "details"
  },
  {
    "description": "CID of invite file for  for guest user in the current space. It's stored in SpaceView",
    "format": "shorttext",
    "hidden": true,
    "key": "spaceInviteGuestFileCid",
    "maxCount": 1,
    "name": "Guest user invite file CID",
    "readonly": true,
    "source": "details"
  },
  {
    "description": "Encoded encryption key of invite file for guest user in the current space. It's stored in SpaceView",
    "format": "shorttext",
    "hidden": true,
    "key": "spaceInviteGuestFileKey",
    "maxCount": 1,
    "name": "Guest user invite file key",
    "readonly": true,
    "source": "details"
  },
  {
    "description": "Guest key to read public space",
    "format": "longtext",
    "hidden": true,
    "key": "guestKey",
    "maxCount": 1,
    "name": "Space guest key",
    "readonly": false,
    "source": "details"
  },
  {
    "description": "Participant permissions. Possible values: models.ParticipantPermissions",
    "format": "number",
    "hidden": true,
    "key": "participantPermissions",
    "maxCount": 1,
    "name": "Participant permissions",
    "readonly": true,
    "source": "details"
  },
  {
    "description": "Invite permissions. Possible values: models.ParticipantPermissions",
    "format": "number",
    "hidden": true,
    "key": "spaceInvitePermissions",
    "maxCount": 1,
    "name": "Invite permissions",
    "readonly": true,
    "source": "details"
  },
  {
    "description": "Identity",
    "format": "longtext",
    "hidden": true,
    "key": "identity",
    "maxCount": 1,
    "name": "Identity",
    "readonly": true,
    "source": "details"
  },
  {
    "description": "Participant status. Possible values: models.ParticipantStatus",
    "format": "number",
    "hidden": true,
    "key": "participantStatus",
    "maxCount": 1,
    "name": "Participant status",
    "readonly": true,
    "source": "details"
  },
  {
    "description": "Link to the profile attached to Anytype Identity",
    "format": "object",
    "hidden": true,
    "key": "identityProfileLink",
    "maxCount": 1,
    "name": "Profile link",
    "readonly": true,
    "source": "derived"
  },
  {
    "description": "Link the profile object to specific Identity",
    "format": "shorttext",
    "key": "profileOwnerIdentity",
    "maxCount": 1,
    "hidden": true,
    "name": "Anytype Identity",
    "readonly": true,
    "source": "derived",
    "revision": 1
  },
  {
    "description": "Relation that indicates the real space id on the spaceView",
    "format": "longtext",
    "hidden": true,
    "key": "targetSpaceId",
    "maxCount": 1,
    "name": "Target space id",
    "readonly": true,
    "source": "derived"
  },
  {
    "format": "shorttext",
    "hidden": true,
    "key": "fileId",
    "maxCount": 0,
    "name": "Underlying file id",
    "readonly": true,
    "source": "details"
  },
  {
    "description": "Last time object type was used",
    "format": "date",
    "hidden": true,
    "key": "lastUsedDate",
    "maxCount": 1,
    "name": "Last used date",
    "readonly": true,
    "source": "local",
    "revision": 2,
    "includeTime": true
  },
  {
    "description": "Revision of system object",
    "format": "number",
    "hidden": true,
    "key": "revision",
    "maxCount": 1,
    "name": "Revision",
    "readonly": true,
    "source": "details"
  },
  {
    "description": "Describes how this image is used",
    "format": "number",
    "hidden": true,
    "key": "imageKind",
    "maxCount": 1,
    "name": "Image kind",
    "readonly": false,
    "source": "details"
  },
  {
    "description": "Import type, used to create object (notion, md and etc)",
    "format": "number",
    "hidden": false,
    "key": "importType",
    "maxCount": 1,
    "name": "Import Type",
    "readonly": true,
    "source": "details"
  },
  {
    "description": "Name of profile that the user could be mentioned by",
    "format": "shorttext",
    "hidden": true,
    "key": "globalName",
    "maxCount": 1,
    "name": "Global name",
    "readonly": true,
    "source": "derived",
    "revision": 1
  },
  {
    "description": "Object sync status",
    "format": "number",
    "hidden": true,
    "key": "syncStatus",
    "maxCount": 1,
    "name": "Sync status",
    "readonly": true,
    "source": "local"
  },
  {
    "description": "Object sync date",
    "format": "date",
    "hidden": true,
    "key": "syncDate",
    "maxCount": 1,
    "name": "Sync date",
    "readonly": true,
    "source": "local",
    "includeTime": true,
    "revision": 1
  },
  {
    "description": "Object sync error",
    "format": "number",
    "hidden": true,
    "key": "syncError",
    "maxCount": 1,
    "name": "Sync error",
    "readonly": true,
    "source": "local"
  },
  {
    "description": "Object has a chat",
    "format": "checkbox",
    "hidden": true,
    "key": "hasChat",
    "maxCount": 1,
    "name": "Has a chat",
    "readonly": true,
    "source": "details"
  },
  {
    "description": "Chat id",
    "format": "object",
    "hidden": true,
    "key": "chatId",
    "maxCount": 1,
    "name": "Chat id",
    "readonly": true,
    "source": "derived"
  },
  {
    "description": "Objects that are mentioned in blocks of this object",
    "format": "object",
    "hidden": true,
    "key": "mentions",
    "maxCount": 0,
    "name": "Mentions",
    "readonly": true,
    "source": "local"
  },
  {
    "description": "Unix time representation of date object",
    "format": "date",
    "hidden": true,
    "key": "timestamp",
    "maxCount": 1,
    "name": "Timestamp",
    "readonly": true,
    "source": "derived"
  },
  {
    "description": "Width of object's layout",
    "format": "number",
    "hidden": true,
    "key": "layoutWidth",
    "maxCount": 1,
    "name": "Layout width",
    "readonly": false,
    "source": "details"
  },
  {
    "description": "Layout resolved based on object self layout and type recommended layout",
    "format": "number",
    "hidden": true,
    "key": "resolvedLayout",
    "maxCount": 1,
    "name": "Resolved layout",
    "readonly": true,
    "source": "derived"
  },
  {
    "description": "Space order",
    "format": "longtext",
    "hidden": true,
    "key": "spaceOrder",
    "maxCount": 1,
    "name": "Space order",
    "readonly": true,
    "source": "details"
  },
  {
    "description": "Choose icon for the type among custom Anytype icons",
    "format": "longtext",
    "hidden": true,
    "key": "iconName",
    "maxCount": 1,
    "name": "Icon name",
    "readonly": false,
    "source": "details"
  },
  {
    "description": "List of recommended featured relations",
    "format": "object",
    "hidden": true,
    "key": "recommendedFeaturedRelations",
    "maxCount": 0,
    "name": "Recommended featured relations",
    "objectTypes": [
      "relation"
    ],
    "readonly": false,
    "source": "details"
  },
  {
    "description": "List of recommended relations that are hidden in layout",
    "format": "object",
    "hidden": true,
    "key": "recommendedHiddenRelations",
    "maxCount": 0,
    "name": "Recommended hidden relations",
    "objectTypes": [
      "relation"
    ],
    "readonly": false,
    "source": "details"
  },
  {
    "description": "List of recommended file-specific relations",
    "format": "object",
    "hidden": true,
    "key": "recommendedFileRelations",
    "maxCount": 0,
    "name": "Recommended file relations",
    "objectTypes": [
      "relation"
    ],
    "readonly": false,
    "source": "details"
  },
  {
    "description": "Default view type that will be used for new sets/collections",
    "format": "number",
    "hidden": true,
    "key": "defaultViewType",
    "maxCount": 1,
    "name": "Default view type",
    "readonly": false,
    "source": "details"
  },
  {
    "description": "Default object type id that will be set to new sets/collections",
    "format": "object",
    "hidden": true,
    "key": "defaultTypeId",
    "maxCount": 1,
    "name": "Default type id",
    "readonly": false,
    "source": "details"
  },
  {
    "description": "Automatically generated widget. Used to avoid creating widget if was removed by user",
    "format": "object",
    "hidden": true,
    "key": "autoWidgetTargets",
    "maxCount": 0,
    "name": "Auto Widget targets",
    "readonly": false,
    "source": "details"
  },
  {
    "format": "checkbox",
    "hidden": true,
    "key": "autoWidgetDisabled",
    "maxCount": 1,
    "name": "Auto Widget disabled",
    "readonly": false,
    "source": "details"
  },
  {
    "description": "Name of Object type in plural form",
    "format": "longtext",
    "hidden": true,
    "key": "pluralName",
    "maxCount": 1,
    "name": "Plural name",
    "readonly": false,
    "source": "details"
  },
  {
    "description": "Layout of header relations. Line or column",
    "format": "number",
    "hidden": true,
    "key": "headerRelationsLayout",
    "maxCount": 1,
    "name": "Header relations layout",
    "readonly": false,
    "source": "details"
  },
  {
    "description": "Identifier to use in intergrations with Anytype API",
    "format": "longtext",
    "hidden": true,
    "key": "apiObjectKey",
    "maxCount": 1,
    "name": "API Object Key",
    "readonly": false,
    "source": "details"
  },
  {
<<<<<<< HEAD
    "description": "Push notification topics (see model.PushNotificationTopics)",
    "format": "number",
    "hidden": true,
    "key": "pushNotificationTopics",
    "maxCount": 1,
    "name": "Push topics",
    "readonly": false,
=======
    "description": "Should time be shown for relation values with date format",
    "format": "checkbox",
    "hidden": true,
    "key": "relationFormatIncludeTime",
    "maxCount": 0,
    "name": "IncludeTime",
    "readonly": true,
>>>>>>> fe2d460d
    "source": "details"
  }
]<|MERGE_RESOLUTION|>--- conflicted
+++ resolved
@@ -1588,7 +1588,6 @@
     "source": "details"
   },
   {
-<<<<<<< HEAD
     "description": "Push notification topics (see model.PushNotificationTopics)",
     "format": "number",
     "hidden": true,
@@ -1596,7 +1595,9 @@
     "maxCount": 1,
     "name": "Push topics",
     "readonly": false,
-=======
+    "source": "details"
+  },
+  {
     "description": "Should time be shown for relation values with date format",
     "format": "checkbox",
     "hidden": true,
@@ -1604,7 +1605,6 @@
     "maxCount": 0,
     "name": "IncludeTime",
     "readonly": true,
->>>>>>> fe2d460d
     "source": "details"
   }
 ]