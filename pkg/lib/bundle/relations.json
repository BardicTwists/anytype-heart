[
  {
    "format": "tag",
    "hidden": false,
    "key": "tag",
    "maxCount": 0,
    "name": "Tag",
    "readonly": false,
    "source": "details"
  },
  {
    "description": "Camera used to capture image or video",
    "format": "longtext",
    "hidden": false,
    "key": "camera",
    "maxCount": 1,
    "name": "Camera",
    "readonly": false,
    "source": "details"
  },
  {
    "description": "Height of image/video in pixels",
    "format": "number",
    "hidden": false,
    "key": "heightInPixels",
    "maxCount": 1,
    "name": "Height",
    "readonly": false,
    "source": "details"
  },
  {
    "description": "Date when the object was initially created",
    "format": "date",
    "hidden": false,
    "key": "createdDate",
    "maxCount": 1,
    "name": "Creation date",
    "readonly": true,
    "source": "derived"
  },
  {
    "description": "Date when the object will be deleted from your device",
    "format": "date",
    "hidden": true,
    "key": "toBeDeletedDate",
    "maxCount": 1,
    "name": "Date to delete",
    "readonly": true,
    "source": "account"
  },
  {
    "description": "Prioritized target types for the relation's value",
    "format": "object",
    "hidden": true,
    "key": "relationFormatObjectTypes",
    "maxCount": 0,
    "name": "Relation's target object types",
    "readonly": true,
    "source": "details"
  },
  {
    "description": "Relation key",
    "format": "longtext",
    "hidden": true,
    "key": "relationKey",
    "maxCount": 1,
    "name": "Relation key",
    "readonly": true,
    "source": "details"
  },
  {
    "description": "Relation option color",
    "format": "longtext",
    "hidden": true,
    "key": "relationOptionColor",
    "maxCount": 1,
    "name": "Relation option color",
    "readonly": true,
    "source": "details"
  },
  {
    "format": "longtext",
    "hidden": false,
    "key": "instructions",
    "maxCount": 1,
    "name": "Instructions",
    "readonly": false,
    "source": "details"
  },
  {
    "description": "Done checkbox used to render action layout. ",
    "format": "checkbox",
    "hidden": true,
    "key": "done",
    "maxCount": 1,
    "name": "Done",
    "readonly": false,
    "source": "details"
  },
  {
    "description": "Artist URL",
    "format": "url",
    "hidden": true,
    "key": "mediaArtistURL",
    "maxCount": 1,
    "name": "Media Artist URL",
    "readonly": true,
    "source": "details"
  },
  {
    "description": "Specifies whether template is provided by anytype",
    "format": "checkbox",
    "hidden": true,
    "key": "templateIsBundled",
    "maxCount": 1,
    "name": "Bundled Template",
    "readonly": true,
    "source": "derived"
  },
  {
    "format": "date",
    "hidden": false,
    "key": "dateOfBirth",
    "maxCount": 1,
    "name": "Birthday",
    "readonly": false,
    "source": "details"
  },
  {
    "description": "Object restrictions list",
    "format": "number",
    "hidden": true,
    "key": "restrictions",
    "maxCount": 1,
    "name": "Object restrictions",
    "readonly": true,
    "source": "derived"
  },
  {
    "description": "Adds the object to the highlighted dataview in space",
    "format": "checkbox",
    "hidden": true,
    "key": "isHighlighted",
    "maxCount": 1,
    "name": "Highlighted",
    "readonly": false,
    "source": "account"
  },
  {
    "format": "file",
    "hidden": false,
    "key": "thumbnailImage",
    "maxCount": 0,
    "name": "Thumbnail image",
    "objectTypes": [
      "image"
    ],
    "readonly": false,
    "source": "details"
  },
  {
    "format": "file",
    "hidden": false,
    "key": "attachments",
    "maxCount": 0,
    "name": "Attachments",
    "objectTypes": [
      "file",
      "image",
      "video",
      "audio"
    ],
    "readonly": false,
    "source": "details"
  },
  {
    "description": "The artist that performed this album or recording",
    "format": "longtext",
    "hidden": false,
    "key": "audioArtist",
    "maxCount": 1,
    "name": "Recording Artist",
    "readonly": false,
    "source": "details"
  },
  {
    "description": "List of related tasks\n",
    "format": "object",
    "hidden": false,
    "key": "tasks",
    "maxCount": 0,
    "name": "Tasks",
    "objectTypes": [
      "task"
    ],
    "readonly": false,
    "source": "details"
  },
  {
    "description": "Plaintext extracted from the object's blocks ",
    "format": "longtext",
    "hidden": true,
    "key": "snippet",
    "maxCount": 1,
    "name": "Snippet",
    "readonly": true,
    "source": "derived"
  },
  {
    "format": "longtext",
    "hidden": false,
    "key": "hypothesisAssumptions",
    "maxCount": 1,
    "name": "Hypothesis & assumptions",
    "readonly": false,
    "source": "details"
  },
  {
    "description": "Type of the underlying value",
    "format": "number",
    "hidden": true,
    "key": "relationFormat",
    "maxCount": 1,
    "name": "Format",
    "readonly": true,
    "source": "details"
  },
  {
    "description": "Indicates whether the relation value is readonly",
    "format": "checkbox",
    "hidden": true,
    "key": "relationReadonlyValue",
    "maxCount": 1,
    "name": "Relation value is readonly",
    "readonly": true,
    "source": "details"
  },
  {
    "description": "Image icon",
    "format": "file",
    "hidden": true,
    "key": "iconImage",
    "maxCount": 1,
    "name": "Image",
    "objectTypes": [
      "image"
    ],
    "readonly": false,
    "source": "details"
  },
  {
    "format": "longtext",
    "hidden": false,
    "key": "ingredients",
    "maxCount": 1,
    "name": "Ingredients",
    "readonly": false,
    "source": "details"
  },
  {
    "format": "tag",
    "hidden": false,
    "key": "genre",
    "maxCount": 0,
    "name": "Genre",
    "readonly": false,
    "source": "details"
  },
  {
    "format": "longtext",
    "hidden": false,
    "key": "solution",
    "maxCount": 1,
    "name": "Solution",
    "readonly": false,
    "source": "details"
  },
  {
    "description": "Year when this object were released",
    "format": "number",
    "hidden": false,
    "key": "releasedYear",
    "maxCount": 1,
    "name": "Released year",
    "readonly": false,
    "source": "details"
  },
  {
    "description": "Option that contains scale of Cover the image",
    "format": "number",
    "hidden": true,
    "key": "coverScale",
    "maxCount": 1,
    "name": "Cover scale",
    "readonly": false,
    "source": "details"
  },
  {
    "format": "url",
    "hidden": false,
    "key": "twitter",
    "maxCount": 1,
    "name": "Twitter",
    "readonly": false,
    "source": "details"
  },
  {
    "format": "longtext",
    "hidden": false,
    "key": "userStories",
    "maxCount": 1,
    "name": "User stories",
    "readonly": false,
    "source": "details"
  },
  {
    "format": "longtext",
    "hidden": false,
    "key": "relationDefaultValue",
    "maxCount": 1,
    "name": "Default value",
    "readonly": false,
    "source": "details"
  },
  {
    "format": "object",
    "hidden": false,
    "key": "linkedProjects",
    "maxCount": 0,
    "name": "Linked Projects",
    "readonly": false,
    "source": "details",
    "objectTypes": [
      "project"
    ]
  },
  {
    "description": "Audio record's album name",
    "format": "longtext",
    "hidden": false,
    "key": "audioAlbum",
    "maxCount": 1,
    "name": "Album",
    "readonly": false,
    "source": "details"
  },
  {
    "format": "longtext",
    "hidden": false,
    "key": "problem",
    "maxCount": 1,
    "name": "Problem",
    "readonly": false,
    "source": "details"
  },
  {
    "description": "Specify visual align of the layout",
    "format": "number",
    "hidden": true,
    "key": "layoutAlign",
    "maxCount": 1,
    "name": "Layout align",
    "readonly": false,
    "source": "details"
  },
  {
    "format": "object",
    "hidden": false,
    "key": "class",
    "maxCount": 0,
    "name": "Class",
    "readonly": false,
    "source": "details"
  },
  {
    "format": "number",
    "hidden": false,
    "key": "difficulty",
    "maxCount": 1,
    "name": "Difficulty",
    "readonly": false,
    "source": "details"
  },
  {
    "format": "object",
    "hidden": false,
    "key": "director",
    "maxCount": 0,
    "name": "Director",
    "readonly": false,
    "source": "details"
  },
  {
    "description": "Task status",
    "format": "status",
    "hidden": false,
    "key": "status",
    "maxCount": 1,
    "name": "Status",
    "readonly": false,
    "source": "details"
  },
  {
    "format": "longtext",
    "hidden": false,
    "key": "logic",
    "maxCount": 1,
    "name": "Logic",
    "readonly": false,
    "source": "details"
  },
  {
    "format": "longtext",
    "hidden": false,
    "key": "alternative",
    "maxCount": 1,
    "name": "Alternative",
    "readonly": false,
    "source": "details"
  },
  {
    "format": "object",
    "hidden": false,
    "key": "linkedContacts",
    "maxCount": 0,
    "name": "Linked Contacts",
    "readonly": false,
    "source": "details"
  },
  {
    "format": "number",
    "hidden": false,
    "key": "rottenTomatoesRating",
    "maxCount": 1,
    "name": "Rotten Tomatoes rating",
    "readonly": false,
    "source": "details"
  },
  {
    "description": "Specify if object is hidden",
    "format": "checkbox",
    "hidden": true,
    "key": "isHidden",
    "maxCount": 1,
    "name": "Hidden",
    "readonly": false,
    "source": "details"
  },
  {
    "format": "longtext",
    "hidden": false,
    "key": "additional",
    "maxCount": 1,
    "name": "Additional",
    "readonly": false,
    "source": "details"
  },
  {
    "format": "number",
    "hidden": false,
    "key": "budget",
    "maxCount": 1,
    "name": "Budget",
    "readonly": false,
    "source": "details"
  },
  {
    "description": "Artist name",
    "format": "longtext",
    "hidden": true,
    "key": "mediaArtistName",
    "maxCount": 1,
    "name": "Media Artist Name",
    "readonly": true,
    "source": "details"
  },
  {
    "format": "longtext",
    "hidden": false,
    "key": "rating",
    "maxCount": 1,
    "name": "Rating",
    "readonly": false,
    "source": "details"
  },
  {
    "format": "email",
    "hidden": false,
    "key": "email",
    "maxCount": 1,
    "name": "Email",
    "readonly": false,
    "source": "details"
  },
  {
    "format": "object",
    "hidden": false,
    "key": "company",
    "maxCount": 1,
    "name": "Company",
    "readonly": false,
    "source": "details"
  },
  {
    "format": "longtext",
    "hidden": false,
    "key": "aperture",
    "maxCount": 1,
    "name": "Camera aperture",
    "readonly": false,
    "source": "details"
  },
  {
    "description": "Date when the object was modified last time",
    "format": "date",
    "hidden": false,
    "key": "lastModifiedDate",
    "maxCount": 1,
    "name": "Last modified date",
    "readonly": true,
    "source": "derived"
  },
  {
    "format": "object",
    "hidden": false,
    "key": "stakeholders",
    "maxCount": 0,
    "name": "Stakeholders",
    "readonly": false,
    "source": "details"
  },
  {
    "format": "longtext",
    "hidden": false,
    "key": "measureOfSuccess",
    "maxCount": 1,
    "name": "Measure of success",
    "readonly": false,
    "source": "details"
  },
  {
    "description": "List of recommended relations",
    "format": "object",
    "hidden": true,
    "key": "recommendedRelations",
    "maxCount": 0,
    "name": "Recommended relations",
    "objectTypes": [
      "relation"
    ],
    "readonly": false,
    "source": "details"
  },
  {
    "description": "Human which created this object",
    "format": "object",
    "hidden": true,
    "key": "creator",
    "maxCount": 1,
    "name": "Created by",
    "readonly": true,
    "source": "derived"
  },
  {
    "description": "Recommended layout for new templates and objects of specific objec",
    "format": "number",
    "hidden": true,
    "key": "recommendedLayout",
    "maxCount": 1,
    "name": "Recommended layout",
    "readonly": false,
    "source": "details"
  },
  {
    "format": "longtext",
    "hidden": false,
    "key": "result",
    "maxCount": 1,
    "name": "Result",
    "readonly": false,
    "source": "details"
  },
  {
    "format": "checkbox",
    "hidden": false,
    "key": "reflection",
    "maxCount": 1,
    "name": "Reflection",
    "readonly": false,
    "source": "details"
  },
  {
    "description": "Date when the object was modified last opened",
    "format": "date",
    "hidden": false,
    "key": "lastOpenedDate",
    "maxCount": 1,
    "name": "Last opened date",
    "readonly": true,
    "source": "account"
  },
  {
    "format": "object",
    "hidden": false,
    "key": "author",
    "maxCount": 0,
    "name": "Author",
    "readonly": false,
    "source": "details",
    "objectTypes": [
      "profile",
      "contact"
    ]
  },
  {
    "description": "Name of artist",
    "format": "longtext",
    "hidden": false,
    "key": "artist",
    "maxCount": 1,
    "name": "Artist",
    "readonly": false,
    "source": "details"
  },
  {
    "format": "date",
    "hidden": false,
    "key": "dueDate",
    "maxCount": 1,
    "name": "Due date",
    "readonly": false,
    "source": "details"
  },
  {
    "format": "longtext",
    "hidden": false,
    "key": "records",
    "maxCount": 1,
    "name": "Records",
    "readonly": false,
    "source": "details"
  },
  {
    "description": "1 emoji(can contains multiple UTF symbols) used as an icon",
    "format": "emoji",
    "hidden": true,
    "key": "iconEmoji",
    "maxCount": 1,
    "name": "Emoji",
    "readonly": false,
    "source": "details"
  },
  {
    "description": "1-image, 2-color, 3-gradient, 4-prebuilt bg image. Value stored in coverId",
    "format": "number",
    "hidden": true,
    "key": "coverType",
    "maxCount": 1,
    "name": "Cover type",
    "readonly": false,
    "source": "details"
  },
  {
    "description": "Image y offset of the provided image",
    "format": "number",
    "hidden": true,
    "key": "coverY",
    "maxCount": 1,
    "name": "Cover y offset",
    "readonly": false,
    "source": "details"
  },
  {
    "format": "number",
    "hidden": false,
    "key": "time",
    "maxCount": 1,
    "name": "Time",
    "readonly": false,
    "source": "details"
  },
  {
    "description": "Size of file/image in bytes",
    "format": "number",
    "hidden": false,
    "key": "sizeInBytes",
    "maxCount": 1,
    "name": "Size",
    "readonly": false,
    "source": "details"
  },
  {
    "description": "Point to the object types that can be added to collection. Empty means any object type can be added to the collection",
    "format": "object",
    "hidden": false,
    "key": "collectionOf",
    "maxCount": 0,
    "name": "Collection of",
    "objectTypes": [
      "objectType"
    ],
    "readonly": false,
    "source": "details"
  },
  {
    "format": "object",
    "hidden": false,
    "key": "events",
    "maxCount": 0,
    "name": "Events",
    "readonly": false,
    "source": "details"
  },
  {
    "format": "longtext",
    "hidden": false,
    "key": "timeframe",
    "maxCount": 1,
    "name": "Timeframe",
    "readonly": false,
    "source": "details"
  },
  {
    "description": "Indicates whether the object is read-only. Means it can't be edited and archived",
    "format": "checkbox",
    "hidden": true,
    "key": "isReadonly",
    "maxCount": 1,
    "name": "Readonly",
    "readonly": true,
    "source": "derived"
  },
  {
    "description": "Date when the file were added into the anytype",
    "format": "date",
    "hidden": false,
    "key": "addedDate",
    "maxCount": 1,
    "name": "Added date",
    "readonly": true,
    "source": "details"
  },
  {
    "description": "Person who is responsible for this task or object",
    "format": "object",
    "hidden": false,
    "key": "assignee",
    "maxCount": 0,
    "name": "Assignee",
    "readonly": false,
    "source": "details",
    "objectTypes": [
      "profile",
      "contact"
    ]
  },
  {
    "format": "longtext",
    "hidden": false,
    "key": "exposure",
    "maxCount": 1,
    "name": "Camera exposure",
    "readonly": false,
    "source": "details"
  },
  {
    "description": "Type that is used for templating",
    "format": "object",
    "hidden": true,
    "key": "targetObjectType",
    "maxCount": 1,
    "name": "Template's Type",
    "objectTypes": [
      "objectType"
    ],
    "readonly": false,
    "source": "details"
  },
  {
    "format": "longtext",
    "hidden": false,
    "key": "materials",
    "maxCount": 1,
    "name": "Materials",
    "readonly": false,
    "source": "details"
  },
  {
    "description": "Adds the object to the home dashboard",
    "format": "checkbox",
    "hidden": true,
    "key": "isFavorite",
    "maxCount": 1,
    "name": "Favorited",
    "readonly": false,
    "source": "account"
  },
  {
    "format": "object",
    "hidden": false,
    "key": "stars",
    "maxCount": 0,
    "name": "Stars",
    "readonly": false,
    "source": "details"
  },
  {
    "description": "Space object belongs to",
    "format": "object",
    "hidden": true,
    "key": "workspaceId",
    "maxCount": 1,
    "name": "Space",
    "objectTypes": [
      "space"
    ],
    "readonly": true,
    "source": "local"
  },
  {
    "description": "Space belongs to",
    "format": "object",
    "hidden": true,
    "key": "spaceId",
    "maxCount": 1,
    "name": "Space ID",
    "objectTypes": [
      "space"
    ],
    "readonly": true,
    "source": "local"
  },
  {
    "description": "Audio record's genre name",
    "format": "longtext",
    "hidden": false,
    "key": "audioGenre",
    "maxCount": 1,
    "name": "Genre",
    "readonly": false,
    "source": "details"
  },
  {
    "format": "url",
    "hidden": false,
    "key": "telegram",
    "maxCount": 1,
    "name": "Telegram",
    "readonly": false,
    "source": "details"
  },
  {
    "format": "file",
    "hidden": false,
    "key": "trailer",
    "maxCount": 0,
    "name": "Trailer",
    "objectTypes": [
      "file",
      "image",
      "video",
      "audio"
    ],
    "readonly": false,
    "source": "details"
  },
  {
    "description": "Name of the object",
    "format": "shorttext",
    "hidden": true,
    "key": "name",
    "maxCount": 1,
    "name": "Name",
    "readonly": false,
    "source": "details"
  },
  {
    "format": "tag",
    "hidden": false,
    "key": "mood",
    "maxCount": 0,
    "name": "Mood",
    "readonly": false,
    "source": "details"
  },
  {
    "description": "The text lyrics of the music record",
    "format": "longtext",
    "hidden": false,
    "key": "audioLyrics",
    "maxCount": 1,
    "name": "Lyrics",
    "readonly": false,
    "source": "details"
  },
  {
    "format": "url",
    "hidden": false,
    "key": "instagram",
    "maxCount": 1,
    "name": "Instagram",
    "readonly": false,
    "source": "details"
  },
  {
    "format": "tag",
    "hidden": false,
    "key": "classType",
    "maxCount": 0,
    "name": "Class type",
    "readonly": false,
    "source": "details"
  },
  {
    "format": "longtext",
    "hidden": false,
    "key": "howToReproduce",
    "maxCount": 1,
    "name": "How-to reproduce",
    "readonly": false,
    "source": "details"
  },
  {
    "format": "number",
    "hidden": false,
    "key": "focalRatio",
    "maxCount": 1,
    "name": "Focal ratio",
    "readonly": false,
    "source": "details"
  },
  {
    "description": "Used to order tasks in list/canban",
    "format": "number",
    "hidden": false,
    "key": "priority",
    "maxCount": 1,
    "name": "Priority",
    "readonly": false,
    "source": "details"
  },
  {
    "description": "Mime type of object",
    "format": "longtext",
    "hidden": true,
    "key": "fileMimeType",
    "maxCount": 1,
    "name": "Mime type",
    "readonly": false,
    "source": "details"
  },
  {
    "description": "Relation that stores the object's type",
    "format": "object",
    "hidden": false,
    "key": "type",
    "maxCount": 1,
    "name": "Object type",
    "objectTypes": [
      "objectType"
    ],
    "readonly": true,
    "source": "derived"
  },
  {
    "description": "Anytype layout ID(from pb enum)",
    "format": "number",
    "hidden": true,
    "key": "layout",
    "maxCount": 1,
    "name": "Layout",
    "readonly": false,
    "source": "details"
  },
  {
    "description": "Number of the track in the",
    "format": "number",
    "hidden": false,
    "key": "audioAlbumTrackNumber",
    "maxCount": 1,
    "name": "Track #",
    "readonly": false,
    "source": "details"
  },
  {
    "format": "longtext",
    "hidden": false,
    "key": "placeOfBirth",
    "maxCount": 1,
    "name": "Place of birth",
    "readonly": false,
    "source": "details"
  },
  {
    "format": "longtext",
    "hidden": false,
    "key": "composer",
    "maxCount": 1,
    "name": "Composer",
    "readonly": false,
    "source": "details"
  },
  {
    "description": "Set of internal flags",
    "format": "number",
    "hidden": true,
    "key": "internalFlags",
    "maxCount": 0,
    "name": "Internal flags",
    "readonly": true,
    "source": "details"
  },
  {
    "format": "url",
    "hidden": false,
    "key": "socialProfile",
    "maxCount": 1,
    "name": "Profile in social media",
    "readonly": false,
    "source": "details"
  },
  {
    "format": "longtext",
    "hidden": false,
    "key": "occupation",
    "maxCount": 1,
    "name": "Occupation",
    "readonly": false,
    "source": "details"
  },
  {
    "description": "Image x offset of the provided image",
    "format": "number",
    "hidden": true,
    "key": "coverX",
    "maxCount": 1,
    "name": "Cover x offset",
    "readonly": false,
    "source": "details"
  },
  {
    "format": "longtext",
    "hidden": false,
    "key": "description",
    "maxCount": 1,
    "name": "Description",
    "readonly": false,
    "source": "details"
  },
  {
    "format": "url",
    "hidden": false,
    "key": "facebook",
    "maxCount": 1,
    "name": "Facebook",
    "readonly": false,
    "source": "details"
  },
  {
    "description": "An image is an artifact that depicts visual perception, such as a photograph or other two-dimensional picture",
    "format": "file",
    "hidden": true,
    "key": "picture",
    "maxCount": 1,
    "name": "Picture",
    "objectTypes": [
      "image"
    ],
    "readonly": false,
    "source": "details"
  },
  {
    "description": "Link to itself. Used in databases",
    "format": "object",
    "hidden": true,
    "key": "id",
    "maxCount": 1,
    "name": "Anytype ID",
    "readonly": false,
    "source": "derived"
  },
  {
    "description": "Web address, a reference to a web resource that specifies its location on a computer network and a mechanism for retrieving it",
    "format": "url",
    "hidden": false,
    "key": "url",
    "maxCount": 1,
    "name": "URL",
    "readonly": false,
    "source": "details"
  },
  {
    "format": "longtext",
    "hidden": false,
    "key": "objectives",
    "maxCount": 1,
    "name": "Objectives",
    "readonly": false,
    "source": "details"
  },
  {
    "format": "number",
    "hidden": false,
    "key": "cameraIso",
    "maxCount": 1,
    "name": "ISO",
    "readonly": false,
    "source": "details"
  },
  {
    "description": "Relation that indicates document has been deleted",
    "format": "checkbox",
    "hidden": true,
    "key": "isDeleted",
    "maxCount": 1,
    "name": "Is deleted",
    "readonly": true,
    "source": "local"
  },
  {
    "description": "Outgoing links",
    "format": "object",
    "hidden": false,
    "key": "links",
    "maxCount": 0,
    "name": "Links from this object",
    "readonly": true,
    "source": "derived",
    "revision": 2
  },
  {
    "format": "number",
    "hidden": false,
    "key": "servings",
    "maxCount": 1,
    "name": "Servings",
    "readonly": false,
    "source": "details"
  },
  {
    "format": "tag",
    "hidden": false,
    "key": "category",
    "maxCount": 0,
    "name": "Category",
    "readonly": false,
    "source": "details"
  },
  {
    "description": "Can contains image hash, color or prebuild bg id, depends on coverType relation",
    "format": "longtext",
    "hidden": true,
    "key": "coverId",
    "maxCount": 1,
    "name": "Cover image or color",
    "readonly": false,
    "source": "details"
  },
  {
    "description": "Human who updated the object last time",
    "format": "object",
    "hidden": false,
    "key": "lastModifiedBy",
    "maxCount": 1,
    "name": "Last modified by",
    "objectTypes": [
      "profile"
    ],
    "readonly": true,
    "source": "derived"
  },
  {
    "description": "Relation allows multi values",
    "format": "number",
    "hidden": false,
    "key": "relationMaxCount",
    "maxCount": 1,
    "name": "Max values",
    "readonly": false,
    "source": "details"
  },
  {
    "format": "longtext",
    "hidden": false,
    "key": "questions",
    "maxCount": 1,
    "name": "Questions",
    "readonly": false,
    "source": "details"
  },
  {
    "description": "Width of image/video in pixels",
    "format": "number",
    "hidden": false,
    "key": "widthInPixels",
    "maxCount": 1,
    "name": "Width",
    "readonly": false,
    "source": "details"
  },
  {
    "format": "number",
    "hidden": false,
    "key": "progress",
    "maxCount": 1,
    "name": "Progress",
    "readonly": false,
    "source": "details"
  },
  {
    "description": "Point to the object types or realtions used to aggregate the set. Empty means object of all types will be aggregated ",
    "format": "object",
    "hidden": false,
    "key": "setOf",
    "maxCount": 0,
    "name": "Set of",
    "objectTypes": [
      "objectType"
    ],
    "readonly": true,
    "source": "details"
  },
  {
    "format": "status",
    "hidden": false,
    "key": "gender",
    "maxCount": 1,
    "name": "Gender",
    "readonly": false,
    "source": "details"
  },
  {
    "description": "Hides the object",
    "format": "checkbox",
    "hidden": true,
    "key": "isArchived",
    "maxCount": 1,
    "name": "Archived",
    "readonly": false,
    "source": "account"
  },
  {
    "format": "longtext",
    "hidden": false,
    "key": "fileExt",
    "maxCount": 1,
    "name": "File extension",
    "readonly": true,
    "source": "details"
  },
  {
    "format": "longtext",
    "hidden": false,
    "key": "scope",
    "maxCount": 1,
    "name": "Scope",
    "readonly": false,
    "source": "details"
  },
  {
    "format": "longtext",
    "hidden": false,
    "key": "job",
    "maxCount": 1,
    "name": "Job",
    "readonly": false,
    "source": "details"
  },
  {
    "description": "Important relations that always appear at the top of the object",
    "format": "object",
    "hidden": true,
    "key": "featuredRelations",
    "maxCount": 0,
    "name": "Featured Relations",
    "objectTypes": [
      "relation"
    ],
    "readonly": false,
    "source": "details"
  },
  {
    "format": "phone",
    "hidden": false,
    "key": "phone",
    "maxCount": 1,
    "name": "Phone",
    "readonly": false,
    "source": "details"
  },
  {
    "format": "number",
    "hidden": false,
    "key": "imdbRating",
    "maxCount": 1,
    "name": "IMDb rating",
    "readonly": false,
    "source": "details"
  },
  {
    "description": "Stored for object type. Contains tge list of smartblock types used to create the object",
    "format": "number",
    "hidden": true,
    "key": "smartblockTypes",
    "maxCount": 0,
    "name": "Smartblock types",
    "readonly": true,
    "source": "details"
  },
  {
    "format": "url",
    "hidden": false,
    "key": "source",
    "maxCount": 1,
    "name": "Source",
    "readonly": false,
    "source": "details"
  },
  {
    "format": "object",
    "hidden": false,
    "key": "sourceObject",
    "maxCount": 1,
    "name": "Source object",
    "readonly": true,
    "source": "details"
  },
  {
    "format": "longtext",
    "hidden": true,
    "key": "oldAnytypeID",
    "maxCount": 1,
    "name": "Old Anytype ID",
    "readonly": true,
    "source": "details"
  },
  {
    "description": "Space Dashboard object ID",
    "format": "object",
    "key": "spaceDashboardId",
    "maxCount": 1,
    "hidden": true,
    "name": "Space Dashboard ID",
    "readonly": false,
    "source": "details"
  },
  {
    "description": "Choose one of our pre-installed icons during On-boarding",
    "format": "number",
    "hidden": true,
    "key": "iconOption",
    "maxCount": 1,
    "name": "Icon option",
    "readonly": false,
    "source": "details"
  },
  {
    "description": "There are two options of accessibility of workspace - private (0) or public (1)",
    "format": "number",
    "hidden": true,
    "key": "spaceAccessibility",
    "maxCount": 1,
    "name": "Space accessibility",
    "readonly": false,
    "source": "details"
  },
  {
    "description": "File path or url with original object",
    "format": "longtext",
    "hidden": true,
    "key": "sourceFilePath",
    "maxCount": 1,
    "name": "Source file path",
    "readonly": false,
    "source": "details"
  },
  {
    "description": "File sync status",
    "format": "number",
    "hidden": true,
    "key": "fileSyncStatus",
    "maxCount": 1,
    "name": "File sync status",
    "readonly": true,
    "source": "derived"
  },
  {
    "description": "File backup status",
    "format": "number",
    "hidden": true,
    "key": "fileBackupStatus",
    "maxCount": 1,
    "name": "File backup status",
    "readonly": true,
    "source": "details"
  },
  {
    "description": "Last change ID",
    "format": "longtext",
    "hidden": true,
    "key": "lastChangeId",
    "maxCount": 1,
    "name": "Last change ID of the object",
    "readonly": true,
    "source": "derived"
  },
  {
    "format": "checkbox",
    "hidden": false,
    "key": "starred",
    "maxCount": 1,
    "name": "Starred",
    "readonly": false,
    "source": "details"
  },
  {
    "description": "ID of template chosen as default for particular object type",
    "format": "object",
    "key": "defaultTemplateId",
    "maxCount": 1,
    "hidden": true,
    "name": "Default Template ID",
    "readonly": false,
    "source": "details"
  },
  {
    "description": "Unique key used to ensure object uniqueness within the space",
    "format": "longtext",
    "key": "uniqueKey",
    "maxCount": 1,
    "hidden": true,
    "name": "Unique object key",
    "readonly": true,
    "source": "derived"
  },
  {
    "description": "List of links coming to object",
    "format": "object",
    "key": "backlinks",
    "maxCount": 0,
    "hidden": false,
    "name": "Links to this object",
    "readonly": true,
    "source": "local",
    "revision": 2
  },
  {
    "description": "Relation that indicates document has been uninstalled",
    "format": "checkbox",
    "hidden": true,
    "key": "isUninstalled",
    "maxCount": 1,
    "name": "Is uninstalled",
    "readonly": true,
    "source": "details"
  },
  {
    "description": "Source of objects in Anytype (clipboard, import)",
    "format": "number",
    "hidden": false,
    "key": "origin",
    "maxCount": 1,
    "name": "Origin",
    "readonly": true,
    "source": "details"
  },
  {
    "description": "Relation that indicates the local status of space. Possible values: models.SpaceStatus",
    "format": "number",
    "hidden": true,
    "key": "spaceLocalStatus",
    "maxCount": 1,
    "name": "Space local status",
    "readonly": true,
    "source": "derived"
  },
  {
    "description": "Relation that indicates the remote status of space. Possible values: models.SpaceStatus",
    "format": "number",
    "hidden": true,
    "key": "spaceRemoteStatus",
    "maxCount": 1,
    "name": "Space remote status",
    "readonly": true,
    "source": "derived"
  },
  {
    "description": "Relation that indicates the status of space that the user is set. Possible values: models.SpaceStatus",
    "format": "number",
    "hidden": true,
    "key": "spaceAccountStatus",
    "maxCount": 1,
    "name": "Space account status",
    "readonly": true,
    "source": "details"
  },
  {
    "description": "Link to the profile attached to Anytype Identity",
    "format": "object",
    "hidden": true,
    "key": "identityProfileLink",
    "maxCount": 1,
    "name": "Profile link",
    "readonly": true,
    "source": "derived"
  },
  {
    "description": "Link the profile object to specific Identity",
    "format": "shorttext",
    "key": "profileOwnerIdentity",
    "maxCount": 1,
    "hidden": false,
    "name": "Anytype Identity",
    "readonly": true,
    "source": "derived"
  },
  {
    "description": "Relation that indicates the real space id on the spaceView",
    "format": "longtext",
    "hidden": true,
    "key": "targetSpaceId",
    "maxCount": 1,
    "name": "Target space id",
    "readonly": true,
    "source": "derived"
  },
  {
    "format": "shorttext",
    "hidden": true,
    "key": "fileId",
    "maxCount": 0,
    "name": "Underlying file id",
    "readonly": true,
    "source": "details"
  },
  {
    "description": "Last time object type was used",
    "format": "date",
    "hidden": true,
    "key": "lastUsedDate",
    "maxCount": 1,
    "name": "Last Used date",
    "readonly": true,
    "source": "local"
  },
  {
    "description": "Revision of system object",
    "format": "number",
    "hidden": true,
    "key": "revision",
    "maxCount": 1,
    "name": "Revision",
    "readonly": true,
    "source": "details"
  },
  {
<<<<<<< HEAD
    "description": "Describes how this image is used",
    "format": "number",
    "hidden": true,
    "key": "imageKind",
    "maxCount": 1,
    "name": "Image kind",
    "readonly": false,
=======
    "description": "Import type, used to create object (notion, md and etc)",
    "format": "number",
    "hidden": false,
    "key": "importType",
    "maxCount": 1,
    "name": "Import Type",
    "readonly": true,
>>>>>>> 5a6defd3
    "source": "details"
  }
]<|MERGE_RESOLUTION|>--- conflicted
+++ resolved
@@ -1554,7 +1554,6 @@
     "source": "details"
   },
   {
-<<<<<<< HEAD
     "description": "Describes how this image is used",
     "format": "number",
     "hidden": true,
@@ -1562,7 +1561,9 @@
     "maxCount": 1,
     "name": "Image kind",
     "readonly": false,
-=======
+    "source": "details"
+  },
+  {
     "description": "Import type, used to create object (notion, md and etc)",
     "format": "number",
     "hidden": false,
@@ -1570,7 +1571,6 @@
     "maxCount": 1,
     "name": "Import Type",
     "readonly": true,
->>>>>>> 5a6defd3
     "source": "details"
   }
 ]