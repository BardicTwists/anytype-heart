--- conflicted
+++ resolved
@@ -906,7 +906,6 @@
     "source": "account"
   },
   {
-<<<<<<< HEAD
     "description": "Adds the object to the highlighted dataview in space",
     "format": "checkbox",
     "hidden": true,
@@ -917,18 +916,6 @@
     "source": "account"
   },
   {
-    "description": "The space to which current object belongs",
-    "format": "object",
-    "hidden": false,
-    "key": "workspaceId",
-    "maxCount": 1,
-    "name": "Space",
-    "readonly": false,
-    "source": "account"
-  },
-  {
-=======
->>>>>>> 024d1933
     "format": "object",
     "hidden": false,
     "key": "stars",
