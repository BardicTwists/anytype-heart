[
  {
    "format": "tag",
    "hidden": false,
    "key": "tag",
    "maxCount": 0,
    "name": "Tag",
    "readonly": false,
    "source": "details"
  },
  {
    "description": "Camera used to capture image or video",
    "format": "longtext",
    "hidden": false,
    "key": "camera",
    "maxCount": 1,
    "name": "Camera",
    "readonly": false,
    "source": "details"
  },
  {
    "description": "Height of image/video in pixels",
    "format": "number",
    "hidden": false,
    "key": "heightInPixels",
    "maxCount": 1,
    "name": "Height",
    "readonly": false,
    "source": "details"
  },
  {
    "description": "Date when the object was initially created",
    "format": "date",
    "hidden": false,
    "key": "createdDate",
    "maxCount": 1,
    "name": "Creation date",
    "readonly": true,
    "source": "derived"
  },
  {
    "description": "Date when the object will be deleted from your device",
    "format": "date",
    "hidden": true,
    "key": "toBeDeletedDate",
    "maxCount": 1,
    "name": "Date to delete",
    "readonly": true,
    "source": "account"
  },
  {
    "description": "Prioritized target types for the relation's value",
    "format": "object",
    "hidden": true,
    "key": "relationFormatObjectTypes",
    "maxCount": 0,
    "name": "Relation's target object types",
    "readonly": true,
    "source": "details"
  },
  {
    "description": "Relation key",
    "format": "longtext",
    "hidden": true,
    "key": "relationKey",
    "maxCount": 1,
    "name": "Relation key",
    "readonly": true,
    "source": "details"
  },
  {
    "description": "Relation option color",
    "format": "longtext",
    "hidden": true,
    "key": "relationOptionColor",
    "maxCount": 1,
    "name": "Relation option color",
    "readonly": true,
    "source": "details"
  },
  {
    "description": "Latest Acl head id",
    "format": "longtext",
    "hidden": true,
    "key": "latestAclHeadId",
    "maxCount": 1,
    "name": "Latest acl head id",
    "readonly": true,
    "source": "details"
  },
  {
    "description": "Done checkbox used to render action layout. ",
    "format": "checkbox",
    "hidden": false,
    "key": "done",
    "maxCount": 1,
    "name": "Done",
    "readonly": false,
    "source": "details",
    "revision": 1
  },
  {
    "description": "Artist URL",
    "format": "url",
    "hidden": true,
    "key": "mediaArtistURL",
    "maxCount": 1,
    "name": "Media Artist URL",
    "readonly": true,
    "source": "details"
  },
  {
    "description": "Specifies whether template is provided by anytype",
    "format": "checkbox",
    "hidden": true,
    "key": "templateIsBundled",
    "maxCount": 1,
    "name": "Bundled Template",
    "readonly": true,
    "source": "derived"
  },
  {
    "description": "Object restrictions list",
    "format": "number",
    "hidden": true,
    "key": "restrictions",
    "maxCount": 0,
    "name": "Object restrictions",
    "readonly": true,
    "source": "derived"
  },
  {
    "description": "Readers limit",
    "format": "number",
    "hidden": true,
    "key": "readersLimit",
    "maxCount": 1,
    "name": "Readers limit",
    "readonly": true,
    "source": "derived"
  },
  {
    "description": "Writers limit",
    "format": "number",
    "hidden": true,
    "key": "writersLimit",
    "maxCount": 1,
    "name": "Writers limit",
    "readonly": true,
    "source": "derived"
  },
  {
    "description": "Shared spaces limit",
    "format": "number",
    "hidden": true,
    "key": "sharedSpacesLimit",
    "maxCount": 1,
    "name": "Shared spaces limit",
    "readonly": true,
    "source": "derived"
  },
  {
    "description": "Adds the object to the highlighted dataview in space",
    "format": "checkbox",
    "hidden": true,
    "key": "isHighlighted",
    "maxCount": 1,
    "name": "Highlighted",
    "readonly": false,
    "source": "account"
  },
  {
    "description": "List of related tasks\n",
    "format": "object",
    "hidden": false,
    "key": "tasks",
    "maxCount": 0,
    "name": "Tasks",
    "objectTypes": [
      "task"
    ],
    "readonly": false,
    "source": "details"
  },
  {
    "description": "Plaintext extracted from the object's blocks ",
    "format": "longtext",
    "hidden": true,
    "key": "snippet",
    "maxCount": 1,
    "name": "Snippet",
    "readonly": true,
    "source": "derived"
  },
  {
    "description": "Type of the underlying value",
    "format": "number",
    "hidden": true,
    "key": "relationFormat",
    "maxCount": 1,
    "name": "Format",
    "readonly": true,
    "source": "details"
  },
  {
    "description": "Indicates whether the relation value is readonly",
    "format": "checkbox",
    "hidden": true,
    "key": "relationReadonlyValue",
    "maxCount": 1,
    "name": "Relation value is readonly",
    "readonly": true,
    "source": "details"
  },
  {
    "description": "Image icon",
    "format": "file",
    "hidden": true,
    "key": "iconImage",
    "maxCount": 1,
    "name": "Image",
    "objectTypes": [
      "image"
    ],
    "readonly": false,
    "source": "details"
  },
  {
    "format": "longtext",
    "hidden": false,
    "key": "ingredients",
    "maxCount": 1,
    "name": "Ingredients",
    "readonly": false,
    "source": "details"
  },
  {
    "format": "tag",
    "hidden": false,
    "key": "genre",
    "maxCount": 0,
    "name": "Genre",
    "readonly": false,
    "source": "details"
  },
  {
    "description": "Year when this object were released",
    "format": "number",
    "hidden": false,
    "key": "releasedYear",
    "maxCount": 1,
    "name": "Released year",
    "readonly": false,
    "source": "details"
  },
  {
    "description": "Option that contains scale of Cover the image",
    "format": "number",
    "hidden": true,
    "key": "coverScale",
    "maxCount": 1,
    "name": "Cover scale",
    "readonly": false,
    "source": "details"
  },
  {
    "format": "longtext",
    "hidden": false,
    "key": "relationDefaultValue",
    "maxCount": 1,
    "name": "Default value",
    "readonly": false,
    "source": "details"
  },
  {
    "format": "object",
    "hidden": false,
    "key": "linkedProjects",
    "maxCount": 0,
    "name": "Linked Projects",
    "readonly": false,
    "source": "details",
    "objectTypes": [
      "project"
    ]
  },
  {
    "description": "Audio record's album name",
    "format": "longtext",
    "hidden": false,
    "key": "audioAlbum",
    "maxCount": 1,
    "name": "Album",
    "readonly": false,
    "source": "details"
  },
  {
    "description": "Specify visual align of the layout",
    "format": "number",
    "hidden": true,
    "key": "layoutAlign",
    "maxCount": 1,
    "name": "Layout align",
    "readonly": false,
    "source": "details"
  },
  {
    "description": "Task status",
    "format": "status",
    "hidden": false,
    "key": "status",
    "maxCount": 1,
    "name": "Status",
    "readonly": false,
    "source": "details"
  },
  {
    "description": "Specify if object is hidden",
    "format": "checkbox",
    "hidden": true,
    "key": "isHidden",
    "maxCount": 1,
    "name": "Hidden",
    "readonly": false,
    "source": "details"
  },
  {
    "description": "Specify if object discovery is hidden",
    "format": "checkbox",
    "hidden": true,
    "key": "isHiddenDiscovery",
    "maxCount": 1,
    "name": "Discovery hidden",
    "readonly": true,
    "source": "details"
  },
  {
    "description": "Artist name",
    "format": "longtext",
    "hidden": true,
    "key": "mediaArtistName",
    "maxCount": 1,
    "name": "Media Artist Name",
    "readonly": true,
    "source": "details"
  },
  {
    "format": "email",
    "hidden": false,
    "key": "email",
    "maxCount": 1,
    "name": "Email",
    "readonly": false,
    "source": "details"
  },
  {
    "format": "object",
    "hidden": false,
    "key": "company",
    "maxCount": 1,
    "name": "Company",
    "readonly": false,
    "source": "details"
  },
  {
    "format": "longtext",
    "hidden": false,
    "key": "aperture",
    "maxCount": 1,
    "name": "Camera aperture",
    "readonly": false,
    "source": "details"
  },
  {
    "description": "Date when the object was modified last time",
    "format": "date",
    "hidden": false,
    "key": "lastModifiedDate",
    "maxCount": 1,
    "name": "Last modified date",
    "readonly": true,
    "source": "derived"
  },
  {
    "description": "List of recommended relations",
    "format": "object",
    "hidden": true,
    "key": "recommendedRelations",
    "maxCount": 0,
    "name": "Recommended relations",
    "objectTypes": [
      "relation"
    ],
    "readonly": false,
    "source": "details"
  },
  {
    "description": "Human which created this object",
    "format": "object",
    "hidden": false,
    "key": "creator",
    "maxCount": 1,
    "name": "Created by",
    "readonly": true,
    "source": "derived",
    "revision": 2,
    "objectTypes": [
      "participant"
    ]
  },
  {
    "description": "Recommended layout for new templates and objects of specific objec",
    "format": "number",
    "hidden": true,
    "key": "recommendedLayout",
    "maxCount": 1,
    "name": "Recommended layout",
    "readonly": false,
    "source": "details"
  },
  {
    "description": "Date when the object was modified last opened",
    "format": "date",
    "hidden": false,
    "key": "lastOpenedDate",
    "maxCount": 1,
    "name": "Last opened date",
    "readonly": true,
    "source": "account"
  },
  {
    "format": "object",
    "hidden": false,
    "key": "author",
    "maxCount": 0,
    "name": "Author",
    "readonly": false,
    "source": "details",
    "objectTypes": [
      "profile",
      "contact",
      "participant"
    ],
    "revision": 1
  },
  {
    "description": "Name of artist",
    "format": "longtext",
    "hidden": false,
    "key": "artist",
    "maxCount": 1,
    "name": "Artist",
    "readonly": false,
    "source": "details"
  },
  {
    "format": "date",
    "hidden": false,
    "key": "dueDate",
    "maxCount": 1,
    "name": "Due date",
    "readonly": false,
    "source": "details"
  },
  {
    "description": "1 emoji(can contains multiple UTF symbols) used as an icon",
    "format": "emoji",
    "hidden": true,
    "key": "iconEmoji",
    "maxCount": 1,
    "name": "Emoji",
    "readonly": false,
    "source": "details"
  },
  {
    "description": "1-image, 2-color, 3-gradient, 4-prebuilt bg image, 5 - unsplash image. Value stored in coverId",
    "format": "number",
    "hidden": true,
    "key": "coverType",
    "maxCount": 1,
    "name": "Cover type",
    "readonly": false,
    "source": "details"
  },
  {
    "description": "Image y offset of the provided image",
    "format": "number",
    "hidden": true,
    "key": "coverY",
    "maxCount": 1,
    "name": "Cover y offset",
    "readonly": false,
    "source": "details"
  },
  {
    "format": "number",
    "hidden": false,
    "key": "time",
    "maxCount": 1,
    "name": "Time",
    "readonly": false,
    "source": "details"
  },
  {
    "description": "Size of file/image in bytes",
    "format": "number",
    "hidden": false,
    "key": "sizeInBytes",
    "maxCount": 1,
    "name": "Size",
    "readonly": false,
    "source": "details"
  },
  {
    "description": "Point to the object types that can be added to collection. Empty means any object type can be added to the collection",
    "format": "object",
    "hidden": false,
    "key": "collectionOf",
    "maxCount": 0,
    "name": "Collection of",
    "objectTypes": [
      "objectType"
    ],
    "readonly": false,
    "source": "details"
  },
  {
    "description": "Indicates whether the object is read-only. Means it can't be edited and archived",
    "format": "checkbox",
    "hidden": true,
    "key": "isReadonly",
    "maxCount": 1,
    "name": "Readonly",
    "readonly": true,
    "source": "derived"
  },
  {
    "description": "Date when the file were added into the anytype",
    "format": "date",
    "hidden": false,
    "key": "addedDate",
    "maxCount": 1,
    "name": "Added date",
    "readonly": true,
    "source": "details"
  },
  {
    "description": "Person who is responsible for this task or object",
    "format": "object",
    "hidden": false,
    "key": "assignee",
    "maxCount": 0,
    "name": "Assignee",
    "readonly": false,
    "source": "details",
    "objectTypes": [
      "profile",
      "contact",
      "participant"
    ],
    "revision": 1
  },
  {
    "format": "longtext",
    "hidden": false,
    "key": "exposure",
    "maxCount": 1,
    "name": "Camera exposure",
    "readonly": false,
    "source": "details"
  },
  {
    "description": "Type that is used for templating",
    "format": "object",
    "hidden": true,
    "key": "targetObjectType",
    "maxCount": 1,
    "name": "Template's Type",
    "objectTypes": [
      "objectType"
    ],
    "readonly": false,
    "source": "details"
  },
  {
    "description": "Adds the object to the home dashboard",
    "format": "checkbox",
    "hidden": true,
    "key": "isFavorite",
    "maxCount": 1,
    "name": "Favorited",
    "readonly": false,
    "source": "account"
  },
  {
    "description": "Space object belongs to",
    "format": "object",
    "hidden": true,
    "key": "workspaceId",
    "maxCount": 1,
    "name": "Space",
    "objectTypes": [
      "space"
    ],
    "readonly": true,
    "source": "local"
  },
  {
    "description": "Space belongs to",
    "format": "object",
    "hidden": true,
    "key": "spaceId",
    "maxCount": 1,
    "name": "Space ID",
    "objectTypes": [
      "space"
    ],
    "readonly": true,
    "source": "local"
  },
  {
    "description": "Audio record's genre name",
    "format": "longtext",
    "hidden": false,
    "key": "audioGenre",
    "maxCount": 1,
    "name": "Genre",
    "readonly": false,
    "source": "details"
  },
  {
    "description": "Name of the object",
    "format": "shorttext",
    "hidden": true,
    "key": "name",
    "maxCount": 1,
    "name": "Name",
    "readonly": false,
    "source": "details"
  },
  {
    "format": "tag",
    "hidden": false,
    "key": "mood",
    "maxCount": 0,
    "name": "Mood",
    "readonly": false,
    "source": "details"
  },
  {
    "description": "The text lyrics of the music record",
    "format": "longtext",
    "hidden": false,
    "key": "audioLyrics",
    "maxCount": 1,
    "name": "Lyrics",
    "readonly": false,
    "source": "details"
  },
  {
    "format": "number",
    "hidden": false,
    "key": "focalRatio",
    "maxCount": 1,
    "name": "Focal ratio",
    "readonly": false,
    "source": "details"
  },
  {
    "description": "Used to order tasks in list/canban",
    "format": "number",
    "hidden": false,
    "key": "priority",
    "maxCount": 1,
    "name": "Priority",
    "readonly": false,
    "source": "details"
  },
  {
    "description": "Mime type of object",
    "format": "longtext",
    "hidden": true,
    "key": "fileMimeType",
    "maxCount": 1,
    "name": "Mime type",
    "readonly": false,
    "source": "details"
  },
  {
    "description": "Relation that stores the object's type",
    "format": "object",
    "hidden": false,
    "key": "type",
    "maxCount": 1,
    "name": "Object type",
    "objectTypes": [
      "objectType"
    ],
    "readonly": true,
    "source": "derived"
  },
  {
    "description": "Anytype layout ID(from pb enum)",
    "format": "number",
    "hidden": true,
    "key": "layout",
    "maxCount": 1,
    "name": "Layout",
    "readonly": false,
    "source": "details"
  },
  {
    "description": "Number of the track in the",
    "format": "number",
    "hidden": false,
    "key": "audioAlbumTrackNumber",
    "maxCount": 1,
    "name": "Track #",
    "readonly": false,
    "source": "details"
  },
  {
    "description": "Set of internal flags",
    "format": "number",
    "hidden": true,
    "key": "internalFlags",
    "maxCount": 0,
    "name": "Internal flags",
    "readonly": true,
    "source": "details"
  },
  {
    "description": "Image x offset of the provided image",
    "format": "number",
    "hidden": true,
    "key": "coverX",
    "maxCount": 1,
    "name": "Cover x offset",
    "readonly": false,
    "source": "details"
  },
  {
    "format": "longtext",
    "hidden": false,
    "key": "description",
    "maxCount": 1,
    "name": "Description",
    "readonly": false,
    "source": "details"
  },
  {
    "description": "An image is an artifact that depicts visual perception, such as a photograph or other two-dimensional picture",
    "format": "file",
    "hidden": true,
    "key": "picture",
    "maxCount": 1,
    "name": "Picture",
    "objectTypes": [
      "image"
    ],
    "readonly": false,
    "source": "details"
  },
  {
    "description": "Link to itself. Used in databases",
    "format": "object",
    "hidden": true,
    "key": "id",
    "maxCount": 1,
    "name": "Anytype ID",
    "readonly": false,
    "source": "derived"
  },
  {
    "description": "Web address, a reference to a web resource that specifies its location on a computer network and a mechanism for retrieving it",
    "format": "url",
    "hidden": false,
    "key": "url",
    "maxCount": 1,
    "name": "URL",
    "readonly": false,
    "source": "details"
  },
  {
    "format": "number",
    "hidden": false,
    "key": "cameraIso",
    "maxCount": 1,
    "name": "ISO",
    "readonly": false,
    "source": "details"
  },
  {
    "description": "Relation that indicates document has been deleted",
    "format": "checkbox",
    "hidden": true,
    "key": "isDeleted",
    "maxCount": 1,
    "name": "Is deleted",
    "readonly": true,
    "source": "local"
  },
  {
    "description": "Outgoing links",
    "format": "object",
    "hidden": false,
    "key": "links",
    "maxCount": 0,
    "name": "Links",
    "readonly": true,
    "source": "derived",
    "revision": 3
  },
  {
    "description": "Can contains image hash, color or prebuild bg id, depends on coverType relation",
    "format": "longtext",
    "hidden": true,
    "key": "coverId",
    "maxCount": 1,
    "name": "Cover image or color",
    "readonly": false,
    "source": "details"
  },
  {
    "description": "Human who updated the object last time",
    "format": "object",
    "hidden": false,
    "key": "lastModifiedBy",
    "maxCount": 1,
    "name": "Last modified by",
    "objectTypes": [
      "participant"
    ],
    "readonly": true,
    "source": "derived",
    "revision": 1
  },
  {
    "description": "Relation allows multi values",
    "format": "number",
    "hidden": false,
    "key": "relationMaxCount",
    "maxCount": 1,
    "name": "Max values",
    "readonly": false,
    "source": "details"
  },
  {
    "description": "Width of image/video in pixels",
    "format": "number",
    "hidden": false,
    "key": "widthInPixels",
    "maxCount": 1,
    "name": "Width",
    "readonly": false,
    "source": "details"
  },
  {
    "format": "number",
    "hidden": false,
    "key": "progress",
    "maxCount": 1,
    "name": "Progress",
    "readonly": false,
    "source": "details"
  },
  {
    "description": "Point to the object types or realtions used to aggregate the set. Empty means object of all types will be aggregated ",
    "format": "object",
    "hidden": false,
    "key": "setOf",
    "maxCount": 0,
    "name": "Set of",
    "objectTypes": [
      "objectType"
    ],
    "readonly": true,
    "source": "details"
  },
  {
    "description": "Hides the object",
    "format": "checkbox",
    "hidden": true,
    "key": "isArchived",
    "maxCount": 1,
    "name": "Archived",
    "readonly": false,
    "source": "account"
  },
  {
    "format": "longtext",
    "hidden": false,
    "key": "fileExt",
    "maxCount": 1,
    "name": "File extension",
    "readonly": true,
    "source": "details"
  },
  {
    "description": "Important relations that always appear at the top of the object",
    "format": "object",
    "hidden": true,
    "key": "featuredRelations",
    "maxCount": 0,
    "name": "Featured Relations",
    "objectTypes": [
      "relation"
    ],
    "readonly": false,
    "source": "details"
  },
  {
    "format": "phone",
    "hidden": false,
    "key": "phone",
    "maxCount": 1,
    "name": "Phone",
    "readonly": false,
    "source": "details"
  },
  {
    "description": "Stored for object type. Contains tge list of smartblock types used to create the object",
    "format": "number",
    "hidden": true,
    "key": "smartblockTypes",
    "maxCount": 0,
    "name": "Smartblock types",
    "readonly": true,
    "source": "details"
  },
  {
    "format": "url",
    "hidden": false,
    "key": "source",
    "maxCount": 1,
    "name": "Source",
    "readonly": false,
    "source": "details"
  },
  {
    "format": "object",
    "hidden": false,
    "key": "sourceObject",
    "maxCount": 1,
    "name": "Source object",
    "readonly": true,
    "source": "details"
  },
  {
    "format": "longtext",
    "hidden": true,
    "key": "oldAnytypeID",
    "maxCount": 1,
    "name": "Old Anytype ID",
    "readonly": true,
    "source": "details"
  },
  {
    "description": "Space Dashboard object ID",
    "format": "object",
    "key": "spaceDashboardId",
    "maxCount": 1,
    "hidden": true,
    "name": "Space Dashboard ID",
    "readonly": false,
    "source": "details"
  },
  {
    "description": "Choose one of our pre-installed icons during On-boarding",
    "format": "number",
    "hidden": true,
    "key": "iconOption",
    "maxCount": 1,
    "name": "Icon option",
    "readonly": false,
    "source": "details"
  },
  {
    "description": "There are two options of accessibility of workspace - private (0) or public (1)",
    "format": "number",
    "hidden": true,
    "key": "spaceAccessibility",
    "maxCount": 1,
    "name": "Space accessibility",
    "readonly": false,
    "source": "details"
  },
  {
    "description": "Space access type, see enum model.SpaceAccessType",
    "format": "number",
    "hidden": true,
    "key": "spaceAccessType",
    "maxCount": 1,
    "name": "Space access type",
    "readonly": false,
    "source": "derived"
  },
  {
    "description": "File path or url with original object",
    "format": "longtext",
    "hidden": true,
    "key": "sourceFilePath",
    "maxCount": 1,
    "name": "Source file path",
    "readonly": false,
    "source": "details"
  },
  {
    "description": "File sync status",
    "format": "number",
    "hidden": true,
    "key": "fileSyncStatus",
    "maxCount": 1,
    "name": "File sync status",
    "readonly": true,
    "source": "derived"
  },
  {
    "description": "File backup status",
    "format": "number",
    "hidden": true,
    "key": "fileBackupStatus",
    "maxCount": 1,
    "name": "File backup status",
    "readonly": true,
    "source": "details"
  },
  {
    "description": "File indexing status",
    "format": "number",
    "hidden": true,
    "key": "fileIndexingStatus",
    "maxCount": 1,
    "name": "File indexing status",
    "readonly": true,
    "source": "details"
  },
  {
    "description": "Last change ID",
    "format": "longtext",
    "hidden": true,
    "key": "lastChangeId",
    "maxCount": 1,
    "name": "Last change ID of the object",
    "readonly": true,
    "source": "derived"
  },
  {
    "format": "checkbox",
    "hidden": false,
    "key": "starred",
    "maxCount": 1,
    "name": "Starred",
    "readonly": false,
    "source": "details"
  },
  {
    "description": "ID of template chosen as default for particular object type",
    "format": "object",
    "key": "defaultTemplateId",
    "maxCount": 1,
    "hidden": true,
    "name": "Default Template ID",
    "readonly": false,
    "source": "details"
  },
  {
    "description": "Unique key used to ensure object uniqueness within the space",
    "format": "longtext",
    "key": "uniqueKey",
    "maxCount": 1,
    "hidden": true,
    "name": "Unique object key",
    "readonly": true,
    "source": "derived"
  },
  {
    "description": "List of links coming to object",
    "format": "object",
    "key": "backlinks",
    "maxCount": 0,
    "hidden": false,
    "name": "Backlinks",
    "readonly": true,
    "source": "local",
    "revision": 3
  },
  {
    "description": "Relation that indicates document has been uninstalled",
    "format": "checkbox",
    "hidden": true,
    "key": "isUninstalled",
    "maxCount": 1,
    "name": "Is uninstalled",
    "readonly": true,
    "source": "details"
  },
  {
    "description": "Source of objects in Anytype (clipboard, import)",
    "format": "number",
    "hidden": false,
    "key": "origin",
    "maxCount": 1,
    "name": "Origin",
    "readonly": true,
    "source": "details"
  },
  {
    "description": "Relation that indicates the local status of space. Possible values: models.SpaceStatus",
    "format": "number",
    "hidden": true,
    "key": "spaceLocalStatus",
    "maxCount": 1,
    "name": "Space local status",
    "readonly": true,
    "source": "derived"
  },
  {
    "description": "Relation that indicates the remote status of space. Possible values: models.SpaceStatus",
    "format": "number",
    "hidden": true,
    "key": "spaceRemoteStatus",
    "maxCount": 1,
    "name": "Space remote status",
    "readonly": true,
    "source": "derived"
  },
  {
    "description": "Specify if the space is shareable",
    "format": "number",
    "hidden": true,
    "key": "spaceShareableStatus",
    "maxCount": 1,
    "name": "Space shareable status",
    "readonly": true,
    "source": "derived"
  },
  {
    "description": "Specify if access control list is shared",
    "format": "checkbox",
    "hidden": true,
    "key": "isAclShared",
    "maxCount": 1,
    "name": "Is Acl Shared",
    "readonly": true,
    "source": "derived"
  },
  {
    "description": "Relation that indicates the status of space that the user is set. Possible values: models.SpaceStatus",
    "format": "number",
    "hidden": true,
    "key": "spaceAccountStatus",
    "maxCount": 1,
    "name": "Space account status",
    "readonly": true,
    "source": "details"
  },
  {
    "description": "CID of invite file for current space. It stored in SpaceView",
    "format": "shorttext",
    "hidden": true,
    "key": "spaceInviteFileCid",
    "maxCount": 1,
    "name": "CID of invite file for current space",
    "readonly": true,
    "source": "details"
  },
  {
    "description": "Encoded encryption key of invite file for current space. It stored in SpaceView",
    "format": "shorttext",
    "hidden": true,
    "key": "spaceInviteFileKey",
    "maxCount": 1,
    "name": "Encoded encryption key of invite file for current space",
    "readonly": true,
    "source": "details"
  },
  {
    "description": "Participant permissions. Possible values: models.ParticipantPermissions",
    "format": "number",
    "hidden": true,
    "key": "participantPermissions",
    "maxCount": 1,
    "name": "Participant permissions",
    "readonly": true,
    "source": "details"
  },
  {
    "description": "Identity",
    "format": "longtext",
    "hidden": true,
    "key": "identity",
    "maxCount": 1,
    "name": "Identity",
    "readonly": true,
    "source": "details"
  },
  {
    "description": "Participant status. Possible values: models.ParticipantStatus",
    "format": "number",
    "hidden": true,
    "key": "participantStatus",
    "maxCount": 1,
    "name": "Participant status",
    "readonly": true,
    "source": "details"
  },
  {
    "description": "Link to the profile attached to Anytype Identity",
    "format": "object",
    "hidden": true,
    "key": "identityProfileLink",
    "maxCount": 1,
    "name": "Profile link",
    "readonly": true,
    "source": "derived"
  },
  {
    "description": "Link the profile object to specific Identity",
    "format": "shorttext",
    "key": "profileOwnerIdentity",
    "maxCount": 1,
    "hidden": false,
    "name": "Anytype Identity",
    "readonly": true,
    "source": "derived"
  },
  {
    "description": "Relation that indicates the real space id on the spaceView",
    "format": "longtext",
    "hidden": true,
    "key": "targetSpaceId",
    "maxCount": 1,
    "name": "Target space id",
    "readonly": true,
    "source": "derived"
  },
  {
    "format": "shorttext",
    "hidden": true,
    "key": "fileId",
    "maxCount": 0,
    "name": "Underlying file id",
    "readonly": true,
    "source": "details"
  },
  {
    "description": "Last time object type was used",
    "format": "date",
    "hidden": true,
    "key": "lastUsedDate",
    "maxCount": 1,
    "name": "Last used date",
    "readonly": true,
    "source": "local",
    "revision": 1
  },
  {
    "description": "Revision of system object",
    "format": "number",
    "hidden": true,
    "key": "revision",
    "maxCount": 1,
    "name": "Revision",
    "readonly": true,
    "source": "details"
  },
  {
    "description": "Describes how this image is used",
    "format": "number",
    "hidden": true,
    "key": "imageKind",
    "maxCount": 1,
    "name": "Image kind",
    "readonly": false,
    "source": "details"
  },
  {
    "description": "Import type, used to create object (notion, md and etc)",
    "format": "number",
    "hidden": false,
    "key": "importType",
    "maxCount": 1,
    "name": "Import Type",
    "readonly": true,
    "source": "details"
  },
  {
    "description": "Name of profile that the user could be mentioned by",
    "format": "shorttext",
    "hidden": false,
    "key": "globalName",
    "maxCount": 1,
    "name": "Global name",
    "readonly": true,
    "source": "derived"
  },
  {
    "description": "Object sync status",
    "format": "number",
    "hidden": true,
    "key": "syncStatus",
    "maxCount": 1,
    "name": "Sync status",
    "readonly": true,
    "source": "local"
  },
  {
    "description": "Object sync date",
    "format": "date",
    "hidden": true,
    "key": "syncDate",
    "maxCount": 1,
    "name": "Sync date",
    "readonly": true,
    "source": "local"
  },
  {
    "description": "Object sync error",
    "format": "number",
    "hidden": true,
    "key": "syncError",
    "maxCount": 1,
    "name": "Sync error",
    "readonly": true,
    "source": "local"
  },
  {
    "description": "Object has a chat",
    "format": "checkbox",
    "hidden": true,
    "key": "hasChat",
    "maxCount": 1,
    "name": "Has a chat",
    "readonly": true,
    "source": "details"
  },
  {
    "description": "Chat id",
    "format": "object",
    "hidden": true,
    "key": "chatId",
    "maxCount": 1,
    "name": "Chat id",
    "readonly": true,
    "source": "derived"
  },
  {
    "description": "Objects that are mentioned in blocks of this object",
    "format": "object",
    "hidden": true,
    "key": "mentions",
    "maxCount": 0,
    "name": "Mentions",
    "readonly": true,
    "source": "local"
  },
  {
    "description": "Unix time representation of date object",
    "format": "date",
    "hidden": true,
    "key": "timestamp",
    "maxCount": 1,
    "name": "Timestamp",
    "readonly": true,
    "source": "derived"
  },
  {
    "description": "Space order",
    "format": "longtext",
    "hidden": true,
    "key": "spaceOrder",
    "maxCount": 1,
    "name": "Space order",
    "readonly": true,
    "source": "details"
  },
  {
<<<<<<< HEAD
    "description": "Choose icon for the type among custom Anytype icons",
    "format": "longtext",
    "hidden": true,
    "key": "iconName",
    "maxCount": 1,
    "name": "Icon name",
=======
    "description": "List of recommended featured relations",
    "format": "object",
    "hidden": true,
    "key": "recommendedFeaturedRelations",
    "maxCount": 0,
    "name": "Recommended featured relations",
    "objectTypes": [
      "relation"
    ],
    "readonly": false,
    "source": "details"
  },
  {
    "description": "List of recommended relations that are hidden in layout",
    "format": "object",
    "hidden": true,
    "key": "recommendedHiddenRelations",
    "maxCount": 0,
    "name": "Recommended hidden relations",
    "objectTypes": [
      "relation"
    ],
    "readonly": false,
    "source": "details"
  },
  {
    "description": "List of recommended file-specific relations",
    "format": "object",
    "hidden": true,
    "key": "recommendedFileRelations",
    "maxCount": 0,
    "name": "Recommended file relations",
    "objectTypes": [
      "relation"
    ],
>>>>>>> 943df68f
    "readonly": false,
    "source": "details"
  }
]<|MERGE_RESOLUTION|>--- conflicted
+++ resolved
@@ -1376,14 +1376,16 @@
     "source": "details"
   },
   {
-<<<<<<< HEAD
     "description": "Choose icon for the type among custom Anytype icons",
     "format": "longtext",
     "hidden": true,
     "key": "iconName",
     "maxCount": 1,
     "name": "Icon name",
-=======
+    "readonly": false,
+    "source": "details"
+  },
+  {
     "description": "List of recommended featured relations",
     "format": "object",
     "hidden": true,
@@ -1419,7 +1421,6 @@
     "objectTypes": [
       "relation"
     ],
->>>>>>> 943df68f
     "readonly": false,
     "source": "details"
   }
