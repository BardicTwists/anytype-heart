package smartblock

import (
	"errors"
	"fmt"

	"github.com/anyproto/anytype-heart/pkg/lib/pb/model"
)

type SmartBlockType uint64

const (
	SmartBlockTypeAccountOld = SmartBlockType(model.SmartBlockType_AccountOld)

	SmartBlockTypePage              = SmartBlockType(model.SmartBlockType_Page)
	SmartBlockTypeProfilePage       = SmartBlockType(model.SmartBlockType_ProfilePage)
	SmartBlockTypeHome              = SmartBlockType(model.SmartBlockType_Home)
	SmartBlockTypeArchive           = SmartBlockType(model.SmartBlockType_Archive)
	SmartBlockTypeFile              = SmartBlockType(model.SmartBlockType_File)
	SmartBlockTypeTemplate          = SmartBlockType(model.SmartBlockType_Template)
	SmartBlockTypeBundledTemplate   = SmartBlockType(model.SmartBlockType_BundledTemplate)
	SmartBlockTypeBundledRelation   = SmartBlockType(model.SmartBlockType_BundledRelation)
	SmartBlockTypeSubObject         = SmartBlockType(model.SmartBlockType_SubObject)
	SmartBlockTypeBundledObjectType = SmartBlockType(model.SmartBlockType_BundledObjectType)
	SmartBlockTypeAnytypeProfile    = SmartBlockType(model.SmartBlockType_AnytypeProfile)
	SmartBlockTypeDate              = SmartBlockType(model.SmartBlockType_Date)
	SmartBlockTypeWorkspace         = SmartBlockType(model.SmartBlockType_Workspace)
	SmartBlockTypeWidget            = SmartBlockType(model.SmartBlockType_Widget)
	SmartBlockTypeRelation          = SmartBlockType(model.SmartBlockType_STRelation)
	SmartBlockTypeObjectType        = SmartBlockType(model.SmartBlockType_STType)
<<<<<<< HEAD
	SmartBlockTypeSpaceObject       = SmartBlockType(model.SmartBlockType_SpaceObject)
=======
	SmartBlockTypeRelationOption    = SmartBlockType(model.SmartBlockType_STRelationOption)
>>>>>>> a7445853

	SmartBlockTypeMissingObject = SmartBlockType(model.SmartBlockType_MissingObject)
)

var ErrNoSuchSmartblock = errors.New("this id does not relate to any smartblock type")

func (sbt SmartBlockType) String() string {
	return sbt.ToProto().String()
}

func (sbt SmartBlockType) ToProto() model.SmartBlockType {
	return model.SmartBlockType(sbt)
}

func (sbt SmartBlockType) Valid() (err error) {
	if _, ok := model.SmartBlockType_name[int32(sbt)]; ok {
		return nil
	}
	return fmt.Errorf("unknown smartblock type")
}

func (sbt SmartBlockType) IsOneOf(sbts ...SmartBlockType) bool {
	for _, t := range sbts {
		if t == sbt {
			return true
		}
	}
	return false
}

// Indexable determines if the object of specific type need to be proceeded by the indexer in order to appear in sets
func (sbt SmartBlockType) Indexable() (details, outgoingLinks bool) {
	switch sbt {
	case SmartBlockTypeDate, SmartBlockTypeAccountOld:
		return false, false
	case SmartBlockTypeArchive, SmartBlockTypeHome:
		return false, true
	default:
		return true, true
	}
}<|MERGE_RESOLUTION|>--- conflicted
+++ resolved
@@ -28,11 +28,8 @@
 	SmartBlockTypeWidget            = SmartBlockType(model.SmartBlockType_Widget)
 	SmartBlockTypeRelation          = SmartBlockType(model.SmartBlockType_STRelation)
 	SmartBlockTypeObjectType        = SmartBlockType(model.SmartBlockType_STType)
-<<<<<<< HEAD
 	SmartBlockTypeSpaceObject       = SmartBlockType(model.SmartBlockType_SpaceObject)
-=======
 	SmartBlockTypeRelationOption    = SmartBlockType(model.SmartBlockType_STRelationOption)
->>>>>>> a7445853
 
 	SmartBlockTypeMissingObject = SmartBlockType(model.SmartBlockType_MissingObject)
 )
