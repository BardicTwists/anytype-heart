--- conflicted
+++ resolved
@@ -102,15 +102,10 @@
 	ObjectUpdateLastOpened(id string) error
 
 	SyncStatus() tcn.SyncInfo
-<<<<<<< HEAD
-	FileStatus() FileInfo
-
+	FileStatus() pin.FilePinService
 	SubscribeForNewRecords() (ch chan SmartblockRecordWithThreadID, cancel func(), err error)
-=======
-	FileStatus() pin.FilePinService
 
 	ProfileInfo
->>>>>>> 9f336c9d
 }
 
 var _ Service = (*Anytype)(nil)
@@ -310,16 +305,11 @@
 			}
 		}
 	}
-<<<<<<< HEAD
 	fts, err := ftsearch.NewFTSearch(filepath.Join(a.opts.Repo, "fts"))
 	if err != nil {
 		log.Errorf("can't start fulltext search service: %v", err)
 	}
 	a.localStore = localstore.NewLocalStore(a.t.Datastore(), fts)
-	a.files = files.New(a.localStore.Files, a.t.GetIpfs(), a.cafe)
-=======
-
-	a.localStore = localstore.NewLocalStore(a.t.Datastore())
 
 	ctx, cancel := context.WithCancel(context.Background())
 	go func() { <-a.shutdownStartsCh; cancel() }()
@@ -327,8 +317,6 @@
 	a.pinService.Start()
 
 	a.files = files.New(a.localStore.Files, a.t.GetIpfs(), a.pinService)
-
->>>>>>> 9f336c9d
 	a.threadService = threads.New(a.t, a.t.Logstore(), a.opts.Repo, a.opts.Device, a.opts.Account, func(id thread.ID) error {
 		err := a.migratePageToChanges(id)
 		if err != nil && err != ErrAlreadyMigrated {
@@ -483,7 +471,7 @@
 						smartBlocksCache[id] = block
 					}
 				}
-				rec, err := block.decodeRecord(ctx, val.Value())
+				rec, err := block.decodeRecord(ctx, val.Value(), true)
 				if err != nil {
 					log.Errorf("failed to decode thread record: %s", err.Error())
 					continue
@@ -491,10 +479,7 @@
 				select {
 
 				case ch <- SmartblockRecordWithThreadID{
-					SmartblockRecordWithLogID: SmartblockRecordWithLogID{
-						SmartblockRecord: *rec,
-						LogID:            val.LogID().String(),
-					},
+					SmartblockRecordEnvelope: *rec,
 					ThreadID: id,
 				}:
 					// everything is ok
