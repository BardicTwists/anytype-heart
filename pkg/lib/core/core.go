--- conflicted
+++ resolved
@@ -86,23 +86,13 @@
 	FileAdd(ctx context.Context, opts ...files.AddOption) (File, error)
 	FileAddWithBytes(ctx context.Context, content []byte, filename string) (File, error)         // deprecated
 	FileAddWithReader(ctx context.Context, content io.ReadSeeker, filename string) (File, error) // deprecated
-<<<<<<< HEAD
 	FileGetKeys(hash string) (*files.FileKeys, error)
 	FileStoreKeys(fileKeys ...files.FileKeys) error
-=======
-	FileGetKeys(hash string) (*FileKeys, error)
-	FileStoreKeys(fileKeys ...FileKeys) error
->>>>>>> cff00803
 
 	ImageByHash(ctx context.Context, hash string) (Image, error)
 	ImageAdd(ctx context.Context, opts ...files.AddOption) (Image, error)
 	ImageAddWithBytes(ctx context.Context, content []byte, filename string) (Image, error)         // deprecated
 	ImageAddWithReader(ctx context.Context, content io.ReadSeeker, filename string) (Image, error) // deprecated
-<<<<<<< HEAD
-
-	FindProfilesByAccountIDs(ctx context.Context, AccountAddrs []string, ch chan Profile) error
-=======
->>>>>>> cff00803
 
 	ObjectStore() localstore.ObjectStore
 	ObjectInfoWithLinks(id string) (*model.ObjectInfoWithLinks, error)
