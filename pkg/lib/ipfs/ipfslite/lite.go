--- conflicted
+++ resolved
@@ -130,19 +130,12 @@
 	return nil
 }
 
-<<<<<<< HEAD
 func newDHT(ctx context.Context, h host.Host, ds ds.Batching) (*dualdht.DHT, error) {
 	dhtOpts := []dualdht.Option{
 		dualdht.DHTOption(dht.NamespacedValidator("pk", record.PublicKeyValidator{})),
 		dualdht.DHTOption(dht.NamespacedValidator("ipns", ipns.Validator{KeyBook: h.Peerstore()})),
 		dualdht.DHTOption(dht.Concurrency(10)),
 		dualdht.DHTOption(dht.Mode(dht.ModeAuto)),
-=======
-func (ln *liteNet) Run(context.Context) error {
-	peerDS, err := ln.ds.PeerstoreDS()
-	if err != nil {
-		return fmt.Errorf("peerDS: %s", err.Error())
->>>>>>> 6c91f0ce
 	}
 	if ds != nil {
 		dhtOpts = append(dhtOpts, dualdht.DHTOption(dht.Datastore(ds)))
@@ -203,7 +196,7 @@
 	return h, ddht, err
 }
 
-func (ln *liteNet) Run() error {
+func (ln *liteNet) Run(_ context.Context) error {
 	var ctx context.Context
 	ctx, ln.peerStoreCtxCancel = context.WithCancel(context.Background())
 
