--- conflicted
+++ resolved
@@ -474,41 +474,20 @@
 	})
 
 	t.Run("not equal", func(t *testing.T) {
-<<<<<<< HEAD
-		store := NewMockObjectStore(t)
-		// Query will occur while nested filter resolving
-		store.EXPECT().QueryRaw(mock.Anything, 0, 0).Return([]Record{
-			{
-				Details: domain.NewDetailsFromMap(map[domain.RelationKey]domain.Value{
+		store := &stubSpaceObjectStore{
+			queryRawResult: []Record{
+				{
+					Details: domain.NewDetailsFromMap(map[domain.RelationKey]domain.Value{
 					bundle.RelationKeyId:        domain.String("id1"),
 					bundle.RelationKeyUniqueKey: domain.String("ot-note"),
-				}),
-			},
-			{
-				Details: domain.NewDetailsFromMap(map[domain.RelationKey]domain.Value{
+					}),
+				},
+				{
+					Details: domain.NewDetailsFromMap(map[domain.RelationKey]domain.Value{
 					bundle.RelationKeyId:        domain.String("id2"),
 					bundle.RelationKeyUniqueKey: domain.String("ot-note"),
 				}),
-=======
-		store := &stubSpaceObjectStore{
-			queryRawResult: []Record{
-				{
-					Details: &types.Struct{
-						Fields: map[string]*types.Value{
-							bundle.RelationKeyId.String():        pbtypes.String("id1"),
-							bundle.RelationKeyUniqueKey.String(): pbtypes.String("ot-note"),
-						},
-					},
 				},
-				{
-					Details: &types.Struct{
-						Fields: map[string]*types.Value{
-							bundle.RelationKeyId.String():        pbtypes.String("id2"),
-							bundle.RelationKeyUniqueKey.String(): pbtypes.String("ot-note"),
-						},
-					},
-				},
->>>>>>> e6712037
 			},
 		}
 		// Query will occur while nested filter resolving
@@ -596,13 +575,8 @@
 	})
 	t.Run("or filter", func(t *testing.T) {
 		// given
-<<<<<<< HEAD
-		mockStore := NewMockObjectStore(t)
+		mockStore := &stubSpaceObjectStore{}
 		filter := []FilterRequest{
-=======
-		mockStore := &stubSpaceObjectStore{}
-		filter := []*model.BlockContentDataviewFilter{
->>>>>>> e6712037
 			{
 				Operator: model.BlockContentDataviewFilter_Or,
 				NestedFilters: []FilterRequest{
@@ -640,13 +614,8 @@
 	})
 	t.Run("and filter", func(t *testing.T) {
 		// given
-<<<<<<< HEAD
-		mockStore := NewMockObjectStore(t)
+		mockStore := &stubSpaceObjectStore{}
 		filter := []FilterRequest{
-=======
-		mockStore := &stubSpaceObjectStore{}
-		filter := []*model.BlockContentDataviewFilter{
->>>>>>> e6712037
 			{
 				Operator: model.BlockContentDataviewFilter_And,
 				NestedFilters: []FilterRequest{
@@ -684,13 +653,8 @@
 	})
 	t.Run("none filter", func(t *testing.T) {
 		// given
-<<<<<<< HEAD
-		mockStore := NewMockObjectStore(t)
+		mockStore := &stubSpaceObjectStore{}
 		filter := []FilterRequest{
-=======
-		mockStore := &stubSpaceObjectStore{}
-		filter := []*model.BlockContentDataviewFilter{
->>>>>>> e6712037
 			{
 				Operator:    model.BlockContentDataviewFilter_No,
 				RelationKey: "relationKey",
@@ -713,13 +677,8 @@
 	})
 	t.Run("combined filter", func(t *testing.T) {
 		// given
-<<<<<<< HEAD
-		mockStore := NewMockObjectStore(t)
+		mockStore := &stubSpaceObjectStore{}
 		filter := []FilterRequest{
-=======
-		mockStore := &stubSpaceObjectStore{}
-		filter := []*model.BlockContentDataviewFilter{
->>>>>>> e6712037
 			{
 				Operator: model.BlockContentDataviewFilter_And,
 				NestedFilters: []FilterRequest{
@@ -765,13 +724,8 @@
 	})
 	t.Run("linear and nested filters", func(t *testing.T) {
 		// given
-<<<<<<< HEAD
-		mockStore := NewMockObjectStore(t)
+		mockStore := &stubSpaceObjectStore{}
 		filter := []FilterRequest{
-=======
-		mockStore := &stubSpaceObjectStore{}
-		filter := []*model.BlockContentDataviewFilter{
->>>>>>> e6712037
 			{
 				RelationKey: "key1",
 				Condition:   model.BlockContentDataviewFilter_Equal,
@@ -801,13 +755,8 @@
 	})
 	t.Run("linear and nested filters", func(t *testing.T) {
 		// given
-<<<<<<< HEAD
-		mockStore := NewMockObjectStore(t)
+		mockStore := &stubSpaceObjectStore{}
 		filter := []FilterRequest{
-=======
-		mockStore := &stubSpaceObjectStore{}
-		filter := []*model.BlockContentDataviewFilter{
->>>>>>> e6712037
 			{
 				Operator:    model.BlockContentDataviewFilter_And,
 				RelationKey: "key1",
@@ -860,13 +809,8 @@
 	})
 	t.Run("transform quick options", func(t *testing.T) {
 		// given
-<<<<<<< HEAD
-		mockStore := NewMockObjectStore(t)
+		mockStore := &stubSpaceObjectStore{}
 		filter := []FilterRequest{
-=======
-		mockStore := &stubSpaceObjectStore{}
-		filter := []*model.BlockContentDataviewFilter{
->>>>>>> e6712037
 			{
 				Operator: model.BlockContentDataviewFilter_Or,
 				NestedFilters: []FilterRequest{
@@ -897,13 +841,8 @@
 	})
 	t.Run("transform quick options", func(t *testing.T) {
 		// given
-<<<<<<< HEAD
-		mockStore := NewMockObjectStore(t)
+		mockStore := &stubSpaceObjectStore{}
 		filter := []FilterRequest{
-=======
-		mockStore := &stubSpaceObjectStore{}
-		filter := []*model.BlockContentDataviewFilter{
->>>>>>> e6712037
 			{
 				Operator: model.BlockContentDataviewFilter_Or,
 				NestedFilters: []FilterRequest{
