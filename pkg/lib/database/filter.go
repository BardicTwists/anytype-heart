package database

import (
	"errors"
	"fmt"
	"regexp"
	"strings"

	"github.com/anyproto/any-store/encoding"
	"github.com/anyproto/any-store/query"
	"github.com/samber/lo"
	"github.com/valyala/fastjson"
	"golang.org/x/exp/slices"

	"github.com/anyproto/anytype-heart/core/domain"
	"github.com/anyproto/anytype-heart/pkg/lib/bundle"
	"github.com/anyproto/anytype-heart/pkg/lib/pb/model"
)

var (
	ErrValueMustBeListSupporting = errors.New("value must be list supporting")
)

<<<<<<< HEAD
func MakeFiltersAnd(protoFilters []FilterRequest, store ObjectStore) (FiltersAnd, error) {
	if store == nil {
		return FiltersAnd{}, fmt.Errorf("objectStore dependency is nil")
=======
func MakeFilters(protoFilters []*model.BlockContentDataviewFilter, store ObjectStore) (Filter, error) {
	spaceId := getSpaceIDFromFilters(protoFilters)
	// to avoid unnecessary nested filter
	if len(protoFilters) == 1 && len(protoFilters[0].NestedFilters) > 0 && protoFilters[0].Operator != model.BlockContentDataviewFilter_No {
		return MakeFilter(spaceId, protoFilters[0], store)
>>>>>>> 4c6f0004
	}
	return MakeFilter(spaceId, &model.BlockContentDataviewFilter{
		Operator:      model.BlockContentDataviewFilter_And,
		NestedFilters: protoFilters,
	}, store)
}

func MakeFilter(spaceId string, protoFilter *model.BlockContentDataviewFilter, store ObjectStore) (Filter, error) {
	if protoFilter.Operator == model.BlockContentDataviewFilter_No {
		return makeFilter(spaceId, protoFilter, store)
	}
	filters := make([]Filter, 0, len(protoFilter.NestedFilters))
	for _, nestedFilter := range protoFilter.NestedFilters {
		filter, err := MakeFilter(spaceId, nestedFilter, store)
		if err != nil {
			return nil, err
		}
		if filter != nil {
			filters = append(filters, filter)
		}
	}
	switch protoFilter.Operator {
	case model.BlockContentDataviewFilter_And, model.BlockContentDataviewFilter_No:
		return FiltersAnd(filters), nil
	case model.BlockContentDataviewFilter_Or:
		return FiltersOr(filters), nil
	}
	return nil, fmt.Errorf("unsupported filter operator %v", protoFilter.Operator)
}

func NestedRelationKey(baseRelationKey domain.RelationKey, nestedRelationKey domain.RelationKey) string {
	return fmt.Sprintf("%s.%s", baseRelationKey.String(), nestedRelationKey.String())
}

<<<<<<< HEAD
func MakeFilter(spaceID string, rawFilter FilterRequest, store ObjectStore) (Filter, error) {
=======
func makeFilter(spaceID string, rawFilter *model.BlockContentDataviewFilter, store ObjectStore) (Filter, error) {
>>>>>>> 4c6f0004
	if store == nil {
		return nil, fmt.Errorf("objectStore dependency is nil")
	}
	if rawFilter.Condition == model.BlockContentDataviewFilter_None {
		return nil, nil
	}
	rawFilters := transformQuickOption(rawFilter, nil)

	if len(rawFilters) == 1 {
		return makeFilterByCondition(spaceID, rawFilters[0], store)
	}
	resultFilters := FiltersAnd{}
	for _, filter := range rawFilters {
		filterByCondition, err := makeFilterByCondition(spaceID, filter, store)
		if err != nil {
			return nil, err
		}
		resultFilters = append(resultFilters, filterByCondition)
	}
	return resultFilters, nil
}

func makeFilterByCondition(spaceID string, rawFilter *model.BlockContentDataviewFilter, store ObjectStore) (Filter, error) {
	parts := strings.SplitN(rawFilter.RelationKey, ".", 2)
	if len(parts) == 2 {
		return makeFilterNestedIn(spaceID, rawFilter, store, domain.RelationKey(parts[0]), domain.RelationKey(parts[1]))
	}

	// replaces "value == false" to "value != true" for expected work with checkboxes
	if rawFilter.Condition == model.BlockContentDataviewFilter_Equal {
		v, ok := rawFilter.Value.TryBool()
		if ok && !v {
			rawFilter = FilterRequest{
				RelationKey:      rawFilter.RelationKey,
				RelationProperty: rawFilter.RelationProperty,
				Condition:        model.BlockContentDataviewFilter_NotEqual,
				Value:            domain.Bool(true),
			}
		}

	}
	// replaces "value != false" to "value == true" for expected work with checkboxes
	if rawFilter.Condition == model.BlockContentDataviewFilter_NotEqual {
		v, ok := rawFilter.Value.TryBool()
		if ok && !v {
			rawFilter = FilterRequest{
				RelationKey:      rawFilter.RelationKey,
				RelationProperty: rawFilter.RelationProperty,
				Condition:        model.BlockContentDataviewFilter_Equal,
				Value:            domain.Bool(true),
			}
		}
	}

	switch rawFilter.Condition {
	case model.BlockContentDataviewFilter_Equal,
		model.BlockContentDataviewFilter_Greater,
		model.BlockContentDataviewFilter_Less,
		model.BlockContentDataviewFilter_GreaterOrEqual,
		model.BlockContentDataviewFilter_LessOrEqual,
		model.BlockContentDataviewFilter_NotEqual:
		return FilterEq{
			Key:   rawFilter.RelationKey,
			Cond:  rawFilter.Condition,
			Value: rawFilter.Value,
		}, nil
	case model.BlockContentDataviewFilter_Like:
		return FilterLike{
			Key:   rawFilter.RelationKey,
			Value: rawFilter.Value.String(),
		}, nil
	case model.BlockContentDataviewFilter_NotLike:
		return FilterNot{FilterLike{
			Key:   rawFilter.RelationKey,
			Value: rawFilter.Value.String(),
		}}, nil
	case model.BlockContentDataviewFilter_In:
		list, err := wrapValueToList(rawFilter.Value)
		if err != nil {
			return nil, errors.Join(ErrValueMustBeListSupporting, err)
		}
		return FilterIn{
			Key:   rawFilter.RelationKey,
			Value: list,
		}, nil
	case model.BlockContentDataviewFilter_NotIn:
		list, err := wrapValueToList(rawFilter.Value)
		if err != nil {
			return nil, errors.Join(ErrValueMustBeListSupporting, err)
		}
		return FilterNot{FilterIn{
			Key:   rawFilter.RelationKey,
			Value: list,
		}}, nil
	case model.BlockContentDataviewFilter_Empty:
		return FilterEmpty{
			Key: domain.RelationKey(rawFilter.RelationKey),
		}, nil
	case model.BlockContentDataviewFilter_NotEmpty:
		return FilterNot{FilterEmpty{
			Key: domain.RelationKey(rawFilter.RelationKey),
		}}, nil
	case model.BlockContentDataviewFilter_AllIn:
		if list, err := wrapValueToStringList(rawFilter.Value); err == nil {
			return FilterAllIn{
				Key:     domain.RelationKey(rawFilter.RelationKey),
				Strings: list,
			}, nil
		}
		if list, err := wrapValueToFloatList(rawFilter.Value); err == nil {
			return FilterAllIn{
				Key:    domain.RelationKey(rawFilter.RelationKey),
				Floats: list,
			}, nil
		}
		return nil, fmt.Errorf("unsupported type: %v", rawFilter.Value.Type())
	case model.BlockContentDataviewFilter_NotAllIn:
		if list, err := wrapValueToStringList(rawFilter.Value); err == nil {
			return FilterNot{FilterAllIn{
				Key:     domain.RelationKey(rawFilter.RelationKey),
				Strings: list,
			}}, nil
		}
		if list, err := wrapValueToFloatList(rawFilter.Value); err == nil {
			return FilterNot{FilterAllIn{
				Key:    domain.RelationKey(rawFilter.RelationKey),
				Floats: list,
			}}, nil
		}
		return nil, fmt.Errorf("unsupported type: %v", rawFilter.Value.Type())
	case model.BlockContentDataviewFilter_ExactIn:
		list, err := wrapValueToStringList(rawFilter.Value)
		if err != nil {
			return nil, ErrValueMustBeListSupporting
		}
		return FilterOptionsEqual{
			Key:     domain.RelationKey(rawFilter.RelationKey),
			Value:   list,
			Options: optionsToMap(spaceID, domain.RelationKey(rawFilter.RelationKey), store),
		}, nil
	case model.BlockContentDataviewFilter_NotExactIn:
		list, err := wrapValueToStringList(rawFilter.Value)
		if err != nil {
			return nil, ErrValueMustBeListSupporting
		}
		return FilterNot{FilterOptionsEqual{
			Key:   domain.RelationKey(rawFilter.RelationKey),
			Value: list,
		}}, nil
	case model.BlockContentDataviewFilter_Exists:
		return FilterExists{
			Key: domain.RelationKey(rawFilter.RelationKey),
		}, nil
	default:
		return nil, fmt.Errorf("unexpected filter cond: %v", rawFilter.Condition)
	}
}

func wrapValueToStringList(val domain.Value) ([]string, error) {
	if v, ok := val.TryString(); ok {
		return []string{v}, nil
	}
	if v, ok := val.TryStringList(); ok {
		return v, nil
	}
	return nil, fmt.Errorf("unsupported type: %v", val.Type())
}

func wrapValueToFloatList(val domain.Value) ([]float64, error) {
	if v, ok := val.TryFloat64(); ok {
		return []float64{v}, nil
	}
	if v, ok := val.TryFloat64List(); ok {
		return v, nil
	}
	return nil, fmt.Errorf("unsupported type: %v", val.Type())
}

func wrapValueToList(val domain.Value) ([]domain.Value, error) {
	if v, ok := val.TryString(); ok {
		return []domain.Value{domain.String(v)}, nil
	}
	if v, ok := val.TryFloat64(); ok {
		return []domain.Value{domain.Float64(v)}, nil
	}
	if v, ok := val.TryStringList(); ok {
		res := make([]domain.Value, 0, len(v))
		for _, s := range v {
			res = append(res, domain.String(s))
		}
		return res, nil
	}
	if v, ok := val.TryFloat64List(); ok {
		res := make([]domain.Value, 0, len(v))
		for _, f := range v {
			res = append(res, domain.Float64(f))
		}
		return res, nil
	}
	return nil, fmt.Errorf("unsupported type: %v", val.Type())
}

type WithNestedFilter interface {
	IterateNestedFilters(func(nestedFilter Filter) error) error
}

type Filter interface {
	FilterObject(g *domain.Details) bool
	AnystoreFilter() query.Filter
}

type FiltersAnd []Filter

var _ WithNestedFilter = FiltersAnd{}

func (a FiltersAnd) FilterObject(g *domain.Details) bool {
	for _, f := range a {
		if !f.FilterObject(g) {
			return false
		}
	}
	return true
}

func (a FiltersAnd) AnystoreFilter() query.Filter {
	filters := make([]query.Filter, 0, len(a))
	for _, f := range a {
		anystoreFilter := f.AnystoreFilter()
		filters = append(filters, anystoreFilter)
	}
	return query.And(filters)
}

func (a FiltersAnd) IterateNestedFilters(fn func(nestedFilter Filter) error) error {
	return iterateNestedFilters(a, fn)
}

type FiltersOr []Filter

var _ WithNestedFilter = FiltersOr{}

func (fo FiltersOr) FilterObject(g *domain.Details) bool {
	if len(fo) == 0 {
		return true
	}
	for _, f := range fo {
		if f.FilterObject(g) {
			return true
		}
	}
	return false
}

func (fo FiltersOr) AnystoreFilter() query.Filter {
	filters := make([]query.Filter, 0, len(fo))
	for _, f := range fo {
		anystoreFilter := f.AnystoreFilter()
		filters = append(filters, anystoreFilter)
	}
	return query.Or(filters)
}

func (fo FiltersOr) IterateNestedFilters(fn func(nestedFilter Filter) error) error {
	return iterateNestedFilters(fo, fn)
}

func iterateNestedFilters[F ~[]Filter](composedFilter F, fn func(nestedFilter Filter) error) error {
	for _, f := range composedFilter {
		if withNested, ok := f.(WithNestedFilter); ok {
			err := withNested.IterateNestedFilters(fn)
			if err != nil {
				return err
			}
		}
	}
	return nil
}

type FilterNot struct {
	Filter Filter
}

func (n FilterNot) FilterObject(g *domain.Details) bool {
	if n.Filter == nil {
		return false
	}
	return !n.Filter.FilterObject(g)
}

func (f FilterNot) AnystoreFilter() query.Filter {
	filter := f.Filter.AnystoreFilter()
	return negateFilter(filter)
}

func negateFilter(filter query.Filter) query.Filter {
	switch v := filter.(type) {
	case query.And:
		negated := make(query.Or, 0, len(v))
		for _, f := range v {
			negated = append(negated, negateFilter(f))
		}
		return negated
	case query.Or:
		negated := make(query.And, 0, len(v))
		for _, f := range v {
			negated = append(negated, negateFilter(f))
		}
		return negated
	case query.Key:
		return query.Key{
			Path: v.Path,
			Filter: query.Not{
				Filter: v.Filter,
			},
		}
	default:
		return query.Not{Filter: filter}
	}
}

type FilterEq struct {
	Key   string
	Cond  model.BlockContentDataviewFilterCondition
	Value domain.Value
}

func (e FilterEq) AnystoreFilter() query.Filter {
	path := []string{e.Key}
	var op query.CompOp
	switch e.Cond {
	case model.BlockContentDataviewFilter_Equal:
		op = query.CompOpEq
	case model.BlockContentDataviewFilter_Greater:
		op = query.CompOpGt
	case model.BlockContentDataviewFilter_GreaterOrEqual:
		op = query.CompOpGte
	case model.BlockContentDataviewFilter_Less:
		op = query.CompOpLt
	case model.BlockContentDataviewFilter_LessOrEqual:
		op = query.CompOpLte
	case model.BlockContentDataviewFilter_NotEqual:
		return query.Or{
			query.Key{
				Path:   path,
				Filter: query.NewComp(query.CompOpNe, e.Value.Raw()),
			},
			query.Key{
				Path:   path,
				Filter: query.Not{Filter: query.Exists{}},
			},
		}
	}
	return query.Key{
		Path:   path,
		Filter: query.NewComp(op, e.Value.Raw()),
	}
}

func (e FilterEq) FilterObject(g *domain.Details) bool {
	return e.filterObject(g.Get(domain.RelationKey(e.Key)))
}

func (e FilterEq) filterObject(v domain.Value) bool {
	// if list := v.GetListValue(); list != nil && e.Value.GetListValue() == nil {
	isFilterValueScalar := !e.Value.IsStringList() && !e.Value.IsFloatList()
	if isFilterValueScalar {
		if list, ok := v.TryFloat64List(); ok {
			for _, lv := range list {
				if e.filterObject(domain.Float64(lv)) {
					return true
				}
			}
			return false
		}
		if list, ok := v.TryStringList(); ok {
			for _, lv := range list {
				if e.filterObject(domain.String(lv)) {
					return true
				}
			}
			return false
		}
	}
	comp := e.Value.Compare(v)
	switch e.Cond {
	case model.BlockContentDataviewFilter_Equal:
		return comp == 0
	case model.BlockContentDataviewFilter_Greater:
		return comp == -1
	case model.BlockContentDataviewFilter_GreaterOrEqual:
		return comp <= 0
	case model.BlockContentDataviewFilter_Less:
		return comp == 1
	case model.BlockContentDataviewFilter_LessOrEqual:
		return comp >= 0
	case model.BlockContentDataviewFilter_NotEqual:
		return comp != 0
	}
	return false
}

// any
type FilterIn struct {
	Key   string
	Value []domain.Value
}

func (i FilterIn) FilterObject(g *domain.Details) bool {
	val := g.Get(domain.RelationKey(i.Key))
	for _, v := range i.Value {
		eq := FilterEq{Value: v, Cond: model.BlockContentDataviewFilter_Equal}
		if eq.filterObject(val) {
			return true
		}
	}
	return false
}

func (i FilterIn) AnystoreFilter() query.Filter {
	path := []string{i.Key}
	conds := make([]query.Filter, 0, len(i.Value))
	for _, v := range i.Value {
		conds = append(conds, query.Key{
			Path:   path,
			Filter: query.NewComp(query.CompOpEq, v.Raw()),
		})
	}
	return query.Or(conds)
}

type FilterLike struct {
	Key   string
	Value string
}

func (l FilterLike) FilterObject(g *domain.Details) bool {
	val, ok := g.TryString(domain.RelationKey(l.Key))
	if !ok {
		return false
	}
	return strings.Contains(strings.ToLower(val), strings.ToLower(l.Value))
}

func (l FilterLike) AnystoreFilter() query.Filter {
	re, err := regexp.Compile("(?i)" + regexp.QuoteMeta(l.Value))
	if err != nil {
		log.Errorf("failed to build anystore LIKE filter: %v", err)
	}
	return query.Key{
		Path: []string{l.Key},
		Filter: query.Regexp{
			Regexp: re,
		},
	}
}

type FilterExists struct {
	Key domain.RelationKey
}

func (e FilterExists) FilterObject(g *domain.Details) bool {
	return g.Has(e.Key)
}

func (e FilterExists) AnystoreFilter() query.Filter {
	return query.Key{
		Path:   []string{string(e.Key)},
		Filter: query.Exists{},
	}
}

type FilterEmpty struct {
	Key domain.RelationKey
}

func (e FilterEmpty) FilterObject(g *domain.Details) bool {
	val := g.Get(e.Key)
	return val.IsEmpty()
}

func (e FilterEmpty) AnystoreFilter() query.Filter {
	path := []string{string(e.Key)}
	return query.Or{
		query.Key{
			Path:   path,
			Filter: query.Not{Filter: query.Exists{}},
		},
		query.Key{
			Path:   path,
			Filter: query.NewComp(query.CompOpEq, nil),
		},
		query.Key{
			Path:   path,
			Filter: query.NewComp(query.CompOpEq, ""),
		},
		query.Key{
			Path:   path,
			Filter: query.NewComp(query.CompOpEq, 0),
		},
		query.Key{
			Path:   path,
			Filter: query.NewComp(query.CompOpEq, false),
		},
		query.Key{
			Path: path,
			Filter: &query.Comp{
				CompOp:  query.CompOpEq,
				EqValue: encoding.AppendJSONValue(nil, fastjson.MustParse(`[]`)),
			},
		},
	}
}

// all?
type FilterAllIn struct {
	Key     domain.RelationKey
	Strings []string
	Floats  []float64
}

func (l FilterAllIn) FilterObject(g *domain.Details) bool {
	val := g.Get(l.Key)
	if !val.Ok() {
		return false
	}

	if len(l.Strings) > 0 {
		// Single string
		{
			val, ok := g.TryString(l.Key)
			if ok && len(l.Strings) == 1 {
				return l.Strings[0] == val
			}
		}
		// TryString list
		{
			val, ok := g.TryStringList(l.Key)
			if ok {
				return lo.Every(val, l.Strings)
			}
		}
		return false
	}
	if len(l.Floats) > 0 {
		// Single float
		{
			val, ok := g.TryFloat(l.Key)
			if ok && len(l.Floats) == 1 {
				return l.Floats[0] == val
			}
		}
		// Float64 list
		{
			val, ok := g.TryFloatList(l.Key)
			if ok {
				return lo.Every(val, l.Floats)
			}
		}
		return false
	}
	return true
}

func (l FilterAllIn) AnystoreFilter() query.Filter {
	path := []string{string(l.Key)}
	conds := make([]query.Filter, 0, len(l.Strings)+len(l.Floats))
	for _, v := range l.Strings {
		conds = append(conds, query.Key{
			Path:   path,
			Filter: query.NewComp(query.CompOpEq, v),
		})
	}
	for _, v := range l.Floats {
		conds = append(conds, query.Key{
			Path:   path,
			Filter: query.NewComp(query.CompOpEq, v),
		})
	}
	return query.And(conds)
}

type FilterOptionsEqual struct {
	Key     domain.RelationKey
	Value   []string
	Options map[string]string
}

func (exIn FilterOptionsEqual) FilterObject(g *domain.Details) bool {
	// If filter is empty, it makes no sense, so to avoid confusion return false
	if len(exIn.Value) == 0 {
		return false
	}

	if val, ok := g.TryString(exIn.Key); ok {
		_, ok := exIn.Options[val]
		if !ok {
			return false
		}
		return slices.Contains(exIn.Value, val)
	}
	if val, ok := g.TryStringList(exIn.Key); ok {
		onlyOptions := lo.Filter(val, func(v string, _ int) bool {
			_, ok := exIn.Options[v]
			return ok
		})
		if len(onlyOptions) != len(exIn.Value) {
			return false
		}
		return lo.Every(onlyOptions, exIn.Value)
	}
	return false
}

func (exIn FilterOptionsEqual) AnystoreFilter() query.Filter {
	path := []string{string(exIn.Key)}
	conds := make([]query.Filter, 0, len(exIn.Value)+1)
	conds = append(conds, query.Key{
		Path:   path,
		Filter: query.Size{Size: int64(len(exIn.Value))},
	})
	for _, v := range exIn.Value {
		conds = append(conds, query.Key{
			Path:   path,
			Filter: query.NewComp(query.CompOpEq, v),
		})
	}
	return query.And(conds)
}

func optionsToMap(spaceID string, key domain.RelationKey, store ObjectStore) map[string]string {
	result := make(map[string]string)
	options, err := ListRelationOptions(store, spaceID, key)
	if err != nil {
		log.Warn("nil objectStore for getting options")
		return result
	}
	for _, opt := range options {
		result[opt.Id] = opt.Text
	}

	return result
}

// FilterNestedIn returns true for object that has a relation pointing to any object that matches FilterForNestedObjects.
// This filter uses special machinery in able to work: it only functions when IDs field is populated by IDs of objects
// that match FilterForNestedObjects. You can't just use FilterNestedIn without populating IDs field
type FilterNestedIn struct {
	Key                    domain.RelationKey
	FilterForNestedObjects Filter

	IDs []string
}

var _ WithNestedFilter = &FilterNestedIn{}

func makeFilterNestedIn(spaceID string, rawFilter FilterRequest, store ObjectStore, relationKey domain.RelationKey, nestedRelationKey domain.RelationKey) (Filter, error) {
	rawNestedFilter := rawFilter
	rawNestedFilter.RelationKey = string(nestedRelationKey)
	nestedFilter, err := MakeFilter(spaceID, rawNestedFilter, store)
	if err != nil {
		return nil, fmt.Errorf("make nested filter %s -> %s: %w", relationKey, nestedRelationKey, err)
	}
	records, err := store.QueryRaw(&Filters{FilterObj: nestedFilter}, 0, 0)
	if err != nil {
		return nil, fmt.Errorf("enrich nested filter %s: %w", nestedFilter, err)
	}

	ids := make([]string, 0, len(records))
	for _, rec := range records {
		ids = append(ids, rec.Details.GetString(bundle.RelationKeyId))
	}
	return &FilterNestedIn{
		Key:                    relationKey,
		FilterForNestedObjects: nestedFilter,
		IDs:                    ids,
	}, nil
}

func (i *FilterNestedIn) FilterObject(g *domain.Details) bool {
	val := g.Get(i.Key)
	for _, id := range i.IDs {
		eq := FilterEq{Value: domain.String(id), Cond: model.BlockContentDataviewFilter_Equal}
		if eq.filterObject(val) {
			return true
		}
	}
	return false
}

func (i *FilterNestedIn) AnystoreFilter() query.Filter {
	path := []string{string(i.Key)}
	conds := make([]query.Filter, 0, len(i.IDs))
	for _, id := range i.IDs {
		conds = append(conds, query.Key{
			Path:   path,
			Filter: query.NewComp(query.CompOpEq, id),
		})
	}
	return query.Or(conds)
}

func (i *FilterNestedIn) IterateNestedFilters(fn func(nestedFilter Filter) error) error {
	return fn(i)
}<|MERGE_RESOLUTION|>--- conflicted
+++ resolved
@@ -21,17 +21,11 @@
 	ErrValueMustBeListSupporting = errors.New("value must be list supporting")
 )
 
-<<<<<<< HEAD
-func MakeFiltersAnd(protoFilters []FilterRequest, store ObjectStore) (FiltersAnd, error) {
-	if store == nil {
-		return FiltersAnd{}, fmt.Errorf("objectStore dependency is nil")
-=======
-func MakeFilters(protoFilters []*model.BlockContentDataviewFilter, store ObjectStore) (Filter, error) {
+func MakeFilters(protoFilters []FilterRequest, store ObjectStore) (Filter, error) {
 	spaceId := getSpaceIDFromFilters(protoFilters)
 	// to avoid unnecessary nested filter
 	if len(protoFilters) == 1 && len(protoFilters[0].NestedFilters) > 0 && protoFilters[0].Operator != model.BlockContentDataviewFilter_No {
 		return MakeFilter(spaceId, protoFilters[0], store)
->>>>>>> 4c6f0004
 	}
 	return MakeFilter(spaceId, &model.BlockContentDataviewFilter{
 		Operator:      model.BlockContentDataviewFilter_And,
@@ -66,11 +60,7 @@
 	return fmt.Sprintf("%s.%s", baseRelationKey.String(), nestedRelationKey.String())
 }
 
-<<<<<<< HEAD
-func MakeFilter(spaceID string, rawFilter FilterRequest, store ObjectStore) (Filter, error) {
-=======
-func makeFilter(spaceID string, rawFilter *model.BlockContentDataviewFilter, store ObjectStore) (Filter, error) {
->>>>>>> 4c6f0004
+func makeFilter(spaceID string, rawFilter FilterRequest, store ObjectStore) (Filter, error) {
 	if store == nil {
 		return nil, fmt.Errorf("objectStore dependency is nil")
 	}
