package database

import (
	"bytes"
	"errors"
	"fmt"
	"regexp"
	"strings"

	"github.com/anyproto/any-store/encoding"
	"github.com/anyproto/any-store/query"
	"github.com/gogo/protobuf/proto"
	"github.com/gogo/protobuf/types"
	"github.com/valyala/fastjson"

	"github.com/anyproto/anytype-heart/core/domain"
	"github.com/anyproto/anytype-heart/pkg/lib/bundle"
	"github.com/anyproto/anytype-heart/pkg/lib/pb/model"
	"github.com/anyproto/anytype-heart/util/pbtypes"
	"github.com/anyproto/anytype-heart/util/slice"
)

var (
	ErrValueMustBeListSupporting = errors.New("value must be list supporting")
)

func MakeFilters(protoFilters []*model.BlockContentDataviewFilter, store ObjectStore) (Filter, error) {
	spaceId := getSpaceIDFromFilters(protoFilters)
	// to avoid unnecessary nested filter
	if len(protoFilters) == 1 && len(protoFilters[0].NestedFilters) > 0 && protoFilters[0].Operator != model.BlockContentDataviewFilter_No {
		return MakeFilter(spaceId, protoFilters[0], store)
	}
	return MakeFilter(spaceId, &model.BlockContentDataviewFilter{
		Operator:      model.BlockContentDataviewFilter_And,
		NestedFilters: protoFilters,
	}, store)
}

func MakeFilter(spaceId string, protoFilter *model.BlockContentDataviewFilter, store ObjectStore) (Filter, error) {
	if protoFilter.Operator == model.BlockContentDataviewFilter_No {
		return makeFilter(spaceId, protoFilter, store)
	}
	filters := make([]Filter, 0, len(protoFilter.NestedFilters))
	for _, nestedFilter := range protoFilter.NestedFilters {
		filter, err := MakeFilter(spaceId, nestedFilter, store)
		if err != nil {
			return nil, err
		}
		if filter != nil {
			filters = append(filters, filter)
		}
	}
	switch protoFilter.Operator {
	case model.BlockContentDataviewFilter_And, model.BlockContentDataviewFilter_No:
		return FiltersAnd(filters), nil
	case model.BlockContentDataviewFilter_Or:
		return FiltersOr(filters), nil
	}
	return nil, fmt.Errorf("unsupported filter operator %v", protoFilter.Operator)
}

func NestedRelationKey(baseRelationKey domain.RelationKey, nestedRelationKey domain.RelationKey) string {
	return fmt.Sprintf("%s.%s", baseRelationKey.String(), nestedRelationKey.String())
}

func makeFilter(spaceID string, rawFilter *model.BlockContentDataviewFilter, store ObjectStore) (Filter, error) {
	if store == nil {
		return nil, fmt.Errorf("objectStore dependency is nil")
	}
	if rawFilter.Condition == model.BlockContentDataviewFilter_None {
		return nil, nil
	}
	rawFilters := transformQuickOption(rawFilter, nil)

	if len(rawFilters) == 1 {
		return makeFilterByCondition(spaceID, rawFilters[0], store)
	}
	resultFilters := FiltersAnd{}
	for _, filter := range rawFilters {
		filterByCondition, err := makeFilterByCondition(spaceID, filter, store)
		if err != nil {
			return nil, err
		}
		resultFilters = append(resultFilters, filterByCondition)
	}
	return resultFilters, nil
}

func makeFilterByCondition(spaceID string, rawFilter *model.BlockContentDataviewFilter, store ObjectStore) (Filter, error) {
	parts := strings.SplitN(rawFilter.RelationKey, ".", 2)
	if len(parts) == 2 {
		relationKey := parts[0]
		nestedRelationKey := parts[1]

		if rawFilter.Condition == model.BlockContentDataviewFilter_NotEqual {
			return makeFilterNestedNotIn(spaceID, rawFilter, store, relationKey, nestedRelationKey)
		} else {
			return makeFilterNestedIn(spaceID, rawFilter, store, relationKey, nestedRelationKey)
		}
	}

	// replaces "value == false" to "value != true" for expected work with checkboxes
	if rawFilter.Condition == model.BlockContentDataviewFilter_Equal && rawFilter.Value != nil && rawFilter.Value.Equal(pbtypes.Bool(false)) {
		rawFilter = &model.BlockContentDataviewFilter{
			RelationKey:      rawFilter.RelationKey,
			RelationProperty: rawFilter.RelationProperty,
			Condition:        model.BlockContentDataviewFilter_NotEqual,
			Value:            pbtypes.Bool(true),
		}
	}
	// replaces "value != false" to "value == true" for expected work with checkboxes
	if rawFilter.Condition == model.BlockContentDataviewFilter_NotEqual && rawFilter.Value != nil && rawFilter.Value.Equal(pbtypes.Bool(false)) {
		rawFilter = &model.BlockContentDataviewFilter{
			RelationKey:      rawFilter.RelationKey,
			RelationProperty: rawFilter.RelationProperty,
			Condition:        model.BlockContentDataviewFilter_Equal,
			Value:            pbtypes.Bool(true),
		}
	}

	if str := rawFilter.Value.GetStructValue(); str != nil {
		filter, err := makeComplexFilter(rawFilter, str)
		if err == nil {
			return filter, nil
		}
		log.Errorf("failed to build complex filter: %v", err)
	}

	switch rawFilter.Condition {
	case model.BlockContentDataviewFilter_Equal,
		model.BlockContentDataviewFilter_Greater,
		model.BlockContentDataviewFilter_Less,
		model.BlockContentDataviewFilter_GreaterOrEqual,
		model.BlockContentDataviewFilter_LessOrEqual,
		model.BlockContentDataviewFilter_NotEqual:
		return FilterEq{
			Key:   rawFilter.RelationKey,
			Cond:  rawFilter.Condition,
			Value: rawFilter.Value,
		}, nil
	case model.BlockContentDataviewFilter_Like:
		return FilterLike{
			Key:   rawFilter.RelationKey,
			Value: rawFilter.Value,
		}, nil
	case model.BlockContentDataviewFilter_NotLike:
		return FilterNot{FilterLike{
			Key:   rawFilter.RelationKey,
			Value: rawFilter.Value,
		}}, nil
	case model.BlockContentDataviewFilter_In:
		list, err := pbtypes.ValueListWrapper(rawFilter.Value)
		if err != nil {
			return nil, ErrValueMustBeListSupporting
		}
		return FilterIn{
			Key:   rawFilter.RelationKey,
			Value: list,
		}, nil
	case model.BlockContentDataviewFilter_NotIn:
		list, err := pbtypes.ValueListWrapper(rawFilter.Value)
		if err != nil {
			return nil, ErrValueMustBeListSupporting
		}
		return FilterNot{FilterIn{
			Key:   rawFilter.RelationKey,
			Value: list,
		}}, nil
	case model.BlockContentDataviewFilter_Empty:
		return FilterEmpty{
			Key: rawFilter.RelationKey,
		}, nil
	case model.BlockContentDataviewFilter_NotEmpty:
		return FilterNot{FilterEmpty{
			Key: rawFilter.RelationKey,
		}}, nil
	case model.BlockContentDataviewFilter_AllIn:
		list, err := pbtypes.ValueListWrapper(rawFilter.Value)
		if err != nil {
			return nil, ErrValueMustBeListSupporting
		}
		return FilterAllIn{
			Key:   rawFilter.RelationKey,
			Value: list,
		}, nil
	case model.BlockContentDataviewFilter_NotAllIn:
		list, err := pbtypes.ValueListWrapper(rawFilter.Value)
		if err != nil {
			return nil, ErrValueMustBeListSupporting
		}
		return FilterNot{FilterAllIn{
			Key:   rawFilter.RelationKey,
			Value: list,
		}}, nil
	case model.BlockContentDataviewFilter_ExactIn:
		list, err := pbtypes.ValueListWrapper(rawFilter.Value)
		if err != nil {
			return nil, ErrValueMustBeListSupporting
		}
<<<<<<< HEAD
		return FilterOptionsEqual{
			Key:     rawFilter.RelationKey,
			Value:   list,
			Options: optionsToMap(spaceID, rawFilter.RelationKey, store),
		}, nil
=======
		return newFilterOptionsEqual(&fastjson.Arena{}, rawFilter.RelationKey, list, optionsToMap(spaceID, rawFilter.RelationKey, store)), nil
>>>>>>> 9080abc8
	case model.BlockContentDataviewFilter_NotExactIn:
		list, err := pbtypes.ValueListWrapper(rawFilter.Value)
		if err != nil {
			return nil, ErrValueMustBeListSupporting
		}
<<<<<<< HEAD
		return FilterNot{FilterOptionsEqual{
			Key:   rawFilter.RelationKey,
			Value: list,
		}}, nil
=======
		return FilterNot{newFilterOptionsEqual(&fastjson.Arena{}, rawFilter.RelationKey, list, optionsToMap(spaceID, rawFilter.RelationKey, store))}, nil
>>>>>>> 9080abc8
	case model.BlockContentDataviewFilter_Exists:
		return FilterExists{
			Key: rawFilter.RelationKey,
		}, nil
	default:
		return nil, fmt.Errorf("unexpected filter cond: %v", rawFilter.Condition)
	}
}

func makeComplexFilter(rawFilter *model.BlockContentDataviewFilter, s *types.Struct) (Filter, error) {
	filterType := pbtypes.GetString(s, bundle.RelationKeyType.String())
	// TODO: rewrite to switch statement once we have more filter types
	if filterType == "valueFromRelation" {
		return Filter2ValuesComp{
			Key1: rawFilter.RelationKey,
			Key2: pbtypes.GetString(s, bundle.RelationKeyRelationKey.String()),
			Cond: rawFilter.Condition,
		}, nil
	}
	return nil, fmt.Errorf("unsupported type of complex filter: %s", filterType)
}

type WithNestedFilter interface {
	IterateNestedFilters(func(nestedFilter Filter) error) error
}

type Filter interface {
	FilterObject(g *types.Struct) bool
	AnystoreFilter() query.Filter
}

type FiltersAnd []Filter

var _ WithNestedFilter = FiltersAnd{}

func (a FiltersAnd) FilterObject(g *types.Struct) bool {
	for _, f := range a {
		if !f.FilterObject(g) {
			return false
		}
	}
	return true
}

func (a FiltersAnd) AnystoreFilter() query.Filter {
	filters := make([]query.Filter, 0, len(a))
	for _, f := range a {
		anystoreFilter := f.AnystoreFilter()
		filters = append(filters, anystoreFilter)
	}
	return query.And(filters)
}

func (a FiltersAnd) IterateNestedFilters(fn func(nestedFilter Filter) error) error {
	return iterateNestedFilters(a, fn)
}

type FiltersOr []Filter

var _ WithNestedFilter = FiltersOr{}

func (fo FiltersOr) FilterObject(g *types.Struct) bool {
	if len(fo) == 0 {
		return true
	}
	for _, f := range fo {
		if f.FilterObject(g) {
			return true
		}
	}
	return false
}

func (fo FiltersOr) AnystoreFilter() query.Filter {
	filters := make([]query.Filter, 0, len(fo))
	for _, f := range fo {
		anystoreFilter := f.AnystoreFilter()
		filters = append(filters, anystoreFilter)
	}
	return query.Or(filters)
}

func (fo FiltersOr) IterateNestedFilters(fn func(nestedFilter Filter) error) error {
	return iterateNestedFilters(fo, fn)
}

func iterateNestedFilters[F ~[]Filter](composedFilter F, fn func(nestedFilter Filter) error) error {
	for _, f := range composedFilter {
		if withNested, ok := f.(WithNestedFilter); ok {
			err := withNested.IterateNestedFilters(fn)
			if err != nil {
				return err
			}
		}
	}
	return nil
}

type FilterNot struct {
	Filter Filter
}

func (n FilterNot) FilterObject(g *types.Struct) bool {
	if n.Filter == nil {
		return false
	}
	return !n.Filter.FilterObject(g)
}

func (f FilterNot) AnystoreFilter() query.Filter {
	filter := f.Filter.AnystoreFilter()
	return negateFilter(filter)
}

func negateFilter(filter query.Filter) query.Filter {
	switch v := filter.(type) {
	case query.And:
		negated := make(query.Or, 0, len(v))
		for _, f := range v {
			negated = append(negated, negateFilter(f))
		}
		return negated
	case query.Or:
		negated := make(query.And, 0, len(v))
		for _, f := range v {
			negated = append(negated, negateFilter(f))
		}
		return negated
	case query.Key:
		if nested, ok := v.Filter.(query.Not); ok {
			return query.Key{
				Path:   v.Path,
				Filter: nested.Filter,
			}
		}
		return query.Key{
			Path: v.Path,
			Filter: query.Not{
				Filter: v.Filter,
			},
		}
	default:
		return query.Not{Filter: filter}
	}
}

type FilterEq struct {
	Key   string
	Cond  model.BlockContentDataviewFilterCondition
	Value *types.Value
}

func (e FilterEq) AnystoreFilter() query.Filter {
	path := []string{e.Key}
	var op query.CompOp
	switch e.Cond {
	case model.BlockContentDataviewFilter_Equal:
		op = query.CompOpEq
	case model.BlockContentDataviewFilter_Greater:
		op = query.CompOpGt
	case model.BlockContentDataviewFilter_GreaterOrEqual:
		op = query.CompOpGte
	case model.BlockContentDataviewFilter_Less:
		op = query.CompOpLt
	case model.BlockContentDataviewFilter_LessOrEqual:
		op = query.CompOpLte
	case model.BlockContentDataviewFilter_NotEqual:
		op = query.CompOpNe
	}
	return query.Key{
		Path:   path,
		Filter: query.NewComp(op, scalarPbValueToAny(e.Value)),
	}
}

func scalarPbValueToAny(v *types.Value) any {
	if v == nil || v.Kind == nil {
		return nil
	}
	switch v.Kind.(type) {
	case *types.Value_NullValue:
		return nil
	case *types.Value_StringValue:
		return v.GetStringValue()
	case *types.Value_NumberValue:
		return v.GetNumberValue()
	case *types.Value_BoolValue:
		return v.GetBoolValue()
	case *types.Value_StructValue:
		return nil
	case *types.Value_ListValue:
		return nil
	}
	return nil
}

func (e FilterEq) FilterObject(g *types.Struct) bool {
	val := pbtypes.Get(g, e.Key)
	return e.filterObject(val)
}

func (e FilterEq) filterObject(v *types.Value) bool {
	if list := v.GetListValue(); list != nil && e.Value.GetListValue() == nil {
		for _, lv := range list.Values {
			if e.filterObject(lv) {
				return true
			}
		}
		return false
	}
	comp := e.Value.Compare(v)
	switch e.Cond {
	case model.BlockContentDataviewFilter_Equal:
		return comp == 0
	case model.BlockContentDataviewFilter_Greater:
		return comp == -1
	case model.BlockContentDataviewFilter_GreaterOrEqual:
		return comp <= 0
	case model.BlockContentDataviewFilter_Less:
		return comp == 1
	case model.BlockContentDataviewFilter_LessOrEqual:
		return comp >= 0
	case model.BlockContentDataviewFilter_NotEqual:
		return comp != 0
	}
	return false
}

// any
type FilterIn struct {
	Key   string
	Value *types.ListValue
}

func (i FilterIn) FilterObject(g *types.Struct) bool {
	val := pbtypes.Get(g, i.Key)
	for _, v := range i.Value.Values {
		eq := FilterEq{Value: v, Cond: model.BlockContentDataviewFilter_Equal}
		if eq.filterObject(val) {
			return true
		}
	}
	return false
}

func (i FilterIn) AnystoreFilter() query.Filter {
	path := []string{i.Key}
	conds := make([]query.Filter, 0, len(i.Value.GetValues()))
	for _, v := range i.Value.GetValues() {
		conds = append(conds, query.Key{
			Path:   path,
			Filter: query.NewComp(query.CompOpEq, scalarPbValueToAny(v)),
		})
	}
	return query.Or(conds)
}

type FilterLike struct {
	Key   string
	Value *types.Value
}

func (l FilterLike) FilterObject(g *types.Struct) bool {
	val := pbtypes.Get(g, l.Key)
	if val == nil {
		return false
	}
	valStr := val.GetStringValue()
	if valStr == "" {
		return false
	}
	return strings.Contains(strings.ToLower(valStr), strings.ToLower(l.Value.GetStringValue()))
}

func (l FilterLike) AnystoreFilter() query.Filter {
	re, err := regexp.Compile("(?i)" + regexp.QuoteMeta(l.Value.GetStringValue()))
	if err != nil {
		log.Errorf("failed to build anystore LIKE filter: %v", err)
	}
	return query.Key{
		Path: []string{l.Key},
		Filter: query.Regexp{
			Regexp: re,
		},
	}
}

type FilterExists struct {
	Key string
}

func (e FilterExists) FilterObject(g *types.Struct) bool {
	val := pbtypes.Get(g, e.Key)
	if val == nil {
		return false
	}

	return true
}

func (e FilterExists) AnystoreFilter() query.Filter {
	return query.Key{
		Path:   []string{e.Key},
		Filter: query.Exists{},
	}
}

type FilterEmpty struct {
	Key string
}

func (e FilterEmpty) FilterObject(g *types.Struct) bool {
	val := pbtypes.Get(g, e.Key)
	if val == nil {
		return true
	}
	if val.Kind == nil {
		return true
	}
	switch v := val.Kind.(type) {
	case *types.Value_NullValue:
		return true
	case *types.Value_StringValue:
		return v.StringValue == ""
	case *types.Value_ListValue:
		return v.ListValue == nil || len(v.ListValue.Values) == 0
	case *types.Value_StructValue:
		return v.StructValue == nil
	case *types.Value_NumberValue:
		return v.NumberValue == 0
	case *types.Value_BoolValue:
		return !v.BoolValue
	}
	return false
}

func (e FilterEmpty) AnystoreFilter() query.Filter {
	path := []string{e.Key}
	return query.Or{
		query.Key{
			Path:   path,
			Filter: query.Not{Filter: query.Exists{}},
		},
		query.Key{
			Path:   path,
			Filter: query.NewComp(query.CompOpEq, nil),
		},
		query.Key{
			Path:   path,
			Filter: query.NewComp(query.CompOpEq, ""),
		},
		query.Key{
			Path:   path,
			Filter: query.NewComp(query.CompOpEq, 0),
		},
		query.Key{
			Path:   path,
			Filter: query.NewComp(query.CompOpEq, false),
		},
		query.Key{
			Path: path,
			Filter: &query.Comp{
				CompOp:  query.CompOpEq,
				EqValue: encoding.AppendJSONValue(nil, fastjson.MustParse(`[]`)),
			},
		},
	}
}

// all?
type FilterAllIn struct {
	Key   string
	Value *types.ListValue
}

func (l FilterAllIn) FilterObject(g *types.Struct) bool {
	val := pbtypes.Get(g, l.Key)
	if val == nil {
		return false
	}

	list, err := pbtypes.ValueListWrapper(val)
	if err != nil {
		return false
	}
	if list == nil {
		return false
	}
	exist := func(v *types.Value) bool {
		for _, lv := range list.GetValues() {
			if v.Equal(lv) {
				return true
			}
		}
		return false
	}
	for _, ev := range l.Value.Values {
		if !exist(ev) {
			return false
		}
	}
	return true
}

func (l FilterAllIn) AnystoreFilter() query.Filter {
	path := []string{l.Key}
	conds := make([]query.Filter, 0, len(l.Value.GetValues()))
	for _, v := range l.Value.GetValues() {
		conds = append(conds, query.Key{
			Path:   path,
			Filter: query.NewComp(query.CompOpEq, scalarPbValueToAny(v)),
		})
	}
	return query.And(conds)
<<<<<<< HEAD
}

type FilterOptionsEqual struct {
=======
}

func newFilterOptionsEqual(arena *fastjson.Arena, key string, value *types.ListValue, options map[string]string) *FilterOptionsEqual {
	f := &FilterOptionsEqual{
		arena:   arena,
		Key:     key,
		Value:   value,
		Options: options,
	}
	f.compileValueFilter()
	return f
}

type FilterOptionsEqual struct {
	arena *fastjson.Arena

>>>>>>> 9080abc8
	Key     string
	Value   *types.ListValue
	Options map[string]string

	// valueFilter is precompiled filter without key selector
	valueFilter query.Filter
}

<<<<<<< HEAD
func (exIn FilterOptionsEqual) FilterObject(g *types.Struct) bool {
=======
func (exIn *FilterOptionsEqual) FilterObject(g *types.Struct) bool {
>>>>>>> 9080abc8
	val := pbtypes.Get(g, exIn.Key)
	if val == nil {
		return false
	}
	list, err := pbtypes.ValueListWrapper(val)
	if err != nil {
		return false
	}
	if list == nil {
		return false
	}

	// TODO It's absolutely not clear why we filter by options CONDITIONALLY, should be filtered always
	if len(exIn.Options) > 0 {
		list.Values = slice.Filter(list.GetValues(), func(value *types.Value) bool {
			_, ok := exIn.Options[value.GetStringValue()]
			return ok
		})
	}

	if len(list.GetValues()) != len(exIn.Value.GetValues()) {
		return false
	}
	exist := func(v *types.Value) bool {
		for _, lv := range list.Values {
			if v.Equal(lv) {
				return true
			}
		}
		return false
	}
	for _, ev := range exIn.Value.GetValues() {
		if !exist(ev) {
			return false
		}
	}
	return true
}

<<<<<<< HEAD
func (exIn FilterOptionsEqual) AnystoreFilter() query.Filter {
	path := []string{exIn.Key}
	conds := make([]query.Filter, 0, len(exIn.Value.GetValues())+1)
	conds = append(conds, query.Key{
		Path:   path,
		Filter: query.Size{Size: int64(len(exIn.Value.GetValues()))},
	})
	for _, v := range exIn.Value.GetValues() {
		conds = append(conds, query.Key{
			Path:   path,
			Filter: query.NewComp(query.CompOpEq, scalarPbValueToAny(v)),
		})
	}
	return query.And(conds)
=======
func (exIn *FilterOptionsEqual) Ok(v *fastjson.Value) bool {
	defer exIn.arena.Reset()

	arr := v.GetArray(exIn.Key)
	// Just fall back to precompiled filter
	if len(arr) == 0 {
		return exIn.valueFilter.Ok(v.Get(exIn.Key))
	}

	// Discard deleted options
	optionList := exIn.arena.NewArray()
	var i int
	for _, arrVal := range arr {
		optionId := string(arrVal.GetStringBytes())
		_, ok := exIn.Options[optionId]
		if ok {
			optionList.SetArrayItem(i, exIn.arena.NewString(optionId))
			i++
		}
	}
	return exIn.valueFilter.Ok(optionList)
}

func (exIn *FilterOptionsEqual) compileValueFilter() {
	conds := make([]query.Filter, 0, len(exIn.Value.GetValues())+1)
	conds = append(conds, query.Size{Size: int64(len(exIn.Value.GetValues()))})
	for _, v := range exIn.Value.GetValues() {
		conds = append(conds, query.NewComp(query.CompOpEq, scalarPbValueToAny(v)))
	}
	exIn.valueFilter = query.And(conds)
}

func (exIn *FilterOptionsEqual) IndexBounds(fieldName string, bs query.Bounds) (bounds query.Bounds) {
	return bs
}

func (exIn *FilterOptionsEqual) AnystoreFilter() query.Filter {
	return exIn
}

func (exIn *FilterOptionsEqual) String() string {
	return "{}"
>>>>>>> 9080abc8
}

func optionsToMap(spaceID string, key string, store ObjectStore) map[string]string {
	result := make(map[string]string)
	options, err := ListRelationOptions(store, spaceID, key)
	if err != nil {
		log.Warn("nil objectStore for getting options")
		return result
	}
	for _, opt := range options {
		result[opt.Id] = opt.Text
	}

	return result
}

func makeFilterNestedIn(spaceID string, rawFilter *model.BlockContentDataviewFilter, store ObjectStore, relationKey string, nestedRelationKey string) (Filter, error) {
	rawNestedFilter := proto.Clone(rawFilter).(*model.BlockContentDataviewFilter)
	rawNestedFilter.RelationKey = nestedRelationKey
	nestedFilter, err := MakeFilter(spaceID, rawNestedFilter, store)
	if err != nil {
		return nil, fmt.Errorf("make nested filter %s -> %s: %w", relationKey, nestedRelationKey, err)
	}
	records, err := store.QueryRaw(&Filters{FilterObj: nestedFilter}, 0, 0)
	if err != nil {
		return nil, fmt.Errorf("enrich nested filter %s: %w", nestedFilter, err)
	}

	ids := make([]string, 0, len(records))
	for _, rec := range records {
		ids = append(ids, pbtypes.GetString(rec.Details, bundle.RelationKeyId.String()))
	}
	return &FilterNestedIn{
		Key:                    relationKey,
		FilterForNestedObjects: nestedFilter,
		IDs:                    ids,
	}, nil
}

// FilterNestedIn returns true for object that has a relation pointing to any object that matches FilterForNestedObjects.
// This filter uses special machinery in able to work: it only functions when IDs field is populated by IDs of objects
// that match FilterForNestedObjects. You can't just use FilterNestedIn without populating IDs field
type FilterNestedIn struct {
	Key                    string
	FilterForNestedObjects Filter

	IDs []string
}

var _ WithNestedFilter = &FilterNestedIn{}

func (i *FilterNestedIn) FilterObject(g *types.Struct) bool {
	val := pbtypes.Get(g, i.Key)
	for _, id := range i.IDs {
		eq := FilterEq{Value: pbtypes.String(id), Cond: model.BlockContentDataviewFilter_Equal}
		if eq.filterObject(val) {
			return true
		}
	}
	return false
}

func (i *FilterNestedIn) AnystoreFilter() query.Filter {
	path := []string{i.Key}
	conds := make([]query.Filter, 0, len(i.IDs))
	for _, id := range i.IDs {
		conds = append(conds, query.Key{
			Path:   path,
			Filter: query.NewComp(query.CompOpEq, id),
		})
	}
	return query.Or(conds)
}

func (i *FilterNestedIn) IterateNestedFilters(fn func(nestedFilter Filter) error) error {
	return fn(i)
}

// See FilterNestedIn for details
type FilterNestedNotIn struct {
	Key                    string
	FilterForNestedObjects Filter

	IDs []string
}

func makeFilterNestedNotIn(spaceID string, rawFilter *model.BlockContentDataviewFilter, store ObjectStore, relationKey string, nestedRelationKey string) (Filter, error) {
	rawNestedFilter := proto.Clone(rawFilter).(*model.BlockContentDataviewFilter)
	rawNestedFilter.RelationKey = nestedRelationKey

	subQueryRawFilter := proto.Clone(rawFilter).(*model.BlockContentDataviewFilter)
	subQueryRawFilter.RelationKey = nestedRelationKey
	subQueryRawFilter.Condition = model.BlockContentDataviewFilter_Equal

	subQueryFilter, err := MakeFilter(spaceID, subQueryRawFilter, store)
	if err != nil {
		return nil, fmt.Errorf("make nested filter %s -> %s: %w", relationKey, nestedRelationKey, err)
	}
	records, err := store.QueryRaw(&Filters{FilterObj: subQueryFilter}, 0, 0)
	if err != nil {
		return nil, fmt.Errorf("enrich nested filter: %w", err)
	}

	ids := make([]string, 0, len(records))
	for _, rec := range records {
		ids = append(ids, pbtypes.GetString(rec.Details, bundle.RelationKeyId.String()))
	}
	nestedFilter, err := MakeFilter(spaceID, rawNestedFilter, store)
	if err != nil {
		return nil, fmt.Errorf("make nested filter %s -> %s: %w", relationKey, nestedRelationKey, err)
	}
	return &FilterNestedNotIn{
		Key:                    relationKey,
		FilterForNestedObjects: nestedFilter,
		IDs:                    ids,
	}, nil
}

func (i *FilterNestedNotIn) FilterObject(g *types.Struct) bool {
	val := pbtypes.Get(g, i.Key)
	for _, id := range i.IDs {
		eq := FilterEq{Value: pbtypes.String(id), Cond: model.BlockContentDataviewFilter_Equal}
		if eq.filterObject(val) {
			return false
		}
	}
	return true
}

func (i *FilterNestedNotIn) AnystoreFilter() query.Filter {
	path := []string{i.Key}
	conds := make([]query.Filter, 0, len(i.IDs))
	for _, id := range i.IDs {
		conds = append(conds, query.Key{
			Path:   path,
			Filter: query.NewComp(query.CompOpNe, id),
		})
	}
	return query.And(conds)
}

func (i *FilterNestedNotIn) IterateNestedFilters(fn func(nestedFilter Filter) error) error {
	return fn(i)
}

type Filter2ValuesComp struct {
	Key1, Key2 string
	Cond       model.BlockContentDataviewFilterCondition
}

func (i Filter2ValuesComp) FilterObject(g *types.Struct) bool {
	val1 := pbtypes.Get(g, i.Key1)
	val2 := pbtypes.Get(g, i.Key2)
	eq := FilterEq{Value: val2, Cond: i.Cond}
	return eq.filterObject(val1)
}

func (i Filter2ValuesComp) AnystoreFilter() query.Filter {
	var op query.CompOp
	switch i.Cond {
	case model.BlockContentDataviewFilter_Equal:
		op = query.CompOpEq
	case model.BlockContentDataviewFilter_Greater:
		op = query.CompOpGt
	case model.BlockContentDataviewFilter_GreaterOrEqual:
		op = query.CompOpGte
	case model.BlockContentDataviewFilter_Less:
		op = query.CompOpLt
	case model.BlockContentDataviewFilter_LessOrEqual:
		op = query.CompOpLte
	case model.BlockContentDataviewFilter_NotEqual:
		op = query.CompOpNe
	}
	return &Anystore2ValuesComp{
		RelationKey1: i.Key1,
		RelationKey2: i.Key2,
		CompOp:       op,
	}
}

type Anystore2ValuesComp struct {
	RelationKey1, RelationKey2 string
	CompOp                     query.CompOp
	buf1, buf2                 []byte
}

func (e *Anystore2ValuesComp) Ok(v *fastjson.Value) bool {
	value1 := v.Get(e.RelationKey1)
	value2 := v.Get(e.RelationKey2)
	e.buf1 = encoding.AppendJSONValue(e.buf1[:0], value1)
	e.buf2 = encoding.AppendJSONValue(e.buf2[:0], value2)
	comp := bytes.Compare(e.buf1, e.buf2)
	switch e.CompOp {
	case query.CompOpEq:
		return comp == 0
	case query.CompOpGt:
		return comp > 0
	case query.CompOpGte:
		return comp >= 0
	case query.CompOpLt:
		return comp < 0
	case query.CompOpLte:
		return comp <= 0
	case query.CompOpNe:
		return comp != 0
	default:
		panic(fmt.Errorf("unexpected comp op: %v", e.CompOp))
	}
}

func (e *Anystore2ValuesComp) IndexBounds(_ string, bs query.Bounds) (bounds query.Bounds) {
	return bs
}

func (e *Anystore2ValuesComp) String() string {
	var comp string
	switch e.CompOp {
	case query.CompOpEq:
		comp = "$eq"
	case query.CompOpGt:
		comp = "$gt"
	case query.CompOpGte:
		comp = "$gte"
	case query.CompOpLt:
		comp = "$lt"
	case query.CompOpLte:
		comp = "$lte"
	case query.CompOpNe:
		comp = "$ne"
	default:
		panic(fmt.Errorf("unexpected comp op: %v", e.CompOp))
	}
	return fmt.Sprintf(`{"$comp_values": {"%s": ["%s", "%s"]}}`, comp, e.RelationKey1, e.RelationKey2)
}<|MERGE_RESOLUTION|>--- conflicted
+++ resolved
@@ -197,28 +197,13 @@
 		if err != nil {
 			return nil, ErrValueMustBeListSupporting
 		}
-<<<<<<< HEAD
-		return FilterOptionsEqual{
-			Key:     rawFilter.RelationKey,
-			Value:   list,
-			Options: optionsToMap(spaceID, rawFilter.RelationKey, store),
-		}, nil
-=======
 		return newFilterOptionsEqual(&fastjson.Arena{}, rawFilter.RelationKey, list, optionsToMap(spaceID, rawFilter.RelationKey, store)), nil
->>>>>>> 9080abc8
 	case model.BlockContentDataviewFilter_NotExactIn:
 		list, err := pbtypes.ValueListWrapper(rawFilter.Value)
 		if err != nil {
 			return nil, ErrValueMustBeListSupporting
 		}
-<<<<<<< HEAD
-		return FilterNot{FilterOptionsEqual{
-			Key:   rawFilter.RelationKey,
-			Value: list,
-		}}, nil
-=======
 		return FilterNot{newFilterOptionsEqual(&fastjson.Arena{}, rawFilter.RelationKey, list, optionsToMap(spaceID, rawFilter.RelationKey, store))}, nil
->>>>>>> 9080abc8
 	case model.BlockContentDataviewFilter_Exists:
 		return FilterExists{
 			Key: rawFilter.RelationKey,
@@ -633,11 +618,6 @@
 		})
 	}
 	return query.And(conds)
-<<<<<<< HEAD
-}
-
-type FilterOptionsEqual struct {
-=======
 }
 
 func newFilterOptionsEqual(arena *fastjson.Arena, key string, value *types.ListValue, options map[string]string) *FilterOptionsEqual {
@@ -654,7 +634,6 @@
 type FilterOptionsEqual struct {
 	arena *fastjson.Arena
 
->>>>>>> 9080abc8
 	Key     string
 	Value   *types.ListValue
 	Options map[string]string
@@ -663,11 +642,7 @@
 	valueFilter query.Filter
 }
 
-<<<<<<< HEAD
-func (exIn FilterOptionsEqual) FilterObject(g *types.Struct) bool {
-=======
 func (exIn *FilterOptionsEqual) FilterObject(g *types.Struct) bool {
->>>>>>> 9080abc8
 	val := pbtypes.Get(g, exIn.Key)
 	if val == nil {
 		return false
@@ -707,22 +682,6 @@
 	return true
 }
 
-<<<<<<< HEAD
-func (exIn FilterOptionsEqual) AnystoreFilter() query.Filter {
-	path := []string{exIn.Key}
-	conds := make([]query.Filter, 0, len(exIn.Value.GetValues())+1)
-	conds = append(conds, query.Key{
-		Path:   path,
-		Filter: query.Size{Size: int64(len(exIn.Value.GetValues()))},
-	})
-	for _, v := range exIn.Value.GetValues() {
-		conds = append(conds, query.Key{
-			Path:   path,
-			Filter: query.NewComp(query.CompOpEq, scalarPbValueToAny(v)),
-		})
-	}
-	return query.And(conds)
-=======
 func (exIn *FilterOptionsEqual) Ok(v *fastjson.Value) bool {
 	defer exIn.arena.Reset()
 
@@ -765,7 +724,6 @@
 
 func (exIn *FilterOptionsEqual) String() string {
 	return "{}"
->>>>>>> 9080abc8
 }
 
 func optionsToMap(spaceID string, key string, store ObjectStore) map[string]string {
