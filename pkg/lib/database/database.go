package database

import (
	"context"
	"fmt"
	"time"

	"github.com/anytypeio/go-anytype-middleware/pkg/lib/bundle"
	"github.com/anytypeio/go-anytype-middleware/pkg/lib/database/filter"
	"github.com/anytypeio/go-anytype-middleware/pkg/lib/logging"
	"github.com/anytypeio/go-anytype-middleware/pkg/lib/pb/model"
	"github.com/anytypeio/go-anytype-middleware/pkg/lib/schema"
	"github.com/anytypeio/go-anytype-middleware/util/pbtypes"
	"github.com/anytypeio/go-anytype-middleware/util/slice"
	"github.com/gogo/protobuf/proto"
	"github.com/gogo/protobuf/types"
	"github.com/ipfs/go-datastore/query"
)

var log = logging.Logger("anytype-database")

const RecordIDField = "id"

type Record struct {
	Details *types.Struct
}

type Reader interface {
	Query(schema schema.Schema, q Query) (records []Record, total int, err error)
	QueryAndSubscribeForChanges(schema schema.Schema, q Query, subscription Subscription) (records []Record, close func(), total int, err error)

	QueryById(ids []string) (records []Record, err error)
	QueryByIdAndSubscribeForChanges(ids []string, subscription Subscription) (records []Record, close func(), err error)

	GetRelation(key string) (relation *model.Relation, err error)

	// ListRelations returns both indexed and bundled relations
	ListRelations(objType string) (relations []*model.Relation, err error)
	ListRelationsKeys() ([]string, error)

	AggregateRelationsFromObjectsOfType(objType string) (relations []*model.Relation, err error)
	AggregateRelationsFromSetsOfType(objType string) (relations []*model.Relation, err error)
	AggregateObjectIdsByOptionForRelation(relationKey string) (objectsByOptionId map[string][]string, err error)
	AggregateObjectIdsForOptionAndRelation(relationKey, optionId string) (objIds []string, err error)
}

type Writer interface {
	// Creating record involves some additional operations that may change
	// the record. So we return potentially modified record as a result.
	// in case subscription is not nil it will be subscribed to the record updates
	Create(ctx context.Context, relations []*model.Relation, rec Record, sub Subscription, templateId string) (Record, error)

	Update(id string, relations []*model.Relation, rec Record) error
	DeleteRelationOption(id string, relKey string, optionId string) error

	ModifyExtraRelations(id string, modifier func(current []*model.Relation) ([]*model.Relation, error)) error
	UpdateRelationOption(id string, relKey string, option model.RelationOption) (optionId string, err error)

	Delete(id string) error
}

type Database interface {
	Reader
	Writer

	//Schema() string
}

type Query struct {
	FullText          string
	Relations         []*model.BlockContentDataviewRelation // relations used to provide relations options
	Filters           []*model.BlockContentDataviewFilter   // filters results. apply sequentially
	Sorts             []*model.BlockContentDataviewSort     // order results. apply hierarchically
	Limit             int                                   // maximum number of results
	Offset            int                                   // skip given number of results
	WithSystemObjects bool
	ObjectTypeFilter  []string
	WorkspaceId       string
	SearchInWorkspace bool
}

func (q Query) DSQuery(sch schema.Schema) (qq query.Query, err error) {
	qq.Limit = q.Limit
	qq.Offset = q.Offset
	f, err := newFilters(q, sch)
	if err != nil {
		return
	}
	qq.Filters = []query.Filter{f}
	if f.hasOrders() {
		qq.Orders = []query.Order{f}
	}
	qq.String()
	return
}

func injectDefaultFilters(filters []*model.BlockContentDataviewFilter) []*model.BlockContentDataviewFilter {
	var (
		hasArchivedFilter bool
<<<<<<< HEAD
		hasTypeFilter     bool
	)

=======
		hasDeletedFilter  bool
	)
>>>>>>> a85891cd
	for _, filter := range filters {
		// include archived objects if we have explicit filter about it
		if filter.RelationKey == bundle.RelationKeyIsArchived.String() {
			hasArchivedFilter = true
		}

		if filter.RelationKey == bundle.RelationKeyType.String() {
			hasTypeFilter = true
		}

		if filter.RelationKey == bundle.RelationKeyIsDeleted.String() {
			hasDeletedFilter = true
			break
		}
	}

	if !hasArchivedFilter {
		filters = append(filters, &model.BlockContentDataviewFilter{RelationKey: bundle.RelationKeyIsArchived.String(), Condition: model.BlockContentDataviewFilter_NotEqual, Value: pbtypes.Bool(true)})
	}
<<<<<<< HEAD
	// always filter-out deleted objects
	filters = append(filters, &model.BlockContentDataviewFilter{RelationKey: bundle.RelationKeyIsDeleted.String(), Condition: model.BlockContentDataviewFilter_NotEqual, Value: pbtypes.Bool(true)})

	if !hasTypeFilter {
		// temporarily exclude Space objects from search if we don't have explicit type filter
		filters = append(filters, &model.BlockContentDataviewFilter{RelationKey: bundle.RelationKeyType.String(), Condition: model.BlockContentDataviewFilter_NotIn, Value: pbtypes.StringList([]string{bundle.TypeKeySpace.URL()})})
=======
	if !hasDeletedFilter {
		filters = append(filters, &model.BlockContentDataviewFilter{RelationKey: bundle.RelationKeyIsDeleted.String(), Condition: model.BlockContentDataviewFilter_NotEqual, Value: pbtypes.Bool(true)})
>>>>>>> a85891cd
	}
	return filters
}

func newFilters(q Query, sch schema.Schema) (f *filters, err error) {
	q.Filters = injectDefaultFilters(q.Filters)
	f = new(filters)
	mainFilter := filter.AndFilters{}
	if sch != nil {
		for _, rel := range sch.ListRelations() {
			if rel.Format == model.RelationFormat_date {
				if relation := getRelationByKey(q.Relations, rel.Key); relation == nil || !relation.DateIncludeTime {
					f.dateKeys = append(f.dateKeys, rel.Key)
				}
			}
		}

		for _, qf := range q.Filters {
			if slice.FindPos(f.dateKeys, qf.RelationKey) != -1 {
				qf.Value = dateOnly(qf.Value)
			}
		}

		if schFilters := sch.Filters(); schFilters != nil {
			mainFilter = append(mainFilter, schFilters)
		}
	}
	qFilter, err := filter.MakeAndFilter(q.Filters)
	if err != nil {
		return
	}

	if len(qFilter.(filter.AndFilters)) > 0 {
		mainFilter = append(mainFilter, qFilter)
	}
	// TODO: check if this logic should be finally removed
	//if q.SearchInWorkspace {
	//	if q.WorkspaceId != "" {
	//		threads.WorkspaceLogger.
	//			With("workspace id", q.WorkspaceId).
	//			With("text", q.FullText).
	//			Info("searching for text in workspace")
	//		filterOr := filter.OrFilters{
	//			filter.Eq{
	//				Key:   bundle.RelationKeyWorkspaceId.String(),
	//				Cond:  model.BlockContentDataviewFilter_Equal,
	//				Value: pbtypes.String(q.WorkspaceId),
	//			},
	//			filter.Like{
	//				Key:   bundle.RelationKeyType.String(),
	//				Value: pbtypes.String(bundle.TypeKeyObjectType.String()),
	//			},
	//			filter.Like{
	//				Key:   bundle.RelationKeyId.String(),
	//				Value: pbtypes.String(addr.BundledRelationURLPrefix),
	//			},
	//		}
	//		mainFilter = append(mainFilter, filterOr)
	//	}
	//} else {
	//	threads.WorkspaceLogger.
	//		Info("searching in all workspaces and account")
	//}
	f.filter = mainFilter
	if len(q.Sorts) > 0 {
		ord := filter.SetOrder{}
		for _, s := range q.Sorts {
			var emptyLast bool
			if s.RelationKey == bundle.RelationKeyName.String() {
				emptyLast = true
			}
			ord = append(ord, filter.KeyOrder{
				Key:       s.RelationKey,
				Type:      s.Type,
				EmptyLast: emptyLast,
			})
		}
		f.order = ord
	}
	return
}

type filterGetter struct {
	dateKeys []string
	curEl    *types.Struct
}

func (f filterGetter) Get(key string) *types.Value {
	res := pbtypes.Get(f.curEl, key)
	if res != nil && slice.FindPos(f.dateKeys, key) != -1 {
		res = dateOnly(res)
	}
	return res
}

type sortGetter struct {
	curEl *types.Struct
}

func (f sortGetter) Get(key string) *types.Value {
	return pbtypes.Get(f.curEl, key)
}

type filters struct {
	filter   filter.Filter
	order    filter.Order
	dateKeys []string
}

func (f *filters) Filter(e query.Entry) bool {
	g := f.unmarshalFilter(e)
	if g == nil {
		return false
	}
	res := f.filter.FilterObject(g)
	return res
}

func (f *filters) Compare(a, b query.Entry) int {
	if f.order == nil {
		return 0
	}
	ag := f.unmarshalSort(a)
	if ag == nil {
		return 0
	}
	bg := f.unmarshalSort(b)
	if bg == nil {
		return 0
	}
	return f.order.Compare(ag, bg)
}

func (f *filters) unmarshalFilter(e query.Entry) filter.Getter {
	return filterGetter{dateKeys: f.dateKeys, curEl: f.unmarshal(e)}
}

func (f *filters) unmarshalSort(e query.Entry) filter.Getter {
	return sortGetter{curEl: f.unmarshal(e)}
}

func (f *filters) unmarshal(e query.Entry) *types.Struct {
	var details model.ObjectDetails
	err := proto.Unmarshal(e.Value, &details)
	if err != nil {
		log.Errorf("query filters decode error: %s", err.Error())
		return nil
	}
	return details.Details
}

func (f *filters) hasOrders() bool {
	return f.order != nil
}

func (f *filters) String() string {
	var filterString string
	var orderString string
	var separator string
	if f.filter != nil {
		filterString = fmt.Sprintf("WHERE %v", f.filter.String())
		separator = " "
	}
	if f.order != nil {
		orderString = fmt.Sprintf("%sORDER BY %v", separator, f.order.String())
	}
	return fmt.Sprintf("%s%s", filterString, orderString)
}

func dateOnly(v *types.Value) *types.Value {
	if n, isNumber := v.GetKind().(*types.Value_NumberValue); isNumber {
		tm := time.Unix(int64(n.NumberValue), 0).In(time.UTC)                 // we have all values stored in UTC, including filters
		tm = time.Date(tm.Year(), tm.Month(), tm.Day(), 0, 0, 0, 0, time.UTC) // reset time, preserving UTC tz
		return pbtypes.Float64(float64(tm.Unix()))
	}
	// reset to NULL otherwise
	return &types.Value{Kind: &types.Value_NullValue{}}
}

func getRelationByKey(relations []*model.BlockContentDataviewRelation, key string) *model.BlockContentDataviewRelation {
	for _, relation := range relations {
		if relation.Key == key {
			return relation
		}
	}
	return nil
}<|MERGE_RESOLUTION|>--- conflicted
+++ resolved
@@ -97,14 +97,10 @@
 func injectDefaultFilters(filters []*model.BlockContentDataviewFilter) []*model.BlockContentDataviewFilter {
 	var (
 		hasArchivedFilter bool
-<<<<<<< HEAD
+		hasDeletedFilter  bool
 		hasTypeFilter     bool
 	)
 
-=======
-		hasDeletedFilter  bool
-	)
->>>>>>> a85891cd
 	for _, filter := range filters {
 		// include archived objects if we have explicit filter about it
 		if filter.RelationKey == bundle.RelationKeyIsArchived.String() {
@@ -124,17 +120,12 @@
 	if !hasArchivedFilter {
 		filters = append(filters, &model.BlockContentDataviewFilter{RelationKey: bundle.RelationKeyIsArchived.String(), Condition: model.BlockContentDataviewFilter_NotEqual, Value: pbtypes.Bool(true)})
 	}
-<<<<<<< HEAD
-	// always filter-out deleted objects
-	filters = append(filters, &model.BlockContentDataviewFilter{RelationKey: bundle.RelationKeyIsDeleted.String(), Condition: model.BlockContentDataviewFilter_NotEqual, Value: pbtypes.Bool(true)})
-
+	if !hasDeletedFilter {
+		filters = append(filters, &model.BlockContentDataviewFilter{RelationKey: bundle.RelationKeyIsDeleted.String(), Condition: model.BlockContentDataviewFilter_NotEqual, Value: pbtypes.Bool(true)})
+	}
 	if !hasTypeFilter {
 		// temporarily exclude Space objects from search if we don't have explicit type filter
 		filters = append(filters, &model.BlockContentDataviewFilter{RelationKey: bundle.RelationKeyType.String(), Condition: model.BlockContentDataviewFilter_NotIn, Value: pbtypes.StringList([]string{bundle.TypeKeySpace.URL()})})
-=======
-	if !hasDeletedFilter {
-		filters = append(filters, &model.BlockContentDataviewFilter{RelationKey: bundle.RelationKeyIsDeleted.String(), Condition: model.BlockContentDataviewFilter_NotEqual, Value: pbtypes.Bool(true)})
->>>>>>> a85891cd
 	}
 	return filters
 }
