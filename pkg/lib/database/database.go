package database

import (
	"github.com/anyproto/any-store/anyenc"
	"golang.org/x/text/collate"

	"github.com/anyproto/anytype-heart/core/domain"
	"github.com/anyproto/anytype-heart/pkg/lib/bundle"
	"github.com/anyproto/anytype-heart/pkg/lib/logging"
	"github.com/anyproto/anytype-heart/pkg/lib/pb/model"
)

var log = logging.Logger("anytype-database")

const (
	RecordScoreField = "_score"
)

type Record struct {
	Details *domain.Details
	Meta    model.SearchMeta
}

type ObjectInfo struct {
	Id              string
	ObjectTypeUrls  []string
	Details         *domain.Details
	Relations       []*model.Relation
	Snippet         string
	HasInboundLinks bool
}

func (info *ObjectInfo) ToProto() *model.ObjectInfo {
	return &model.ObjectInfo{
		Id:              info.Id,
		ObjectTypeUrls:  info.ObjectTypeUrls,
		Details:         info.Details.ToProto(),
		Relations:       info.Relations,
		Snippet:         info.Snippet,
		HasInboundLinks: info.HasInboundLinks,
	}
}

type FilterRequest struct {
	Id               string
	Operator         model.BlockContentDataviewFilterOperator
	RelationKey      domain.RelationKey
	RelationProperty string
	Condition        model.BlockContentDataviewFilterCondition
	Value            domain.Value
	QuickOption      model.BlockContentDataviewFilterQuickOption
	Format           model.RelationFormat
	IncludeTime      bool
	NestedFilters    []FilterRequest
}

type SortRequest struct {
	RelationKey    domain.RelationKey
	Type           model.BlockContentDataviewSortType
	CustomOrder    []domain.Value
	Format         model.RelationFormat
	IncludeTime    bool
	Id             string
	EmptyPlacement model.BlockContentDataviewSortEmptyType
}

type Query struct {
<<<<<<< HEAD
	FullText    string
	SpaceId     string
	Highlighter ftsearch.HighlightFormatter // default is json
	Filters     []FilterRequest             // filters results. apply sequentially
	Sorts       []SortRequest               // order results. apply hierarchically
	Limit       int                         // maximum number of results
	Offset      int                         // skip given number of results
=======
	TextQuery string
	SpaceId   string
	Filters   []*model.BlockContentDataviewFilter // filters results. apply sequentially
	Sorts     []*model.BlockContentDataviewSort   // order results. apply hierarchically
	Limit     int                                 // maximum number of results
	Offset    int                                 // skip given number of results
>>>>>>> 888733f3
}

func injectDefaultFilters(filters []FilterRequest) []FilterRequest {
	hasArchivedFilter, hasDeletedFilter, hasTypeFilter := hasDefaultFilters(filters)
	if len(filters) > 0 && len(filters[0].NestedFilters) > 0 {
		return addDefaultFiltersToNested(filters, hasArchivedFilter, hasDeletedFilter, hasTypeFilter)
	}
	return addDefaultFilters(filters, hasArchivedFilter, hasDeletedFilter, hasTypeFilter)
}

func addDefaultFiltersToNested(filters []FilterRequest, hasArchivedFilter, hasDeletedFilter, hasTypeFilter bool) []FilterRequest {
	if filters[0].Operator == model.BlockContentDataviewFilter_And {
		filters[0].NestedFilters = addDefaultFilters(filters[0].NestedFilters, hasArchivedFilter, hasDeletedFilter, hasTypeFilter)
	}
	// build And filter based on original Or filter and default filters
	if filters[0].Operator != model.BlockContentDataviewFilter_And {
		filters = addDefaultFilters(filters, hasArchivedFilter, hasDeletedFilter, hasTypeFilter)
		return []FilterRequest{
			{
				Operator:      model.BlockContentDataviewFilter_And,
				NestedFilters: filters,
			},
		}
	}
	return filters
}

func addDefaultFilters(filters []FilterRequest, hasArchivedFilter, hasDeletedFilter, hasTypeFilter bool) []FilterRequest {
	if !hasArchivedFilter {
		filters = append(filters, FilterRequest{
			RelationKey: bundle.RelationKeyIsArchived,
			Condition:   model.BlockContentDataviewFilter_NotEqual,
			Value:       domain.Bool(true),
		})
	}
	if !hasDeletedFilter {
		filters = append(filters, FilterRequest{
			RelationKey: bundle.RelationKeyIsDeleted,
			Condition:   model.BlockContentDataviewFilter_NotEqual,
			Value:       domain.Bool(true),
		})
	}
	if !hasTypeFilter {
		// temporarily exclude Space objects from search if we don't have explicit type filter
		filters = append(filters, FilterRequest{
			RelationKey: bundle.RelationKeyType,
			Condition:   model.BlockContentDataviewFilter_NotIn,
			Value:       domain.Int64(model.ObjectType_space),
		})
	}
	return filters
}

func hasDefaultFilters(filters []FilterRequest) (bool, bool, bool) {
	var (
		hasArchivedFilter bool
		hasDeletedFilter  bool
		hasTypeFilter     bool
	)
	if len(filters) == 0 {
		return false, false, false
	}
	for _, filter := range filters {
		if len(filter.NestedFilters) > 0 {
			return hasDefaultFilters(filters[0].NestedFilters)
		}
		// include archived objects if we have explicit filter about it
		if filter.RelationKey == bundle.RelationKeyIsArchived {
			hasArchivedFilter = true
		}

		if filter.RelationKey == bundle.RelationKeyLayout {
			hasTypeFilter = true
		}

		if filter.RelationKey == bundle.RelationKeyIsDeleted {
			hasDeletedFilter = true
		}
	}
	return hasArchivedFilter, hasDeletedFilter, hasTypeFilter
}

func injectDefaultOrder(qry Query, sorts []SortRequest) []SortRequest {
	var (
		hasScoreSort bool
	)
	if qry.TextQuery == "" {
		return sorts
	}

	for _, sort := range sorts {
		// include archived objects if we have explicit filter about it
		if sort.RelationKey == RecordScoreField {
			hasScoreSort = true
		}
	}

	if !hasScoreSort {
		sorts = append([]SortRequest{{RelationKey: RecordScoreField, Type: model.BlockContentDataviewSort_Desc}}, sorts...)
	}

	return sorts
}

func NewFilters(qry Query, store ObjectStore, arena *anyenc.Arena, collatorBuffer *collate.Buffer) (filters *Filters, err error) {
	// spaceID could be empty
	qry.Filters = injectDefaultFilters(qry.Filters)
	qry.Sorts = injectDefaultOrder(qry, qry.Sorts)
	filters = new(Filters)

	qb := queryBuilder{
		spaceId:        store.SpaceId(),
		arena:          arena,
		objectStore:    store,
		collatorBuffer: collatorBuffer,
	}

	filterObj, err := MakeFilters(qry.Filters, store)
	if err != nil {
		return
	}

	filters.FilterObj = filterObj
	filters.Order = qb.extractOrder(qry.Sorts)
	return
}

type queryBuilder struct {
	spaceId        string
	arena          *anyenc.Arena
	objectStore    ObjectStore
	collatorBuffer *collate.Buffer
}

func getSpaceIDFromFilters(filters []FilterRequest) string {
	for _, f := range filters {
		if f.RelationKey == bundle.RelationKeySpaceId {
			return f.Value.String()
		}
	}
	return ""
}

func (b *queryBuilder) extractOrder(sorts []SortRequest) SetOrder {
	if len(sorts) > 0 {
		order := SetOrder{}
		for _, sort := range sorts {
			format, err := b.objectStore.GetRelationFormatByKey(sort.RelationKey)
			if err != nil {
				format = sort.Format
			}

			keyOrder := &KeyOrder{
				SpaceID:        b.spaceId,
				Key:            sort.RelationKey,
				Type:           sort.Type,
				EmptyPlacement: sort.EmptyPlacement,
				IncludeTime:    isIncludeTime(sorts, sort),
				relationFormat: format,
				Store:          b.objectStore,
				arena:          b.arena,
				collatorBuffer: b.collatorBuffer,
			}
			order = b.appendCustomOrder(sort, order, keyOrder)
		}
		return order
	}
	return nil
}

func (b *queryBuilder) appendCustomOrder(sort SortRequest, orders SetOrder, order *KeyOrder) SetOrder {
	defer b.arena.Reset()
	if sort.Type == model.BlockContentDataviewSort_Custom && len(sort.CustomOrder) > 0 {
		idsIndices := make(map[string]int, len(sort.CustomOrder))
		var idx int
		for _, it := range sort.CustomOrder {
			val := it.ToAnyEnc(b.arena)

			raw := string(val.MarshalTo(nil))
			if raw != "" {
				idsIndices[raw] = idx
				idx++
			}
		}
		orders = append(orders, newCustomOrder(b.arena, sort.RelationKey, idsIndices, order))
	} else {
		orders = append(orders, order)
	}
	return orders
}

func isIncludeTime(sorts []SortRequest, s SortRequest) bool {
	if isSingleDateSort(sorts) {
		return true
	} else {
		return s.IncludeTime
	}
}

func isSingleDateSort(sorts []SortRequest) bool {
	return len(sorts) == 1 && sorts[0].Format == model.RelationFormat_date
}

type FulltextResult struct {
	Path            domain.ObjectPath
	Highlight       string
	HighlightRanges []*model.Range
	Score           float64
}

func (r FulltextResult) Model() model.SearchMeta {
	return model.SearchMeta{
		Highlight:       r.Highlight,
		HighlightRanges: r.HighlightRanges,
		RelationKey:     r.Path.RelationKey,
		BlockId:         r.Path.BlockId,
	}
}

// todo: rename to SearchParams?
type Filters struct {
	FilterObj Filter
	Order     Order
}<|MERGE_RESOLUTION|>--- conflicted
+++ resolved
@@ -65,22 +65,12 @@
 }
 
 type Query struct {
-<<<<<<< HEAD
-	FullText    string
-	SpaceId     string
-	Highlighter ftsearch.HighlightFormatter // default is json
-	Filters     []FilterRequest             // filters results. apply sequentially
+	TextQuery string
+	SpaceId   string
+	Filters   []FilterRequest             // filters results. apply sequentially
 	Sorts       []SortRequest               // order results. apply hierarchically
 	Limit       int                         // maximum number of results
 	Offset      int                         // skip given number of results
-=======
-	TextQuery string
-	SpaceId   string
-	Filters   []*model.BlockContentDataviewFilter // filters results. apply sequentially
-	Sorts     []*model.BlockContentDataviewSort   // order results. apply hierarchically
-	Limit     int                                 // maximum number of results
-	Offset    int                                 // skip given number of results
->>>>>>> 888733f3
 }
 
 func injectDefaultFilters(filters []FilterRequest) []FilterRequest {
