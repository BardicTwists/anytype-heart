--- conflicted
+++ resolved
@@ -73,10 +73,7 @@
 	Offset      int                         // skip given number of results
 }
 
-<<<<<<< HEAD
 func injectDefaultFilters(filters []FilterRequest) []FilterRequest {
-=======
-func injectDefaultFilters(filters []*model.BlockContentDataviewFilter) []*model.BlockContentDataviewFilter {
 	hasArchivedFilter, hasDeletedFilter, hasTypeFilter := hasDefaultFilters(filters)
 	if len(filters) > 0 && len(filters[0].NestedFilters) > 0 {
 		return addDefaultFiltersToNested(filters, hasArchivedFilter, hasDeletedFilter, hasTypeFilter)
@@ -116,7 +113,6 @@
 }
 
 func hasDefaultFilters(filters []*model.BlockContentDataviewFilter) (bool, bool, bool) {
->>>>>>> 4c6f0004
 	var (
 		hasArchivedFilter bool
 		hasDeletedFilter  bool
@@ -142,22 +138,7 @@
 			hasDeletedFilter = true
 		}
 	}
-<<<<<<< HEAD
-
-	if !hasArchivedFilter {
-		filters = append(filters, FilterRequest{RelationKey: bundle.RelationKeyIsArchived.String(), Condition: model.BlockContentDataviewFilter_NotEqual, Value: domain.Bool(true)})
-	}
-	if !hasDeletedFilter {
-		filters = append(filters, FilterRequest{RelationKey: bundle.RelationKeyIsDeleted.String(), Condition: model.BlockContentDataviewFilter_NotEqual, Value: domain.Bool(true)})
-	}
-	if !hasTypeFilter {
-		// temporarily exclude Space objects from search if we don't have explicit type filter
-		filters = append(filters, FilterRequest{RelationKey: bundle.RelationKeyLayout.String(), Condition: model.BlockContentDataviewFilter_NotEqual, Value: domain.Float64(float64(model.ObjectType_space))})
-	}
-	return filters
-=======
 	return hasArchivedFilter, hasDeletedFilter, hasTypeFilter
->>>>>>> 4c6f0004
 }
 
 func injectDefaultOrder(qry Query, sorts []SortRequest) []SortRequest {
@@ -246,18 +227,8 @@
 	return nil
 }
 
-<<<<<<< HEAD
 func (b *queryBuilder) appendCustomOrder(sort SortRequest, orders SetOrder, order *KeyOrder) SetOrder {
-	if sort.Type == model.BlockContentDataviewSort_Custom && len(sort.CustomOrder) > 0 {
-		idsIndices := make(map[string]int, len(sort.CustomOrder))
-		var idx int
-		for _, id := range sort.CustomOrder {
-			if id != "" {
-				idsIndices[id] = idx
-=======
-func (b *queryBuilder) appendCustomOrder(sort *model.BlockContentDataviewSort, orders SetOrder, order *KeyOrder) SetOrder {
 	defer b.arena.Reset()
-
 	if sort.Type == model.BlockContentDataviewSort_Custom && len(sort.CustomOrder) > 0 {
 		idsIndices := make(map[string]int, len(sort.CustomOrder))
 		var idx int
@@ -267,7 +238,6 @@
 			raw := jsonVal.String()
 			if raw != "" {
 				idsIndices[raw] = idx
->>>>>>> 4c6f0004
 				idx++
 			}
 		}
