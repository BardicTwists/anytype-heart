--- conflicted
+++ resolved
@@ -68,19 +68,6 @@
 }
 
 type Query struct {
-<<<<<<< HEAD
-	FullText               string
-	Relations              []*model.BlockContentDataviewRelation // relations used to provide relations options
-	Filters                []*model.BlockContentDataviewFilter   // filters results. apply sequentially
-	Sorts                  []*model.BlockContentDataviewSort     // order results. apply hierarchically
-	Limit                  int                                   // maximum number of results
-	Offset                 int                                   // skip given number of results
-	WithSystemObjects      bool
-	IncludeArchivedObjects bool
-	ObjectTypeFilter       []string
-	WorkspaceId            string
-	SearchInWorkspace      bool
-=======
 	FullText          string
 	Relations         []*model.BlockContentDataviewRelation // relations used to provide relations options
 	Filters           []*model.BlockContentDataviewFilter   // filters results. apply sequentially
@@ -89,7 +76,8 @@
 	Offset            int                                   // skip given number of results
 	WithSystemObjects bool
 	ObjectTypeFilter  []string
->>>>>>> 20392c20
+	WorkspaceId       string
+	SearchInWorkspace bool
 }
 
 func (q Query) DSQuery(sch schema.Schema) (qq query.Query, err error) {
