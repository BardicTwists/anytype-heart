--- conflicted
+++ resolved
@@ -29,16 +29,11 @@
 	details.SetString(bundle.RelationKeyId, id)
 
 	arena := s.arenaPool.Get()
-<<<<<<< HEAD
-
-	jsonVal := details.ToJson(arena)
-=======
 	defer func() {
 		arena.Reset()
 		s.arenaPool.Put(arena)
 	}()
-	jsonVal := pbtypes.ProtoToJson(arena, details)
->>>>>>> a8ed9f63
+	jsonVal := details.ToJson(arena)
 	var isModified bool
 	_, err := s.objects.UpsertId(ctx, id, query.ModifyFunc(func(arena *fastjson.Arena, val *fastjson.Value) (*fastjson.Value, bool, error) {
 		if jsonutil.Equal(val, jsonVal) {
