package objectstore

import (
	"errors"
	"fmt"
	"math"
	"sort"
	"time"

	"github.com/blevesearch/bleve/v2/search"
	"github.com/gogo/protobuf/types"
	"github.com/samber/lo"
	"golang.org/x/exp/slices"

	"github.com/anyproto/anytype-heart/core/domain"
	"github.com/anyproto/anytype-heart/pkg/lib/bundle"
	"github.com/anyproto/anytype-heart/pkg/lib/database"
	"github.com/anyproto/anytype-heart/pkg/lib/localstore/ftsearch"
	jsonFormatter "github.com/anyproto/anytype-heart/pkg/lib/localstore/ftsearch/jsonhighlighter/json"
	"github.com/anyproto/anytype-heart/pkg/lib/pb/model"
	"github.com/anyproto/anytype-heart/space/spacecore/typeprovider"
	"github.com/anyproto/anytype-heart/util/pbtypes"
	text2 "github.com/anyproto/anytype-heart/util/text"
)

const (
	// minFulltextScore trim fulltext results with score lower than this value in case there are no highlight ranges available
	minFulltextScore = 0.02
)

func (s *dsObjectStore) Query(q database.Query) ([]database.Record, error) {
	recs, err := s.performQuery(q)
	return recs, err
}

// getObjectsWithObjectInRelation returns objects that have a relation with the given object in the value, while also matching the given filters
func (s *dsObjectStore) getObjectsWithObjectInRelation(relationKey, objectId string, limit int, params database.Filters) ([]database.Record, error) {
	listValue := pbtypes.StringList([]string{objectId})
	f := database.FiltersAnd{
		database.FilterAllIn{Key: relationKey, Value: listValue.GetListValue()},
		params.FilterObj,
	}
	return s.queryAnyStore(f, params.Order, uint(limit), 0)
}

func (s *dsObjectStore) getInjectedResults(details *types.Struct, score float64, path domain.ObjectPath, maxLength int, params database.Filters) []database.Record {
	var injectedResults []database.Record
	id := pbtypes.GetString(details, bundle.RelationKeyId.String())
	if path.RelationKey != bundle.RelationKeyName.String() {
		// inject only in case we match the name
		return nil
	}
	var (
		relationKey string
		err         error
	)

	isDeleted := pbtypes.GetBool(details, bundle.RelationKeyIsDeleted.String())
	isArchived := pbtypes.GetBool(details, bundle.RelationKeyIsArchived.String())
	if isDeleted || isArchived {
		return nil
	}

	switch model.ObjectTypeLayout(pbtypes.GetInt64(details, bundle.RelationKeyLayout.String())) {
	case model.ObjectType_relationOption:
		relationKey = pbtypes.GetString(details, bundle.RelationKeyRelationKey.String())
	case model.ObjectType_objectType:
		relationKey = bundle.RelationKeyType.String()
	default:
		return nil
	}
	recs, err := s.getObjectsWithObjectInRelation(relationKey, id, maxLength, params)
	if err != nil {
		log.Errorf("getInjectedResults failed to get objects with object in relation: %v", err)
		return nil
	}

	for _, rec := range recs {
		metaInj := model.SearchMeta{
			RelationKey:     relationKey,
			RelationDetails: pbtypes.StructFilterKeys(details, []string{bundle.RelationKeyId.String(), bundle.RelationKeyName.String(), bundle.RelationKeyType.String(), bundle.RelationKeyLayout.String(), bundle.RelationKeyRelationOptionColor.String()}),
		}

		detailsCopy := pbtypes.CopyStruct(rec.Details, false)
		// set the same score as original object
		detailsCopy.Fields[database.RecordScoreField] = pbtypes.Float64(score)
		injectedResults = append(injectedResults, database.Record{
			Details: detailsCopy,
			Meta:    metaInj,
		})

		if len(injectedResults) == maxLength {
			break
		}
	}

	return injectedResults
}

<<<<<<< HEAD
func (s *dsObjectStore) queryAnyStore(filter database.Filter, order database.Order, limit uint, offset uint) ([]database.Record, error) {
	anystoreFilter := filter.AnystoreFilter()
	var sortsArg []any
	if order != nil {
		sorts := order.AnystoreSort()
		if sorts != nil {
			sortsArg = []any{sorts}
		}
	}
	var records []database.Record
	query := s.objects.Find(anystoreFilter).Sort(sortsArg...).Offset(offset).Limit(limit)
	now := time.Now()
	defer func() {
		// Debug slow queries
		if false {
			dur := time.Since(now)
			if dur.Milliseconds() > 10 {
				explain := ""
				if exp, expErr := query.Explain(s.componentCtx); expErr == nil {
					for _, idx := range exp.Indexes {
						if idx.Used {
							explain += fmt.Sprintf("index: %s %d ", idx.Name, idx.Weight)
						}
					}
				}
				fmt.Printf(
					"SLOW QUERY:\t%v\nFilter:\t%s\nNum results:\t%d\nExplain:\t%s\nSorts:\t%#v\n",
					dur, anystoreFilter, len(records), explain, sortsArg,
				)
=======
func (s *dsObjectStore) isClosing() bool {
	select {
	case <-s.isClosingCh:
		return true
	default:
		return false
	}
}
func (s *dsObjectStore) queryRaw(filter func(g *types.Struct) bool, order database.Order, limit int, offset int) ([]database.Record, error) {
	var (
		records []database.Record
		err     error
	)

	defer func() {
		if r := recover(); r != nil {
			err = fmt.Errorf("badger iterator panic: %v", r)
		}
	}()

	err = s.db.View(func(txn *badger.Txn) error {
		s.runningQueriesWG.Add(1)
		defer s.runningQueriesWG.Done()
		opts := badger.DefaultIteratorOptions
		opts.PrefetchValues = false
		opts.Prefix = pagesDetailsBase.Bytes()
		iterator := txn.NewIterator(opts)
		defer iterator.Close()

		for iterator.Rewind(); iterator.Valid(); iterator.Next() {
			if s.isClosing() {
				return ErrStoreIsClosing
			}
			it := iterator.Item()
			details, err := s.extractDetailsFromItem(it)
			if err != nil {
				return err
			}
			rec := database.Record{Details: details.Details}

			if filter == nil || filter(details.Details) {
				records = append(records, rec)
>>>>>>> 7a045251
			}
			if s.isClosing() {
				return ErrStoreIsClosing
			}
		}
	}()
	iter, err := s.objects.Find(anystoreFilter.String()).Sort(sortsArg...).Offset(offset).Limit(limit).Iter(s.componentCtx)
	if err != nil {
		return nil, fmt.Errorf("find: %w", err)
	}
	for iter.Next() {
		doc, err := iter.Doc()
		if err != nil {
			return nil, errors.Join(fmt.Errorf("get doc: %w", err), iter.Close())
		}
		details, err := pbtypes.JsonToProto(doc.Value())
		if err != nil {
			return nil, errors.Join(fmt.Errorf("json to proto: %w", err), iter.Close())
		}
		records = append(records, database.Record{Details: details})
	}
	err = iter.Err()
	if err != nil {
		return nil, errors.Join(fmt.Errorf("iterate: %w", err), iter.Close())
	}
	err = iter.Close()
	if err != nil {
		return nil, fmt.Errorf("close iterator: %w", err)
	}
	return records, nil
}

func (s *dsObjectStore) QueryRaw(filters *database.Filters, limit int, offset int) ([]database.Record, error) {
	if filters == nil || filters.FilterObj == nil {
		return nil, fmt.Errorf("filter cannot be nil or unitialized")
	}
	return s.queryAnyStore(filters.FilterObj, filters.Order, uint(limit), uint(offset))
}

func (s *dsObjectStore) QueryFromFulltext(results []database.FulltextResult, params database.Filters, limit int, offset int) ([]database.Record, error) {
	records := make([]database.Record, 0, len(results))
	resultObjectMap := make(map[string]struct{})
	// we assume that results are already sorted by score DESC.
	// this mean we use map to ignore duplicates without checking score
<<<<<<< HEAD
	for _, res := range results {
		// Don't use spaceID because expected objects are virtual
		if sbt, err := typeprovider.SmartblockTypeFromID(res.Path.ObjectId); err == nil {
			if indexDetails, _ := sbt.Indexable(); !indexDetails && s.sourceService != nil {
				details, err := s.sourceService.DetailsFromIdBasedSource(res.Path.ObjectId)
				if err != nil {
					log.Errorf("QueryByIds failed to GetDetailsFromIdBasedSource id: %s", res.Path.ObjectId)
=======
	err := s.db.View(func(txn *badger.Txn) error {
		for _, res := range results {
			if s.isClosing() {
				return ErrStoreIsClosing
			}
			// Don't use spaceID because expected objects are virtual
			if sbt, err := typeprovider.SmartblockTypeFromID(res.Path.ObjectId); err == nil {
				if indexDetails, _ := sbt.Indexable(); !indexDetails && s.sourceService != nil {
					details, err := s.sourceService.DetailsFromIdBasedSource(res.Path.ObjectId)
					if err != nil {
						log.Errorf("QueryByIds failed to GetDetailsFromIdBasedSource id: %s", res.Path.ObjectId)
						continue
					}
					details.Fields[database.RecordIDField] = pbtypes.ToValue(res.Path.ObjectId)
					details.Fields[database.RecordScoreField] = pbtypes.ToValue(res.Score)
					rec := database.Record{Details: details}
					if params.FilterObj == nil || params.FilterObj.FilterObject(rec.Details) {
						resultObjectMap[res.Path.ObjectId] = struct{}{}
						records = append(records, rec)
					}
>>>>>>> 7a045251
					continue
				}
				details.Fields[database.RecordIDField] = pbtypes.ToValue(res.Path.ObjectId)
				details.Fields[database.RecordScoreField] = pbtypes.ToValue(res.Score)
				rec := database.Record{Details: details}
				if params.FilterObj == nil || params.FilterObj.FilterObject(rec.Details) {
					resultObjectMap[res.Path.ObjectId] = struct{}{}
					records = append(records, rec)
				}
				continue
			}
		}
		doc, err := s.objects.FindId(s.componentCtx, res.Path.ObjectId)
		if err != nil {
			log.Errorf("QueryByIds failed to find id: %s", res.Path.ObjectId)
			continue
		}
		details, err := pbtypes.JsonToProto(doc.Value())
		if err != nil {
			log.Errorf("QueryByIds failed to extract details: %s", res.Path.ObjectId)
			continue
		}
		details.Fields[database.RecordScoreField] = pbtypes.ToValue(res.Score)

		rec := database.Record{Details: details}
		if params.FilterObj == nil || params.FilterObj.FilterObject(rec.Details) {
			rec.Meta = res.Model()
			if _, ok := resultObjectMap[res.Path.ObjectId]; !ok {
				records = append(records, rec)
				resultObjectMap[res.Path.ObjectId] = struct{}{}
			}
		}

		injectedResults := s.getInjectedResults(details, res.Score, res.Path, 10, params)
		if len(injectedResults) == 0 {
			continue
		}
		// for now, we only allow one injected result per object
		// this may happen when we for example have a match in the different tags of the same object,
		// or we may already have a better match for the same object but in block
		injectedResults = lo.Filter(injectedResults, func(item database.Record, _ int) bool {
			id := pbtypes.GetString(item.Details, bundle.RelationKeyId.String())
			if _, ok := resultObjectMap[id]; !ok {
				resultObjectMap[id] = struct{}{}
				return true
			}
			return false
		})

		records = append(records, injectedResults...)
	}

	if offset >= len(records) {
		return nil, nil
	}
	if params.Order != nil {
		sort.Slice(records, func(i, j int) bool {
			return params.Order.Compare(records[i].Details, records[j].Details) == -1
		})
	}
	if limit > 0 {
		upperBound := offset + limit
		if upperBound > len(records) {
			upperBound = len(records)
		}
		return records[offset:upperBound], nil
	}
	return records[offset:], nil
}

func (s *dsObjectStore) performQuery(q database.Query) (records []database.Record, err error) {
	arena := s.arenaPool.Get()
	defer s.arenaPool.Put(arena)

	filters, err := database.NewFilters(q, s, arena)
	if err != nil {
		return nil, fmt.Errorf("new filters: %w", err)
	}
	if q.FullText != "" {
		highlighter := q.Highlighter
		if highlighter == "" {
			highlighter = ftsearch.DefaultHighlightFormatter
		}

		fulltextResults, err := s.performFulltextSearch(q.FullText, highlighter, filters)
		if err != nil {
			return nil, fmt.Errorf("perform fulltext search: %w", err)
		}

		return s.QueryFromFulltext(fulltextResults, *filters, q.Limit, q.Offset)
	}
	return s.QueryRaw(filters, q.Limit, q.Offset)
}

// jsonHighlightToRanges converts json highlight to runes ranges
// input ranges are positions of bytes, the returned ranges are position of runes
func jsonHighlightToRanges(s string) (text string, ranges []*model.Range) {
	fragment, err := jsonFormatter.UnmarshalFromString(s)
	if err != nil {
		log.Warnf("Failed to unmarshal json highlight: %v", err)
		// fallback to plain text without ranges
		return string(fragment.Text), nil
	}
	// sort ranges, because we need to have a guarantee that they are not overlapping
	slices.SortFunc(fragment.Ranges, func(a, b [2]int) int {
		if a[0] < b[0] {
			return -1
		}
		if a[0] > b[0] {
			return 1
		}
		return 0
	})

	for i, rangesAr := range fragment.Ranges {
		if i > 0 && fragment.Ranges[i-1][1] >= rangesAr[0] {
			// overlapping ranges
			continue
		}
		if rangesAr[0] < 0 || rangesAr[1] < 0 {
			continue
		}
		if rangesAr[0] > rangesAr[1] {
			continue
		}
		if rangesAr[0] == rangesAr[1] {
			continue
		}
		if rangesAr[0] > len(fragment.Text) || rangesAr[1] > len(fragment.Text) {
			continue
		}
		if rangesAr[0] > math.MaxInt32 || rangesAr[1] > math.MaxInt32 {
			continue
		}

		ranges = append(ranges, &model.Range{
			From: int32(text2.UTF16RuneCount(fragment.Text[:rangesAr[0]])),
			To:   int32(text2.UTF16RuneCount(fragment.Text[:rangesAr[1]])),
		})
	}

	return string(fragment.Text), ranges
}

func (s *dsObjectStore) performFulltextSearch(text string, highlightFormatter ftsearch.HighlightFormatter, filters *database.Filters) ([]database.FulltextResult, error) {
	spaceID := getSpaceIDFromFilter(filters.FilterObj)
	bleveResults, err := s.fts.Search(spaceID, highlightFormatter, text)
	if err != nil {
		return nil, fmt.Errorf("fullText search: %w", err)
	}

	var resultsByObjectId = make(map[string][]*search.DocumentMatch)
	for _, result := range bleveResults {
		path, err := domain.NewFromPath(result.ID)
		if err != nil {
			return nil, fmt.Errorf("fullText search: %w", err)
		}
		if _, ok := resultsByObjectId[path.ObjectId]; !ok {
			resultsByObjectId[path.ObjectId] = make([]*search.DocumentMatch, 0, 1)
		}

		resultsByObjectId[path.ObjectId] = append(resultsByObjectId[path.ObjectId], result)
	}

	for objectId := range resultsByObjectId {
		sort.Slice(resultsByObjectId[objectId], func(i, j int) bool {
			if bleveResults[i].Score > bleveResults[j].Score {
				return true
			}
			// to make the search deterministic in case we have the same-score results we can prioritize the one with the higher ID
			// e.g. we have 2 matches:
			// 1. Block "Done" (id "b/id")
			// 2. Relation Status: "Done" (id "r/status")
			// if the score is the same, lets prioritize the relation, as it has more context for this short result
			// Usually, blocks are naturally longer than relations and will have a lower score
			if bleveResults[i].Score == bleveResults[j].Score {
				return bleveResults[i].ID > bleveResults[j].ID
			}
			return false
		})
	}

	// select only the best block/relation result for each object
	var objectResults = make([]*search.DocumentMatch, 0, len(resultsByObjectId))
	for _, objectPerBlockResults := range resultsByObjectId {
		if len(objectPerBlockResults) == 0 {
			continue
		}
		objectResults = append(objectResults, objectPerBlockResults[0])
	}

	sort.Slice(objectResults, func(i, j int) bool {
		return objectResults[i].Score > objectResults[j].Score
	})

	var results = make([]database.FulltextResult, 0, len(objectResults))
	for _, result := range objectResults {
		path, err := domain.NewFromPath(result.ID)
		if err != nil {
			return nil, fmt.Errorf("fullText search: %w", err)
		}
		var highlight string
		for _, v := range result.Fragments {
			if len(v) > 0 {
				highlight = v[0]
				break
			}
		}
		res := database.FulltextResult{
			Path:      path,
			Highlight: highlight,
			Score:     result.Score,
		}
		if highlightFormatter == ftsearch.JSONHighlightFormatter {
			res.Highlight, res.HighlightRanges = jsonHighlightToRanges(highlight)
		}
		if result.Score < minFulltextScore && len(res.HighlightRanges) == 0 {
			continue
		}
		results = append(results, res)

	}

	return results, nil
}

func getSpaceIDFromFilter(fltr database.Filter) (spaceID string) {
	switch f := fltr.(type) {
	case database.FilterEq:
		if f.Key == bundle.RelationKeySpaceId.String() {
			return f.Value.GetStringValue()
		}
	case database.FilterIn:
		if f.Key == bundle.RelationKeySpaceId.String() {
			values := f.Value.GetValues()
			if len(values) == 1 {
				return values[0].GetStringValue()
			} else {
				return ""
			}
		}
	case database.FiltersAnd:
		spaceID = iterateOverAndFilters(f)
	}
	return spaceID
}

func iterateOverAndFilters(fs []database.Filter) (spaceID string) {
	for _, f := range fs {
		if spaceID = getSpaceIDFromFilter(f); spaceID != "" {
			return spaceID
		}
	}
	return ""
}

// TODO: objstore: no one uses total
func (s *dsObjectStore) QueryObjectIDs(q database.Query) (ids []string, total int, err error) {
	recs, err := s.performQuery(q)
	if err != nil {
		return nil, 0, fmt.Errorf("build query: %w", err)
	}
	ids = make([]string, 0, len(recs))
	for _, rec := range recs {
		ids = append(ids, pbtypes.GetString(rec.Details, bundle.RelationKeyId.String()))
	}
	return ids, 0, nil
}

func (s *dsObjectStore) QueryByID(ids []string) (records []database.Record, err error) {
	for _, id := range ids {
		// Don't use spaceID because expected objects are virtual
		if sbt, err := typeprovider.SmartblockTypeFromID(id); err == nil {
			if indexDetails, _ := sbt.Indexable(); !indexDetails && s.sourceService != nil {
				details, err := s.sourceService.DetailsFromIdBasedSource(id)
				if err != nil {
					log.Errorf("QueryByIds failed to GetDetailsFromIdBasedSource id: %s", id)
					continue
				}
				details.Fields[database.RecordIDField] = pbtypes.ToValue(id)
				records = append(records, database.Record{Details: details})
				continue
			}
		}
		doc, err := s.objects.FindId(s.componentCtx, id)
		if err != nil {
			log.Infof("QueryByIds failed to find id: %s", id)
			continue
		}
		details, err := pbtypes.JsonToProto(doc.Value())
		if err != nil {
			log.Errorf("QueryByIds failed to extract details: %s", id)
			continue
		}
		records = append(records, database.Record{Details: details})
	}
	return
}

func (s *dsObjectStore) QueryByIDAndSubscribeForChanges(ids []string, sub database.Subscription) (records []database.Record, closeFunc func(), err error) {
	s.Lock()
	defer s.Unlock()

	if sub == nil {
		err = fmt.Errorf("subscription func is nil")
		return
	}
	sub.Subscribe(ids)
	records, err = s.QueryByID(ids)
	if err != nil {
		// can mean only the datastore is already closed, so we can resign and return
		log.Errorf("QueryByIDAndSubscribeForChanges failed to query ids: %v", err)
		return nil, nil, err
	}

	closeFunc = func() {
		s.closeAndRemoveSubscription(sub)
	}

	s.addSubscriptionIfNotExists(sub)
	return
}<|MERGE_RESOLUTION|>--- conflicted
+++ resolved
@@ -97,7 +97,6 @@
 	return injectedResults
 }
 
-<<<<<<< HEAD
 func (s *dsObjectStore) queryAnyStore(filter database.Filter, order database.Order, limit uint, offset uint) ([]database.Record, error) {
 	anystoreFilter := filter.AnystoreFilter()
 	var sortsArg []any
@@ -127,53 +126,6 @@
 					"SLOW QUERY:\t%v\nFilter:\t%s\nNum results:\t%d\nExplain:\t%s\nSorts:\t%#v\n",
 					dur, anystoreFilter, len(records), explain, sortsArg,
 				)
-=======
-func (s *dsObjectStore) isClosing() bool {
-	select {
-	case <-s.isClosingCh:
-		return true
-	default:
-		return false
-	}
-}
-func (s *dsObjectStore) queryRaw(filter func(g *types.Struct) bool, order database.Order, limit int, offset int) ([]database.Record, error) {
-	var (
-		records []database.Record
-		err     error
-	)
-
-	defer func() {
-		if r := recover(); r != nil {
-			err = fmt.Errorf("badger iterator panic: %v", r)
-		}
-	}()
-
-	err = s.db.View(func(txn *badger.Txn) error {
-		s.runningQueriesWG.Add(1)
-		defer s.runningQueriesWG.Done()
-		opts := badger.DefaultIteratorOptions
-		opts.PrefetchValues = false
-		opts.Prefix = pagesDetailsBase.Bytes()
-		iterator := txn.NewIterator(opts)
-		defer iterator.Close()
-
-		for iterator.Rewind(); iterator.Valid(); iterator.Next() {
-			if s.isClosing() {
-				return ErrStoreIsClosing
-			}
-			it := iterator.Item()
-			details, err := s.extractDetailsFromItem(it)
-			if err != nil {
-				return err
-			}
-			rec := database.Record{Details: details.Details}
-
-			if filter == nil || filter(details.Details) {
-				records = append(records, rec)
->>>>>>> 7a045251
-			}
-			if s.isClosing() {
-				return ErrStoreIsClosing
 			}
 		}
 	}()
@@ -215,7 +167,6 @@
 	resultObjectMap := make(map[string]struct{})
 	// we assume that results are already sorted by score DESC.
 	// this mean we use map to ignore duplicates without checking score
-<<<<<<< HEAD
 	for _, res := range results {
 		// Don't use spaceID because expected objects are virtual
 		if sbt, err := typeprovider.SmartblockTypeFromID(res.Path.ObjectId); err == nil {
@@ -223,28 +174,6 @@
 				details, err := s.sourceService.DetailsFromIdBasedSource(res.Path.ObjectId)
 				if err != nil {
 					log.Errorf("QueryByIds failed to GetDetailsFromIdBasedSource id: %s", res.Path.ObjectId)
-=======
-	err := s.db.View(func(txn *badger.Txn) error {
-		for _, res := range results {
-			if s.isClosing() {
-				return ErrStoreIsClosing
-			}
-			// Don't use spaceID because expected objects are virtual
-			if sbt, err := typeprovider.SmartblockTypeFromID(res.Path.ObjectId); err == nil {
-				if indexDetails, _ := sbt.Indexable(); !indexDetails && s.sourceService != nil {
-					details, err := s.sourceService.DetailsFromIdBasedSource(res.Path.ObjectId)
-					if err != nil {
-						log.Errorf("QueryByIds failed to GetDetailsFromIdBasedSource id: %s", res.Path.ObjectId)
-						continue
-					}
-					details.Fields[database.RecordIDField] = pbtypes.ToValue(res.Path.ObjectId)
-					details.Fields[database.RecordScoreField] = pbtypes.ToValue(res.Score)
-					rec := database.Record{Details: details}
-					if params.FilterObj == nil || params.FilterObj.FilterObject(rec.Details) {
-						resultObjectMap[res.Path.ObjectId] = struct{}{}
-						records = append(records, rec)
-					}
->>>>>>> 7a045251
 					continue
 				}
 				details.Fields[database.RecordIDField] = pbtypes.ToValue(res.Path.ObjectId)
