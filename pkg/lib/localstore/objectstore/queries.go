--- conflicted
+++ resolved
@@ -258,15 +258,11 @@
 }
 
 func (s *dsObjectStore) performQuery(q database.Query) (records []database.Record, err error) {
-<<<<<<< HEAD
 	arena := s.arenaPool.Get()
 	defer s.arenaPool.Put(arena)
 
+	q.FullText = strings.TrimSpace(q.FullText)
 	filters, err := database.NewFilters(q, s, arena)
-=======
-	q.FullText = strings.TrimSpace(q.FullText)
-	filters, err := database.NewFilters(q, s)
->>>>>>> 962247cf
 	if err != nil {
 		return nil, fmt.Errorf("new filters: %w", err)
 	}
