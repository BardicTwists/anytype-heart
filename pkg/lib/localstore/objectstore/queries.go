package objectstore

import (
	"fmt"

	"github.com/dgraph-io/badger/v3"
	"github.com/huandu/skiplist"

	"github.com/anyproto/anytype-heart/pkg/lib/bundle"
	"github.com/anyproto/anytype-heart/pkg/lib/core/smartblock"
	"github.com/anyproto/anytype-heart/pkg/lib/database"
<<<<<<< HEAD
=======
	"github.com/anyproto/anytype-heart/pkg/lib/database/filter"
>>>>>>> 947fa887
	"github.com/anyproto/anytype-heart/space/typeprovider"
	"github.com/anyproto/anytype-heart/util/pbtypes"
)

<<<<<<< HEAD
func (s *dsObjectStore) Query(sch database.Schema, q database.Query) ([]database.Record, int, error) {
	filters, err := s.buildQuery(sch, q)
=======
func (s *dsObjectStore) Query(q database.Query) ([]database.Record, int, error) {
	filters, err := s.buildQuery(q)
>>>>>>> 947fa887
	if err != nil {
		return nil, 0, fmt.Errorf("build query: %w", err)
	}
	recs, err := s.QueryRaw(filters, q.Limit, q.Offset)
	return recs, 0, err
}

func (s *dsObjectStore) QueryRaw(filters *database.Filters, limit int, offset int) ([]database.Record, error) {
	if filters == nil || filters.FilterObj == nil {
		return nil, fmt.Errorf("filter cannot be nil or unitialized")
	}
	skl := skiplist.New(order{filters.Order})

	err := s.db.View(func(txn *badger.Txn) error {
		opts := badger.DefaultIteratorOptions
		opts.Prefix = pagesDetailsBase.Bytes()
		iterator := txn.NewIterator(opts)
		defer iterator.Close()

		for iterator.Rewind(); iterator.Valid(); iterator.Next() {
			it := iterator.Item()
			details, err := s.extractDetailsFromItem(it)
			if err != nil {
				return err
			}

			rec := database.Record{Details: details.Details}
			if filters.FilterObj != nil && filters.FilterObj.FilterObject(rec) {
				if offset > 0 {
					offset--
					continue
				}
				if limit > 0 && skl.Len() >= limit {
					break
				}
				skl.Set(rec, nil)
			}
		}
		return nil
	})
	if err != nil {
		return nil, err
	}

	records := make([]database.Record, 0, skl.Len())
	for it := skl.Front(); it != nil; it = it.Next() {
		records = append(records, it.Key().(database.Record))
	}

	return records, nil
}

<<<<<<< HEAD
func (s *dsObjectStore) buildQuery(sch database.Schema, q database.Query) (*database.Filters, error) {
	filters, err := database.NewFilters(q, sch, s)
=======
func (s *dsObjectStore) buildQuery(q database.Query) (*database.Filters, error) {
	filters, err := database.NewFilters(q, s)
>>>>>>> 947fa887
	if err != nil {
		return nil, fmt.Errorf("new filters: %w", err)
	}
	discardSystemObjects := newSmartblockTypesFilter(s.sbtProvider, true, []smartblock.SmartBlockType{
		smartblock.SmartBlockTypeArchive,
		smartblock.SmartBlockTypeHome,
	})
	filters.FilterObj = database.AndFilters{filters.FilterObj, discardSystemObjects}

	if q.FullText != "" {
		filters, err = s.makeFTSQuery(q.FullText, filters)
		if err != nil {
			return nil, fmt.Errorf("append full text search query: %w", err)
		}
	}
	return filters, nil
}

func (s *dsObjectStore) makeFTSQuery(text string, filters *database.Filters) (*database.Filters, error) {
	if s.fts == nil {
		return filters, fmt.Errorf("fullText search not configured")
	}
	ids, err := s.fts.Search(getSpaceIDFromFilter(filters.FilterObj), text)
	if err != nil {
		return filters, err
	}
	idsQuery := newIdsFilter(ids)
	filters.FilterObj = database.AndFilters{filters.FilterObj, idsQuery}
	filters.Order = database.SetOrder(append([]database.Order{idsQuery}, filters.Order))
	return filters, nil
}

func getSpaceIDFromFilter(fltr database.Filter) (spaceID string) {
	switch f := fltr.(type) {
	case database.Eq:
		if f.Key == bundle.RelationKeySpaceId.String() {
			return f.Value.GetStringValue()
		}
	case database.AndFilters:
		spaceID = iterateOverAndFilters(f)
	}
	return spaceID
}

func iterateOverAndFilters(fs []database.Filter) (spaceID string) {
	for _, f := range fs {
		if spaceID = getSpaceIDFromFilter(f); spaceID != "" {
			return spaceID
		}
	}
	return ""
}

// TODO: objstore: no one uses total
func (s *dsObjectStore) QueryObjectIDs(q database.Query, smartBlockTypes []smartblock.SmartBlockType) (ids []string, total int, err error) {
	filters, err := s.buildQuery(q)
	if err != nil {
		return nil, 0, fmt.Errorf("build query: %w", err)
	}
	if len(smartBlockTypes) > 0 {
		filters.FilterObj = database.AndFilters{newSmartblockTypesFilter(s.sbtProvider, false, smartBlockTypes), filters.FilterObj}
	}
	recs, err := s.QueryRaw(filters, q.Limit, q.Offset)
	if err != nil {
		return nil, 0, fmt.Errorf("query raw: %w", err)
	}
	ids = make([]string, 0, len(recs))
	for _, rec := range recs {
		ids = append(ids, pbtypes.GetString(rec.Details, bundle.RelationKeyId.String()))
	}
	return ids, 0, nil
}

func (s *dsObjectStore) QueryByID(ids []string) (records []database.Record, err error) {
	err = s.db.View(func(txn *badger.Txn) error {
		for _, id := range ids {
			// Don't use spaceID because expected objects are virtual
			if sbt, err := typeprovider.SmartblockTypeFromID(id); err == nil {
				if indexDetails, _ := sbt.Indexable(); !indexDetails && s.sourceService != nil {
					details, err := s.sourceService.DetailsFromIdBasedSource(id)
					if err != nil {
						log.Errorf("QueryByIds failed to GetDetailsFromIdBasedSource id: %s", id)
						continue
					}
					details.Fields[database.RecordIDField] = pbtypes.ToValue(id)
					records = append(records, database.Record{Details: details})
					continue
				}
			}
			it, err := txn.Get(pagesDetailsBase.ChildString(id).Bytes())
			if err != nil {
				log.Infof("QueryByIds failed to find id: %s", id)
				continue
			}

			details, err := s.extractDetailsFromItem(it)
			if err != nil {
				log.Errorf("QueryByIds failed to extract details: %s", id)
				continue
			}
			records = append(records, database.Record{Details: details.Details})
		}
		return nil
	})
	return
}

func (s *dsObjectStore) QueryByIDAndSubscribeForChanges(ids []string, sub database.Subscription) (records []database.Record, closeFunc func(), err error) {
	s.Lock()
	defer s.Unlock()

	if sub == nil {
		err = fmt.Errorf("subscription func is nil")
		return
	}
	sub.Subscribe(ids)
	records, err = s.QueryByID(ids)
	if err != nil {
		// can mean only the datastore is already closed, so we can resign and return
		log.Errorf("QueryByIDAndSubscribeForChanges failed to query ids: %v", err)
		return nil, nil, err
	}

	closeFunc = func() {
		s.closeAndRemoveSubscription(sub)
	}

	s.addSubscriptionIfNotExists(sub)
	return
}<|MERGE_RESOLUTION|>--- conflicted
+++ resolved
@@ -9,21 +9,13 @@
 	"github.com/anyproto/anytype-heart/pkg/lib/bundle"
 	"github.com/anyproto/anytype-heart/pkg/lib/core/smartblock"
 	"github.com/anyproto/anytype-heart/pkg/lib/database"
-<<<<<<< HEAD
-=======
 	"github.com/anyproto/anytype-heart/pkg/lib/database/filter"
->>>>>>> 947fa887
 	"github.com/anyproto/anytype-heart/space/typeprovider"
 	"github.com/anyproto/anytype-heart/util/pbtypes"
 )
 
-<<<<<<< HEAD
-func (s *dsObjectStore) Query(sch database.Schema, q database.Query) ([]database.Record, int, error) {
-	filters, err := s.buildQuery(sch, q)
-=======
 func (s *dsObjectStore) Query(q database.Query) ([]database.Record, int, error) {
 	filters, err := s.buildQuery(q)
->>>>>>> 947fa887
 	if err != nil {
 		return nil, 0, fmt.Errorf("build query: %w", err)
 	}
@@ -76,13 +68,8 @@
 	return records, nil
 }
 
-<<<<<<< HEAD
-func (s *dsObjectStore) buildQuery(sch database.Schema, q database.Query) (*database.Filters, error) {
-	filters, err := database.NewFilters(q, sch, s)
-=======
 func (s *dsObjectStore) buildQuery(q database.Query) (*database.Filters, error) {
 	filters, err := database.NewFilters(q, s)
->>>>>>> 947fa887
 	if err != nil {
 		return nil, fmt.Errorf("new filters: %w", err)
 	}
