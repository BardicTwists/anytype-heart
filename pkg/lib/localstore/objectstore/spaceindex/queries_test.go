--- conflicted
+++ resolved
@@ -220,13 +220,8 @@
 
 		t.Run("full-text and filter", func(t *testing.T) {
 			recs, err := s.Query(database.Query{
-<<<<<<< HEAD
-				FullText: "important",
+				TextQuery: "important",
 				Filters: []database.FilterRequest{
-=======
-				TextQuery: "important",
-				Filters: []*model.BlockContentDataviewFilter{
->>>>>>> 888733f3
 					{
 						RelationKey: bundle.RelationKeyDescription,
 						Condition:   model.BlockContentDataviewFilter_Equal,
@@ -435,13 +430,8 @@
 
 		t.Run("full-text block multi match", func(t *testing.T) {
 			recs, err := s.Query(database.Query{
-<<<<<<< HEAD
-				FullText: "block",
+				TextQuery: "block",
 				Sorts: []database.SortRequest{
-=======
-				TextQuery: "block",
-				Sorts: []*model.BlockContentDataviewSort{
->>>>>>> 888733f3
 					{
 						RelationKey: bundle.RelationKeyId,
 						Type:        model.BlockContentDataviewSort_Asc,
@@ -541,13 +531,8 @@
 
 		t.Run("full-text by tag", func(t *testing.T) {
 			recs, err := s.Query(database.Query{
-<<<<<<< HEAD
-				FullText: "relname",
+				TextQuery: "relname",
 				Filters: []database.FilterRequest{
-=======
-				TextQuery: "relname",
-				Filters: []*model.BlockContentDataviewFilter{
->>>>>>> 888733f3
 					{
 						Operator:    0,
 						RelationKey: "layout",
@@ -570,13 +555,8 @@
 
 		t.Run("full-text by deleted tag", func(t *testing.T) {
 			recs, err := s.Query(database.Query{
-<<<<<<< HEAD
-				FullText: "deleted",
+				TextQuery: "deleted",
 				Filters: []database.FilterRequest{
-=======
-				TextQuery: "deleted",
-				Filters: []*model.BlockContentDataviewFilter{
->>>>>>> 888733f3
 					{
 						Operator:    0,
 						RelationKey: "layout",
@@ -592,13 +572,8 @@
 
 		t.Run("full-text by archived tag", func(t *testing.T) {
 			recs, err := s.Query(database.Query{
-<<<<<<< HEAD
-				FullText: "archived",
+				TextQuery: "archived",
 				Filters: []database.FilterRequest{
-=======
-				TextQuery: "archived",
-				Filters: []*model.BlockContentDataviewFilter{
->>>>>>> 888733f3
 					{
 						Operator:    0,
 						RelationKey: "layout",
@@ -614,13 +589,8 @@
 
 		t.Run("full-text by type", func(t *testing.T) {
 			recs, err := s.Query(database.Query{
-<<<<<<< HEAD
-				FullText: "typename",
+				TextQuery: "typename",
 				Filters: []database.FilterRequest{
-=======
-				TextQuery: "typename",
-				Filters: []*model.BlockContentDataviewFilter{
->>>>>>> 888733f3
 					{
 						Operator:    0,
 						RelationKey: "layout",
