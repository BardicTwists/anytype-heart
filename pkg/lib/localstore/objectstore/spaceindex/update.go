package spaceindex

import (
	"context"
	"errors"
	"fmt"

	anystore "github.com/anyproto/any-store"
	"github.com/anyproto/any-store/jsonutil"
	"github.com/anyproto/any-store/query"
	"github.com/dgraph-io/badger/v4"
	"github.com/gogo/protobuf/proto"
	"github.com/valyala/fastjson"

	"github.com/anyproto/anytype-heart/core/domain"
	"github.com/anyproto/anytype-heart/pkg/lib/bundle"
	"github.com/anyproto/anytype-heart/pkg/lib/database"
	"github.com/anyproto/anytype-heart/pkg/lib/pb/model"
	"github.com/anyproto/anytype-heart/util/badgerhelper"
	"github.com/anyproto/anytype-heart/util/pbtypes"
	"github.com/anyproto/anytype-heart/util/slice"
)

func (s *dsObjectStore) UpdateObjectDetails(ctx context.Context, id string, details *domain.Details) error {
	if details == nil || details.Len() == 0 {
		return fmt.Errorf("empty details")
	}
	// Ensure ID is set
	details.SetString(bundle.RelationKeyId, id)

	// Only id is set
	if len(details.Fields) == 1 {
		return fmt.Errorf("should be more than just id")
	}

	arena := s.arenaPool.Get()
	defer func() {
		arena.Reset()
		s.arenaPool.Put(arena)
	}()
	jsonVal := details.ToJson(arena)
	var isModified bool
	_, err := s.objects.UpsertId(ctx, id, query.ModifyFunc(func(arena *fastjson.Arena, val *fastjson.Value) (*fastjson.Value, bool, error) {
		if jsonutil.Equal(val, jsonVal) {
			return nil, false, nil
		}
		isModified = true
		return jsonVal, true, nil
	}))
	if isModified {
		s.sendUpdatesToSubscriptions(id, details)
	}

	if err != nil {
		return fmt.Errorf("upsert details: %w", err)
	}

	return nil
}

<<<<<<< HEAD
func (s *dsObjectStore) migrateLocalDetails(objectId string, details *domain.Details) bool {
=======
func (s *dsObjectStore) SubscribeForAll(callback func(rec database.Record)) {
	s.lock.Lock()
	s.onChangeCallback = callback
	s.lock.Unlock()
}

func (s *dsObjectStore) sendUpdatesToSubscriptions(id string, details *types.Struct) {
	detCopy := pbtypes.CopyStruct(details, false)
	detCopy.Fields[database.RecordIDField] = pbtypes.ToValue(id)
	s.lock.RLock()
	defer s.lock.RUnlock()
	if s.onChangeCallback != nil {
		s.onChangeCallback(database.Record{
			Details: detCopy,
		})
	}
	for _, sub := range s.subscriptions {
		_ = sub.PublishAsync(id, detCopy)
	}
}

// unsafe, use under mutex
func (s *dsObjectStore) addSubscriptionIfNotExists(sub database.Subscription) (existed bool) {
	for _, s := range s.subscriptions {
		if s == sub {
			return true
		}
	}

	s.subscriptions = append(s.subscriptions, sub)
	return false
}

func (s *dsObjectStore) closeAndRemoveSubscription(subscription database.Subscription) {
	s.lock.Lock()
	defer s.lock.Unlock()
	subscription.Close()

	for i, sub := range s.subscriptions {
		if sub == subscription {
			s.subscriptions = append(s.subscriptions[:i], s.subscriptions[i+1:]...)
			break
		}
	}
}

func (s *dsObjectStore) migrateLocalDetails(objectId string, details *types.Struct) bool {
>>>>>>> 4848a492
	existingLocalDetails, err := s.oldStore.GetLocalDetails(objectId)
	if err != nil || existingLocalDetails == nil {
		return false
	}
	for k, v := range existingLocalDetails.Fields {
		if ok := details.Has(domain.RelationKey(k)); !ok {
			details.SetProtoValue(domain.RelationKey(k), v)
		}
	}
	return true
}

func (s *dsObjectStore) UpdateObjectLinks(ctx context.Context, id string, links []string) error {
	added, removed, err := s.updateObjectLinks(ctx, id, links)
	if err != nil {
		return err
	}

	s.subManager.updateObjectLinks(id, added, removed)

	return nil
}

func (s *dsObjectStore) UpdatePendingLocalDetails(id string, proc func(details *domain.Details) (*domain.Details, error)) error {
	if proc == nil {
		return nil
	}
	arena := s.arenaPool.Get()
	defer func() {
		arena.Reset()
		s.arenaPool.Put(arena)
	}()

	txn, err := s.pendingDetails.WriteTx(s.componentCtx)
	if err != nil {
		return fmt.Errorf("write txn: %w", err)
	}
	rollback := func(err error) error {
		return errors.Join(txn.Rollback(), err)
	}

	var inputDetails *domain.Details
	doc, err := s.pendingDetails.FindId(txn.Context(), id)
	if errors.Is(err, anystore.ErrDocNotFound) {
		inputDetails = domain.NewDetails()
	} else if err != nil {
		return rollback(fmt.Errorf("find details: %w", err))
	} else {
		inputDetails, err = domain.JsonToProto(doc.Value())
		if err != nil {
			return rollback(fmt.Errorf("json to proto: %w", err))
		}
	}

	migrated := s.migrateLocalDetails(id, inputDetails)

	newDetails, err := proc(inputDetails)
	if err != nil {
		return rollback(fmt.Errorf("run a modifier: %w", err))
	}
	if newDetails == nil {
		err = s.pendingDetails.DeleteId(txn.Context(), id)
		if err != nil && !errors.Is(err, anystore.ErrDocNotFound) {
			return rollback(fmt.Errorf("delete details: %w", err))
		}
		return txn.Commit()
	}
	newDetails.SetString(bundle.RelationKeyId, id)
	jsonVal := newDetails.ToJson(arena)
	_, err = s.pendingDetails.UpsertOne(txn.Context(), jsonVal)
	if err != nil {
		return rollback(fmt.Errorf("upsert details: %w", err))
	}

	err = txn.Commit()
	if err != nil {
		return fmt.Errorf("commit txn: %w", err)
	}

	if migrated {
		err = s.oldStore.DeleteDetails(id)
		if err != nil {
			log.With("error", err, "objectId", id).Warn("failed to delete local details from old store")
		}
	}
	return nil
}

// ModifyObjectDetails updates existing details in store using modification function `proc`
// `proc` should return ErrDetailsNotChanged in case old details are empty or no changes were made
func (s *dsObjectStore) ModifyObjectDetails(id string, proc func(details *domain.Details) (*domain.Details, bool, error)) error {
	if proc == nil {
		return nil
	}
	arena := s.arenaPool.Get()
	defer func() {
		arena.Reset()
		s.arenaPool.Put(arena)
	}()
	_, err := s.objects.UpsertId(s.componentCtx, id, query.ModifyFunc(func(arena *fastjson.Arena, val *fastjson.Value) (*fastjson.Value, bool, error) {
		inputDetails, err := domain.JsonToProto(val)
		if err != nil {
			return nil, false, fmt.Errorf("get old details: json to proto: %w", err)
		}
		newDetails, modified, err := proc(inputDetails)
		if err != nil {
			return nil, false, fmt.Errorf("run a modifier: %w", err)
		}
		if !modified {
			return nil, false, nil
		}
		if newDetails == nil {
			newDetails = domain.NewDetails()
		}
		// Ensure ID is set
		newDetails.SetString(bundle.RelationKeyId, id)

		jsonVal := newDetails.ToJson(arena)
		diff, err := pbtypes.DiffJson(val, jsonVal)
		if err != nil {
			return nil, false, fmt.Errorf("diff json: %w", err)
		}
		if len(diff) == 0 {
			return nil, false, nil
		}
		s.sendUpdatesToSubscriptions(id, newDetails)
		return jsonVal, true, nil
	}))

	if err != nil {
		return fmt.Errorf("upsert details: %w", err)
	}
	return nil
}

func (s *dsObjectStore) getPendingLocalDetails(txn *badger.Txn, key []byte) (*model.ObjectDetails, error) {
	return badgerhelper.GetValueTxn(txn, key, func(raw []byte) (*model.ObjectDetails, error) {
		var res model.ObjectDetails
		err := proto.Unmarshal(raw, &res)
		return &res, err
	})
}

func (s *dsObjectStore) updateObjectLinks(ctx context.Context, id string, links []string) (added []string, removed []string, err error) {
	_, err = s.links.UpsertId(ctx, id, query.ModifyFunc(func(arena *fastjson.Arena, val *fastjson.Value) (*fastjson.Value, bool, error) {
		prev := jsonArrayToStrings(val.GetArray(linkOutboundField))
		added, removed = slice.DifferenceRemovedAdded(prev, links)
		val.Set(linkOutboundField, stringsToJsonArray(arena, links))
		return val, len(added)+len(removed) > 0, nil
	}))
	return
}

func stringsToJsonArray(arena *fastjson.Arena, arr []string) *fastjson.Value {
	res := arena.NewArray()
	for i, v := range arr {
		res.SetArrayItem(i, arena.NewString(v))
	}
	return res
}

func jsonArrayToStrings(arr []*fastjson.Value) []string {
	res := make([]string, 0, len(arr))
	for _, v := range arr {
		res = append(res, string(v.GetStringBytes()))
	}
	return res
}<|MERGE_RESOLUTION|>--- conflicted
+++ resolved
@@ -29,7 +29,7 @@
 	details.SetString(bundle.RelationKeyId, id)
 
 	// Only id is set
-	if len(details.Fields) == 1 {
+	if details.Len() == 1 {
 		return fmt.Errorf("should be more than just id")
 	}
 
@@ -58,18 +58,15 @@
 	return nil
 }
 
-<<<<<<< HEAD
-func (s *dsObjectStore) migrateLocalDetails(objectId string, details *domain.Details) bool {
-=======
 func (s *dsObjectStore) SubscribeForAll(callback func(rec database.Record)) {
 	s.lock.Lock()
 	s.onChangeCallback = callback
 	s.lock.Unlock()
 }
 
-func (s *dsObjectStore) sendUpdatesToSubscriptions(id string, details *types.Struct) {
-	detCopy := pbtypes.CopyStruct(details, false)
-	detCopy.Fields[database.RecordIDField] = pbtypes.ToValue(id)
+func (s *dsObjectStore) sendUpdatesToSubscriptions(id string, details *domain.Details) {
+	detCopy := details.Copy()
+	detCopy.SetString(bundle.RelationKeyId, id)
 	s.lock.RLock()
 	defer s.lock.RUnlock()
 	if s.onChangeCallback != nil {
@@ -107,8 +104,7 @@
 	}
 }
 
-func (s *dsObjectStore) migrateLocalDetails(objectId string, details *types.Struct) bool {
->>>>>>> 4848a492
+func (s *dsObjectStore) migrateLocalDetails(objectId string, details *domain.Details) bool {
 	existingLocalDetails, err := s.oldStore.GetLocalDetails(objectId)
 	if err != nil || existingLocalDetails == nil {
 		return false
