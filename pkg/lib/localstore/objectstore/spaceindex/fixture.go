--- conflicted
+++ resolved
@@ -32,11 +32,7 @@
 type detailsFromId struct {
 }
 
-<<<<<<< HEAD
-func (d *detailsFromId) DetailsFromIdBasedSource(id string) (*domain.Details, error) {
-=======
-func (d *detailsFromId) DetailsFromIdBasedSource(id domain.FullID) (*types.Struct, error) {
->>>>>>> d3ae06ef
+func (d *detailsFromId) DetailsFromIdBasedSource(id domain.FullID) (*domain.Details, error) {
 	return nil, fmt.Errorf("not found")
 }
 
