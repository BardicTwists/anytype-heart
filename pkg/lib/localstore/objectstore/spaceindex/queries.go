--- conflicted
+++ resolved
@@ -149,11 +149,7 @@
 		if err != nil {
 			return nil, fmt.Errorf("get doc: %w", err)
 		}
-<<<<<<< HEAD
-		details, err := domain.JsonToProto(doc.Value())
-=======
-		details, err := pbtypes.AnyEncToProto(doc.Value())
->>>>>>> ffeaba51
+		details, err := domain.NewDetailsFromAnyEnc(doc.Value())
 		if err != nil {
 			return nil, fmt.Errorf("json to proto: %w", err)
 		}
@@ -202,11 +198,7 @@
 			log.Errorf("QueryByIds failed to find id: %s", res.Path.ObjectId)
 			continue
 		}
-<<<<<<< HEAD
-		details, err := domain.JsonToProto(doc.Value())
-=======
-		details, err := pbtypes.AnyEncToProto(doc.Value())
->>>>>>> ffeaba51
+		details, err := domain.NewDetailsFromAnyEnc(doc.Value())
 		if err != nil {
 			log.Errorf("QueryByIds failed to extract details: %s", res.Path.ObjectId)
 			continue
@@ -466,11 +458,7 @@
 			log.Infof("QueryByIds failed to find id: %s", id)
 			continue
 		}
-<<<<<<< HEAD
-		details, err := domain.JsonToProto(doc.Value())
-=======
-		details, err := pbtypes.AnyEncToProto(doc.Value())
->>>>>>> ffeaba51
+		details, err := domain.NewDetailsFromAnyEnc(doc.Value())
 		if err != nil {
 			log.Errorf("QueryByIds failed to extract details: %s", id)
 			continue
@@ -556,13 +544,8 @@
 			return
 		}
 
-<<<<<<< HEAD
 		var details *domain.Details
-		details, err = domain.JsonToProto(doc.Value())
-=======
-		var details *types.Struct
-		details, err = pbtypes.AnyEncToProto(doc.Value())
->>>>>>> ffeaba51
+		details, err = domain.NewDetailsFromAnyEnc(doc.Value())
 		if err != nil {
 			err = fmt.Errorf("json to proto: %w", err)
 			return
