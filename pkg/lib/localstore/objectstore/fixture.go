--- conflicted
+++ resolved
@@ -52,16 +52,11 @@
 	err = oldStore.Init(testApp)
 	require.NoError(t, err)
 
-<<<<<<< HEAD
-=======
 	t.Cleanup(func() {
-		err = db.Close()
-		require.NoError(t, err)
 		err = fullText.Close(context.Background())
 		require.NoError(t, err)
 	})
 
->>>>>>> 3bd12d97
 	ds := &dsObjectStore{
 		componentCtx:       ctx,
 		componentCtxCancel: cancel,
