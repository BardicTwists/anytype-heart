package objectstore

import (
	"context"
	"fmt"
	"math/rand"
	"testing"

	"github.com/anyproto/any-sync/app"
	"github.com/stretchr/testify/require"
	"github.com/valyala/fastjson"

	"github.com/anyproto/anytype-heart/core/domain"
	"github.com/anyproto/anytype-heart/core/wallet"
	"github.com/anyproto/anytype-heart/pkg/lib/bundle"
	"github.com/anyproto/anytype-heart/pkg/lib/datastore"
	"github.com/anyproto/anytype-heart/pkg/lib/localstore/ftsearch"
	"github.com/anyproto/anytype-heart/pkg/lib/localstore/objectstore/oldstore"
)

type StoreFixture struct {
	*dsObjectStore
}

const spaceName = "space1"

<<<<<<< HEAD
type walletStub struct {
	wallet.Wallet
	tempDir string
}

func newWalletStub(t testing.TB) wallet.Wallet {
	return &walletStub{
		tempDir: t.TempDir(),
	}
}

func (w *walletStub) RepoPath() string {
	return w.tempDir
}

func (w *walletStub) Name() string { return wallet.CName }
=======
var ctx = context.Background()
>>>>>>> 97c86c39

func NewStoreFixture(t testing.TB) *StoreFixture {
	ctx, cancel := context.WithCancel(context.Background())

	walletService := newWalletStub(t)

	fullText := ftsearch.TantivyNew()
	testApp := &app.App{}

	dataStore, err := datastore.NewInMemory()
	require.NoError(t, err)

	testApp.Register(dataStore)
	testApp.Register(walletService)
	err = fullText.Init(testApp)
	require.NoError(t, err)
	err = fullText.Run(context.Background())
	require.NoError(t, err)

	oldStore := oldstore.New()
	err = oldStore.Init(testApp)
	require.NoError(t, err)

	ds := &dsObjectStore{
		componentCtx:       ctx,
		componentCtxCancel: cancel,
		fts:                fullText,
		sourceService:      &detailsFromId{},
		arenaPool:          &fastjson.ArenaPool{},
		repoPath:           walletService.RepoPath(),
		oldStore:           oldStore,
		collatorBufferPool: newCollatorBufferPool(),
	}

	t.Cleanup(func() {
		_ = fullText.Close(context.Background())
		_ = ds.Close(context.Background())
	})

	err = ds.Run(ctx)
	require.NoError(t, err)

	return &StoreFixture{
		dsObjectStore: ds,
	}
}

type detailsFromId struct {
}

func (d *detailsFromId) DetailsFromIdBasedSource(id string) (*domain.Details, error) {
	return nil, fmt.Errorf("not found")
}

func (fx *StoreFixture) Init(a *app.App) (err error) {
	return nil
}

type TestObject map[domain.RelationKey]domain.Value

func generateObjectWithRandomID() TestObject {
	id := fmt.Sprintf("%d", rand.Int())
	return TestObject{
		bundle.RelationKeyId:   domain.String(id),
		bundle.RelationKeyName: domain.String("name" + id),
	}
}

func makeObjectWithName(id string, name string) TestObject {
	return TestObject{
		bundle.RelationKeyId:      domain.String(id),
		bundle.RelationKeyName:    domain.String(name),
		bundle.RelationKeySpaceId: domain.String(spaceName),
	}
}

func makeObjectWithNameAndDescription(id string, name string, description string) TestObject {
	return TestObject{
		bundle.RelationKeyId:          domain.String(id),
		bundle.RelationKeyName:        domain.String(name),
		bundle.RelationKeyDescription: domain.String(description),
		bundle.RelationKeySpaceId:     domain.String(spaceName),
	}
}

func makeDetails(fields TestObject) *domain.Details {
	d := domain.NewDetails()
	for k, v := range fields {
		d.Set(k, v)
	}
	return d
}

func (fx *StoreFixture) AddObjects(t testing.TB, objects []TestObject) {
	for _, obj := range objects {
		id := obj[bundle.RelationKeyId].String()
		require.NotEmpty(t, id)
		err := fx.UpdateObjectDetails(context.Background(), id, makeDetails(obj))
		require.NoError(t, err)
	}
}<|MERGE_RESOLUTION|>--- conflicted
+++ resolved
@@ -24,7 +24,6 @@
 
 const spaceName = "space1"
 
-<<<<<<< HEAD
 type walletStub struct {
 	wallet.Wallet
 	tempDir string
@@ -41,9 +40,6 @@
 }
 
 func (w *walletStub) Name() string { return wallet.CName }
-=======
-var ctx = context.Background()
->>>>>>> 97c86c39
 
 func NewStoreFixture(t testing.TB) *StoreFixture {
 	ctx, cancel := context.WithCancel(context.Background())
