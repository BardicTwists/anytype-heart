package objectstore

import (
	"encoding/binary"
	"fmt"
	"strings"
	"sync"
	"time"

	"github.com/gogo/protobuf/proto"
	"github.com/gogo/protobuf/types"
	ds "github.com/ipfs/go-datastore"
	"github.com/ipfs/go-datastore/query"

	"github.com/anytypeio/go-anytype-middleware/app"
	"github.com/anytypeio/go-anytype-middleware/metrics"
	pb2 "github.com/anytypeio/go-anytype-middleware/pb"
	"github.com/anytypeio/go-anytype-middleware/pkg/lib/bundle"
	cafePb "github.com/anytypeio/go-anytype-middleware/pkg/lib/cafe/pb"
	"github.com/anytypeio/go-anytype-middleware/pkg/lib/core/smartblock"
	"github.com/anytypeio/go-anytype-middleware/pkg/lib/database"
	"github.com/anytypeio/go-anytype-middleware/pkg/lib/datastore"
	"github.com/anytypeio/go-anytype-middleware/pkg/lib/localstore"
	"github.com/anytypeio/go-anytype-middleware/pkg/lib/localstore/addr"
	"github.com/anytypeio/go-anytype-middleware/pkg/lib/localstore/ftsearch"
	"github.com/anytypeio/go-anytype-middleware/pkg/lib/logging"
	"github.com/anytypeio/go-anytype-middleware/pkg/lib/pb"
	"github.com/anytypeio/go-anytype-middleware/pkg/lib/pb/model"
	"github.com/anytypeio/go-anytype-middleware/pkg/lib/schema"
	"github.com/anytypeio/go-anytype-middleware/util/pbtypes"
	"github.com/anytypeio/go-anytype-middleware/util/slice"
)

var log = logging.Logger("anytype-localstore")

const CName = "objectstore"

var (
	// ObjectInfo is stored in db key pattern:
	pagesPrefix        = "pages"
	pagesDetailsBase   = ds.NewKey("/" + pagesPrefix + "/details")
	pagesRelationsBase = ds.NewKey("/" + pagesPrefix + "/relations")     // store the list of full relation model for /objectId
	setRelationsBase   = ds.NewKey("/" + pagesPrefix + "/set/relations") // store the list of full relation model for /setId

	pagesSnippetBase       = ds.NewKey("/" + pagesPrefix + "/snippet")
	pagesInboundLinksBase  = ds.NewKey("/" + pagesPrefix + "/inbound")
	pagesOutboundLinksBase = ds.NewKey("/" + pagesPrefix + "/outbound")
	indexQueueBase         = ds.NewKey("/" + pagesPrefix + "/index")
	bundledChecksums       = ds.NewKey("/" + pagesPrefix + "/checksum")
<<<<<<< HEAD
	clientConfig           = ds.NewKey("/" + pagesPrefix + "/clientconfig")
	cafeConfig             = ds.NewKey("/" + pagesPrefix + "/cafeconfig")
=======
	indexedHeadsState      = ds.NewKey("/" + pagesPrefix + "/headsstate")

	clientConfig = ds.NewKey("/" + pagesPrefix + "/clientconfig")
>>>>>>> f326db8f

	relationsPrefix = "relations"
	// /relations/options/<relOptionId>: option model
	relationsOptionsBase = ds.NewKey("/" + relationsPrefix + "/options")
	// /relations/relations/<relKey>: relation model
	relationsBase = ds.NewKey("/" + relationsPrefix + "/relations")

	// /relations/objtype_relkey_objid/<objType>/<relKey>/<objId>
	indexObjectTypeRelationObjectId = localstore.Index{
		Prefix: relationsPrefix,
		Name:   "objtype_relkey_objid",
		Keys: func(val interface{}) []localstore.IndexKeyParts {
			if v, ok := val.(*relationObjectType); ok {
				var indexes []localstore.IndexKeyParts
				for _, rk := range v.relationKeys {
					for _, ot := range v.objectTypes {
						otCompact, err := objTypeCompactEncode(ot)
						if err != nil {
							log.Errorf("objtype_relkey_objid index construction error(ot '%s'): %s", ot, err.Error())
							continue
						}

						indexes = append(indexes, localstore.IndexKeyParts([]string{otCompact, rk}))
					}
				}
				return indexes
			}
			return nil
		},
		Unique:             false,
		SplitIndexKeyParts: true,
	}

	// /relations/objtype_relkey_setid/<objType>/<relKey>/<setObjId>
	indexObjectTypeRelationSetId = localstore.Index{
		Prefix: relationsPrefix,
		Name:   "objtype_relkey_setid",
		Keys: func(val interface{}) []localstore.IndexKeyParts {
			if v, ok := val.(*relationObjectType); ok {
				var indexes []localstore.IndexKeyParts
				for _, rk := range v.relationKeys {
					for _, ot := range v.objectTypes {
						otCompact, err := objTypeCompactEncode(ot)
						if err != nil {
							log.Errorf("objtype_relkey_setid index construction error('%s'): %s", ot, err.Error())
							continue
						}

						indexes = append(indexes, localstore.IndexKeyParts([]string{otCompact, rk}))
					}
				}
				return indexes
			}
			return nil
		},
		Unique:             false,
		SplitIndexKeyParts: true,
	}

	// /relations/relkey_optid/<relKey>/<optId>/<objId>
	indexRelationOptionObject = localstore.Index{
		Prefix: pagesPrefix,
		Name:   "relkey_optid",
		Keys: func(val interface{}) []localstore.IndexKeyParts {
			if v, ok := val.(*model.Relation); ok {
				var indexes []localstore.IndexKeyParts
				if v.Format != model.RelationFormat_tag && v.Format != model.RelationFormat_status {
					return nil
				}
				if len(v.SelectDict) == 0 {
					return nil
				}

				for _, opt := range v.SelectDict {
					indexes = append(indexes, localstore.IndexKeyParts([]string{v.Key, opt.Id}))
				}
				return indexes
			}
			return nil
		},
		Unique:             false,
		SplitIndexKeyParts: true,
	}

	// /relations/relkey/<relKey>/<objId>
	indexRelationObject = localstore.Index{
		Prefix: pagesPrefix,
		Name:   "relkey",
		Keys: func(val interface{}) []localstore.IndexKeyParts {
			if v, ok := val.(*model.Relation); ok {
				return []localstore.IndexKeyParts{[]string{v.Key}}
			}
			return nil
		},
		Unique: false,
	}

	// /pages/format_relkey_optid/<relFormat>/<relKey>/<optId>/<objId>
	indexFormatOptionObject = localstore.Index{
		Prefix: pagesPrefix,
		Name:   "format_relkey_optid",
		Keys: func(val interface{}) []localstore.IndexKeyParts {
			if v, ok := val.(*model.Relation); ok {
				if v.Format != model.RelationFormat_tag && v.Format != model.RelationFormat_status {
					return nil
				}
				if len(v.SelectDict) == 0 {
					return nil
				}

				var indexes []localstore.IndexKeyParts
				for _, opt := range v.SelectDict {
					indexes = append(indexes, localstore.IndexKeyParts([]string{v.Format.String(), v.Key, opt.Id}))
				}
				return indexes
			}
			return nil
		},
		Unique:             false,
		SplitIndexKeyParts: true,
	}

	// /pages/type/<objType>/<objId>
	indexObjectTypeObject = localstore.Index{
		Prefix: pagesPrefix,
		Name:   "type",
		Keys: func(val interface{}) []localstore.IndexKeyParts {
			if v, ok := val.(*model.ObjectDetails); ok {
				var indexes []localstore.IndexKeyParts
				types := pbtypes.GetStringList(v.Details, bundle.RelationKeyType.String())

				for _, ot := range types {
					otCompact, err := objTypeCompactEncode(ot)
					if err != nil {
						log.Errorf("type index construction error('%s'): %s", ot, err.Error())
						continue
					}
					indexes = append(indexes, localstore.IndexKeyParts([]string{otCompact}))
				}
				return indexes
			}
			return nil
		},
		Unique: false,
		Hash:   false,
	}

	_ ObjectStore = (*dsObjectStore)(nil)
)

func New() ObjectStore {
	return &dsObjectStore{}
}

type DetailInjector interface {
	SetLocalDetails(id string, st *types.Struct)
}

func (ls *dsObjectStore) Init(a *app.App) (err error) {
	ls.dsIface = a.MustComponent(datastore.CName).(datastore.Datastore)
	meta := a.Component("meta")
	if meta != nil {
		ls.meta = meta.(DetailInjector)
	}

	fts := a.Component(ftsearch.CName)
	if fts == nil {
		log.Warnf("init objectstore without fulltext")
	} else {
		ls.fts = fts.(ftsearch.FTSearch)
	}
	return nil
}

func (ls *dsObjectStore) Name() (name string) {
	return CName
}

type ObjectStore interface {
	app.ComponentRunnable
	localstore.Indexable
	database.Reader

	// CreateObject create or overwrite an existing object. Should be used if
	CreateObject(id string, details *types.Struct, relations *model.Relations, links []string, snippet string) error
	// UpdateObjectDetails updates existing object or create if not missing. Should be used in order to amend existing indexes based on prev/new value
	// set discardLocalDetailsChanges to true in case the caller doesn't have local details in the State
	UpdateObjectDetails(id string, details *types.Struct, relations *model.Relations, discardLocalDetailsChanges bool) error
	InjectObjectDetails(id string, details *types.Struct) (mergedDetails *types.Struct, err error)
	UpdateObjectLinks(id string, links []string) error
	UpdateObjectLinksAndSnippet(id string, links []string, snippet string) error

	DeleteObject(id string) error
	RemoveRelationFromCache(key string) error

	UpdateRelationsInSet(setId, objType, creatorId string, relations []*model.Relation) error

	GetWithLinksInfoByID(id string) (*model.ObjectInfoWithLinks, error)
	GetOutboundLinksById(id string) ([]string, error)
	GetWithOutboundLinksInfoById(id string) (*model.ObjectInfoWithOutboundLinks, error)
	GetDetails(id string) (*model.ObjectDetails, error)
	GetAggregatedOptions(relationKey string, relationFormat model.RelationFormat, objectType string) (options []*model.RelationOption, err error)

	HasIDs(ids ...string) (exists []string, err error)
	GetByIDs(ids ...string) ([]*model.ObjectInfo, error)
	List() ([]*model.ObjectInfo, error)
	ListIds() ([]string, error)

	QueryObjectInfo(q database.Query, objectTypes []smartblock.SmartBlockType) (results []*model.ObjectInfo, total int, err error)
	AddToIndexQueue(id string) error
	IndexForEach(f func(id string, tm time.Time) error) error
	FTSearch() ftsearch.FTSearch

	// EraseIndexes erase all indexes for objectstore.. All objects needs to be reindexed
	EraseIndexes() error

	// GetChecksums Used to get information about localstore state and decide do we need to reindex some objects
	GetChecksums() (checksums *model.ObjectStoreChecksums, err error)
	// SaveChecksums Used to save checksums and force reindex counter
	SaveChecksums(checksums *model.ObjectStoreChecksums) (err error)

	GetLastIndexedHeadsHash(id string) (headsHash string, err error)
	SaveLastIndexedHeadsHash(id string, headsHash string) (err error)

	GetClientConfig() (cfg *pb2.RpcAccountConfig, err error)
	SaveClientConfig(cfg *pb2.RpcAccountConfig) (err error)

	GetCafeConfig() (cfg *cafePb.GetConfigResponseConfig, err error)
	SaveCafeConfig(cfg *cafePb.GetConfigResponseConfig) (err error)
}

type relationOption struct {
	relationKey string
	optionId    string
}

type relationObjectType struct {
	relationKeys []string
	objectTypes  []string
}

var ErrNotAnObject = fmt.Errorf("not an object")

var filterNotSystemObjects = &filterSmartblockTypes{
	smartBlockTypes: []smartblock.SmartBlockType{
		smartblock.SmartBlockTypeArchive,
		smartblock.SmartBlockTypeHome,
	},
	not: true,
}

type filterSmartblockTypes struct {
	smartBlockTypes []smartblock.SmartBlockType
	not             bool
}

type RelationWithObjectType struct {
	objectType string
	relation   *model.Relation
}

func (m *filterSmartblockTypes) Filter(e query.Entry) bool {
	keyParts := strings.Split(e.Key, "/")
	id := keyParts[len(keyParts)-1]

	t, err := smartblock.SmartBlockTypeFromID(id)
	if err != nil {
		log.Errorf("failed to detect smartblock type for %s: %s", id, err.Error())
		return false
	}

	for _, ot := range m.smartBlockTypes {
		if t == ot {
			return !m.not
		}
	}
	return m.not
}

type dsObjectStore struct {
	// underlying storage
	ds      ds.TxnDatastore
	dsIface datastore.Datastore
	meta    DetailInjector // TODO: remove after we will migrate to the objectStore subscriptions

	fts ftsearch.FTSearch

	// serializing page updates
	l sync.Mutex

	subscriptions    []database.Subscription
	depSubscriptions []database.Subscription
}

func (m *dsObjectStore) GetCafeConfig() (cfg *cafePb.GetConfigResponseConfig, err error) {
	txn, err := m.ds.NewTransaction(true)
	if err != nil {
		return nil, fmt.Errorf("error creating txn in datastore: %w", err)
	}
	defer txn.Discard()

	var cafecfg cafePb.GetConfigResponseConfig
	if val, err := txn.Get(cafeConfig); err != nil {
		return nil, err
	} else if err := proto.Unmarshal(val, &cafecfg); err != nil {
		return nil, err
	}

	return &cafecfg, nil
}

func (m *dsObjectStore) SaveCafeConfig(cfg *cafePb.GetConfigResponseConfig) (err error) {
	txn, err := m.ds.NewTransaction(false)
	if err != nil {
		return fmt.Errorf("error creating txn in datastore: %w", err)
	}
	defer txn.Discard()

	b, err := cfg.Marshal()
	if err != nil {
		return err
	}

	if err := txn.Put(cafeConfig, b); err != nil {
		return fmt.Errorf("failed to put into ds: %w", err)
	}

	return txn.Commit()
}

func (m *dsObjectStore) GetClientConfig() (cfg *pb2.RpcAccountConfig, err error) {
	txn, err := m.ds.NewTransaction(true)
	if err != nil {
		return nil, fmt.Errorf("error creating txn in datastore: %w", err)
	}
	defer txn.Discard()

	var clientcfg pb2.RpcAccountConfig
	if val, err := txn.Get(clientConfig); err != nil {
		return nil, err
	} else if err := proto.Unmarshal(val, &clientcfg); err != nil {
		return nil, err
	}

	return &clientcfg, nil
}

func (m *dsObjectStore) SaveClientConfig(cfg *pb2.RpcAccountConfig) (err error) {
	txn, err := m.ds.NewTransaction(false)
	if err != nil {
		return fmt.Errorf("error creating txn in datastore: %w", err)
	}
	defer txn.Discard()

	b, err := cfg.Marshal()
	if err != nil {
		return err
	}

	if err := txn.Put(clientConfig, b); err != nil {
		return fmt.Errorf("failed to put into ds: %w", err)
	}

	return txn.Commit()
}

func (m *dsObjectStore) EraseIndexes() (err error) {
	for _, idx := range m.Indexes() {
		err = localstore.EraseIndex(idx, m.ds)
		if err != nil {
			return
		}
	}
	err = m.eraseStoredRelations()
	if err != nil {
		log.Errorf("eraseStoredRelations failed: %s", err.Error())
	}

	err = m.eraseLinks()
	if err != nil {
		log.Errorf("eraseLinks failed: %s", err.Error())
	}

	return
}

func (m *dsObjectStore) eraseStoredRelations() (err error) {
	txn, err := m.ds.NewTransaction(false)
	if err != nil {
		return err
	}

	defer txn.Discard()
	res, err := localstore.GetKeys(txn, setRelationsBase.String(), 0)
	if err != nil {
		return err
	}

	keys, err := localstore.ExtractKeysFromResults(res)
	if err != nil {
		return err
	}

	for _, key := range keys {
		err = txn.Delete(ds.NewKey(key))
		if err != nil {
			log.Errorf("eraseStoredRelations: failed to delete key %s: %s", key, err.Error())
		}
	}
	return txn.Commit()
}

func (m *dsObjectStore) eraseLinks() (err error) {
	txn, err := m.ds.NewTransaction(false)
	if err != nil {
		return err
	}
	defer txn.Discard()
	n, err := removeByPrefix(txn, pagesOutboundLinksBase.String())
	if err != nil {
		return err
	}

	log.Infof("eraseLinks: removed %d outbound links", n)
	n, err = removeByPrefix(txn, pagesInboundLinksBase.String())
	if err != nil {
		return err
	}

	log.Infof("eraseLinks: removed %d inbound links", n)

	return txn.Commit()
}

func (m *dsObjectStore) Run() (err error) {
	m.ds, err = m.dsIface.LocalstoreDS()
	return
}

func (m *dsObjectStore) Close() (err error) {
	return nil
}

func (m *dsObjectStore) AggregateObjectIdsForOptionAndRelation(relationKey, optId string) (objectsIds []string, err error) {
	txn, err := m.ds.NewTransaction(true)
	defer txn.Discard()

	res, err := localstore.GetKeysByIndexParts(txn, pagesPrefix, indexRelationOptionObject.Name, []string{relationKey, optId}, "/", false, 0)
	if err != nil {
		return nil, err
	}

	return localstore.GetLeavesFromResults(res)
}

func (m *dsObjectStore) AggregateObjectIdsByOptionForRelation(relationKey string) (objectsByOptionId map[string][]string, err error) {
	txn, err := m.ds.NewTransaction(true)
	defer txn.Discard()

	res, err := localstore.GetKeysByIndexParts(txn, pagesPrefix, indexRelationOptionObject.Name, []string{relationKey}, "/", false, 0)
	if err != nil {
		return nil, err
	}

	keys, err := localstore.ExtractKeysFromResults(res)
	if err != nil {
		return nil, err
	}

	objectsByOptionId = make(map[string][]string)

	for _, key := range keys {
		optionId, err := localstore.CarveKeyParts(key, -2, -1)
		if err != nil {
			return nil, err
		}
		objId, err := localstore.CarveKeyParts(key, -1, 0)
		if err != nil {
			return nil, err
		}

		if _, exists := objectsByOptionId[optionId]; !exists {
			objectsByOptionId[optionId] = []string{}
		}

		objectsByOptionId[optionId] = append(objectsByOptionId[optionId], objId)
	}
	return
}

func (m *dsObjectStore) getAggregatedOptionsForFormat(format model.RelationFormat) (options []relationOption, err error) {
	txn, err := m.ds.NewTransaction(true)
	defer txn.Discard()

	res, err := localstore.GetKeysByIndexParts(txn, pagesPrefix, indexFormatOptionObject.Name, []string{format.String()}, "/", false, 0)
	if err != nil {
		return nil, err
	}

	keys, err := localstore.ExtractKeysFromResults(res)
	if err != nil {
		return nil, err
	}

	var ex = make(map[string]struct{})
	for _, key := range keys {
		optionId, err := localstore.CarveKeyParts(key, -2, -1)
		if err != nil {
			return nil, err
		}
		relKey, err := localstore.CarveKeyParts(key, -3, -2)
		if err != nil {
			return nil, err
		}

		if _, exists := ex[optionId]; exists {
			continue
		}

		ex[optionId] = struct{}{}
		options = append(options, relationOption{
			relationKey: relKey,
			optionId:    optionId,
		})
	}
	return
}

// GetAggregatedOptions returns aggregated options for specific relation and format. Options have a specific scope
func (m *dsObjectStore) GetAggregatedOptions(relationKey string, relationFormat model.RelationFormat, objectType string) (options []*model.RelationOption, err error) {
	objectsByOptionId, err := m.AggregateObjectIdsByOptionForRelation(relationKey)
	if err != nil {
		return nil, err
	}

	findOptionPos := func(opts []*model.RelationOption, id string) int {
		for i := range opts {
			if opts[i].Id == id {
				return i
			}
		}
		return -1
	}
	txn, err := m.ds.NewTransaction(true)
	if err != nil {
		return nil, err
	}

	for optId, objIds := range objectsByOptionId {
		var scope = model.RelationOption_relation
		for _, objId := range objIds {
			exists, err := isObjectBelongToType(txn, objId, objectType)
			if err != nil {
				return nil, err
			}

			if exists {
				scope = model.RelationOption_local
				break
			}
		}
		opt, err := getOption(txn, optId)
		if err != nil {
			return nil, err
		}
		opt.Scope = scope
		options = append(options, opt)
	}

	relationOption, err := m.getAggregatedOptionsForFormat(relationFormat)
	for _, opt := range relationOption {
		if findOptionPos(options, opt.optionId) > -1 {
			continue
		}

		opt2, err := getOption(txn, opt.optionId)
		if err != nil {
			return nil, err
		}
		opt2.Scope = model.RelationOption_format
		options = append(options, opt2)
	}

	return
}

func (m *dsObjectStore) GetAggregatedOptionsForFormat(format model.RelationFormat) ([]*model.RelationOption, error) {
	ros, err := m.getAggregatedOptionsForFormat(format)
	if err != nil {
		return nil, err
	}

	txn, err := m.ds.NewTransaction(true)
	if err != nil {
		return nil, err
	}

	var options []*model.RelationOption
	for _, ro := range ros {
		opt, err := getOption(txn, ro.optionId)
		if err != nil {
			return nil, err
		}

		options = append(options, opt)
	}

	return options, nil
}

func (m *dsObjectStore) QueryAndSubscribeForChanges(schema *schema.Schema, q database.Query, sub database.Subscription) (records []database.Record, close func(), total int, err error) {
	m.l.Lock()
	defer m.l.Unlock()

	records, total, err = m.Query(schema, q)

	var ids []string
	for _, record := range records {
		ids = append(ids, pbtypes.GetString(record.Details, bundle.RelationKeyId.String()))
	}

	sub.Subscribe(ids)
	m.addSubscriptionIfNotExists(sub)
	close = func() {
		m.closeAndRemoveSubscription(sub)
	}

	return
}

// unsafe, use under mutex
func (m *dsObjectStore) addSubscriptionIfNotExists(sub database.Subscription) (existed bool) {
	for _, s := range m.subscriptions {
		if s == sub {
			return true
		}
	}

	m.subscriptions = append(m.subscriptions, sub)
	return false
}

func (m *dsObjectStore) closeAndRemoveSubscription(sub database.Subscription) {
	m.l.Lock()
	defer m.l.Unlock()
	sub.Close()

	for i, s := range m.subscriptions {
		if s == sub {
			m.subscriptions = append(m.subscriptions[:i], m.subscriptions[i+1:]...)
			break
		}
	}
}

func (m *dsObjectStore) QueryByIdAndSubscribeForChanges(ids []string, sub database.Subscription) (records []database.Record, close func(), err error) {
	m.l.Lock()
	defer m.l.Unlock()

	sub.Subscribe(ids)
	records, err = m.QueryById(ids)

	close = func() {
		m.closeAndRemoveSubscription(sub)
	}

	m.addSubscriptionIfNotExists(sub)

	return
}

func (m *dsObjectStore) Query(sch *schema.Schema, q database.Query) (records []database.Record, total int, err error) {
	txn, err := m.ds.NewTransaction(true)
	if err != nil {
		return nil, 0, fmt.Errorf("error creating txn in datastore: %w", err)
	}
	defer txn.Discard()

	dsq, err := q.DSQuery(sch)
	if err != nil {
		return
	}
	dsq.Offset = 0
	dsq.Limit = 0
	dsq.Prefix = pagesDetailsBase.String() + "/"
	if !q.WithSystemObjects {
		dsq.Filters = append([]query.Filter{filterNotSystemObjects}, dsq.Filters...)
	}
	if len(q.ObjectTypeFilter) > 0 {
		dsq.Filters = append([]query.Filter{m.objectTypeFilter(q.ObjectTypeFilter...)}, dsq.Filters...)
	}
	if q.FullText != "" {
		if dsq, err = m.makeFTSQuery(q.FullText, dsq); err != nil {
			return
		}
	}
	for _, f := range dsq.Filters {
		log.Debugf("query filter: %+v", f)
	}
	res, err := txn.Query(dsq)
	if err != nil {
		return nil, 0, fmt.Errorf("error when querying ds: %w", err)
	}

	var (
		results []database.Record
		offset  = q.Offset
	)

	// We use own limit/offset implementation in order to find out
	// total number of records matching specified filters. Query
	// returns this number for handy pagination on clients.
	for rec := range res.Next() {
		total++

		if offset > 0 {
			offset--
			continue
		}

		if q.Limit > 0 && len(results) >= q.Limit {
			continue
		}

		var details model.ObjectDetails
		if err = proto.Unmarshal(rec.Value, &details); err != nil {
			log.Errorf("failed to unmarshal: %s", err.Error())
			total--
			continue
		}

		key := ds.NewKey(rec.Key)
		keyList := key.List()
		id := keyList[len(keyList)-1]

		if details.Details == nil || details.Details.Fields == nil {
			details.Details = &types.Struct{Fields: map[string]*types.Value{}}
		} else {
			pb.StructDeleteEmptyFields(details.Details)
		}

		details.Details.Fields[database.RecordIDField] = pb.ToValue(id)
		results = append(results, database.Record{Details: details.Details})
	}

	return results, total, nil
}

func (m *dsObjectStore) objectTypeFilter(ots ...string) query.Filter {
	var filter filterSmartblockTypes
	for _, otUrl := range ots {
		if ot, err := bundle.GetTypeByUrl(otUrl); err == nil {
			for _, sbt := range ot.Types {
				filter.smartBlockTypes = append(filter.smartBlockTypes, smartblock.SmartBlockType(sbt))
			}
			continue
		}
		if sbt, err := smartblock.SmartBlockTypeFromID(otUrl); err == nil {
			filter.smartBlockTypes = append(filter.smartBlockTypes, sbt)
		}
	}
	return &filter
}

func (m *dsObjectStore) QueryObjectInfo(q database.Query, objectTypes []smartblock.SmartBlockType) (results []*model.ObjectInfo, total int, err error) {
	txn, err := m.ds.NewTransaction(true)
	if err != nil {
		return nil, 0, fmt.Errorf("error creating txn in datastore: %w", err)
	}
	defer txn.Discard()

	dsq, err := q.DSQuery(nil)
	if err != nil {
		return
	}
	dsq.Offset = 0
	dsq.Limit = 0
	dsq.Prefix = pagesDetailsBase.String() + "/"
	if len(objectTypes) > 0 {
		dsq.Filters = append([]query.Filter{&filterSmartblockTypes{smartBlockTypes: objectTypes}}, dsq.Filters...)
	}
	if q.FullText != "" {
		if dsq, err = m.makeFTSQuery(q.FullText, dsq); err != nil {
			return
		}
	}
	res, err := txn.Query(dsq)
	if err != nil {
		return nil, 0, fmt.Errorf("error when querying ds: %w", err)
	}

	var (
		offset = q.Offset
	)

	// We use own limit/offset implementation in order to find out
	// total number of records matching specified filters. Query
	// returns this number for handy pagination on clients.
	for rec := range res.Next() {
		if rec.Error != nil {
			return nil, 0, rec.Error
		}
		total++

		if offset > 0 {
			offset--
			continue
		}

		if q.Limit > 0 && len(results) >= q.Limit {
			continue
		}

		key := ds.NewKey(rec.Key)
		keyList := key.List()
		id := keyList[len(keyList)-1]
		oi, err := getObjectInfo(txn, id)
		if err != nil {
			// probably details are not yet indexed, let's skip it
			log.Errorf("QueryObjectInfo getObjectInfo error: %s", err.Error())
			total--
			continue
		}
		results = append(results, oi)
	}
	return results, total, nil
}

func (m *dsObjectStore) QueryById(ids []string) (records []database.Record, err error) {
	txn, err := m.ds.NewTransaction(true)
	if err != nil {
		return nil, fmt.Errorf("error creating txn in datastore: %w", err)
	}
	defer txn.Discard()

	for _, id := range ids {
		v, err := txn.Get(pagesDetailsBase.ChildString(id))
		if err != nil {
			log.Errorf("QueryByIds failed to find id: %s", id)
			continue
		}

		var details model.ObjectDetails
		if err = proto.Unmarshal(v, &details); err != nil {
			log.Errorf("QueryByIds failed to unmarshal id: %s", id)
			continue
		}

		if details.Details == nil || details.Details.Fields == nil {
			details.Details = &types.Struct{Fields: map[string]*types.Value{}}
		}

		details.Details.Fields[database.RecordIDField] = pb.ToValue(id)
		records = append(records, database.Record{Details: details.Details})
	}

	return
}

func (m *dsObjectStore) GetRelation(relationKey string) (*model.Relation, error) {
	txn, err := m.ds.NewTransaction(true)
	if err != nil {
		return nil, fmt.Errorf("error creating txn in datastore: %w", err)
	}
	defer txn.Discard()

	return getRelation(txn, relationKey)
}

// ListRelations retrieves all available relations and sort them in this order:
// 1. extraRelations aggregated from object of specific type (scope objectsOfTheSameType)
// 2. relations aggregated from sets of specific type  (scope setsOfTheSameType)
// 3. user-defined relations aggregated from all objects (scope library)
// 4. the rest of bundled relations (scope library)
func (m *dsObjectStore) ListRelations(objType string) ([]*model.Relation, error) {
	txn, err := m.ds.NewTransaction(true)
	if err != nil {
		return nil, fmt.Errorf("error creating txn in datastore: %w", err)
	}
	defer txn.Discard()

	if objType == "" {
		rels, err := m.listRelations(txn, 0)
		if err != nil {
			return nil, err
		}
		// todo: omit when we will have everything in index
		relsKeys2 := bundle.ListRelationsKeys()
		for _, relKey := range relsKeys2 {
			if pbtypes.HasRelation(rels, relKey.String()) {
				continue
			}

			rel := bundle.MustGetRelation(relKey)
			rel.Scope = model.Relation_library
			rels = append(rels, rel)
		}
		return rels, nil
	}

	rels, err := m.AggregateRelationsFromObjectsOfType(objType)
	if err != nil {
		return nil, fmt.Errorf("failed to aggregate relations from objects: %w", err)
	}

	rels2, err := m.AggregateRelationsFromSetsOfType(objType)
	if err != nil {
		return nil, fmt.Errorf("failed to aggregate relations from sets: %w", err)
	}

	for i, rel := range rels2 {
		if pbtypes.HasRelation(rels, rel.Key) {
			continue
		}
		rels = append(rels, rels2[i])
	}

	relsKeys, err := m.listRelationsKeys(txn)
	if err != nil {
		return nil, fmt.Errorf("failed to list relations from store index: %w", err)
	}

	// todo: omit when we will have everything in index
	for _, relKey := range relsKeys {
		if pbtypes.HasRelation(rels, relKey) {
			continue
		}
		rel, err := getRelation(txn, relKey)
		if err != nil {
			log.Errorf("relation found in index but failed to retrieve from store")
			continue
		}
		rel.Scope = model.Relation_library
		rels = append(rels, rel)
	}

	relsKeys2 := bundle.ListRelationsKeys()
	for _, relKey := range relsKeys2 {
		if pbtypes.HasRelation(rels, relKey.String()) {
			continue
		}

		rel := bundle.MustGetRelation(relKey)
		rel.Scope = model.Relation_library
		rels = append(rels, rel)
	}

	return rels, nil
}

func (m *dsObjectStore) ListRelationsKeys() ([]string, error) {
	txn, err := m.ds.NewTransaction(true)
	if err != nil {
		return nil, fmt.Errorf("error creating txn in datastore: %w", err)
	}
	defer txn.Discard()

	return m.listRelationsKeys(txn)
}

func (m *dsObjectStore) AggregateRelationsFromObjectsOfType(objType string) ([]*model.Relation, error) {
	txn, err := m.ds.NewTransaction(true)
	if err != nil {
		return nil, fmt.Errorf("error creating txn in datastore: %w", err)
	}
	defer txn.Discard()

	var rels []*model.Relation
	objTypeCompact, err := objTypeCompactEncode(objType)
	if err != nil {
		return nil, fmt.Errorf("failed to encode object type '%s': %s", objType, err.Error())
	}
	res, err := localstore.GetKeysByIndexParts(txn, indexObjectTypeRelationObjectId.Prefix, indexObjectTypeRelationObjectId.Name, []string{objTypeCompact}, "/", false, 0)
	if err != nil {
		return nil, err
	}

	relKeys, err := localstore.GetKeyPartFromResults(res, -2, -1, true)
	if err != nil {
		return nil, err
	}

	for _, relKey := range relKeys {
		rel, err := getRelation(txn, relKey)
		if err != nil {
			log.Errorf("relation '%s' found in the index but failed to retreive: %s", relKey, err.Error())
			continue
		}

		rel.Scope = model.Relation_objectsOfTheSameType
		rels = append(rels, rel)
	}

	return rels, nil
}

func (m *dsObjectStore) AggregateRelationsFromSetsOfType(objType string) ([]*model.Relation, error) {
	txn, err := m.ds.NewTransaction(true)
	if err != nil {
		return nil, fmt.Errorf("error creating txn in datastore: %w", err)
	}
	defer txn.Discard()

	var rels []*model.Relation
	objTypeCompact, err := objTypeCompactEncode(objType)
	if err != nil {
		return nil, err
	}
	res, err := localstore.GetKeysByIndexParts(txn, indexObjectTypeRelationSetId.Prefix, indexObjectTypeRelationSetId.Name, []string{objTypeCompact}, "/", false, 0)
	if err != nil {
		return nil, err
	}

	relKeys, err := localstore.GetKeyPartFromResults(res, -2, -1, true)
	if err != nil {
		return nil, err
	}

	for _, relKey := range relKeys {
		rel, err := getRelation(txn, relKey)
		if err != nil {
			log.Errorf("relation '%s' found in the index but failed to retreive: %s", relKey, err.Error())
			continue
		}

		rel.Scope = model.Relation_setOfTheSameType
		rels = append(rels, rel)
	}

	return rels, nil
}

func (m *dsObjectStore) DeleteObject(id string) error {
	txn, err := m.ds.NewTransaction(false)
	if err != nil {
		return fmt.Errorf("error creating txn in datastore: %w", err)
	}
	defer txn.Discard()

	// todo: remove all indexes with this object
	for _, k := range []ds.Key{
		pagesDetailsBase.ChildString(id),
		pagesSnippetBase.ChildString(id),
		pagesRelationsBase.ChildString(id),
		indexQueueBase.ChildString(id),
	} {
		if err = txn.Delete(k); err != nil {
			return err
		}
	}

	inLinks, err := findInboundLinks(txn, id)
	if err != nil {
		return err
	}

	outLinks, err := findOutboundLinks(txn, id)
	if err != nil {
		return err
	}

	for _, k := range pageLinkKeys(id, inLinks, outLinks) {
		if err := txn.Delete(k); err != nil {
			return err
		}
	}
	if m.fts != nil {
		if err := m.fts.Delete(id); err != nil {
			return err
		}
	}
	return txn.Commit()
}

// RemoveRelationFromCache removes cached relation data
func (m *dsObjectStore) RemoveRelationFromCache(key string) error {
	txn, err := m.ds.NewTransaction(false)
	if err != nil {
		return fmt.Errorf("error creating txn in datastore: %w", err)
	}
	defer txn.Discard()

	for _, k := range []ds.Key{
		relationsBase.ChildString(key),
	} {
		if err = txn.Delete(k); err != nil {
			return err
		}
	}

	return txn.Commit()
}

func (m *dsObjectStore) GetWithLinksInfoByID(id string) (*model.ObjectInfoWithLinks, error) {
	txn, err := m.ds.NewTransaction(true)
	if err != nil {
		return nil, fmt.Errorf("error creating txn in datastore: %w", err)
	}
	defer txn.Discard()

	pages, err := getObjectsInfo(txn, []string{id})
	if err != nil {
		return nil, err
	}

	if len(pages) == 0 {
		return nil, fmt.Errorf("page not found")
	}
	page := pages[0]

	inboundIds, err := findInboundLinks(txn, id)
	if err != nil {
		return nil, err
	}

	outboundsIds, err := findOutboundLinks(txn, id)
	if err != nil {
		return nil, err
	}

	inbound, err := getObjectsInfo(txn, inboundIds)
	if err != nil {
		return nil, err
	}

	outbound, err := getObjectsInfo(txn, outboundsIds)
	if err != nil {
		return nil, err
	}

	return &model.ObjectInfoWithLinks{
		Id:   id,
		Info: page,
		Links: &model.ObjectLinksInfo{
			Inbound:  inbound,
			Outbound: outbound,
		},
	}, nil
}

func (m *dsObjectStore) GetOutboundLinksById(id string) ([]string, error) {
	txn, err := m.ds.NewTransaction(true)
	if err != nil {
		return nil, fmt.Errorf("error creating txn in datastore: %w", err)
	}
	defer txn.Discard()

	return findOutboundLinks(txn, id)
}

func (m *dsObjectStore) GetWithOutboundLinksInfoById(id string) (*model.ObjectInfoWithOutboundLinks, error) {
	txn, err := m.ds.NewTransaction(true)
	if err != nil {
		return nil, fmt.Errorf("error creating txn in datastore: %w", err)
	}
	defer txn.Discard()

	pages, err := getObjectsInfo(txn, []string{id})
	if err != nil {
		return nil, err
	}

	if len(pages) == 0 {
		return nil, fmt.Errorf("page not found")
	}
	page := pages[0]

	outboundsIds, err := findOutboundLinks(txn, id)
	if err != nil {
		return nil, err
	}

	outbound, err := getObjectsInfo(txn, outboundsIds)
	if err != nil {
		return nil, err
	}

	return &model.ObjectInfoWithOutboundLinks{
		Info:          page,
		OutboundLinks: outbound,
	}, nil
}

func (m *dsObjectStore) GetDetails(id string) (*model.ObjectDetails, error) {
	txn, err := m.ds.NewTransaction(true)
	if err != nil {
		return nil, fmt.Errorf("error creating txn in datastore: %w", err)
	}
	defer txn.Discard()

	return getObjectDetails(txn, id)
}

func (m *dsObjectStore) List() ([]*model.ObjectInfo, error) {
	txn, err := m.ds.NewTransaction(true)
	if err != nil {
		return nil, fmt.Errorf("error creating txn in datastore: %w", err)
	}
	defer txn.Discard()

	ids, err := findByPrefix(txn, pagesDetailsBase.String()+"/", 0)
	if err != nil {
		return nil, err
	}

	return getObjectsInfo(txn, ids)
}

func (m *dsObjectStore) HasIDs(ids ...string) (exists []string, err error) {
	txn, err := m.ds.NewTransaction(true)
	if err != nil {
		return nil, fmt.Errorf("error creating txn in datastore: %w", err)
	}
	defer txn.Discard()
	for _, id := range ids {
		if exist, err := hasObjectId(txn, id); err != nil {
			return nil, err
		} else if exist {
			exists = append(exists, id)
		}
	}
	return exists, nil
}

func (m *dsObjectStore) GetByIDs(ids ...string) ([]*model.ObjectInfo, error) {
	txn, err := m.ds.NewTransaction(true)
	if err != nil {
		return nil, fmt.Errorf("error creating txn in datastore: %w", err)
	}
	defer txn.Discard()

	return getObjectsInfo(txn, ids)
}

func (m *dsObjectStore) CreateObject(id string, details *types.Struct, relations *model.Relations, links []string, snippet string) error {
	m.l.Lock()
	defer m.l.Unlock()
	txn, err := m.ds.NewTransaction(false)
	if err != nil {
		return fmt.Errorf("error creating txn in datastore: %w", err)
	}
	defer txn.Discard()

	// init an empty state to skip nil checks later
	before := model.ObjectInfo{
		Details: &types.Struct{Fields: map[string]*types.Value{}},
	}

	err = m.updateObjectDetails(txn, id, before, details, relations)
	if err != nil {
		return err
	}

	err = m.updateObjectLinksAndSnippet(txn, id, links, snippet)
	if err != nil {
		return err
	}
	return txn.Commit()
}

func (m *dsObjectStore) UpdateObjectLinks(id string, links []string) error {
	m.l.Lock()
	defer m.l.Unlock()
	txn, err := m.ds.NewTransaction(false)
	if err != nil {
		return fmt.Errorf("error creating txn in datastore: %w", err)
	}
	defer txn.Discard()

	err = m.updateObjectLinks(txn, id, links)
	if err != nil {
		return err
	}
	return txn.Commit()
}

func (m *dsObjectStore) UpdateObjectLinksAndSnippet(id string, links []string, snippet string) error {
	m.l.Lock()
	defer m.l.Unlock()
	txn, err := m.ds.NewTransaction(false)
	if err != nil {
		return fmt.Errorf("error creating txn in datastore: %w", err)
	}
	defer txn.Discard()

	err = m.updateObjectLinksAndSnippet(txn, id, links, snippet)
	if err != nil {
		return err
	}
	return txn.Commit()
}

func (m *dsObjectStore) UpdateObjectDetails(id string, details *types.Struct, relations *model.Relations, discardLocalDetailsChanges bool) error {
	m.l.Lock()
	defer m.l.Unlock()
	txn, err := m.ds.NewTransaction(false)
	if err != nil {
		return fmt.Errorf("error creating txn in datastore: %w", err)
	}
	defer txn.Discard()
	var (
		before model.ObjectInfo
	)

	if details != nil || relations != nil {
		exInfo, err := getObjectInfo(txn, id)
		if err != nil {
			log.Debugf("UpdateObject failed to get ex state for object %s: %s", id, err.Error())
		}

		if exInfo != nil {
			before = *exInfo
		} else {
			// init an empty state to skip nil checks later
			before = model.ObjectInfo{
				Details: &types.Struct{Fields: map[string]*types.Value{}},
			}
		}

		if discardLocalDetailsChanges && details != nil {
			injectedDetails := pbtypes.StructFilterKeys(before.Details, bundle.LocalRelationsKeys)
			for k, v := range injectedDetails.Fields {
				details.Fields[k] = pbtypes.CopyVal(v)
			}
		}
	}

	err = m.updateObjectDetails(txn, id, before, details, relations)
	if err != nil {
		return err
	}
	err = txn.Commit()
	if err != nil {
		return err
	}

	return nil
}

func (m *dsObjectStore) InjectObjectDetails(id string, details *types.Struct) (mergedDetails *types.Struct, err error) {
	m.l.Lock()
	defer m.l.Unlock()
	txn, err := m.ds.NewTransaction(false)
	if err != nil {
		return nil, fmt.Errorf("error creating txn in datastore: %w", err)
	}
	defer txn.Discard()

	mergedDetails, err = m.injectObjectDetails(txn, id, details)
	if err != nil {
		return mergedDetails, err
	}

	err = txn.Commit()
	if err != nil {
		return mergedDetails, err
	}

	return mergedDetails, nil
}

func (m *dsObjectStore) injectObjectDetails(txn ds.Txn, id string, details *types.Struct) (mergedDetails *types.Struct, err error) {
	detailsBefore, err := getObjectDetails(txn, id)
	if err != nil {
		return nil, err
	}

	if details == nil {
		return detailsBefore.GetDetails(), nil
	}

	mergedDetails = pbtypes.CopyStruct(detailsBefore.GetDetails())
	for k, v := range details.Fields {
		mergedDetails.Fields[k] = v
	}

	err = m.updateDetails(txn, id, detailsBefore, &model.ObjectDetails{Details: mergedDetails})
	if err != nil {
		return mergedDetails, err
	}

	return mergedDetails, nil
}

// GetLastIndexedHeadsHash return empty hash without error if record was not found
func (m *dsObjectStore) GetLastIndexedHeadsHash(id string) (headsHash string, err error) {
	txn, err := m.ds.NewTransaction(true)
	if err != nil {
		return "", fmt.Errorf("error creating txn in datastore: %w", err)
	}
	defer txn.Discard()

	if val, err := txn.Get(indexedHeadsState.ChildString(id)); err != nil && err != ds.ErrNotFound {
		return "", fmt.Errorf("failed to get heads hash: %w", err)
	} else if val == nil {
		return "", nil
	} else {
		return string(val), nil
	}
}

func (m *dsObjectStore) SaveLastIndexedHeadsHash(id string, headsHash string) (err error) {
	txn, err := m.ds.NewTransaction(false)
	if err != nil {
		return fmt.Errorf("error creating txn in datastore: %w", err)
	}
	defer txn.Discard()

	if err := txn.Put(indexedHeadsState.ChildString(id), []byte(headsHash)); err != nil {
		return fmt.Errorf("failed to put into ds: %w", err)
	}

	return txn.Commit()
}

func (m *dsObjectStore) GetChecksums() (checksums *model.ObjectStoreChecksums, err error) {
	txn, err := m.ds.NewTransaction(true)
	if err != nil {
		return nil, fmt.Errorf("error creating txn in datastore: %w", err)
	}
	defer txn.Discard()

	var objChecksum model.ObjectStoreChecksums
	if val, err := txn.Get(bundledChecksums); err != nil && err != ds.ErrNotFound {
		return nil, fmt.Errorf("failed to get details: %w", err)
	} else if err := proto.Unmarshal(val, &objChecksum); err != nil {
		return nil, err
	}

	return &objChecksum, nil
}

func (m *dsObjectStore) SaveChecksums(checksums *model.ObjectStoreChecksums) (err error) {
	txn, err := m.ds.NewTransaction(false)
	if err != nil {
		return fmt.Errorf("error creating txn in datastore: %w", err)
	}
	defer txn.Discard()

	b, err := checksums.Marshal()
	if err != nil {
		return err
	}

	if err := txn.Put(bundledChecksums, b); err != nil {
		return fmt.Errorf("failed to put into ds: %w", err)
	}

	return txn.Commit()
}

func (m *dsObjectStore) updateArchive(txn ds.Txn, exLinks, links []string) error {
	removedLinks, addedLinks := slice.DifferenceRemovedAdded(exLinks, links)

	setArchived := func(id string, val bool) error {
		merged, err := m.injectObjectDetails(txn, id, &types.Struct{Fields: map[string]*types.Value{bundle.RelationKeyIsArchived.String(): pbtypes.Bool(val)}})
		if err != nil {
			return err
		}

		// inject localDetails into the meta pubsub
		m.meta.SetLocalDetails(id, merged)

		return nil
	}

	var err error
	for _, objId := range removedLinks {
		err = setArchived(objId, false)
		if err != nil {
			return fmt.Errorf("failed to setArchived: %s", err.Error())
		}
	}

	for _, objId := range addedLinks {
		err = setArchived(objId, true)
		if err != nil {
			return fmt.Errorf("failed to setArchived: %s", err.Error())
		}
	}

	return nil
}

func (m *dsObjectStore) updateObjectLinks(txn ds.Txn, id string, links []string) error {
	sbt, err := smartblock.SmartBlockTypeFromID(id)
	if err != nil {
		return fmt.Errorf("failed to extract smartblock type: %w", err)
	}

	exLinks, _ := findOutboundLinks(txn, id)
	if sbt == smartblock.SmartBlockTypeArchive {
		// special case for Archive
		err = m.updateArchive(txn, exLinks, links)
		if err != nil {
			return err
		}
	}

	var addedLinks, removedLinks []string

	removedLinks, addedLinks = slice.DifferenceRemovedAdded(exLinks, links)
	if len(addedLinks) > 0 {
		for _, k := range pageLinkKeys(id, nil, addedLinks) {
			if err := txn.Put(k, nil); err != nil {
				return err
			}
		}
	}

	if len(removedLinks) > 0 {
		for _, k := range pageLinkKeys(id, nil, removedLinks) {
			if err := txn.Delete(k); err != nil {
				return err
			}
		}
	}

	return nil
}

func (m *dsObjectStore) updateObjectLinksAndSnippet(txn ds.Txn, id string, links []string, snippet string) error {
	err := m.updateObjectLinks(txn, id, links)
	if err != nil {
		return err
	}

	if val, err := txn.Get(pagesSnippetBase.ChildString(id)); err == ds.ErrNotFound || string(val) != snippet {
		if err := m.updateSnippet(txn, id, snippet); err != nil {
			return err
		}
	}

	return nil
}

func (m *dsObjectStore) updateObjectDetails(txn ds.Txn, id string, before model.ObjectInfo, details *types.Struct, relations *model.Relations) error {
	sbt, err := smartblock.SmartBlockTypeFromID(id)
	if err != nil {
		return fmt.Errorf("failed to extract smartblock type: %w", err)
	}

	if sbt == smartblock.SmartBlockTypeArchive {
		return ErrNotAnObject
	}

	objTypes := pbtypes.GetStringList(details, bundle.RelationKeyType.String())

	creatorId := pbtypes.GetString(details, bundle.RelationKeyCreator.String())
	if relations != nil && relations.Relations != nil {
		// intentionally do not pass txn, as this tx may be huge
		if err = m.updateObjectRelations(txn, before.ObjectTypeUrls, objTypes, id, creatorId, before.Relations, relations.Relations); err != nil {
			return err
		}
	}

	if details != nil {
		if err = m.updateDetails(txn, id, &model.ObjectDetails{Details: before.Details}, &model.ObjectDetails{Details: details}); err != nil {
			return err
		}
	}

	return nil
}

// should be called under the mutex
func (m *dsObjectStore) sendUpdatesToSubscriptions(id string, details *types.Struct) {
	detCopy := pbtypes.CopyStruct(details)
	detCopy.Fields[database.RecordIDField] = pb.ToValue(id)
	for i := range m.subscriptions {
		go func(sub database.Subscription) {
			_ = sub.Publish(id, detCopy)
		}(m.subscriptions[i])
	}
}

func (m *dsObjectStore) AddToIndexQueue(id string) error {
	txn, err := m.ds.NewTransaction(false)
	if err != nil {
		return fmt.Errorf("error creating txn in datastore: %w", err)
	}
	defer txn.Discard()
	var buf [8]byte
	size := binary.PutVarint(buf[:], time.Now().Unix())
	if err = txn.Put(indexQueueBase.ChildString(id), buf[:size]); err != nil {
		return err
	}
	return txn.Commit()
}

func (m *dsObjectStore) removeFromIndexQueue(id string) error {
	txn, err := m.ds.NewTransaction(false)
	if err != nil {
		return fmt.Errorf("error creating txn in datastore: %w", err)
	}
	defer txn.Discard()

	if err := txn.Delete(indexQueueBase.ChildString(id)); err != nil {
		return fmt.Errorf("failed to remove id from full text index queue: %s", err.Error())
	}

	return txn.Commit()
}

func (m *dsObjectStore) IndexForEach(f func(id string, tm time.Time) error) error {
	txn, err := m.ds.NewTransaction(true)
	if err != nil {
		return fmt.Errorf("error creating txn in datastore: %w", err)
	}
	defer txn.Discard()
	res, err := txn.Query(query.Query{Prefix: indexQueueBase.String()})
	if err != nil {
		return fmt.Errorf("error query txn in datastore: %w", err)
	}
	for entry := range res.Next() {
		id := extractIdFromKey(entry.Key)
		ts, _ := binary.Varint(entry.Value)
		indexErr := f(id, time.Unix(ts, 0))
		if indexErr != nil {
			log.Warnf("can't index '%s'(ts %d): %v", id, ts, indexErr)
			// in case indexation is has failed it's better to remove this document from the index
			// so we will not stuck with this object forever
		}

		err = m.removeFromIndexQueue(id)
		if err != nil {
			// if we have the error here we have nothing to do but retry later
			log.Errorf("failed to remove %s(ts %d) from index, will redo the fulltext index: %v", id, ts, err)
		}
	}

	err = res.Close()
	if err != nil {
		return err
	}

	return nil
}

func (m *dsObjectStore) ListIds() ([]string, error) {
	txn, err := m.ds.NewTransaction(true)
	if err != nil {
		return nil, fmt.Errorf("error creating txn in datastore: %w", err)
	}
	defer txn.Discard()

	return findByPrefix(txn, pagesDetailsBase.String()+"/", 0)
}

func (m *dsObjectStore) UpdateRelationsInSet(setId, objType, creatorId string, relations []*model.Relation) error {
	m.l.Lock()
	defer m.l.Unlock()
	txn, err := m.ds.NewTransaction(false)
	if err != nil {
		return err
	}
	defer txn.Discard()

	relationsBefore, err := getSetRelations(txn, setId)
	if err != nil {
		return err
	}

	err = m.updateSetRelations(txn, setId, objType, creatorId, relationsBefore, relations)
	if err != nil {
		return err
	}

	return txn.Commit()
}

func (m *dsObjectStore) storeRelations(txn ds.Txn, relations []*model.Relation) error {
	var relBytes []byte
	var err error
	for _, relation := range relations {
		// do not store bundled relations
		if bundle.HasRelation(relation.Key) {
			continue
		}

		relCopy := pbtypes.CopyRelation(relation)
		relCopy.SelectDict = nil

		relationKey := relationsBase.ChildString(relation.Key)
		relBytes, err = proto.Marshal(relCopy)
		if err != nil {
			return err
		}

		err = txn.Put(relationKey, relBytes)
		if err != nil {
			return err
		}
		_, details := bundle.GetDetailsForRelation(false, relCopy)
		id := pbtypes.GetString(details, "id")
		err = m.updateObjectDetails(txn, id, model.ObjectInfo{
			Details: &types.Struct{Fields: map[string]*types.Value{}},
		}, details, nil)
		if err != nil {
			return err
		}

		err = m.updateObjectLinksAndSnippet(txn, id, nil, relation.Description)
		if err != nil {
			return err
		}
	}
	return nil
}

func (m *dsObjectStore) updateSetRelations(txn ds.Txn, setId string, setOf string, creatorId string, relationsBefore []*model.Relation, relations []*model.Relation) error {
	if relations == nil {
		return fmt.Errorf("relationsAfter is nil")
	}

	var updatedRelations []*model.Relation
	var updatedOptions []*model.RelationOption

	for _, relAfter := range relations {
		if relBefore := pbtypes.GetRelation(relationsBefore, relAfter.Key); relBefore == nil || !pbtypes.RelationEqual(relBefore, relAfter) {
			if relAfter.Creator != creatorId && !bundle.HasRelation(relAfter.Key) {
				relAfter.Creator = creatorId
			}
			updatedRelations = append(updatedRelations, relAfter)
			if relAfter.Format == model.RelationFormat_status || relAfter.Format == model.RelationFormat_tag {
				if relBefore == nil {
					updatedOptions = append(updatedOptions, relAfter.SelectDict...)
				} else {
					added, updated, _ := pbtypes.RelationSelectDictDiffOmitScope(relBefore.SelectDict, relAfter.SelectDict)
					updatedOptions = append(updatedOptions, append(added, updated...)...)
				}
			}
		}
	}

	err := m.storeRelations(txn, updatedRelations)
	if err != nil {
		return err
	}

	err = storeOptions(txn, updatedOptions)
	if err != nil {
		return err
	}

	relationKeys := pbtypes.GetRelationKeys(relations)
	detailsBefore, err := getObjectDetails(txn, setId)
	setOfOldSl := pbtypes.GetStringList(detailsBefore.GetDetails(), bundle.RelationKeySetOf.String())
	if setOfOldSl == nil {
		err = localstore.AddIndexWithTxn(indexObjectTypeRelationSetId, txn, &relationObjectType{
			relationKeys: relationKeys,
			objectTypes:  []string{setOf},
		}, setId)
		if err != nil {
			return err
		}
	} else {
		// only one source is supported
		setOfOld := setOfOldSl[0]
		err = localstore.UpdateIndexWithTxn(indexObjectTypeRelationSetId, txn, &relationObjectType{
			relationKeys: pbtypes.GetRelationKeys(relationsBefore),
			objectTypes:  []string{setOfOld},
		}, &relationObjectType{
			relationKeys: relationKeys,
			objectTypes:  []string{setOf},
		}, setId)
		if err != nil {
			return err
		}
	}

	if pbtypes.RelationsEqual(relationsBefore, relations) {
		return nil
	}

	b, err := proto.Marshal(&model.Relations{Relations: relations})
	if err != nil {
		return err
	}

	err = txn.Put(setRelationsBase.ChildString(setId), b)
	if err != nil {
		return err
	}

	return nil
}

func (m *dsObjectStore) updateObjectRelations(txn ds.Txn, objTypesBefore []string, objTypesAfter []string, id, creatorId string, relationsBefore []*model.Relation, relationsAfter []*model.Relation) error {
	if relationsAfter == nil {
		return fmt.Errorf("relationsAfter is nil")
	}
	var err error
	var updatedRelations []*model.Relation
	var updatedOptions []*model.RelationOption

	for _, relAfter := range relationsAfter {
		if relBefore := pbtypes.GetRelation(relationsBefore, relAfter.Key); relBefore == nil || !pbtypes.RelationEqual(relBefore, relAfter) {
			if relAfter.Creator != creatorId && !bundle.HasRelation(relAfter.Key) {
				relAfter.Creator = creatorId
			}
			updatedRelations = append(updatedRelations, relAfter)
			// trigger index relation-option-object indexes updates
			if relBefore == nil {
				err = localstore.AddIndexesWithTxn(m, txn, relAfter, id)
				if err != nil {
					return err
				}
			} else {
				err = localstore.UpdateIndexesWithTxn(m, txn, relBefore, relAfter, id)
				if err != nil {
					return err
				}
			}

			if relAfter.Format == model.RelationFormat_status || relAfter.Format == model.RelationFormat_tag {
				if relBefore == nil {
					updatedOptions = append(updatedOptions, relAfter.SelectDict...)
				} else {
					added, updated, _ := pbtypes.RelationSelectDictDiffOmitScope(relBefore.SelectDict, relAfter.SelectDict)
					updatedOptions = append(updatedOptions, append(added, updated...)...)
				}
			}
		}
	}

	err = m.storeRelations(txn, updatedRelations)
	if err != nil {
		return err
	}

	err = storeOptions(txn, updatedOptions)
	if err != nil {
		return err
	}

	err = localstore.UpdateIndexWithTxn(indexObjectTypeRelationObjectId, txn, &relationObjectType{
		relationKeys: pbtypes.GetRelationKeys(relationsBefore),
		objectTypes:  objTypesBefore,
	}, &relationObjectType{
		relationKeys: pbtypes.GetRelationKeys(relationsAfter),
		objectTypes:  objTypesAfter,
	}, id)
	if err != nil {
		return err
	}

	if pbtypes.RelationsEqual(relationsBefore, relationsAfter) {
		return nil
	}

	b, err := proto.Marshal(&model.Relations{Relations: relationsAfter})
	if err != nil {
		return err
	}

	err = txn.Put(pagesRelationsBase.ChildString(id), b)
	if err != nil {
		return err
	}

	return nil
}

func (m *dsObjectStore) updateSnippet(txn ds.Txn, id string, snippet string) error {
	snippetKey := pagesSnippetBase.ChildString(id)
	return txn.Put(snippetKey, []byte(snippet))
}

func (m *dsObjectStore) updateDetails(txn ds.Txn, id string, oldDetails *model.ObjectDetails, newDetails *model.ObjectDetails) error {
	metrics.ObjectDetailsUpdatedCounter.Inc()
	detailsKey := pagesDetailsBase.ChildString(id)

	b, err := proto.Marshal(newDetails)
	if err != nil {
		return err
	}
	err = txn.Put(detailsKey, b)
	if err != nil {
		return err
	}

	if oldDetails.GetDetails().Equal(newDetails.GetDetails()) {
		return nil
	}

	log.Debugf("updateDetails %s: diff %s", id, pbtypes.Sprint(pbtypes.StructDiff(oldDetails.GetDetails(), newDetails.GetDetails())))
	err = localstore.UpdateIndexesWithTxn(m, txn, oldDetails, newDetails, id)
	if err != nil {
		return err
	}

	if newDetails != nil && newDetails.Details.Fields != nil {
		m.sendUpdatesToSubscriptions(id, newDetails.Details)
	}

	return nil
}

func storeOptions(txn ds.Txn, options []*model.RelationOption) error {
	var err error
	for _, opt := range options {
		err = storeOption(txn, opt)
		if err != nil {
			return err
		}
	}
	return nil
}

func storeOption(txn ds.Txn, option *model.RelationOption) error {
	b, err := proto.Marshal(option)
	if err != nil {
		return err
	}

	optionKey := relationsOptionsBase.ChildString(option.Id)
	return txn.Put(optionKey, b)
}

func (m *dsObjectStore) Prefix() string {
	return pagesPrefix
}

func (m *dsObjectStore) Indexes() []localstore.Index {
	return []localstore.Index{indexObjectTypeRelationObjectId, indexObjectTypeRelationSetId, indexRelationOptionObject, indexRelationObject, indexFormatOptionObject, indexObjectTypeObject}
}

func (m *dsObjectStore) FTSearch() ftsearch.FTSearch {
	return m.fts
}

func (m *dsObjectStore) makeFTSQuery(text string, dsq query.Query) (query.Query, error) {
	if m.fts == nil {
		return dsq, fmt.Errorf("fullText search not configured")
	}
	ids, err := m.fts.Search(text)
	if err != nil {
		return dsq, err
	}
	idsQuery := newIdsFilter(ids)
	dsq.Filters = append([]query.Filter{idsQuery}, dsq.Filters...)
	dsq.Orders = append([]query.Order{idsQuery}, dsq.Orders...)
	return dsq, nil
}

func (m *dsObjectStore) listIdsOfType(txn ds.Txn, ot string) ([]string, error) {
	res, err := localstore.GetKeysByIndexParts(txn, pagesPrefix, indexObjectTypeObject.Name, []string{ot}, "", false, 0)
	if err != nil {
		return nil, err
	}

	return localstore.GetLeavesFromResults(res)
}

func (m *dsObjectStore) listRelationsKeys(txn ds.Txn) ([]string, error) {
	txn, err := m.ds.NewTransaction(true)
	if err != nil {
		return nil, fmt.Errorf("error creating txn in datastore: %w", err)
	}
	defer txn.Discard()

	return findByPrefix(txn, relationsBase.String()+"/", 0)
}

func getRelation(txn ds.Txn, key string) (*model.Relation, error) {
	br, err := bundle.GetRelation(bundle.RelationKey(key))
	if br != nil {
		return br, nil
	}

	res, err := txn.Get(relationsBase.ChildString(key))
	if err != nil {
		return nil, err
	}

	var rel model.Relation
	if err = proto.Unmarshal(res, &rel); err != nil {
		return nil, fmt.Errorf("failed to unmarshal relation: %s", err.Error())
	}

	return &rel, nil
}

func (m *dsObjectStore) listRelations(txn ds.Txn, limit int) ([]*model.Relation, error) {
	var rels []*model.Relation

	res, err := txn.Query(query.Query{
		Prefix:   relationsBase.String(),
		Limit:    limit,
		KeysOnly: false,
	})
	if err != nil {
		return nil, err
	}

	for r := range res.Next() {
		var rel model.Relation
		if err = proto.Unmarshal(r.Value, &rel); err != nil {
			log.Errorf("listRelations failed to unmarshal relation: %s", err.Error())
			continue
		}
		rels = append(rels, &rel)
	}

	return rels, nil
}

func isObjectBelongToType(txn ds.Txn, id, objType string) (bool, error) {
	objTypeCompact, err := objTypeCompactEncode(objType)
	if err != nil {
		return false, err
	}

	return localstore.HasPrimaryKeyByIndexParts(txn, pagesPrefix, indexObjectTypeObject.Name, []string{objTypeCompact}, "", false, id)
}

/* internal */
// getObjectDetails returns empty(not nil) details when not found in the DS
func getObjectDetails(txn ds.Txn, id string) (*model.ObjectDetails, error) {
	var details model.ObjectDetails
	if val, err := txn.Get(pagesDetailsBase.ChildString(id)); err != nil {
		if err != ds.ErrNotFound {
			return nil, fmt.Errorf("failed to get relations: %w", err)
		}
		details.Details = &types.Struct{Fields: map[string]*types.Value{}}
		// return empty details in case not found
	} else if err := proto.Unmarshal(val, &details); err != nil {
		return nil, fmt.Errorf("failed to unmarshal details: %w", err)
	}
	details.Details.Fields[bundle.RelationKeyId.String()] = pbtypes.String(id)

	return &details, nil
}

func hasObjectId(txn ds.Txn, id string) (bool, error) {
	if exists, err := txn.Has(pagesDetailsBase.ChildString(id)); err != nil {
		return false, fmt.Errorf("failed to get details: %w", err)
	} else {
		return exists, nil
	}
}

// getSetRelations returns the list of relations last time indexed for the set's dataview
func getSetRelations(txn ds.Txn, id string) ([]*model.Relation, error) {
	var relations model.Relations
	if val, err := txn.Get(setRelationsBase.ChildString(id)); err != nil {
		if err != ds.ErrNotFound {
			return nil, fmt.Errorf("failed to get relations: %w", err)
		}
	} else if err := proto.Unmarshal(val, &relations); err != nil {
		return nil, fmt.Errorf("failed to unmarshal relations: %w", err)
	}

	return relations.GetRelations(), nil
}

// getObjectRelations returns the list of relations last time indexed for the object
func getObjectRelations(txn ds.Txn, id string) ([]*model.Relation, error) {
	var relations model.Relations
	if val, err := txn.Get(pagesRelationsBase.ChildString(id)); err != nil {
		if err != ds.ErrNotFound {
			return nil, fmt.Errorf("failed to get relations: %w", err)
		}
	} else if err := proto.Unmarshal(val, &relations); err != nil {
		return nil, fmt.Errorf("failed to unmarshal relations: %w", err)
	}

	return relations.GetRelations(), nil
}

func getOption(txn ds.Txn, optionId string) (*model.RelationOption, error) {
	var opt model.RelationOption
	if val, err := txn.Get(relationsOptionsBase.ChildString(optionId)); err != nil {
		log.Debugf("getOption %s: not found", optionId)
		if err != ds.ErrNotFound {
			return nil, fmt.Errorf("failed to get option from localstore: %w", err)
		}
	} else if err := proto.Unmarshal(val, &opt); err != nil {
		return nil, fmt.Errorf("failed to unmarshal option: %w", err)
	}

	return &opt, nil
}

func getObjectTypeFromDetails(det *types.Struct) ([]string, error) {
	if !pbtypes.HasField(det, bundle.RelationKeyType.String()) {
		return nil, fmt.Errorf("type not found in details")
	}

	return pbtypes.GetStringList(det, bundle.RelationKeyType.String()), nil
}

func getObjectInfo(txn ds.Txn, id string) (*model.ObjectInfo, error) {
	sbt, err := smartblock.SmartBlockTypeFromID(id)
	if err != nil {
		return nil, fmt.Errorf("failed to extract smartblock type: %w", err)
	}
	if sbt == smartblock.SmartBlockTypeArchive {
		return nil, ErrNotAnObject
	}

	details, err := getObjectDetails(txn, id)
	if err != nil {
		return nil, err
	}

	objectTypes, err := getObjectTypeFromDetails(details.Details)
	if err != nil {
		return nil, err
	}

	relations, err := getObjectRelations(txn, id)
	if err != nil {
		return nil, err
	}

	var snippet string
	if val, err := txn.Get(pagesSnippetBase.ChildString(id)); err != nil && err != ds.ErrNotFound {
		return nil, fmt.Errorf("failed to get snippet: %w", err)
	} else {
		snippet = string(val)
	}

	// omit decoding page state
	hasInbound, err := hasInboundLinks(txn, id)
	if err != nil {
		return nil, err
	}

	return &model.ObjectInfo{
		Id:              id,
		ObjectType:      sbt.ToProto(),
		Details:         details.Details,
		Relations:       relations,
		Snippet:         snippet,
		HasInboundLinks: hasInbound,
		ObjectTypeUrls:  objectTypes,
	}, nil
}

func getObjectsInfo(txn ds.Txn, ids []string) ([]*model.ObjectInfo, error) {
	var objects []*model.ObjectInfo
	for _, id := range ids {
		info, err := getObjectInfo(txn, id)
		if err != nil {
			if strings.HasSuffix(err.Error(), "key not found") || err == ErrNotAnObject {
				continue
			}
			return nil, err
		}
		objects = append(objects, info)
	}

	return objects, nil
}

func hasInboundLinks(txn ds.Txn, id string) (bool, error) {
	inboundResults, err := txn.Query(query.Query{
		Prefix:   pagesInboundLinksBase.String() + "/" + id + "/",
		Limit:    1, // we only need to know if there is at least 1 inbound link
		KeysOnly: true,
	})
	if err != nil {
		return false, err
	}

	// max is 1
	inboundLinks, err := localstore.CountAllKeysFromResults(inboundResults)
	return inboundLinks > 0, err
}

// Find to which IDs specified one has outbound links.
func findOutboundLinks(txn ds.Txn, id string) ([]string, error) {
	return findByPrefix(txn, pagesOutboundLinksBase.String()+"/"+id+"/", 0)
}

// Find from which IDs specified one has inbound links.
func findInboundLinks(txn ds.Txn, id string) ([]string, error) {
	return findByPrefix(txn, pagesInboundLinksBase.String()+"/"+id+"/", 0)
}

func findByPrefix(txn ds.Txn, prefix string, limit int) ([]string, error) {
	results, err := txn.Query(query.Query{
		Prefix:   prefix,
		Limit:    limit,
		KeysOnly: true,
	})
	if err != nil {
		return nil, err
	}

	return localstore.GetLeavesFromResults(results)
}

func removeByPrefix(txn ds.Txn, prefix string) (int, error) {
	results, err := txn.Query(query.Query{
		Prefix:   prefix,
		KeysOnly: true,
	})
	if err != nil {
		return 0, err
	}

	var removed int
	for res := range results.Next() {
		err := txn.Delete(ds.NewKey(res.Key))
		if err != nil {
			return removed, err
		}
		removed++
	}
	return removed, nil
}

func pageLinkKeys(id string, in []string, out []string) []ds.Key {
	var keys = make([]ds.Key, 0, len(in)+len(out))

	// links incoming into specified node id
	for _, from := range in {
		keys = append(keys, inboundLinkKey(from, id), outgoingLinkKey(from, id))
	}

	// links outgoing from specified node id
	for _, to := range out {
		keys = append(keys, outgoingLinkKey(id, to), inboundLinkKey(id, to))
	}

	return keys
}

func outgoingLinkKey(from, to string) ds.Key {
	return pagesOutboundLinksBase.ChildString(from).ChildString(to)
}

func inboundLinkKey(from, to string) ds.Key {
	return pagesInboundLinksBase.ChildString(to).ChildString(from)
}

func newIdsFilter(ids []string) idsFilter {
	f := make(idsFilter)
	for i, id := range ids {
		f[id] = i
	}
	return f
}

type idsFilter map[string]int

func (f idsFilter) Filter(e query.Entry) bool {
	_, ok := f[extractIdFromKey(e.Key)]
	return ok
}

func (f idsFilter) Compare(a, b query.Entry) int {
	aIndex := f[extractIdFromKey(a.Key)]
	bIndex := f[extractIdFromKey(b.Key)]
	if aIndex == bIndex {
		return 0
	} else if aIndex < bIndex {
		return -1
	} else {
		return 1
	}
}

func extractIdFromKey(key string) (id string) {
	i := strings.LastIndexByte(key, '/')
	if i == -1 || len(key)-1 == i {
		return
	}
	return key[i+1:]
}

// temp func until we move to the proper ids
func objTypeCompactEncode(objType string) (string, error) {
	if strings.HasPrefix(objType, addr.BundledObjectTypeURLPrefix) {
		return objType, nil
	}
	if strings.HasPrefix(objType, "ba") {
		return objType, nil
	}
	return "", fmt.Errorf("invalid objType")
}

func GetObjectType(store ObjectStore, url string) (*model.ObjectType, error) {
	objectType := &model.ObjectType{}
	if strings.HasPrefix(url, addr.BundledObjectTypeURLPrefix) {
		var err error
		objectType, err = bundle.GetTypeByUrl(url)
		if err != nil {
			if err == bundle.ErrNotFound {
				return nil, fmt.Errorf("unknown object type")
			}
			return nil, err
		}
		return objectType, nil
	} else if !strings.HasPrefix(url, "b") {
		return nil, fmt.Errorf("incorrect object type URL format")
	}

	ois, err := store.GetByIDs(url)
	if err != nil {
		return nil, err
	}
	if len(ois) == 0 {
		return nil, fmt.Errorf("object type not found in the index")
	}

	details := ois[0].Details
	//relationKeys := ois[0].RelationKeys
	for _, relId := range pbtypes.GetStringList(details, bundle.RelationKeyRecommendedRelations.String()) {
		rk, err := pbtypes.RelationIdToKey(relId)
		if err != nil {
			log.Errorf("GetObjectType failed to get relation key from id: %s (%s)", err.Error(), relId)
			continue
		}

		rel, err := store.GetRelation(rk)
		if err != nil {
			log.Errorf("GetObjectType failed to get relation key from id: %s (%s)", err.Error(), relId)
			continue
		}

		relCopy := pbtypes.CopyRelation(rel)
		relCopy.Scope = model.Relation_type

		objectType.Relations = append(objectType.Relations, relCopy)
	}

	objectType.Url = url
	if details != nil && details.Fields != nil {
		if v, ok := details.Fields[bundle.RelationKeyName.String()]; ok {
			objectType.Name = v.GetStringValue()
		}
		if v, ok := details.Fields[bundle.RelationKeyRecommendedLayout.String()]; ok {
			objectType.Layout = model.ObjectTypeLayout(int(v.GetNumberValue()))
		}
		if v, ok := details.Fields[bundle.RelationKeyIconEmoji.String()]; ok {
			objectType.IconEmoji = v.GetStringValue()
		}
	}

	objectType.IsArchived = pbtypes.GetBool(details, bundle.RelationKeyIsArchived.String())
	// we use Page for all custom object types
	objectType.Types = []model.SmartBlockType{model.SmartBlockType_Page}
	return objectType, err
}<|MERGE_RESOLUTION|>--- conflicted
+++ resolved
@@ -47,14 +47,10 @@
 	pagesOutboundLinksBase = ds.NewKey("/" + pagesPrefix + "/outbound")
 	indexQueueBase         = ds.NewKey("/" + pagesPrefix + "/index")
 	bundledChecksums       = ds.NewKey("/" + pagesPrefix + "/checksum")
-<<<<<<< HEAD
-	clientConfig           = ds.NewKey("/" + pagesPrefix + "/clientconfig")
-	cafeConfig             = ds.NewKey("/" + pagesPrefix + "/cafeconfig")
-=======
 	indexedHeadsState      = ds.NewKey("/" + pagesPrefix + "/headsstate")
 
 	clientConfig = ds.NewKey("/" + pagesPrefix + "/clientconfig")
->>>>>>> f326db8f
+	cafeConfig   = ds.NewKey("/" + pagesPrefix + "/cafeconfig")
 
 	relationsPrefix = "relations"
 	// /relations/options/<relOptionId>: option model
@@ -349,6 +345,42 @@
 	depSubscriptions []database.Subscription
 }
 
+func (m *dsObjectStore) GetClientConfig() (cfg *pb2.RpcAccountConfig, err error) {
+	txn, err := m.ds.NewTransaction(true)
+	if err != nil {
+		return nil, fmt.Errorf("error creating txn in datastore: %w", err)
+	}
+	defer txn.Discard()
+
+	var clientcfg pb2.RpcAccountConfig
+	if val, err := txn.Get(clientConfig); err != nil {
+		return nil, err
+	} else if err := proto.Unmarshal(val, &clientcfg); err != nil {
+		return nil, err
+	}
+
+	return &clientcfg, nil
+}
+
+func (m *dsObjectStore) SaveClientConfig(cfg *pb2.RpcAccountConfig) (err error) {
+	txn, err := m.ds.NewTransaction(false)
+	if err != nil {
+		return fmt.Errorf("error creating txn in datastore: %w", err)
+	}
+	defer txn.Discard()
+
+	b, err := cfg.Marshal()
+	if err != nil {
+		return err
+	}
+
+	if err := txn.Put(clientConfig, b); err != nil {
+		return fmt.Errorf("failed to put into ds: %w", err)
+	}
+
+	return txn.Commit()
+}
+
 func (m *dsObjectStore) GetCafeConfig() (cfg *cafePb.GetConfigResponseConfig, err error) {
 	txn, err := m.ds.NewTransaction(true)
 	if err != nil {
@@ -379,42 +411,6 @@
 	}
 
 	if err := txn.Put(cafeConfig, b); err != nil {
-		return fmt.Errorf("failed to put into ds: %w", err)
-	}
-
-	return txn.Commit()
-}
-
-func (m *dsObjectStore) GetClientConfig() (cfg *pb2.RpcAccountConfig, err error) {
-	txn, err := m.ds.NewTransaction(true)
-	if err != nil {
-		return nil, fmt.Errorf("error creating txn in datastore: %w", err)
-	}
-	defer txn.Discard()
-
-	var clientcfg pb2.RpcAccountConfig
-	if val, err := txn.Get(clientConfig); err != nil {
-		return nil, err
-	} else if err := proto.Unmarshal(val, &clientcfg); err != nil {
-		return nil, err
-	}
-
-	return &clientcfg, nil
-}
-
-func (m *dsObjectStore) SaveClientConfig(cfg *pb2.RpcAccountConfig) (err error) {
-	txn, err := m.ds.NewTransaction(false)
-	if err != nil {
-		return fmt.Errorf("error creating txn in datastore: %w", err)
-	}
-	defer txn.Discard()
-
-	b, err := cfg.Marshal()
-	if err != nil {
-		return err
-	}
-
-	if err := txn.Put(clientConfig, b); err != nil {
 		return fmt.Errorf("failed to put into ds: %w", err)
 	}
 
