--- conflicted
+++ resolved
@@ -162,41 +162,6 @@
 
 var ErrNotAnObject = fmt.Errorf("not an object")
 
-<<<<<<< HEAD
-type filterSmartblockTypes struct {
-	smartBlockTypes []smartblock.SmartBlockType
-	not             bool
-	sbtProvider     typeprovider.SmartBlockTypeProvider
-}
-
-func newSmartblockTypesFilter(sbtProvider typeprovider.SmartBlockTypeProvider, not bool, smartBlockTypes []smartblock.SmartBlockType) *filterSmartblockTypes {
-	return &filterSmartblockTypes{
-		smartBlockTypes: smartBlockTypes,
-		not:             not,
-		sbtProvider:     sbtProvider,
-	}
-}
-
-func (m *filterSmartblockTypes) Filter(e query.Entry) bool {
-	keyParts := strings.Split(e.Key, "/")
-	id := keyParts[len(keyParts)-1]
-
-	t, err := m.sbtProvider.Type(id)
-	if err != nil {
-		log.Debugf("failed to detect smartblock type for %s: %s", id, err.Error())
-		return false
-	}
-
-	for _, ot := range m.smartBlockTypes {
-		if t == ot {
-			return !m.not
-		}
-	}
-	return m.not
-}
-
-=======
->>>>>>> 5162354f
 type dsObjectStore struct {
 	// underlying storage
 	ds            noctxds.DSTxnBatching
