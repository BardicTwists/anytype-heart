package objectstore

import (
	"context"
	"errors"
	"fmt"
	"path"
	"strings"
	"sync"

	"github.com/anyproto/any-sync/app"
	"github.com/anyproto/any-sync/coordinator/coordinatorproto"
	"github.com/anyproto/anytype-heart/core/block/uniquekey"
	"github.com/dgraph-io/badger/v3"
	"github.com/dgraph-io/ristretto"
	"github.com/gogo/protobuf/proto"
	"github.com/gogo/protobuf/types"
	ds "github.com/ipfs/go-datastore"

	"github.com/anyproto/anytype-heart/core/relation/relationutils"
	"github.com/anyproto/anytype-heart/pkg/lib/bundle"
	"github.com/anyproto/anytype-heart/pkg/lib/core/smartblock"
	"github.com/anyproto/anytype-heart/pkg/lib/database"
	"github.com/anyproto/anytype-heart/pkg/lib/datastore"
	"github.com/anyproto/anytype-heart/pkg/lib/localstore/addr"
	"github.com/anyproto/anytype-heart/pkg/lib/localstore/ftsearch"
	"github.com/anyproto/anytype-heart/pkg/lib/logging"
	"github.com/anyproto/anytype-heart/pkg/lib/pb/model"
	"github.com/anyproto/anytype-heart/space/typeprovider"
	"github.com/anyproto/anytype-heart/util/pbtypes"
)

var log = logging.Logger("anytype-localstore")
var ErrDetailsNotChanged = errors.New("details not changed")

const CName = "objectstore"

var (
	// ObjectInfo is stored in db key pattern:
	pagesPrefix        = "pages"
	pagesDetailsBase   = ds.NewKey("/" + pagesPrefix + "/details")
	pendingDetailsBase = ds.NewKey("/" + pagesPrefix + "/pending")

	pagesSnippetBase       = ds.NewKey("/" + pagesPrefix + "/snippet")
	pagesInboundLinksBase  = ds.NewKey("/" + pagesPrefix + "/inbound")
	pagesOutboundLinksBase = ds.NewKey("/" + pagesPrefix + "/outbound")
	indexQueueBase         = ds.NewKey("/" + pagesPrefix + "/index")
	bundledChecksums       = ds.NewKey("/" + pagesPrefix + "/checksum")
	indexedHeadsState      = ds.NewKey("/" + pagesPrefix + "/headsstate")

	accountPrefix = "account"
	accountStatus = ds.NewKey("/" + accountPrefix + "/status")

	workspacesPrefix = "workspaces"
	currentWorkspace = ds.NewKey("/" + workspacesPrefix + "/current")

	ErrObjectNotFound = errors.New("object not found")

	_ ObjectStore = (*dsObjectStore)(nil)
)

func New() ObjectStore {
	return &dsObjectStore{}
}

type SourceDetailsFromID interface {
	DetailsFromIdBasedSource(id string) (*types.Struct, error)
}

func (s *dsObjectStore) Init(a *app.App) (err error) {
	s.sbtProvider = app.MustComponent[typeprovider.SmartBlockTypeProvider](a)
	src := a.Component("source")
	if src != nil {
		s.sourceService = a.MustComponent("source").(SourceDetailsFromID)
	}
	fts := a.Component(ftsearch.CName)
	if fts == nil {
		log.Warnf("init objectstore without fulltext")
	} else {
		s.fts = fts.(ftsearch.FTSearch)
	}
	datastoreService := a.MustComponent(datastore.CName).(datastore.Datastore)
	s.db, err = datastoreService.LocalstoreBadger()
	if err != nil {
		return fmt.Errorf("get badger: %w", err)
	}

	return s.initCache()
}

func (s *dsObjectStore) initCache() error {
	cache, err := ristretto.NewCache(&ristretto.Config{
		NumCounters: 10_000_000,
		MaxCost:     100_000_000,
		BufferItems: 64,
	})
	if err != nil {
		return fmt.Errorf("init cache: %w", err)
	}
	s.cache = cache
	spaceResolverCache, err := ristretto.NewCache(&ristretto.Config{
		NumCounters: 10_000_000,
		MaxCost:     100_000_000,
		BufferItems: 64,
	})
	if err != nil {
		return fmt.Errorf("init cache: %w", err)
	}
	s.spaceResolverCache = spaceResolverCache
	return nil
}

func (s *dsObjectStore) Name() (name string) {
	return CName
}

// nolint: interfacebloat
type ObjectStore interface {
	app.ComponentRunnable
	IndexerStore
	AccountStore

	SubscribeForAll(callback func(rec database.Record))

<<<<<<< HEAD
	Query(schema database.Schema, q database.Query) (records []database.Record, total int, err error)
=======
	Query(q database.Query) (records []database.Record, total int, err error)
>>>>>>> 947fa887
	QueryRaw(f *database.Filters, limit int, offset int) (records []database.Record, err error)
	QueryByID(ids []string) (records []database.Record, err error)
	QueryByIDAndSubscribeForChanges(ids []string, subscription database.Subscription) (records []database.Record, close func(), err error)
	QueryObjectIDs(q database.Query, objectTypes []smartblock.SmartBlockType) (ids []string, total int, err error)

	HasIDs(ids ...string) (exists []string, err error)
	GetByIDs(spaceID string, ids []string) ([]*model.ObjectInfo, error)
	List(spaceID string) ([]*model.ObjectInfo, error)
	ListIds() ([]string, error)

	// UpdateObjectDetails updates existing object or create if not missing. Should be used in order to amend existing indexes based on prev/new value
	// set discardLocalDetailsChanges to true in case the caller doesn't have local details in the State
	UpdateObjectDetails(id string, details *types.Struct) error
	UpdateObjectLinks(id string, links []string) error
	UpdateObjectSnippet(id string, snippet string) error
	UpdatePendingLocalDetails(id string, proc func(details *types.Struct) (*types.Struct, error)) error

	DeleteObject(id string) error
	DeleteDetails(id string) error
	// EraseIndexes erase all indexes for objectstore. All objects need to be reindexed
	EraseIndexes() error

	GetAggregatedOptions(relationKey string) (options []*model.RelationOption, err error)
	GetDetails(id string) (*model.ObjectDetails, error)
	GetInboundLinksByID(id string) ([]string, error)
	GetOutboundLinksByID(id string) ([]string, error)
	// deprecated, use relationService
	GetRelationByID(id string) (relation *model.Relation, err error)
	// deprecated, use relatinoService
	GetRelationByKey(key string) (relation *model.Relation, err error)
	GetWithLinksInfoByID(spaceID string, id string) (*model.ObjectInfoWithLinks, error)
	// deprecated, use relatinoService
	GetObjectType(url string) (*model.ObjectType, error)
	HasObjectType(id string) (bool, error)
	// deprecated, use relatinoService
	GetObjectTypes(urls []string) (ots []*model.ObjectType, err error)
	GetObjectByUniqueKey(spaceId string, uniqueKey string) (*model.ObjectDetails, error)

	ResolveSpaceID(objectID string) (spaceID string, err error)
	StoreSpaceID(objectID, spaceID string) error
}

type IndexerStore interface {
	AddToIndexQueue(id string) error
	ListIDsFromFullTextQueue() ([]string, error)
	RemoveIDsFromFullTextQueue(ids []string)
	FTSearch() ftsearch.FTSearch

	// GetChecksums Used to get information about localstore state and decide do we need to reindex some objects
	GetChecksums() (checksums *model.ObjectStoreChecksums, err error)
	// SaveChecksums Used to save checksums and force reindex counter
	SaveChecksums(checksums *model.ObjectStoreChecksums) (err error)

	GetLastIndexedHeadsHash(id string) (headsHash string, err error)
	SaveLastIndexedHeadsHash(id string, headsHash string) (err error)
}

type AccountStore interface {
	GetAccountStatus() (status *coordinatorproto.SpaceStatusPayload, err error)
	SaveAccountStatus(status *coordinatorproto.SpaceStatusPayload) (err error)

	GetCurrentWorkspaceID() (string, error)
	SetCurrentWorkspaceID(workspaceID string) (err error)
	RemoveCurrentWorkspaceID() (err error)
}

var ErrNotAnObject = fmt.Errorf("not an object")

type dsObjectStore struct {
	sourceService SourceDetailsFromID

	cache              *ristretto.Cache
	spaceResolverCache *ristretto.Cache
	db                 *badger.DB

	fts ftsearch.FTSearch

	sbtProvider typeprovider.SmartBlockTypeProvider

	sync.RWMutex
	onChangeCallback func(record database.Record)
	subscriptions    []database.Subscription
}

func (s *dsObjectStore) EraseIndexes() error {
	outboundRemoved, inboundRemoved, err := s.eraseLinks()
	if err != nil {
		log.Errorf("eraseLinks failed: %s", err)
	}
	log.Infof("eraseLinks: removed %d outbound links", outboundRemoved)
	log.Infof("eraseLinks: removed %d inbound links", inboundRemoved)
	return nil
}

func (s *dsObjectStore) eraseLinks() (outboundRemoved int, inboundRemoved int, err error) {
	err = retryOnConflict(func() error {
		txn := s.db.NewTransaction(true)
		defer txn.Discard()
		txn, outboundRemoved, err = s.removeByPrefixInTx(txn, pagesOutboundLinksBase.String())
		if err != nil {
			return fmt.Errorf("remove all outbound links: %w", err)
		}
		txn, inboundRemoved, err = s.removeByPrefixInTx(txn, pagesInboundLinksBase.String())
		if err != nil {
			return fmt.Errorf("remove all inbound links: %w", err)
		}
		return txn.Commit()
	})
	return
}

func (s *dsObjectStore) Run(context.Context) (err error) {
	return nil
}

func (s *dsObjectStore) Close(_ context.Context) (err error) {
	return nil
}

// GetAggregatedOptions returns aggregated options for specific relation. Options have a specific scope
func (s *dsObjectStore) GetAggregatedOptions(relationKey string) (options []*model.RelationOption, err error) {
	// todo: add workspace
	records, _, err := s.Query(database.Query{
		Filters: []*model.BlockContentDataviewFilter{
			{
				Condition:   model.BlockContentDataviewFilter_Equal,
				RelationKey: bundle.RelationKeyRelationKey.String(),
				Value:       pbtypes.String(relationKey),
			},
			{
				Condition:   model.BlockContentDataviewFilter_Equal,
				RelationKey: bundle.RelationKeyLayout.String(),
				Value:       pbtypes.Float64(float64(model.ObjectType_relationOption)),
				// todo: revert check by objectType
			},
		},
	})

	for _, rec := range records {
		options = append(options, relationutils.OptionFromStruct(rec.Details).RelationOption)
	}
	return
}

// unsafe, use under mutex
func (s *dsObjectStore) addSubscriptionIfNotExists(sub database.Subscription) (existed bool) {
	for _, s := range s.subscriptions {
		if s == sub {
			return true
		}
	}

	s.subscriptions = append(s.subscriptions, sub)
	return false
}

func (s *dsObjectStore) closeAndRemoveSubscription(subscription database.Subscription) {
	s.Lock()
	defer s.Unlock()
	subscription.Close()

	for i, sub := range s.subscriptions {
		if sub == subscription {
			s.subscriptions = append(s.subscriptions[:i], s.subscriptions[i+1:]...)
			break
		}
	}
}

func (s *dsObjectStore) SubscribeForAll(callback func(rec database.Record)) {
	s.Lock()
	s.onChangeCallback = callback
	s.Unlock()
}

func (s *dsObjectStore) GetRelationByID(id string) (*model.Relation, error) {
	det, err := s.GetDetails(id)
	if err != nil {
		return nil, err
	}

	if pbtypes.GetString(det.GetDetails(), bundle.RelationKeyRelationKey.String()) == "" {
		return nil, fmt.Errorf("object %s is not a relation", id)
	}

	rel := relationutils.RelationFromStruct(det.GetDetails())
	return rel.Relation, nil
}

// GetRelationByKey is deprecated, should be used from relationService
func (s *dsObjectStore) GetRelationByKey(key string) (*model.Relation, error) {
	// todo: should pass workspace
	q := database.Query{
		Filters: []*model.BlockContentDataviewFilter{
			{
				Condition:   model.BlockContentDataviewFilter_Equal,
				RelationKey: bundle.RelationKeyRelationKey.String(),
				Value:       pbtypes.String(key),
			},
		},
	}

	records, _, err := s.Query(q)
	if err != nil {
		return nil, err
	}

	if len(records) == 0 {
		return nil, ds.ErrNotFound
	}

	rel := relationutils.RelationFromStruct(records[0].Details)

	return rel.Relation, nil
}

func (s *dsObjectStore) GetWithLinksInfoByID(spaceID string, id string) (*model.ObjectInfoWithLinks, error) {
	var res *model.ObjectInfoWithLinks
	err := s.db.View(func(txn *badger.Txn) error {
		pages, err := s.getObjectsInfo(txn, spaceID, []string{id})
		if err != nil {
			return err
		}

		if len(pages) == 0 {
			return fmt.Errorf("page not found")
		}
		page := pages[0]

		inboundIds, err := findInboundLinks(txn, id)
		if err != nil {
			return fmt.Errorf("find inbound links: %w", err)
		}
		outboundsIds, err := findOutboundLinks(txn, id)
		if err != nil {
			return fmt.Errorf("find outbound links: %w", err)
		}

		inbound, err := s.getObjectsInfo(txn, spaceID, inboundIds)
		if err != nil {
			return err
		}

		outbound, err := s.getObjectsInfo(txn, spaceID, outboundsIds)
		if err != nil {
			return err
		}

		res = &model.ObjectInfoWithLinks{
			Id:   id,
			Info: page,
			Links: &model.ObjectLinksInfo{
				Inbound:  inbound,
				Outbound: outbound,
			},
		}
		return nil
	})
	return res, err
}

func (s *dsObjectStore) GetOutboundLinksByID(id string) ([]string, error) {
	var links []string
	err := s.db.View(func(txn *badger.Txn) error {
		var err error
		links, err = findOutboundLinks(txn, id)
		return err
	})
	return links, err
}

func (s *dsObjectStore) GetInboundLinksByID(id string) ([]string, error) {
	var links []string
	err := s.db.View(func(txn *badger.Txn) error {
		var err error
		links, err = findInboundLinks(txn, id)
		return err
	})
	return links, err
}

// GetDetails returns empty struct without errors in case details are not found
// todo: get rid of this or change the name method!
func (s *dsObjectStore) GetDetails(id string) (*model.ObjectDetails, error) {
	var details *model.ObjectDetails
	err := s.db.View(func(txn *badger.Txn) error {
		it, err := txn.Get(pagesDetailsBase.ChildString(id).Bytes())
		if err != nil {
			return fmt.Errorf("get details: %w", err)
		}
		details, err = s.extractDetailsFromItem(it)
		return err
	})
	if isNotFound(err) {
		return &model.ObjectDetails{
			Details: &types.Struct{Fields: map[string]*types.Value{}},
		}, nil
	}

	if err != nil {
		return nil, err
	}
	return details, nil
}

func (s *dsObjectStore) List(spaceID string) ([]*model.ObjectInfo, error) {
	var infos []*model.ObjectInfo
	err := s.db.View(func(txn *badger.Txn) error {
		ids, err := listIDsByPrefix(txn, pagesDetailsBase.Bytes())
		if err != nil {
			return fmt.Errorf("list ids by prefix: %w", err)
		}

		infos, err = s.getObjectsInfo(txn, spaceID, ids)
		return err
	})
	return infos, err
}

func (s *dsObjectStore) HasIDs(ids ...string) (exists []string, err error) {
	err = s.db.View(func(txn *badger.Txn) error {
		for _, id := range ids {
			_, err := txn.Get(pagesDetailsBase.ChildString(id).Bytes())
			if err != nil && err != badger.ErrKeyNotFound {
				return fmt.Errorf("get %s: %w", id, err)
			}
			if err == nil {
				exists = append(exists, id)
			}
		}
		return nil
	})
	return exists, err
}

func (s *dsObjectStore) GetByIDs(spaceID string, ids []string) ([]*model.ObjectInfo, error) {
	var infos []*model.ObjectInfo
	err := s.db.View(func(txn *badger.Txn) error {
		var err error
		infos, err = s.getObjectsInfo(txn, spaceID, ids)
		return err
	})
	return infos, err
}

func (s *dsObjectStore) ListIds() ([]string, error) {
	var ids []string
	err := s.db.View(func(txn *badger.Txn) error {
		var err error
		ids, err = listIDsByPrefix(txn, pagesDetailsBase.Bytes())
		return err
	})
	return ids, err
}

func (s *dsObjectStore) Prefix() string {
	return pagesPrefix
}

// TODO objstore: Just use dependency injection
func (s *dsObjectStore) FTSearch() ftsearch.FTSearch {
	return s.fts
}

func (s *dsObjectStore) extractDetailsFromItem(it *badger.Item) (*model.ObjectDetails, error) {
	key := it.Key()
	if v, ok := s.cache.Get(key); ok {
		return v.(*model.ObjectDetails), nil
	}
	return s.unmarshalDetailsFromItem(it)
}

func (s *dsObjectStore) unmarshalDetailsFromItem(it *badger.Item) (*model.ObjectDetails, error) {
	var details *model.ObjectDetails
	err := it.Value(func(val []byte) error {
		var err error
		details, err = unmarshalDetails(detailsKeyToID(it.Key()), val)
		if err != nil {
			return fmt.Errorf("unmarshal details: %w", err)
		}
		s.cache.Set(it.Key(), details, int64(details.Size()))
		return nil
	})
	if err != nil {
		return nil, fmt.Errorf("get item value: %w", err)
	}
	return details, nil
}

func unmarshalDetails(id string, rawValue []byte) (*model.ObjectDetails, error) {
	result := &model.ObjectDetails{}
	if err := proto.Unmarshal(rawValue, result); err != nil {
		return nil, err
	}
	if result.Details == nil {
		result.Details = &types.Struct{Fields: map[string]*types.Value{}}
	}
	if result.Details.Fields == nil {
		result.Details.Fields = map[string]*types.Value{}
	} else {
		pbtypes.StructDeleteEmptyFields(result.Details)
	}
	result.Details.Fields[database.RecordIDField] = pbtypes.ToValue(id)
	return result, nil
}

func detailsKeyToID(key []byte) string {
	return path.Base(string(key))
}

type order struct {
	database.Order
}

func (o order) Compare(lhs, rhs interface{}) (comp int) {
	le := lhs.(database.Record)
	re := rhs.(database.Record)

	if o.Order != nil {
		comp = o.Order.Compare(le, re)
	}
	// when order isn't set or equal - sort by id
	if comp == 0 {
		if pbtypes.GetString(le.Details, "id") > pbtypes.GetString(re.Details, "id") {
			return 1
		}
		return -1
	}
	return comp
}

func (o order) CalcScore(_ interface{}) float64 {
	return 0
}

func (s *dsObjectStore) getObjectInfo(txn *badger.Txn, spaceID string, id string) (*model.ObjectInfo, error) {
	sbt, err := s.sbtProvider.Type(spaceID, id)
	if err != nil {
		log.With("objectID", id).Errorf("failed to extract smartblock type %s", id) // todo rq: surpess error?
		return nil, ErrNotAnObject
	}
	if sbt == smartblock.SmartBlockTypeArchive {
		return nil, ErrNotAnObject
	}

	var details *types.Struct
	if indexDetails, _ := sbt.Indexable(); !indexDetails && s.sourceService != nil {
		details, err = s.sourceService.DetailsFromIdBasedSource(id)
		if err != nil {
			return nil, ErrObjectNotFound
		}
	} else {
		it, err := txn.Get(pagesDetailsBase.ChildString(id).Bytes())
		if err != nil {
			return nil, fmt.Errorf("get details: %w", err)
		}
		detailsModel, err := s.extractDetailsFromItem(it)
		if err != nil {
			return nil, err
		}
		details = detailsModel.Details
	}
	snippet, err := getValueTxn(txn, pagesSnippetBase.ChildString(id).Bytes(), bytesToString)
	if err != nil && !isNotFound(err) {
		return nil, fmt.Errorf("failed to get snippet: %w", err)
	}

	return &model.ObjectInfo{
		Id:         id,
		ObjectType: sbt.ToProto(),
		Details:    details,
		Snippet:    snippet,
	}, nil
}

func (s *dsObjectStore) getObjectsInfo(txn *badger.Txn, spaceID string, ids []string) ([]*model.ObjectInfo, error) {
	objects := make([]*model.ObjectInfo, 0, len(ids))
	for _, id := range ids {
		info, err := s.getObjectInfo(txn, spaceID, id)
		if err != nil {
			if isNotFound(err) || err == ErrObjectNotFound || err == ErrNotAnObject {
				continue
			}
			return nil, err
		}
		if f := info.GetDetails().GetFields(); f != nil {
			// skip deleted objects
			if v := f[bundle.RelationKeyIsDeleted.String()]; v != nil && v.GetBoolValue() {
				continue
			}
		}
		objects = append(objects, info)
	}

	return objects, nil
}

// Find to which IDs specified one has outbound links.
func findOutboundLinks(txn *badger.Txn, id string) ([]string, error) {
	return listIDsByPrefix(txn, pagesOutboundLinksBase.ChildString(id).Bytes())
}

// Find from which IDs specified one has inbound links.
func findInboundLinks(txn *badger.Txn, id string) ([]string, error) {
	return listIDsByPrefix(txn, pagesInboundLinksBase.ChildString(id).Bytes())
}

func listIDsByPrefix(txn *badger.Txn, prefix []byte) ([]string, error) {
	var ids []string
	err := iterateKeysByPrefixTx(txn, prefix, func(key []byte) {
		ids = append(ids, path.Base(string(key)))
	})
	return ids, err
}

func pageLinkKeys(id string, out []string) []ds.Key {
	keys := make([]ds.Key, 0, 2*len(out))
	// links outgoing from specified node id
	for _, to := range out {
		keys = append(keys, outgoingLinkKey(id, to), inboundLinkKey(id, to))
	}
	return keys
}

func outgoingLinkKey(from, to string) ds.Key {
	return pagesOutboundLinksBase.ChildString(from).ChildString(to)
}

func inboundLinkKey(from, to string) ds.Key {
	return pagesInboundLinksBase.ChildString(to).ChildString(from)
}

func extractIDFromKey(key string) (id string) {
	i := strings.LastIndexByte(key, '/')
	if i == -1 || len(key)-1 == i {
		return
	}
	return key[i+1:]
}

func (s *dsObjectStore) HasObjectType(id string) (bool, error) {
	if strings.HasPrefix(id, addr.BundledObjectTypeURLPrefix) {
		return bundle.HasObjectTypeID(id), nil
	}

	details, err := s.GetDetails(id)
	if err != nil {
		return false, err
	}

	if pbtypes.IsStructEmpty(details.GetDetails()) {
		return false, nil
	}
	if pbtypes.GetBool(details.GetDetails(), bundle.RelationKeyIsDeleted.String()) {
		return false, nil
	}
	if pbtypes.GetString(details.Details, bundle.RelationKeyType.String()) != bundle.TypeKeyObjectType.URL() {
		return false, nil
	}
	return true, nil
}

func (s *dsObjectStore) GetObjectType(id string) (*model.ObjectType, error) {
	if strings.HasPrefix(id, addr.BundledObjectTypeURLPrefix) {
		return bundle.GetTypeByUrl(id)
	}

	details, err := s.GetDetails(id)
	if err != nil {
		return nil, err
	}

	if pbtypes.IsStructEmpty(details.GetDetails()) {
		return nil, ErrObjectNotFound
	}

	if pbtypes.GetBool(details.GetDetails(), bundle.RelationKeyIsDeleted.String()) {
		return nil, fmt.Errorf("type was removed")
	}

	uk, err := uniquekey.UnmarshalFromString(pbtypes.GetString(details.Details, bundle.RelationKeyUniqueKey.String()))
	if err != nil {
		return nil, fmt.Errorf("failed to parse unique key %s: %w", pbtypes.GetString(details.Details, bundle.RelationKeyUniqueKey.String()), err)
	}

	if uk.SmartblockType() != model.SmartBlockType_STType {
		return nil, fmt.Errorf("object %s is not an object type", id)
	}

	ot := s.extractObjectTypeFromDetails(details.Details, id)
	ot.Key = uk.InternalKey()
	return ot, nil
}

func (s *dsObjectStore) GetObjectByUniqueKey(spaceId string, uniqueKey string) (*model.ObjectDetails, error) {
	records, _, err := s.Query(database.Query{
		Filters: []*model.BlockContentDataviewFilter{
			{
				Condition:   model.BlockContentDataviewFilter_Equal,
				RelationKey: bundle.RelationKeyUniqueKey.String(),
				Value:       pbtypes.String(uniqueKey),
			},
			{
				Condition:   model.BlockContentDataviewFilter_Equal,
				RelationKey: bundle.RelationKeySpaceId.String(),
				Value:       pbtypes.String(spaceId),
			},
		},
		Limit: 2,
	})
	if err != nil {
		return nil, err
	}

	if len(records) == 0 {
		return nil, ErrObjectNotFound
	}

	if len(records) > 1 {
		// should never happen
		return nil, fmt.Errorf("multiple objects with unique key %s", uniqueKey)
	}

	return &model.ObjectDetails{Details: records[0].Details}, nil
}

func (s *dsObjectStore) extractObjectTypeFromDetails(details *types.Struct, url string) *model.ObjectType {
	objectType := &model.ObjectType{}
	// s.fillObjectTypeWithRecommendedRelations(details, objectType)
	objectType.Name = pbtypes.GetString(details, bundle.RelationKeyName.String())
	objectType.Layout = model.ObjectTypeLayout(int(pbtypes.GetFloat64(details, bundle.RelationKeyRecommendedLayout.String())))
	objectType.IconEmoji = pbtypes.GetString(details, bundle.RelationKeyIconEmoji.String())
	objectType.Url = url
	objectType.IsArchived = pbtypes.GetBool(details, bundle.RelationKeyIsArchived.String())

	// we use Page for all custom object types
	objectType.Types = []model.SmartBlockType{model.SmartBlockType_Page}
	return objectType
}

func (s *dsObjectStore) fillObjectTypeWithRecommendedRelations(details *types.Struct, objectType *model.ObjectType) {
	// relationKeys := objectInfos[0].RelationKeys
	for _, relationID := range pbtypes.GetStringList(details, bundle.RelationKeyRecommendedRelations.String()) {
		// todo: fix or remove
		relationKey, err := pbtypes.BundledRelationIdToKey(relationID)
		if err == nil {
			//nolint:govet
			relation, err := s.GetRelationByKey(relationKey)
			if err == nil {
				objectType.RelationLinks = append(
					objectType.RelationLinks,
					(&relationutils.Relation{Relation: relation}).RelationLink(),
				)
			} else {
				log.Errorf("GetObjectType failed to get relation key from id: %s (%s)", err.Error(), relationID)
			}
		} else {
			log.Errorf("GetObjectType failed to get relation key from id: %s (%s)", err.Error(), relationID)
		}
	}
}

func (s *dsObjectStore) GetObjectTypes(ids []string) (ots []*model.ObjectType, err error) {
	ots = make([]*model.ObjectType, 0, len(ids))
	for _, id := range ids {
		ot, e := s.GetObjectType(id)
		if e != nil {
			err = e
		} else {
			ots = append(ots, ot)
		}
	}
	return
}

// bytesToString unmarshalls bytes to string
func bytesToString(b []byte) (string, error) {
	return string(b), nil
}<|MERGE_RESOLUTION|>--- conflicted
+++ resolved
@@ -122,11 +122,7 @@
 
 	SubscribeForAll(callback func(rec database.Record))
 
-<<<<<<< HEAD
-	Query(schema database.Schema, q database.Query) (records []database.Record, total int, err error)
-=======
 	Query(q database.Query) (records []database.Record, total int, err error)
->>>>>>> 947fa887
 	QueryRaw(f *database.Filters, limit int, offset int) (records []database.Record, err error)
 	QueryByID(ids []string) (records []database.Record, err error)
 	QueryByIDAndSubscribeForChanges(ids []string, subscription database.Subscription) (records []database.Record, close func(), err error)
