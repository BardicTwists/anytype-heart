package objectstore

import (
	"context"
	"encoding/binary"
	"errors"
	"fmt"
<<<<<<< HEAD
	noctxds "github.com/anytypeio/go-anytype-middleware/pkg/lib/datastore/noctxds"
=======
	textutil "github.com/anytypeio/go-anytype-middleware/util/text"
>>>>>>> 6c91f0ce
	"runtime/debug"
	"sort"
	"strings"
	"sync"
	"time"

	"github.com/gogo/protobuf/proto"
	"github.com/gogo/protobuf/types"
	ds "github.com/ipfs/go-datastore"
	"github.com/ipfs/go-datastore/query"

	"github.com/anytypeio/go-anytype-middleware/app"
	"github.com/anytypeio/go-anytype-middleware/metrics"
	"github.com/anytypeio/go-anytype-middleware/pkg/lib/bundle"
	cafePb "github.com/anytypeio/go-anytype-middleware/pkg/lib/cafe/pb"
	"github.com/anytypeio/go-anytype-middleware/pkg/lib/core/smartblock"
	"github.com/anytypeio/go-anytype-middleware/pkg/lib/database"
	"github.com/anytypeio/go-anytype-middleware/pkg/lib/datastore"
	"github.com/anytypeio/go-anytype-middleware/pkg/lib/localstore"
	"github.com/anytypeio/go-anytype-middleware/pkg/lib/localstore/addr"
	"github.com/anytypeio/go-anytype-middleware/pkg/lib/localstore/ftsearch"
	"github.com/anytypeio/go-anytype-middleware/pkg/lib/logging"
	"github.com/anytypeio/go-anytype-middleware/pkg/lib/pb"
	"github.com/anytypeio/go-anytype-middleware/pkg/lib/pb/model"
	"github.com/anytypeio/go-anytype-middleware/pkg/lib/schema"
	"github.com/anytypeio/go-anytype-middleware/util/pbtypes"
	"github.com/anytypeio/go-anytype-middleware/util/slice"
)

var log = logging.Logger("anytype-localstore")

const CName = "objectstore"

var (
	// ObjectInfo is stored in db key pattern:
	pagesPrefix        = "pages"
	pagesDetailsBase   = ds.NewKey("/" + pagesPrefix + "/details")
	pendingDetailsBase = ds.NewKey("/" + pagesPrefix + "/pending")
	pagesRelationsBase = ds.NewKey("/" + pagesPrefix + "/relations")     // store the list of full relation model for /objectId
	setRelationsBase   = ds.NewKey("/" + pagesPrefix + "/set/relations") // store the list of full relation model for /setId

	pagesSnippetBase       = ds.NewKey("/" + pagesPrefix + "/snippet")
	pagesInboundLinksBase  = ds.NewKey("/" + pagesPrefix + "/inbound")
	pagesOutboundLinksBase = ds.NewKey("/" + pagesPrefix + "/outbound")
	indexQueueBase         = ds.NewKey("/" + pagesPrefix + "/index")
	bundledChecksums       = ds.NewKey("/" + pagesPrefix + "/checksum")
	indexedHeadsState      = ds.NewKey("/" + pagesPrefix + "/headsstate")

	cafePrefix   = "cafe"
	accountState = ds.NewKey("/" + cafePrefix + "/accountstate")

	workspacesPrefix = "workspaces"
	currentWorkspace = ds.NewKey("/" + workspacesPrefix + "/current")
	workspaceMapBase = ds.NewKey("/" + workspacesPrefix + "/workspacemap")

	threadCreateQueuePrefix = "threadcreatequeue"
	threadCreateQueueBase   = ds.NewKey("/" + threadCreateQueuePrefix)

	relationsPrefix = "relations"
	// /relations/options/<relOptionId>: option model
	relationsOptionsBase = ds.NewKey("/" + relationsPrefix + "/options")
	// /relations/relations/<relKey>: relation model
	relationsBase = ds.NewKey("/" + relationsPrefix + "/relations")

	// /relations/objtype_relkey_objid/<objType>/<relKey>/<objId>
	indexObjectTypeRelationObjectId = localstore.Index{
		Prefix: relationsPrefix,
		Name:   "objtype_relkey_objid",
		Keys: func(val interface{}) []localstore.IndexKeyParts {
			if v, ok := val.(*relationObjectType); ok {
				var indexes []localstore.IndexKeyParts
				for _, rk := range v.relationKeys {
					for _, ot := range v.objectTypes {
						otCompact, err := objTypeCompactEncode(ot)
						if err != nil {
							log.Errorf("objtype_relkey_objid index construction error(ot '%s'): %s", ot, err.Error())
							continue
						}

						indexes = append(indexes, localstore.IndexKeyParts([]string{otCompact, rk}))
					}
				}
				return indexes
			}
			return nil
		},
		Unique:             false,
		SplitIndexKeyParts: true,
	}

	// /relations/objtype_relkey_setid/<objType>/<relKey>/<setObjId>
	indexObjectTypeRelationSetId = localstore.Index{
		Prefix: relationsPrefix,
		Name:   "objtype_relkey_setid",
		Keys: func(val interface{}) []localstore.IndexKeyParts {
			if v, ok := val.(*relationObjectType); ok {
				var indexes []localstore.IndexKeyParts
				for _, rk := range v.relationKeys {
					for _, ot := range v.objectTypes {
						otCompact, err := objTypeCompactEncode(ot)
						if err != nil {
							log.Errorf("objtype_relkey_setid index construction error('%s'): %s", ot, err.Error())
							continue
						}

						indexes = append(indexes, localstore.IndexKeyParts([]string{otCompact, rk}))
					}
				}
				return indexes
			}
			return nil
		},
		Unique:             false,
		SplitIndexKeyParts: true,
	}

	// /relations/relkey_optid/<relKey>/<optId>/<objId>
	indexRelationOptionObject = localstore.Index{
		Prefix: pagesPrefix,
		Name:   "relkey_optid",
		Keys: func(val interface{}) []localstore.IndexKeyParts {
			if v, ok := val.(*model.Relation); ok {
				var indexes []localstore.IndexKeyParts
				if v.Format != model.RelationFormat_tag && v.Format != model.RelationFormat_status {
					return nil
				}
				if len(v.SelectDict) == 0 {
					return nil
				}

				for _, opt := range v.SelectDict {
					if opt.Scope != model.RelationOption_local {
						continue
					}

					indexes = append(indexes, localstore.IndexKeyParts([]string{v.Key, opt.Id}))
				}
				return indexes
			}
			return nil
		},
		Unique:             false,
		SplitIndexKeyParts: true,
	}

	// /relations/relkey/<relKey>/<objId>
	indexRelationObject = localstore.Index{
		Prefix: pagesPrefix,
		Name:   "relkey",
		Keys: func(val interface{}) []localstore.IndexKeyParts {
			if v, ok := val.(*model.Relation); ok {
				return []localstore.IndexKeyParts{[]string{v.Key}}
			}
			return nil
		},
		Unique: false,
	}

	// /pages/type/<objType>/<objId>
	indexObjectTypeObject = localstore.Index{
		Prefix: pagesPrefix,
		Name:   "type",
		Keys: func(val interface{}) []localstore.IndexKeyParts {
			if v, ok := val.(*model.ObjectDetails); ok {
				var indexes []localstore.IndexKeyParts
				types := pbtypes.GetStringList(v.Details, bundle.RelationKeyType.String())

				for _, ot := range types {
					otCompact, err := objTypeCompactEncode(ot)
					if err != nil {
						log.Errorf("type index construction error('%s'): %s", ot, err.Error())
						continue
					}
					indexes = append(indexes, localstore.IndexKeyParts([]string{otCompact}))
				}
				return indexes
			}
			return nil
		},
		Unique: false,
		Hash:   false,
	}

	_ ObjectStore = (*dsObjectStore)(nil)
)

func New() ObjectStore {
	return &dsObjectStore{}
}

func NewWithLocalstore(ds noctxds.DSTxnBatching) ObjectStore {
	return &dsObjectStore{
		ds: ds,
	}
}

type SourceIdEncodedDetails interface {
	GetDetailsFromIdBasedSource(id string) (*types.Struct, error)
}

func (ls *dsObjectStore) Init(a *app.App) (err error) {
	ls.dsIface = a.MustComponent(datastore.CName).(datastore.Datastore)
	s := a.Component("source")
	if s != nil {
		ls.sourceService = a.MustComponent("source").(SourceIdEncodedDetails)
	}
	fts := a.Component(ftsearch.CName)
	if fts == nil {
		log.Warnf("init objectstore without fulltext")
	} else {
		ls.fts = fts.(ftsearch.FTSearch)
	}
	return nil
}

func (ls *dsObjectStore) Name() (name string) {
	return CName
}

type ObjectStore interface {
	app.ComponentRunnable
	localstore.Indexable
	database.Reader

	// CreateObject create or overwrite an existing object. Should be used if
	CreateObject(id string, details *types.Struct, relations *model.Relations, links []string, snippet string) error
	// UpdateObjectDetails updates existing object or create if not missing. Should be used in order to amend existing indexes based on prev/new value
	// set discardLocalDetailsChanges to true in case the caller doesn't have local details in the State
	UpdateObjectDetails(id string, details *types.Struct, relations *model.Relations, discardLocalDetailsChanges bool) error
	UpdateObjectLinks(id string, links []string) error
	UpdateObjectSnippet(id string, snippet string) error
	UpdatePendingLocalDetails(id string, details *types.Struct) error
	GetPendingLocalDetails(id string) (*model.ObjectDetails, error)

	DeleteObject(id string) error
	DeleteDetails(id string) error

	RemoveRelationFromCache(key string) error

	UpdateRelationsInSetByObjectType(setId, objType, creatorId string, relations []*model.Relation) error

	GetWithLinksInfoByID(id string) (*model.ObjectInfoWithLinks, error)
	GetOutboundLinksById(id string) ([]string, error)
	GetInboundLinksById(id string) ([]string, error)

	GetWithOutboundLinksInfoById(id string) (*model.ObjectInfoWithOutboundLinks, error)
	GetDetails(id string) (*model.ObjectDetails, error)
	GetAggregatedOptions(relationKey string, objectType string) (options []*model.RelationOption, err error)

	RelationSearchDistinct(relationKey string, reqFilters []*model.BlockContentDataviewFilter) ([]*model.BlockContentDataviewGroup, error)

	HasIDs(ids ...string) (exists []string, err error)
	GetByIDs(ids ...string) ([]*model.ObjectInfo, error)
	List() ([]*model.ObjectInfo, error)
	ListIds() ([]string, error)

	QueryObjectInfo(q database.Query, objectTypes []smartblock.SmartBlockType) (results []*model.ObjectInfo, total int, err error)
	QueryObjectIds(q database.Query, objectTypes []smartblock.SmartBlockType) (ids []string, total int, err error)

	AddToIndexQueue(id string) error
	IndexForEach(f func(id string, tm time.Time) error) error
	FTSearch() ftsearch.FTSearch

	// EraseIndexes erase all indexes for objectstore.. All objects needs to be reindexed
	EraseIndexes() error

	// GetChecksums Used to get information about localstore state and decide do we need to reindex some objects
	GetChecksums() (checksums *model.ObjectStoreChecksums, err error)
	// SaveChecksums Used to save checksums and force reindex counter
	SaveChecksums(checksums *model.ObjectStoreChecksums) (err error)

	GetLastIndexedHeadsHash(id string) (headsHash string, err error)
	SaveLastIndexedHeadsHash(id string, headsHash string) (err error)

	GetAccountState() (state *cafePb.AccountState, err error)
	SaveAccountState(state *cafePb.AccountState) (err error)

	GetCurrentWorkspaceId() (string, error)
	SetCurrentWorkspaceId(threadId string) (err error)
	RemoveCurrentWorkspaceId() (err error)

	AddThreadQueueEntry(entry *model.ThreadCreateQueueEntry) (err error)
	RemoveThreadQueueEntry(threadId string) (err error)
	GetAllQueueEntries() ([]*model.ThreadCreateQueueEntry, error)

	AddThreadToWorkspace(threadId, workspaceId string) error
	RemoveThreadForWorkspace(threadId, workspaceId string) error
	GetThreadQueueState() (map[string]map[string]struct{}, map[string]map[string]struct{}, error)
}

type relationOption struct {
	relationKey string
	optionId    string
}

type relationObjectType struct {
	relationKeys []string
	objectTypes  []string
}

var ErrNotAnObject = fmt.Errorf("not an object")

var filterNotSystemObjects = &filterSmartblockTypes{
	smartBlockTypes: []smartblock.SmartBlockType{
		smartblock.SmartBlockTypeArchive,
		smartblock.SmartBlockTypeHome,
	},
	not: true,
}

type filterSmartblockTypes struct {
	smartBlockTypes []smartblock.SmartBlockType
	not             bool
}

type RelationWithObjectType struct {
	objectType string
	relation   *model.Relation
}

func (m *filterSmartblockTypes) Filter(e query.Entry) bool {
	keyParts := strings.Split(e.Key, "/")
	id := keyParts[len(keyParts)-1]

	t, err := smartblock.SmartBlockTypeFromID(id)
	if err != nil {
		log.Errorf("failed to detect smartblock type for %s: %s", id, err.Error())
		return false
	}

	for _, ot := range m.smartBlockTypes {
		if t == ot {
			return !m.not
		}
	}
	return m.not
}

type dsObjectStore struct {
	// underlying storage
	ds            noctxds.DSTxnBatching
	dsIface       datastore.Datastore
	sourceService SourceIdEncodedDetails

	fts ftsearch.FTSearch

	// serializing page updates
	l sync.Mutex

	onChangeCallback func(record database.Record)

	subscriptions    []database.Subscription
	depSubscriptions []database.Subscription
}

func (m *dsObjectStore) AddThreadToWorkspace(threadId, workspaceId string) error {
	txn, err := m.ds.NewTransaction(false)
	if err != nil {
		return fmt.Errorf("error creating txn in datastore: %w", err)
	}
	defer txn.Discard()
	workspaceKey := workspaceMapBase.Child(ds.NewKey(workspaceId)).Child(ds.NewKey(threadId))
	if err := txn.Put(workspaceKey, nil); err != nil {
		return fmt.Errorf("failed to put into ds: %w", err)
	}
	return txn.Commit()
}

func (m *dsObjectStore) RemoveThreadForWorkspace(threadId, workspaceId string) error {
	txn, err := m.ds.NewTransaction(false)
	if err != nil {
		return fmt.Errorf("error creating txn in datastore: %w", err)
	}
	defer txn.Discard()
	workspaceKey := workspaceMapBase.Child(ds.NewKey(workspaceId)).Child(ds.NewKey(threadId))
	if err := txn.Delete(workspaceKey); err != nil {
		return fmt.Errorf("failed to put into ds: %w", err)
	}
	return txn.Commit()
}

func (m *dsObjectStore) GetThreadQueueState() (map[string]map[string]struct{}, map[string]map[string]struct{}, error) {
	txn, err := m.ds.NewTransaction(true)
	if err != nil {
		return nil, nil, fmt.Errorf("error creating txn in datastore: %w", err)
	}
	defer txn.Discard()

	res, err := txn.Query(query.Query{
		Prefix:   workspaceMapBase.String(),
		KeysOnly: true,
	})
	if err != nil {
		return nil, nil, err
	}

	threadWorkspaces := make(map[string]map[string]struct{})
	workspaceThreads := make(map[string]map[string]struct{})
	for entry := range res.Next() {
		split := strings.Split(entry.Key, "/")
		if len(split) < 2 {
			continue
		}
		workspaceId := split[len(split)-2]
		threadId := split[len(split)-1]
		threadKV, exists := threadWorkspaces[threadId]
		if !exists {
			threadKV = make(map[string]struct{})
			threadWorkspaces[threadId] = threadKV
		}
		workspaceKV, exists := workspaceThreads[workspaceId]
		if !exists {
			workspaceKV = make(map[string]struct{})
			workspaceThreads[workspaceId] = workspaceKV
		}
		threadKV[workspaceId] = struct{}{}
		workspaceKV[threadId] = struct{}{}
	}
	return workspaceThreads, threadWorkspaces, nil
}

func (m *dsObjectStore) AddThreadQueueEntry(entry *model.ThreadCreateQueueEntry) (err error) {
	txn, err := m.ds.NewTransaction(false)
	if err != nil {
		return fmt.Errorf("error creating txn in datastore: %w", err)
	}
	defer txn.Discard()

	b, err := entry.Marshal()
	if err != nil {
		return fmt.Errorf("failed to marshal entry into binary: %w", err)
	}

	key := threadCreateQueueBase.Child(ds.NewKey(entry.ThreadId))
	if err := txn.Put(key, b); err != nil {
		return fmt.Errorf("failed to put into ds: %w", err)
	}

	return txn.Commit()
}

func (m *dsObjectStore) RemoveThreadQueueEntry(threadId string) (err error) {
	txn, err := m.ds.NewTransaction(false)
	if err != nil {
		return fmt.Errorf("error creating txn in datastore: %w", err)
	}
	defer txn.Discard()

	key := threadCreateQueueBase.Child(ds.NewKey(threadId))
	if err = txn.Delete(key); err != nil {
		return fmt.Errorf("failed to delete entry from ds: %w", err)
	}

	return txn.Commit()
}

func (m *dsObjectStore) GetAllQueueEntries() ([]*model.ThreadCreateQueueEntry, error) {
	txn, err := m.ds.NewTransaction(true)
	if err != nil {
		return nil, fmt.Errorf("error creating txn in datastore: %w", err)
	}
	defer txn.Discard()

	res, err := txn.Query(query.Query{
		Prefix: threadCreateQueueBase.String(),
	})
	if err != nil {
		return nil, fmt.Errorf("error query txn in datastore: %w", err)
	}
	var models []*model.ThreadCreateQueueEntry
	for entry := range res.Next() {
		var qEntry model.ThreadCreateQueueEntry
		err = proto.Unmarshal(entry.Value, &qEntry)
		if err != nil {
			log.Errorf("failed to unmarshal thread create entry")
			continue
		}
		models = append(models, &qEntry)
	}

	return models, nil
}

func (m *dsObjectStore) GetCurrentWorkspaceId() (string, error) {
	txn, err := m.ds.NewTransaction(true)
	if err != nil {
		return "", fmt.Errorf("error creating txn in datastore: %w", err)
	}
	defer txn.Discard()

	val, err := txn.Get(currentWorkspace)
	if err != nil {
		return "", err
	}
	return string(val), nil
}

func (m *dsObjectStore) SetCurrentWorkspaceId(threadId string) (err error) {
	txn, err := m.ds.NewTransaction(false)
	if err != nil {
		return fmt.Errorf("error creating txn in datastore: %w", err)
	}
	defer txn.Discard()

	if err := txn.Put(currentWorkspace, []byte(threadId)); err != nil {
		return fmt.Errorf("failed to put into ds: %w", err)
	}

	return txn.Commit()
}

func (m *dsObjectStore) RemoveCurrentWorkspaceId() (err error) {
	txn, err := m.ds.NewTransaction(false)
	if err != nil {
		return fmt.Errorf("error creating txn in datastore: %w", err)
	}
	defer txn.Discard()

	if err := txn.Delete(currentWorkspace); err != nil {
		return fmt.Errorf("failed to delete from ds: %w", err)
	}

	return txn.Commit()
}

func (m *dsObjectStore) GetAccountState() (cfg *cafePb.AccountState, err error) {
	txn, err := m.ds.NewTransaction(true)
	if err != nil {
		return nil, fmt.Errorf("error creating txn in datastore: %w", err)
	}
	defer txn.Discard()

	var state cafePb.AccountState
	if val, err := txn.Get(accountState); err != nil {
		return nil, err
	} else if err := proto.Unmarshal(val, &state); err != nil {
		return nil, err
	}

	return &state, nil
}

func (m *dsObjectStore) SaveAccountState(state *cafePb.AccountState) (err error) {
	txn, err := m.ds.NewTransaction(false)
	if err != nil {
		return fmt.Errorf("error creating txn in datastore: %w", err)
	}
	defer txn.Discard()

	b, err := state.Marshal()
	if err != nil {
		return err
	}

	if err := txn.Put(accountState, b); err != nil {
		return fmt.Errorf("failed to put into ds: %w", err)
	}

	return txn.Commit()
}

func (m *dsObjectStore) EraseIndexes() (err error) {
	for _, idx := range m.Indexes() {
		err = localstore.EraseIndex(idx, m.ds)
		if err != nil {
			return
		}
	}
	err = m.eraseStoredRelations()
	if err != nil {
		log.Errorf("eraseStoredRelations failed: %s", err.Error())
	}

	err = m.eraseLinks()
	if err != nil {
		log.Errorf("eraseLinks failed: %s", err.Error())
	}

	return
}

func (m *dsObjectStore) eraseStoredRelations() (err error) {
	txn, err := m.ds.NewTransaction(false)
	if err != nil {
		return err
	}

	defer txn.Discard()
	res, err := localstore.GetKeys(txn, setRelationsBase.String(), 0)
	if err != nil {
		return err
	}

	keys, err := localstore.ExtractKeysFromResults(res)
	if err != nil {
		return err
	}

	for _, key := range keys {
		err = txn.Delete(ds.NewKey(key))
		if err != nil {
			log.Errorf("eraseStoredRelations: failed to delete key %s: %s", key, err.Error())
		}
	}
	return txn.Commit()
}

func (m *dsObjectStore) eraseLinks() (err error) {
	n, err := removeByPrefix(m.ds, pagesOutboundLinksBase.String())
	if err != nil {
		return err
	}

	log.Infof("eraseLinks: removed %d outbound links", n)
	n, err = removeByPrefix(m.ds, pagesInboundLinksBase.String())
	if err != nil {
		return err
	}

	log.Infof("eraseLinks: removed %d inbound links", n)

	return nil
}

<<<<<<< HEAD
func (m *dsObjectStore) Run() (err error) {
	lds, err := m.dsIface.LocalstoreDS()
	m.ds = noctxds.New(lds)
=======
func (m *dsObjectStore) Run(context.Context) (err error) {
	m.ds, err = m.dsIface.LocalstoreDS()
>>>>>>> 6c91f0ce
	return
}

func (m *dsObjectStore) Close() (err error) {
	return nil
}

func (m *dsObjectStore) AggregateObjectIdsForOptionAndRelation(relationKey, optId string) (objectsIds []string, err error) {
	txn, err := m.ds.NewTransaction(true)
	defer txn.Discard()

	res, err := localstore.GetKeysByIndexParts(txn, pagesPrefix, indexRelationOptionObject.Name, []string{relationKey, optId}, "/", false, 0)
	if err != nil {
		return nil, err
	}

	return localstore.GetLeavesFromResults(res)
}

func (m *dsObjectStore) AggregateObjectIdsByOptionForRelation(relationKey string) (objectsByOptionId map[string][]string, err error) {
	txn, err := m.ds.NewTransaction(true)
	defer txn.Discard()

	res, err := localstore.GetKeysByIndexParts(txn, pagesPrefix, indexRelationOptionObject.Name, []string{relationKey}, "/", false, 0)
	if err != nil {
		return nil, err
	}

	keys, err := localstore.ExtractKeysFromResults(res)
	if err != nil {
		return nil, err
	}

	objectsByOptionId = make(map[string][]string)

	for _, key := range keys {
		optionId, err := localstore.CarveKeyParts(key, -2, -1)
		if err != nil {
			return nil, err
		}
		objId, err := localstore.CarveKeyParts(key, -1, 0)
		if err != nil {
			return nil, err
		}

		if _, exists := objectsByOptionId[optionId]; !exists {
			objectsByOptionId[optionId] = []string{}
		}

		objectsByOptionId[optionId] = append(objectsByOptionId[optionId], objId)
	}
	return
}

// GetAggregatedOptions returns aggregated options for specific relation. Options have a specific scope
func (m *dsObjectStore) GetAggregatedOptions(relationKey string, objectType string) (options []*model.RelationOption, err error) {
	objectsByOptionId, err := m.AggregateObjectIdsByOptionForRelation(relationKey)
	if err != nil {
		return nil, err
	}

	txn, err := m.ds.NewTransaction(true)
	if err != nil {
		return nil, err
	}

	for optId, objIds := range objectsByOptionId {
		var scope = model.RelationOption_relation
		if objectType != "" {
			for _, objId := range objIds {
				exists, err := isObjectBelongToType(txn, objId, objectType)
				if err != nil {
					return nil, err
				}

				if exists {
					scope = model.RelationOption_local
					break
				}
			}
		}
		opt, err := getOption(txn, optId)
		if err != nil {
			return nil, err
		}
		opt.Scope = scope
		options = append(options, opt)
	}

	return
}

func (m *dsObjectStore) RelationSearchDistinct(relationKey string, reqFilters []*model.BlockContentDataviewFilter) ([]*model.BlockContentDataviewGroup, error) {
	rel, err := m.GetRelation(relationKey)
	if err != nil {
		return nil, err
	}

	var groups []*model.BlockContentDataviewGroup

	switch rel.Format {
	case model.RelationFormat_status:
		options, err := m.GetAggregatedOptions(relationKey, "")
		if err != nil {
			return nil, err
		}
		uniqMap := make(map[string]bool)
		for _, rel := range options {
			if !uniqMap[rel.Text] {
				uniqMap[rel.Text] = true
				groups = append(groups, &model.BlockContentDataviewGroup{
					Id: rel.Id,
					Value: &model.BlockContentDataviewGroupValueOfStatus{
						Status: &model.BlockContentDataviewStatus{
							Id: rel.Id,
						}},
				})
			}
		}
		sort.Slice(groups[:], func(i, j int) bool {
			return groups[i].Id < groups[j].Id
		})
	case model.RelationFormat_tag:
		filters := []*model.BlockContentDataviewFilter{
			{RelationKey: string(bundle.RelationKeyIsDeleted), Condition: model.BlockContentDataviewFilter_Equal},
			{RelationKey: string(bundle.RelationKeyIsArchived), Condition: model.BlockContentDataviewFilter_Equal},
			{RelationKey: string(bundle.RelationKeyType), Condition: model.BlockContentDataviewFilter_NotIn, Value: pbtypes.StringList([]string{
				bundle.TypeKeyFile.URL(),
				bundle.TypeKeyImage.URL(),
				bundle.TypeKeyVideo.URL(),
				bundle.TypeKeyAudio.URL(),
			})},
		}
		filters = append(filters, reqFilters...)
		records, _, err := m.Query(nil, database.Query{
			Filters: filters,
		})
		if err != nil {
			return nil, err
		}

		uniqMap := make(map[string]bool)
		for _, v := range records {
			if tags := pbtypes.GetStringList(v.Details, bundle.RelationKeyTag.String()); len(tags) > 0 {
				sort.Strings(tags)
				hash := textutil.SliceHash(tags)
				if !uniqMap[hash] {
					uniqMap[hash] = true
					groups = append(groups, &model.BlockContentDataviewGroup{
						Id: hash,
						Value: &model.BlockContentDataviewGroupValueOfTag{
							Tag: &model.BlockContentDataviewTag{
								Ids: tags,
							}},
					})
				}
			}
		}
	case model.RelationFormat_checkbox:
		groups = append(groups, &model.BlockContentDataviewGroup{
			Id: "true",
			Value: &model.BlockContentDataviewGroupValueOfCheckbox{
				Checkbox: &model.BlockContentDataviewCheckbox{
					Checked: true,
				}},
		}, &model.BlockContentDataviewGroup{
			Id: "false",
			Value: &model.BlockContentDataviewGroupValueOfCheckbox{
				Checkbox: &model.BlockContentDataviewCheckbox{
					Checked: false,
				}},
		})
	case model.RelationFormat_date:
		// TODO
	default:
		return nil, errors.New("unsupported relation format")
	}

	return groups, nil
}

func (m *dsObjectStore) objectTypeFilter(ots ...string) query.Filter {
	var filter filterSmartblockTypes
	for _, otUrl := range ots {
		if ot, err := bundle.GetTypeByUrl(otUrl); err == nil {
			for _, sbt := range ot.Types {
				filter.smartBlockTypes = append(filter.smartBlockTypes, smartblock.SmartBlockType(sbt))
			}
			continue
		}
		if sbt, err := smartblock.SmartBlockTypeFromID(otUrl); err == nil {
			filter.smartBlockTypes = append(filter.smartBlockTypes, sbt)
		}
	}
	return &filter
}

func (m *dsObjectStore) QueryAndSubscribeForChanges(schema schema.Schema, q database.Query, sub database.Subscription) (records []database.Record, close func(), total int, err error) {
	m.l.Lock()
	defer m.l.Unlock()

	records, total, err = m.Query(schema, q)

	var ids []string
	for _, record := range records {
		ids = append(ids, pbtypes.GetString(record.Details, bundle.RelationKeyId.String()))
	}

	sub.Subscribe(ids)
	m.addSubscriptionIfNotExists(sub)
	close = func() {
		m.closeAndRemoveSubscription(sub)
	}

	return
}

// unsafe, use under mutex
func (m *dsObjectStore) addSubscriptionIfNotExists(sub database.Subscription) (existed bool) {
	for _, s := range m.subscriptions {
		if s == sub {
			return true
		}
	}

	m.subscriptions = append(m.subscriptions, sub)
	return false
}

func (m *dsObjectStore) closeAndRemoveSubscription(sub database.Subscription) {
	m.l.Lock()
	defer m.l.Unlock()
	sub.Close()

	for i, s := range m.subscriptions {
		if s == sub {
			m.subscriptions = append(m.subscriptions[:i], m.subscriptions[i+1:]...)
			break
		}
	}
}

func (m *dsObjectStore) QueryByIdAndSubscribeForChanges(ids []string, sub database.Subscription) (records []database.Record, close func(), err error) {
	m.l.Lock()
	defer m.l.Unlock()

	if sub == nil {
		err = fmt.Errorf("subscription func is nil")
		return
	}
	sub.Subscribe(ids)
	records, err = m.QueryById(ids)

	close = func() {
		m.closeAndRemoveSubscription(sub)
	}

	m.addSubscriptionIfNotExists(sub)

	return
}

func (m *dsObjectStore) Query(sch schema.Schema, q database.Query) (records []database.Record, total int, err error) {
	txn, err := m.ds.NewTransaction(true)
	if err != nil {
		return nil, 0, fmt.Errorf("error creating txn in datastore: %w", err)
	}
	defer txn.Discard()

	dsq, err := q.DSQuery(sch)
	if err != nil {
		return
	}
	dsq.Offset = 0
	dsq.Limit = 0
	dsq.Prefix = pagesDetailsBase.String() + "/"
	if !q.WithSystemObjects {
		dsq.Filters = append([]query.Filter{filterNotSystemObjects}, dsq.Filters...)
	}

	if len(q.ObjectTypeFilter) > 0 {
		dsq.Filters = append([]query.Filter{m.objectTypeFilter(q.ObjectTypeFilter...)}, dsq.Filters...)
	}

	if q.FullText != "" {
		if dsq, err = m.makeFTSQuery(q.FullText, dsq); err != nil {
			return
		}
	}
	for _, f := range dsq.Filters {
		log.Debugf("query filter: %+v", f)
	}
	res, err := txn.Query(dsq)
	if err != nil {
		return nil, 0, fmt.Errorf("error when querying ds: %w", err)
	}

	var (
		results []database.Record
		offset  = q.Offset
	)

	// We use own limit/offset implementation in order to find out
	// total number of records matching specified filters. Query
	// returns this number for handy pagination on clients.
	for rec := range res.Next() {
		total++

		if offset > 0 {
			offset--
			continue
		}

		if q.Limit > 0 && len(results) >= q.Limit {
			continue
		}

		var details model.ObjectDetails
		if err = proto.Unmarshal(rec.Value, &details); err != nil {
			log.Errorf("failed to unmarshal: %s", err.Error())
			total--
			continue
		}

		key := ds.NewKey(rec.Key)
		keyList := key.List()
		id := keyList[len(keyList)-1]

		if details.Details == nil || details.Details.Fields == nil {
			details.Details = &types.Struct{Fields: map[string]*types.Value{}}
		} else {
			pb.StructDeleteEmptyFields(details.Details)
		}

		details.Details.Fields[database.RecordIDField] = pb.ToValue(id)
		results = append(results, database.Record{Details: details.Details})
	}

	return results, total, nil
}

func (m *dsObjectStore) QueryRaw(dsq query.Query) (records []database.Record, err error) {
	txn, err := m.ds.NewTransaction(true)
	if err != nil {
		return nil, fmt.Errorf("error creating txn in datastore: %w", err)
	}
	defer txn.Discard()
	dsq.Prefix = pagesDetailsBase.String() + "/"

	res, err := txn.Query(dsq)
	if err != nil {
		return nil, fmt.Errorf("error when querying ds: %w", err)
	}

	for rec := range res.Next() {
		var details model.ObjectDetails
		if err = proto.Unmarshal(rec.Value, &details); err != nil {
			log.Errorf("failed to unmarshal: %s", err.Error())
			continue
		}

		key := ds.NewKey(rec.Key)
		keyList := key.List()
		id := keyList[len(keyList)-1]

		if details.Details == nil || details.Details.Fields == nil {
			details.Details = &types.Struct{Fields: map[string]*types.Value{}}
		} else {
			pb.StructDeleteEmptyFields(details.Details)
		}

		details.Details.Fields[database.RecordIDField] = pb.ToValue(id)
		records = append(records, database.Record{Details: details.Details})
	}
	return
}

func (m *dsObjectStore) SubscribeForAll(callback func(rec database.Record)) {
	m.l.Lock()
	m.onChangeCallback = callback
	m.l.Unlock()
}

func (m *dsObjectStore) QueryObjectInfo(q database.Query, objectTypes []smartblock.SmartBlockType) (results []*model.ObjectInfo, total int, err error) {
	txn, err := m.ds.NewTransaction(true)
	if err != nil {
		return nil, 0, fmt.Errorf("error creating txn in datastore: %w", err)
	}
	defer txn.Discard()

	dsq, err := q.DSQuery(nil)
	if err != nil {
		return
	}
	dsq.Offset = 0
	dsq.Limit = 0
	dsq.Prefix = pagesDetailsBase.String() + "/"
	if len(objectTypes) > 0 {
		dsq.Filters = append([]query.Filter{&filterSmartblockTypes{smartBlockTypes: objectTypes}}, dsq.Filters...)
	}
	if q.FullText != "" {
		if dsq, err = m.makeFTSQuery(q.FullText, dsq); err != nil {
			return
		}
	}
	res, err := txn.Query(dsq)
	if err != nil {
		return nil, 0, fmt.Errorf("error when querying ds: %w", err)
	}

	var (
		offset = q.Offset
	)

	// We use own limit/offset implementation in order to find out
	// total number of records matching specified filters. Query
	// returns this number for handy pagination on clients.
	for rec := range res.Next() {
		if rec.Error != nil {
			return nil, 0, rec.Error
		}
		total++

		if offset > 0 {
			offset--
			continue
		}

		if q.Limit > 0 && len(results) >= q.Limit {
			continue
		}

		key := ds.NewKey(rec.Key)
		keyList := key.List()
		id := keyList[len(keyList)-1]
		oi, err := m.getObjectInfo(txn, id)
		if err != nil {
			// probably details are not yet indexed, let's skip it
			log.Errorf("QueryObjectInfo getObjectInfo error: %s", err.Error())
			total--
			continue
		}
		results = append(results, oi)
	}
	return results, total, nil
}

func (m *dsObjectStore) QueryObjectIds(q database.Query, objectTypes []smartblock.SmartBlockType) (ids []string, total int, err error) {
	txn, err := m.ds.NewTransaction(true)
	if err != nil {
		return nil, 0, fmt.Errorf("error creating txn in datastore: %w", err)
	}
	defer txn.Discard()

	dsq, err := q.DSQuery(nil)
	if err != nil {
		return
	}
	dsq.Offset = 0
	dsq.Limit = 0
	dsq.Prefix = pagesDetailsBase.String() + "/"
	if len(objectTypes) > 0 {
		dsq.Filters = append([]query.Filter{&filterSmartblockTypes{smartBlockTypes: objectTypes}}, dsq.Filters...)
	}
	if q.FullText != "" {
		if dsq, err = m.makeFTSQuery(q.FullText, dsq); err != nil {
			return
		}
	}
	res, err := txn.Query(dsq)
	if err != nil {
		return nil, 0, fmt.Errorf("error when querying ds: %w", err)
	}

	var (
		offset = q.Offset
	)

	// We use own limit/offset implementation in order to find out
	// total number of records matching specified filters. Query
	// returns this number for handy pagination on clients.
	for rec := range res.Next() {
		if rec.Error != nil {
			return nil, 0, rec.Error
		}
		total++

		if offset > 0 {
			offset--
			continue
		}

		if q.Limit > 0 && len(ids) >= q.Limit {
			continue
		}

		key := ds.NewKey(rec.Key)
		keyList := key.List()
		id := keyList[len(keyList)-1]
		ids = append(ids, id)
	}
	return ids, total, nil
}

func (m *dsObjectStore) QueryById(ids []string) (records []database.Record, err error) {
	txn, err := m.ds.NewTransaction(true)
	if err != nil {
		return nil, fmt.Errorf("error creating txn in datastore: %w", err)
	}
	defer txn.Discard()

	for _, id := range ids {
		if sbt, err := smartblock.SmartBlockTypeFromID(id); err == nil {
			if indexDetails, _ := sbt.Indexable(); !indexDetails && m.sourceService != nil {
				details, err := m.sourceService.GetDetailsFromIdBasedSource(id)
				if err != nil {
					log.Errorf("QueryByIds failed to GetDetailsFromIdBasedSource id: %s", id)
					continue
				}
				details.Fields[database.RecordIDField] = pb.ToValue(id)
				records = append(records, database.Record{Details: details})
				continue
			}
		}
		v, err := txn.Get(pagesDetailsBase.ChildString(id))
		if err != nil {
			log.Errorf("QueryByIds failed to find id: %s", id)
			continue
		}

		var details model.ObjectDetails
		if err = proto.Unmarshal(v, &details); err != nil {
			log.Errorf("QueryByIds failed to unmarshal id: %s", id)
			continue
		}

		if details.Details == nil || details.Details.Fields == nil {
			details.Details = &types.Struct{Fields: map[string]*types.Value{}}
		}

		details.Details.Fields[database.RecordIDField] = pb.ToValue(id)
		records = append(records, database.Record{Details: details.Details})
	}

	return
}

func (m *dsObjectStore) GetRelation(relationKey string) (*model.Relation, error) {
	txn, err := m.ds.NewTransaction(true)
	if err != nil {
		return nil, fmt.Errorf("error creating txn in datastore: %w", err)
	}
	defer txn.Discard()

	return getRelation(txn, relationKey)
}

// ListRelations retrieves all available relations and sort them in this order:
// 1. extraRelations aggregated from object of specific type (scope objectsOfTheSameType)
// 2. relations aggregated from sets of specific type  (scope setsOfTheSameType)
// 3. user-defined relations aggregated from all objects (scope library)
// 4. the rest of bundled relations (scope library)
func (m *dsObjectStore) ListRelations(objType string) ([]*model.Relation, error) {
	txn, err := m.ds.NewTransaction(true)
	if err != nil {
		return nil, fmt.Errorf("error creating txn in datastore: %w", err)
	}
	defer txn.Discard()

	if objType == "" {
		rels, err := m.listRelations(txn, 0)
		if err != nil {
			return nil, err
		}
		// todo: omit when we will have everything in index
		relsKeys2 := bundle.ListRelationsKeys()
		for _, relKey := range relsKeys2 {
			if pbtypes.HasRelation(rels, relKey.String()) {
				continue
			}

			rel := bundle.MustGetRelation(relKey)
			rel.Scope = model.Relation_library
			rels = append(rels, rel)
		}
		return rels, nil
	}

	rels, err := m.AggregateRelationsFromObjectsOfType(objType)
	if err != nil {
		return nil, fmt.Errorf("failed to aggregate relations from objects: %w", err)
	}

	rels2, err := m.AggregateRelationsFromSetsOfType(objType)
	if err != nil {
		return nil, fmt.Errorf("failed to aggregate relations from sets: %w", err)
	}

	for i, rel := range rels2 {
		if pbtypes.HasRelation(rels, rel.Key) {
			continue
		}
		rels = append(rels, rels2[i])
	}

	relsKeys, err := m.listRelationsKeys(txn)
	if err != nil {
		return nil, fmt.Errorf("failed to list relations from store index: %w", err)
	}

	// todo: omit when we will have everything in index
	for _, relKey := range relsKeys {
		if pbtypes.HasRelation(rels, relKey) {
			continue
		}
		rel, err := getRelation(txn, relKey)
		if err != nil {
			log.Errorf("relation found in index but failed to retrieve from store")
			continue
		}
		rel.Scope = model.Relation_library
		rels = append(rels, rel)
	}

	relsKeys2 := bundle.ListRelationsKeys()
	for _, relKey := range relsKeys2 {
		if pbtypes.HasRelation(rels, relKey.String()) {
			continue
		}

		rel := bundle.MustGetRelation(relKey)
		rel.Scope = model.Relation_library
		rels = append(rels, rel)
	}

	return rels, nil
}

func (m *dsObjectStore) ListRelationsKeys() ([]string, error) {
	txn, err := m.ds.NewTransaction(true)
	if err != nil {
		return nil, fmt.Errorf("error creating txn in datastore: %w", err)
	}
	defer txn.Discard()

	return m.listRelationsKeys(txn)
}

func (m *dsObjectStore) AggregateRelationsFromObjectsOfType(objType string) ([]*model.Relation, error) {
	txn, err := m.ds.NewTransaction(true)
	if err != nil {
		return nil, fmt.Errorf("error creating txn in datastore: %w", err)
	}
	defer txn.Discard()

	var rels []*model.Relation
	objTypeCompact, err := objTypeCompactEncode(objType)
	if err != nil {
		return nil, fmt.Errorf("failed to encode object type '%s': %s", objType, err.Error())
	}
	res, err := localstore.GetKeysByIndexParts(txn, indexObjectTypeRelationObjectId.Prefix, indexObjectTypeRelationObjectId.Name, []string{objTypeCompact}, "/", false, 0)
	if err != nil {
		return nil, err
	}

	relKeys, err := localstore.GetKeyPartFromResults(res, -2, -1, true)
	if err != nil {
		return nil, err
	}

	for _, relKey := range relKeys {
		rel, err := getRelation(txn, relKey)
		if err != nil {
			log.Errorf("relation '%s' found in the index but failed to retreive: %s", relKey, err.Error())
			continue
		}

		rel.Scope = model.Relation_objectsOfTheSameType
		rels = append(rels, rel)
	}

	return rels, nil
}

func (m *dsObjectStore) AggregateRelationsFromSetsOfType(objType string) ([]*model.Relation, error) {
	txn, err := m.ds.NewTransaction(true)
	if err != nil {
		return nil, fmt.Errorf("error creating txn in datastore: %w", err)
	}
	defer txn.Discard()

	var rels []*model.Relation
	objTypeCompact, err := objTypeCompactEncode(objType)
	if err != nil {
		return nil, err
	}
	res, err := localstore.GetKeysByIndexParts(txn, indexObjectTypeRelationSetId.Prefix, indexObjectTypeRelationSetId.Name, []string{objTypeCompact}, "/", false, 0)
	if err != nil {
		return nil, err
	}

	relKeys, err := localstore.GetKeyPartFromResults(res, -2, -1, true)
	if err != nil {
		return nil, err
	}

	for _, relKey := range relKeys {
		rel, err := getRelation(txn, relKey)
		if err != nil {
			log.Errorf("relation '%s' found in the index but failed to retreive: %s", relKey, err.Error())
			continue
		}

		rel.Scope = model.Relation_setOfTheSameType
		rels = append(rels, rel)
	}

	return rels, nil
}

func (m *dsObjectStore) DeleteDetails(id string) error {
	txn, err := m.ds.NewTransaction(false)
	if err != nil {
		return fmt.Errorf("error creating txn in datastore: %w", err)
	}
	defer txn.Discard()

	// todo: remove all indexes with this object
	for _, k := range []ds.Key{
		pagesSnippetBase.ChildString(id),
		pagesDetailsBase.ChildString(id),
		setRelationsBase.ChildString(id),
	} {
		if err = txn.Delete(k); err != nil {
			return err
		}
	}

	return txn.Commit()
}

// DeleteObject removes all details, leaving only id and isDeleted
func (m *dsObjectStore) DeleteObject(id string) error {
	// do not completely remove object details, so we can distinguish links to deleted and not-yet-loaded objects
	err := m.UpdateObjectDetails(id, &types.Struct{
		Fields: map[string]*types.Value{
			bundle.RelationKeyId.String():        pbtypes.String(id),
			bundle.RelationKeyIsDeleted.String(): pbtypes.Bool(true), // maybe we can store the date instead?
		},
	}, &model.Relations{Relations: []*model.Relation{}}, false)
	if err != nil {
		return fmt.Errorf("failed to overwrite details and relations: %w", err)
	}
	txn, err := m.ds.NewTransaction(false)
	if err != nil {
		return fmt.Errorf("error creating txn in datastore: %w", err)
	}
	defer txn.Discard()

	// todo: remove all indexes with this object
	for _, k := range []ds.Key{
		pagesSnippetBase.ChildString(id),
		indexQueueBase.ChildString(id),
		setRelationsBase.ChildString(id),
		indexedHeadsState.ChildString(id),
	} {
		if err = txn.Delete(k); err != nil {
			return err
		}
	}

	_, err = removeByPrefixInTx(txn, pagesInboundLinksBase.String()+"/"+id+"/")
	if err != nil {
		return err
	}

	_, err = removeByPrefixInTx(txn, pagesOutboundLinksBase.String()+"/"+id+"/")
	if err != nil {
		return err
	}

	if m.fts != nil {
		_ = m.removeFromIndexQueue(id)

		if err := m.fts.Delete(id); err != nil {
			return err
		}
	}
	return txn.Commit()
}

// RemoveRelationFromCache removes cached relation data
func (m *dsObjectStore) RemoveRelationFromCache(key string) error {
	txn, err := m.ds.NewTransaction(false)
	if err != nil {
		return fmt.Errorf("error creating txn in datastore: %w", err)
	}
	defer txn.Discard()

	for _, k := range []ds.Key{
		relationsBase.ChildString(key),
	} {
		if err = txn.Delete(k); err != nil {
			return err
		}
	}

	return txn.Commit()
}

func (m *dsObjectStore) GetWithLinksInfoByID(id string) (*model.ObjectInfoWithLinks, error) {
	txn, err := m.ds.NewTransaction(true)
	if err != nil {
		return nil, fmt.Errorf("error creating txn in datastore: %w", err)
	}
	defer txn.Discard()

	pages, err := m.getObjectsInfo(txn, []string{id})
	if err != nil {
		return nil, err
	}

	if len(pages) == 0 {
		return nil, fmt.Errorf("page not found")
	}
	page := pages[0]

	inboundIds, err := findInboundLinks(txn, id)
	if err != nil {
		return nil, err
	}

	outboundsIds, err := findOutboundLinks(txn, id)
	if err != nil {
		return nil, err
	}

	inbound, err := m.getObjectsInfo(txn, inboundIds)
	if err != nil {
		return nil, err
	}

	outbound, err := m.getObjectsInfo(txn, outboundsIds)
	if err != nil {
		return nil, err
	}

	return &model.ObjectInfoWithLinks{
		Id:   id,
		Info: page,
		Links: &model.ObjectLinksInfo{
			Inbound:  inbound,
			Outbound: outbound,
		},
	}, nil
}

func (m *dsObjectStore) GetOutboundLinksById(id string) ([]string, error) {
	txn, err := m.ds.NewTransaction(true)
	if err != nil {
		return nil, fmt.Errorf("error creating txn in datastore: %w", err)
	}
	defer txn.Discard()

	return findOutboundLinks(txn, id)
}

func (m *dsObjectStore) GetInboundLinksById(id string) ([]string, error) {
	txn, err := m.ds.NewTransaction(true)
	if err != nil {
		return nil, fmt.Errorf("error creating txn in datastore: %w", err)
	}
	defer txn.Discard()

	return findInboundLinks(txn, id)
}

func (m *dsObjectStore) GetWithOutboundLinksInfoById(id string) (*model.ObjectInfoWithOutboundLinks, error) {
	txn, err := m.ds.NewTransaction(true)
	if err != nil {
		return nil, fmt.Errorf("error creating txn in datastore: %w", err)
	}
	defer txn.Discard()

	pages, err := m.getObjectsInfo(txn, []string{id})
	if err != nil {
		return nil, err
	}

	if len(pages) == 0 {
		return nil, fmt.Errorf("page not found")
	}
	page := pages[0]

	outboundsIds, err := findOutboundLinks(txn, id)
	if err != nil {
		return nil, err
	}

	outbound, err := m.getObjectsInfo(txn, outboundsIds)
	if err != nil {
		return nil, err
	}

	return &model.ObjectInfoWithOutboundLinks{
		Info:          page,
		OutboundLinks: outbound,
	}, nil
}

func (m *dsObjectStore) GetDetails(id string) (*model.ObjectDetails, error) {
	txn, err := m.ds.NewTransaction(true)
	if err != nil {
		return nil, fmt.Errorf("error creating txn in datastore: %w", err)
	}
	defer txn.Discard()

	return getObjectDetails(txn, id)
}

func (m *dsObjectStore) List() ([]*model.ObjectInfo, error) {
	txn, err := m.ds.NewTransaction(true)
	if err != nil {
		return nil, fmt.Errorf("error creating txn in datastore: %w", err)
	}
	defer txn.Discard()

	ids, err := findByPrefix(txn, pagesDetailsBase.String()+"/", 0)
	if err != nil {
		return nil, err
	}

	return m.getObjectsInfo(txn, ids)
}

func (m *dsObjectStore) HasIDs(ids ...string) (exists []string, err error) {
	txn, err := m.ds.NewTransaction(true)
	if err != nil {
		return nil, fmt.Errorf("error creating txn in datastore: %w", err)
	}
	defer txn.Discard()
	for _, id := range ids {
		if exist, err := hasObjectId(txn, id); err != nil {
			return nil, err
		} else if exist {
			exists = append(exists, id)
		}
	}
	return exists, nil
}

func (m *dsObjectStore) GetByIDs(ids ...string) ([]*model.ObjectInfo, error) {
	txn, err := m.ds.NewTransaction(true)
	if err != nil {
		return nil, fmt.Errorf("error creating txn in datastore: %w", err)
	}
	defer txn.Discard()

	return m.getObjectsInfo(txn, ids)
}

func (m *dsObjectStore) CreateObject(id string, details *types.Struct, relations *model.Relations, links []string, snippet string) error {
	m.l.Lock()
	defer m.l.Unlock()
	txn, err := m.ds.NewTransaction(false)
	if err != nil {
		return fmt.Errorf("error creating txn in datastore: %w", err)
	}
	defer txn.Discard()

	// init an empty state to skip nil checks later
	before := model.ObjectInfo{
		Details: &types.Struct{Fields: map[string]*types.Value{}},
	}

	err = m.updateObjectDetails(txn, id, before, details, relations)
	if err != nil {
		return err
	}

	err = m.updateObjectLinksAndSnippet(txn, id, links, snippet)
	if err != nil {
		return err
	}
	return txn.Commit()
}

func (m *dsObjectStore) UpdateObjectLinks(id string, links []string) error {
	m.l.Lock()
	defer m.l.Unlock()
	txn, err := m.ds.NewTransaction(false)
	if err != nil {
		return fmt.Errorf("error creating txn in datastore: %w", err)
	}
	defer txn.Discard()

	err = m.updateObjectLinks(txn, id, links)
	if err != nil {
		return err
	}
	return txn.Commit()
}

func (m *dsObjectStore) UpdateObjectSnippet(id string, snippet string) error {
	m.l.Lock()
	defer m.l.Unlock()
	txn, err := m.ds.NewTransaction(false)
	if err != nil {
		return fmt.Errorf("error creating txn in datastore: %w", err)
	}
	defer txn.Discard()

	if val, err := txn.Get(pagesSnippetBase.ChildString(id)); err == ds.ErrNotFound || string(val) != snippet {
		if err := m.updateSnippet(txn, id, snippet); err != nil {
			return err
		}
	}
	return txn.Commit()
}

func (m *dsObjectStore) GetPendingLocalDetails(id string) (*model.ObjectDetails, error) {
	txn, err := m.ds.NewTransaction(true)
	if err != nil {
		return nil, fmt.Errorf("error creating txn in datastore: %w", err)
	}
	defer txn.Discard()

	return m.getPendingLocalDetails(txn, id)
}

func (m *dsObjectStore) UpdatePendingLocalDetails(id string, details *types.Struct) error {
	txn, err := m.ds.NewTransaction(false)
	if err != nil {
		return fmt.Errorf("error creating txn in datastore: %w", err)
	}
	defer txn.Discard()
	key := pendingDetailsBase.ChildString(id)

	if details == nil {
		err = txn.Delete(key)
		if err != nil {
			return err
		}
		return txn.Commit()
	}

	b, err := proto.Marshal(&model.ObjectDetails{Details: details})
	if err != nil {
		return err
	}
	err = txn.Put(key, b)
	if err != nil {
		return err
	}

	return txn.Commit()
}

func (m *dsObjectStore) UpdateObjectDetails(id string, details *types.Struct, relations *model.Relations, discardLocalDetailsChanges bool) error {
	m.l.Lock()
	defer m.l.Unlock()
	txn, err := m.ds.NewTransaction(false)
	if err != nil {
		return fmt.Errorf("error creating txn in datastore: %w", err)
	}
	defer txn.Discard()
	var (
		before model.ObjectInfo
	)

	if details != nil || relations != nil {
		exInfo, err := m.getObjectInfo(txn, id)
		if err != nil {
			log.Debugf("UpdateObject failed to get ex state for object %s: %s", id, err.Error())
		}

		if exInfo != nil {
			before = *exInfo
		} else {
			// init an empty state to skip nil checks later
			before = model.ObjectInfo{
				Details: &types.Struct{Fields: map[string]*types.Value{}},
			}
		}

		if discardLocalDetailsChanges && details != nil {
			injectedDetails := pbtypes.StructFilterKeys(before.Details, bundle.LocalRelationsKeys)
			for k, v := range injectedDetails.Fields {
				details.Fields[k] = pbtypes.CopyVal(v)
			}
		}
	}

	err = m.updateObjectDetails(txn, id, before, details, relations)
	if err != nil {
		return err
	}
	err = txn.Commit()
	if err != nil {
		return err
	}

	return nil
}

// GetLastIndexedHeadsHash return empty hash without error if record was not found
func (m *dsObjectStore) GetLastIndexedHeadsHash(id string) (headsHash string, err error) {
	txn, err := m.ds.NewTransaction(true)
	if err != nil {
		return "", fmt.Errorf("error creating txn in datastore: %w", err)
	}
	defer txn.Discard()

	if val, err := txn.Get(indexedHeadsState.ChildString(id)); err != nil && err != ds.ErrNotFound {
		return "", fmt.Errorf("failed to get heads hash: %w", err)
	} else if val == nil {
		return "", nil
	} else {
		return string(val), nil
	}
}

func (m *dsObjectStore) SaveLastIndexedHeadsHash(id string, headsHash string) (err error) {
	txn, err := m.ds.NewTransaction(false)
	if err != nil {
		return fmt.Errorf("error creating txn in datastore: %w", err)
	}
	defer txn.Discard()

	if err := txn.Put(indexedHeadsState.ChildString(id), []byte(headsHash)); err != nil {
		return fmt.Errorf("failed to put into ds: %w", err)
	}

	return txn.Commit()
}

func (m *dsObjectStore) GetChecksums() (checksums *model.ObjectStoreChecksums, err error) {
	txn, err := m.ds.NewTransaction(true)
	if err != nil {
		return nil, fmt.Errorf("error creating txn in datastore: %w", err)
	}
	defer txn.Discard()

	var objChecksum model.ObjectStoreChecksums
	if val, err := txn.Get(bundledChecksums); err != nil && err != ds.ErrNotFound {
		return nil, fmt.Errorf("failed to get details: %w", err)
	} else if err := proto.Unmarshal(val, &objChecksum); err != nil {
		return nil, err
	}

	return &objChecksum, nil
}

func (m *dsObjectStore) SaveChecksums(checksums *model.ObjectStoreChecksums) (err error) {
	txn, err := m.ds.NewTransaction(false)
	if err != nil {
		return fmt.Errorf("error creating txn in datastore: %w", err)
	}
	defer txn.Discard()

	b, err := checksums.Marshal()
	if err != nil {
		return err
	}

	if err := txn.Put(bundledChecksums, b); err != nil {
		return fmt.Errorf("failed to put into ds: %w", err)
	}

	return txn.Commit()
}

func (m *dsObjectStore) updateObjectLinks(txn noctxds.Txn, id string, links []string) error {
	exLinks, _ := findOutboundLinks(txn, id)
	var addedLinks, removedLinks []string

	removedLinks, addedLinks = slice.DifferenceRemovedAdded(exLinks, links)
	if len(addedLinks) > 0 {
		for _, k := range pageLinkKeys(id, nil, addedLinks) {
			if err := txn.Put(k, nil); err != nil {
				return err
			}
		}
	}

	if len(removedLinks) > 0 {
		for _, k := range pageLinkKeys(id, nil, removedLinks) {
			if err := txn.Delete(k); err != nil {
				return err
			}
		}
	}

	return nil
}

func (m *dsObjectStore) updateObjectLinksAndSnippet(txn noctxds.Txn, id string, links []string, snippet string) error {
	err := m.updateObjectLinks(txn, id, links)
	if err != nil {
		return err
	}

	if val, err := txn.Get(pagesSnippetBase.ChildString(id)); err == ds.ErrNotFound || string(val) != snippet {
		if err := m.updateSnippet(txn, id, snippet); err != nil {
			return err
		}
	}

	return nil
}

func (m *dsObjectStore) updateObjectDetails(txn noctxds.Txn, id string, before model.ObjectInfo, details *types.Struct, relations *model.Relations) error {
	objTypes := pbtypes.GetStringList(details, bundle.RelationKeyType.String())

	creatorId := pbtypes.GetString(details, bundle.RelationKeyCreator.String())
	if relations != nil && relations.Relations != nil {
		// intentionally do not pass txn, as this tx may be huge
		if err := m.updateObjectRelations(txn, before.ObjectTypeUrls, objTypes, id, creatorId, before.Relations, relations.Relations); err != nil {
			return err
		}
	}

	if details != nil {
		if err := m.updateDetails(txn, id, &model.ObjectDetails{Details: before.Details}, &model.ObjectDetails{Details: details}); err != nil {
			return err
		}
	}

	return nil
}

// should be called under the mutex
func (m *dsObjectStore) sendUpdatesToSubscriptions(id string, details *types.Struct) {
	detCopy := pbtypes.CopyStruct(details)
	detCopy.Fields[database.RecordIDField] = pb.ToValue(id)
	if m.onChangeCallback != nil {
		m.onChangeCallback(database.Record{
			Details: detCopy,
		})
	}
	for i := range m.subscriptions {
		go func(sub database.Subscription) {
			_ = sub.Publish(id, detCopy)
		}(m.subscriptions[i])
	}
}

func (m *dsObjectStore) AddToIndexQueue(id string) error {
	txn, err := m.ds.NewTransaction(false)
	if err != nil {
		return fmt.Errorf("error creating txn in datastore: %w", err)
	}
	defer txn.Discard()
	var buf [8]byte
	size := binary.PutVarint(buf[:], time.Now().Unix())
	if err = txn.Put(indexQueueBase.ChildString(id), buf[:size]); err != nil {
		return err
	}
	return txn.Commit()
}

func (m *dsObjectStore) removeFromIndexQueue(id string) error {
	txn, err := m.ds.NewTransaction(false)
	if err != nil {
		return fmt.Errorf("error creating txn in datastore: %w", err)
	}
	defer txn.Discard()

	if err := txn.Delete(indexQueueBase.ChildString(id)); err != nil {
		return fmt.Errorf("failed to remove id from full text index queue: %s", err.Error())
	}

	return txn.Commit()
}

func (m *dsObjectStore) IndexForEach(f func(id string, tm time.Time) error) error {
	txn, err := m.ds.NewTransaction(true)
	if err != nil {
		return fmt.Errorf("error creating txn in datastore: %w", err)
	}
	defer txn.Discard()
	res, err := txn.Query(query.Query{Prefix: indexQueueBase.String()})
	if err != nil {
		return fmt.Errorf("error query txn in datastore: %w", err)
	}
	for entry := range res.Next() {
		id := extractIdFromKey(entry.Key)
		ts, _ := binary.Varint(entry.Value)
		indexErr := f(id, time.Unix(ts, 0))
		if indexErr != nil {
			log.Warnf("can't index '%s'(ts %d): %v", id, ts, indexErr)
			// in case indexation is has failed it's better to remove this document from the index
			// so we will not stuck with this object forever
		}

		err = m.removeFromIndexQueue(id)
		if err != nil {
			// if we have the error here we have nothing to do but retry later
			log.Errorf("failed to remove %s(ts %d) from index, will redo the fulltext index: %v", id, ts, err)
		}
	}

	err = res.Close()
	if err != nil {
		return err
	}

	return nil
}

func (m *dsObjectStore) ListIds() ([]string, error) {
	txn, err := m.ds.NewTransaction(true)
	if err != nil {
		return nil, fmt.Errorf("error creating txn in datastore: %w", err)
	}
	defer txn.Discard()

	return findByPrefix(txn, pagesDetailsBase.String()+"/", 0)
}

func (m *dsObjectStore) UpdateRelationsInSetByObjectType(setId, objType, creatorId string, relations []*model.Relation) error {
	m.l.Lock()
	defer m.l.Unlock()
	txn, err := m.ds.NewTransaction(false)
	if err != nil {
		return err
	}
	defer txn.Discard()

	relationsBefore, err := getSetRelations(txn, setId)
	if err != nil {
		return err
	}

	err = m.updateSetRelations(txn, setId, objType, creatorId, relationsBefore, relations)
	if err != nil {
		return err
	}

	return txn.Commit()
}

func (m *dsObjectStore) storeRelations(txn noctxds.Txn, relations []*model.Relation) error {
	var relBytes []byte
	var err error
	for _, relation := range relations {
		// do not store bundled relations
		if bundle.HasRelation(relation.Key) {
			continue
		}

		relCopy := pbtypes.CopyRelation(relation)
		relCopy.SelectDict = nil

		relationKey := relationsBase.ChildString(relation.Key)
		relBytes, err = proto.Marshal(relCopy)
		if err != nil {
			return err
		}

		err = txn.Put(relationKey, relBytes)
		if err != nil {
			return err
		}
		_, details := bundle.GetDetailsForRelation(false, relCopy)
		id := pbtypes.GetString(details, "id")
		err = m.updateObjectDetails(txn, id, model.ObjectInfo{
			Details: &types.Struct{Fields: map[string]*types.Value{}},
		}, details, nil)
		if err != nil {
			return err
		}

		err = m.AddToIndexQueue(id)
		if err != nil {
			log.Errorf("failed to add indexed relation to the ft queue: %s", err.Error())
		}

		err = m.updateObjectLinksAndSnippet(txn, id, nil, relation.Description)
		if err != nil {
			return err
		}
	}
	return nil
}

func (m *dsObjectStore) updateSetRelations(txn noctxds.Txn, setId string, setOf string, creatorId string, relationsBefore []*model.Relation, relations []*model.Relation) error {
	if relations == nil {
		return fmt.Errorf("relationsAfter is nil")
	}

	var updatedRelations []*model.Relation
	var updatedOptions []*model.RelationOption

	for _, relAfter := range relations {
		if relBefore := pbtypes.GetRelation(relationsBefore, relAfter.Key); relBefore == nil || !pbtypes.RelationEqual(relBefore, relAfter) {
			if relAfter.Creator != creatorId && !bundle.HasRelation(relAfter.Key) {
				relAfter.Creator = creatorId
			}
			updatedRelations = append(updatedRelations, relAfter)
			if relAfter.Format == model.RelationFormat_status || relAfter.Format == model.RelationFormat_tag {
				if relBefore == nil {
					updatedOptions = append(updatedOptions, relAfter.SelectDict...)
				} else {
					added, updated, _ := pbtypes.RelationSelectDictDiffOmitScope(relBefore.SelectDict, relAfter.SelectDict)
					updatedOptions = append(updatedOptions, append(added, updated...)...)
				}
			}
		}
	}

	err := m.storeRelations(txn, updatedRelations)
	if err != nil {
		return err
	}

	err = storeOptions(txn, updatedOptions)
	if err != nil {
		return err
	}

	relationKeys := pbtypes.GetRelationKeys(relations)
	detailsBefore, err := getObjectDetails(txn, setId)
	setOfOldSl := pbtypes.GetStringList(detailsBefore.GetDetails(), bundle.RelationKeySetOf.String())
	if setOfOldSl == nil {
		err = localstore.AddIndexWithTxn(indexObjectTypeRelationSetId, txn, &relationObjectType{
			relationKeys: relationKeys,
			objectTypes:  []string{setOf},
		}, setId)
		if err != nil {
			return err
		}
	} else {
		// only one source is supported
		setOfOld := setOfOldSl[0]
		err = localstore.UpdateIndexWithTxn(indexObjectTypeRelationSetId, txn, &relationObjectType{
			relationKeys: pbtypes.GetRelationKeys(relationsBefore),
			objectTypes:  []string{setOfOld},
		}, &relationObjectType{
			relationKeys: relationKeys,
			objectTypes:  []string{setOf},
		}, setId)
		if err != nil {
			return err
		}
	}

	if pbtypes.RelationsEqual(relationsBefore, relations) {
		return nil
	}

	b, err := proto.Marshal(&model.Relations{Relations: relations})
	if err != nil {
		return err
	}

	err = txn.Put(setRelationsBase.ChildString(setId), b)
	if err != nil {
		return err
	}

	return nil
}

func (m *dsObjectStore) updateObjectRelations(txn noctxds.Txn, objTypesBefore []string, objTypesAfter []string, id, creatorId string, relationsBefore []*model.Relation, relationsAfter []*model.Relation) error {
	if relationsAfter == nil {
		return fmt.Errorf("relationsAfter is nil")
	}
	var err error
	var updatedRelations []*model.Relation
	var updatedOptions []*model.RelationOption

	for _, relAfter := range relationsAfter {
		if relBefore := pbtypes.GetRelation(relationsBefore, relAfter.Key); relBefore == nil || !pbtypes.RelationEqual(relBefore, relAfter) {
			if relAfter.Creator != creatorId && !bundle.HasRelation(relAfter.Key) {
				relAfter.Creator = creatorId
			}
			updatedRelations = append(updatedRelations, relAfter)
			// trigger index relation-option-object indexes updates
			if relBefore == nil {
				err = localstore.AddIndexesWithTxn(m, txn, relAfter, id)
				if err != nil {
					return err
				}
			} else {
				err = localstore.UpdateIndexesWithTxn(m, txn, relBefore, relAfter, id)
				if err != nil {
					return err
				}
			}

			if relAfter.Format == model.RelationFormat_status || relAfter.Format == model.RelationFormat_tag {
				if relBefore == nil {
					updatedOptions = append(updatedOptions, relAfter.SelectDict...)
				} else {
					added, updated, _ := pbtypes.RelationSelectDictDiffOmitScope(relBefore.SelectDict, relAfter.SelectDict)
					updatedOptions = append(updatedOptions, append(added, updated...)...)
				}
			}
		}
	}

	err = m.storeRelations(txn, updatedRelations)
	if err != nil {
		return err
	}

	err = storeOptions(txn, updatedOptions)
	if err != nil {
		return err
	}

	err = localstore.UpdateIndexWithTxn(indexObjectTypeRelationObjectId, txn, &relationObjectType{
		relationKeys: pbtypes.GetRelationKeys(relationsBefore),
		objectTypes:  objTypesBefore,
	}, &relationObjectType{
		relationKeys: pbtypes.GetRelationKeys(relationsAfter),
		objectTypes:  objTypesAfter,
	}, id)
	if err != nil {
		return err
	}

	if pbtypes.RelationsEqual(relationsBefore, relationsAfter) {
		return nil
	}

	b, err := proto.Marshal(&model.Relations{Relations: relationsAfter})
	if err != nil {
		return err
	}

	err = txn.Put(pagesRelationsBase.ChildString(id), b)
	if err != nil {
		return err
	}

	return nil
}

func (m *dsObjectStore) updateSnippet(txn noctxds.Txn, id string, snippet string) error {
	snippetKey := pagesSnippetBase.ChildString(id)
	return txn.Put(snippetKey, []byte(snippet))
}

func (m *dsObjectStore) updateDetails(txn noctxds.Txn, id string, oldDetails *model.ObjectDetails, newDetails *model.ObjectDetails) error {
	t, err := smartblock.SmartBlockTypeFromID(id)
	if err != nil {
		log.Errorf("updateDetails: failed to detect smartblock type for %s: %s", id, err.Error())
		return fmt.Errorf("updateDetails: failed to detect smartblock type for %s: %s", id, err.Error())
	} else if indexdetails, _ := t.Indexable(); !indexdetails {
		log.Errorf("updateDetails: trying to index non-indexable sb %s(%d): %s", id, t, string(debug.Stack()))
		return fmt.Errorf("updateDetails: trying to index non-indexable sb %s(%d)", id, t)
	}

	metrics.ObjectDetailsUpdatedCounter.Inc()
	detailsKey := pagesDetailsBase.ChildString(id)

	if newDetails.GetDetails().GetFields() == nil {
		return fmt.Errorf("newDetails is nil")
	}

	newDetails.Details.Fields[bundle.RelationKeyId.String()] = pbtypes.String(id) // always ensure we have id set
	b, err := proto.Marshal(newDetails)
	if err != nil {
		return err
	}
	err = txn.Put(detailsKey, b)
	if err != nil {
		return err
	}

	if oldDetails.GetDetails().Equal(newDetails.GetDetails()) {
		return nil
	}

	for k, v := range newDetails.GetDetails().GetFields() {
		// todo: remove null cleanup(should be done when receiving from client)
		if _, isNull := v.GetKind().(*types.Value_NullValue); v == nil || isNull {
			if slice.FindPos(bundle.LocalRelationsKeys, k) > -1 || slice.FindPos(bundle.DerivedRelationsKeys, k) > -1 {
				log.Errorf("updateDetails %s: localDetail nulled %s: %s", id, k, pbtypes.Sprint(v))
			} else {
				log.Errorf("updateDetails %s: detail nulled %s: %s", id, k, pbtypes.Sprint(v))
			}
		}
	}

	diff := pbtypes.StructDiff(oldDetails.GetDetails(), newDetails.GetDetails())
	log.Debugf("updateDetails %s: diff %s", id, pbtypes.Sprint(diff))
	err = localstore.UpdateIndexesWithTxn(m, txn, oldDetails, newDetails, id)
	if err != nil {
		return err
	}

	if newDetails != nil && newDetails.Details.Fields != nil {
		m.sendUpdatesToSubscriptions(id, newDetails.Details)
	}

	return nil
}

func storeOptions(txn noctxds.Txn, options []*model.RelationOption) error {
	var err error
	for _, opt := range options {
		err = storeOption(txn, opt)
		if err != nil {
			return err
		}
	}
	return nil
}

func storeOption(txn noctxds.Txn, option *model.RelationOption) error {
	b, err := proto.Marshal(option)
	if err != nil {
		return err
	}

	optionKey := relationsOptionsBase.ChildString(option.Id)
	return txn.Put(optionKey, b)
}

func (m *dsObjectStore) Prefix() string {
	return pagesPrefix
}

func (m *dsObjectStore) Indexes() []localstore.Index {
	return []localstore.Index{indexObjectTypeRelationObjectId, indexObjectTypeRelationSetId, indexRelationOptionObject, indexRelationObject, indexObjectTypeObject}
}

func (m *dsObjectStore) FTSearch() ftsearch.FTSearch {
	return m.fts
}

func (m *dsObjectStore) makeFTSQuery(text string, dsq query.Query) (query.Query, error) {
	if m.fts == nil {
		return dsq, fmt.Errorf("fullText search not configured")
	}
	ids, err := m.fts.Search(text)
	if err != nil {
		return dsq, err
	}
	idsQuery := newIdsFilter(ids)
	dsq.Filters = append([]query.Filter{idsQuery}, dsq.Filters...)
	dsq.Orders = append([]query.Order{idsQuery}, dsq.Orders...)
	return dsq, nil
}

func (m *dsObjectStore) listIdsOfType(txn noctxds.Txn, ot string) ([]string, error) {
	res, err := localstore.GetKeysByIndexParts(txn, pagesPrefix, indexObjectTypeObject.Name, []string{ot}, "", false, 0)
	if err != nil {
		return nil, err
	}

	return localstore.GetLeavesFromResults(res)
}

func (m *dsObjectStore) listRelationsKeys(txn noctxds.Txn) ([]string, error) {
	txn, err := m.ds.NewTransaction(true)
	if err != nil {
		return nil, fmt.Errorf("error creating txn in datastore: %w", err)
	}
	defer txn.Discard()

	return findByPrefix(txn, relationsBase.String()+"/", 0)
}

func getRelation(txn noctxds.Txn, key string) (*model.Relation, error) {
	br, err := bundle.GetRelation(bundle.RelationKey(key))
	if br != nil {
		return br, nil
	}

	res, err := txn.Get(relationsBase.ChildString(key))
	if err != nil {
		return nil, err
	}

	var rel model.Relation
	if err = proto.Unmarshal(res, &rel); err != nil {
		return nil, fmt.Errorf("failed to unmarshal relation: %s", err.Error())
	}

	return &rel, nil
}

func (m *dsObjectStore) listRelations(txn noctxds.Txn, limit int) ([]*model.Relation, error) {
	var rels []*model.Relation

	res, err := txn.Query(query.Query{
		Prefix:   relationsBase.String(),
		Limit:    limit,
		KeysOnly: false,
	})
	if err != nil {
		return nil, err
	}

	for r := range res.Next() {
		var rel model.Relation
		if err = proto.Unmarshal(r.Value, &rel); err != nil {
			log.Errorf("listRelations failed to unmarshal relation: %s", err.Error())
			continue
		}
		rels = append(rels, &rel)
	}

	return rels, nil
}

func isObjectBelongToType(txn noctxds.Txn, id, objType string) (bool, error) {
	objTypeCompact, err := objTypeCompactEncode(objType)
	if err != nil {
		return false, err
	}

	return localstore.HasPrimaryKeyByIndexParts(txn, pagesPrefix, indexObjectTypeObject.Name, []string{objTypeCompact}, "", false, id)
}

/* internal */
// getObjectDetails returns empty(not nil) details when not found in the DS
func getObjectDetails(txn noctxds.Txn, id string) (*model.ObjectDetails, error) {
	var details model.ObjectDetails
	if val, err := txn.Get(pagesDetailsBase.ChildString(id)); err != nil {
		if err != ds.ErrNotFound {
			return nil, fmt.Errorf("failed to get relations: %w", err)
		}
		details.Details = &types.Struct{Fields: map[string]*types.Value{}}
		// return empty details in case not found
		return &details, nil
	} else if err := proto.Unmarshal(val, &details); err != nil {
		return nil, fmt.Errorf("failed to unmarshal details: %w", err)
	}

	if details.GetDetails().GetFields() == nil {
		log.Errorf("getObjectDetails got nil record for %s", id)
		details.Details = &types.Struct{Fields: map[string]*types.Value{}}
	}
	details.Details.Fields[bundle.RelationKeyId.String()] = pbtypes.String(id)

	for k, v := range details.GetDetails().GetFields() {
		// todo: remove null cleanup(should be done when receiving from client)
		if _, isNull := v.GetKind().(*types.Value_NullValue); v == nil || isNull {
			delete(details.Details.Fields, k)
		}
	}
	return &details, nil
}

func (m *dsObjectStore) getPendingLocalDetails(txn noctxds.Txn, id string) (*model.ObjectDetails, error) {
	var details model.ObjectDetails
	if val, err := txn.Get(pendingDetailsBase.ChildString(id)); err != nil {
		return nil, err
	} else if err := proto.Unmarshal(val, &details); err != nil {
		return nil, fmt.Errorf("failed to unmarshal details: %w", err)
	}
	return &details, nil
}

func hasObjectId(txn noctxds.Txn, id string) (bool, error) {
	if exists, err := txn.Has(pagesDetailsBase.ChildString(id)); err != nil {
		return false, fmt.Errorf("failed to get details: %w", err)
	} else {
		return exists, nil
	}
}

// getSetRelations returns the list of relations last time indexed for the set's dataview
func getSetRelations(txn noctxds.Txn, id string) ([]*model.Relation, error) {
	var relations model.Relations
	if val, err := txn.Get(setRelationsBase.ChildString(id)); err != nil {
		if err != ds.ErrNotFound {
			return nil, fmt.Errorf("failed to get relations: %w", err)
		}
	} else if err := proto.Unmarshal(val, &relations); err != nil {
		return nil, fmt.Errorf("failed to unmarshal relations: %w", err)
	}

	return relations.GetRelations(), nil
}

// getObjectRelations returns the list of relations last time indexed for the object
func getObjectRelations(txn noctxds.Txn, id string) ([]*model.Relation, error) {
	var relations model.Relations
	if val, err := txn.Get(pagesRelationsBase.ChildString(id)); err != nil {
		if err != ds.ErrNotFound {
			return nil, fmt.Errorf("failed to get relations: %w", err)
		}
	} else if err := proto.Unmarshal(val, &relations); err != nil {
		return nil, fmt.Errorf("failed to unmarshal relations: %w", err)
	}

	return relations.GetRelations(), nil
}

func getOption(txn noctxds.Txn, optionId string) (*model.RelationOption, error) {
	var opt model.RelationOption
	if val, err := txn.Get(relationsOptionsBase.ChildString(optionId)); err != nil {
		log.Debugf("getOption %s: not found", optionId)
		if err != ds.ErrNotFound {
			return nil, fmt.Errorf("failed to get option from localstore: %w", err)
		}
	} else if err := proto.Unmarshal(val, &opt); err != nil {
		return nil, fmt.Errorf("failed to unmarshal option: %w", err)
	}

	return &opt, nil
}

func getObjectTypeFromDetails(det *types.Struct) ([]string, error) {
	if !pbtypes.HasField(det, bundle.RelationKeyType.String()) {
		return nil, fmt.Errorf("type not found in details")
	}

	return pbtypes.GetStringList(det, bundle.RelationKeyType.String()), nil
}

func (m *dsObjectStore) getObjectInfo(txn noctxds.Txn, id string) (*model.ObjectInfo, error) {
	sbt, err := smartblock.SmartBlockTypeFromID(id)
	if err != nil {
		log.With("thread", id).Errorf("failed to extract smartblock type %s", id)
		return nil, ErrNotAnObject
	}
	if sbt == smartblock.SmartBlockTypeArchive {
		return nil, ErrNotAnObject
	}

	var details *types.Struct
	if indexDetails, _ := sbt.Indexable(); !indexDetails {
		if m.sourceService != nil {
			details, err = m.sourceService.GetDetailsFromIdBasedSource(id)
			if err != nil {
				return nil, err
			}
		}
	} else {
		detailsWrapped, err := getObjectDetails(txn, id)
		if err != nil {
			return nil, err
		}
		details = detailsWrapped.GetDetails()
	}

	relations, err := getObjectRelations(txn, id)
	if err != nil {
		return nil, err
	}

	var snippet string
	if val, err := txn.Get(pagesSnippetBase.ChildString(id)); err != nil && err != ds.ErrNotFound {
		return nil, fmt.Errorf("failed to get snippet: %w", err)
	} else {
		snippet = string(val)
	}

	// omit decoding page state
	hasInbound, err := hasInboundLinks(txn, id)
	if err != nil {
		return nil, err
	}

	return &model.ObjectInfo{
		Id:              id,
		ObjectType:      sbt.ToProto(),
		Details:         details,
		Relations:       relations,
		Snippet:         snippet,
		HasInboundLinks: hasInbound,
	}, nil
}

func (m *dsObjectStore) getObjectsInfo(txn noctxds.Txn, ids []string) ([]*model.ObjectInfo, error) {
	var objects []*model.ObjectInfo
	for _, id := range ids {
		info, err := m.getObjectInfo(txn, id)
		if err != nil {
			if strings.HasSuffix(err.Error(), "key not found") || err == ErrNotAnObject {
				continue
			}
			return nil, err
		}
		if f := info.GetDetails().GetFields(); f != nil {
			// skip deleted objects
			if v := f[bundle.RelationKeyIsDeleted.String()]; v != nil && v.GetBoolValue() {
				continue
			}
		}
		objects = append(objects, info)
	}

	return objects, nil
}

func hasInboundLinks(txn noctxds.Txn, id string) (bool, error) {
	inboundResults, err := txn.Query(query.Query{
		Prefix:   pagesInboundLinksBase.String() + "/" + id + "/",
		Limit:    1, // we only need to know if there is at least 1 inbound link
		KeysOnly: true,
	})
	if err != nil {
		return false, err
	}

	// max is 1
	inboundLinks, err := localstore.CountAllKeysFromResults(inboundResults)
	return inboundLinks > 0, err
}

// Find to which IDs specified one has outbound links.
func findOutboundLinks(txn noctxds.Txn, id string) ([]string, error) {
	return findByPrefix(txn, pagesOutboundLinksBase.String()+"/"+id+"/", 0)
}

// Find from which IDs specified one has inbound links.
func findInboundLinks(txn noctxds.Txn, id string) ([]string, error) {
	return findByPrefix(txn, pagesInboundLinksBase.String()+"/"+id+"/", 0)
}

func findByPrefix(txn noctxds.Txn, prefix string, limit int) ([]string, error) {
	results, err := txn.Query(query.Query{
		Prefix:   prefix,
		Limit:    limit,
		KeysOnly: true,
	})
	if err != nil {
		return nil, err
	}

	return localstore.GetLeavesFromResults(results)
}

// removeByPrefix query prefix and then remove keys in multiple TXs
func removeByPrefix(d noctxds.DSTxnBatching, prefix string) (int, error) {
	results, err := d.Query(query.Query{
		Prefix:   prefix,
		KeysOnly: true,
	})
	if err != nil {
		return 0, err
	}
	var keys []ds.Key
	for res := range results.Next() {
		keys = append(keys, ds.NewKey(res.Key))
	}
	b, err := d.Batch()
	if err != nil {
		return 0, err
	}
	var removed int
	for _, key := range keys {
		err := b.Delete(key)
		if err != nil {
			return removed, err
		}
		removed++
	}

	return removed, b.Commit()
}

func removeByPrefixInTx(txn noctxds.Txn, prefix string) (int, error) {
	results, err := txn.Query(query.Query{
		Prefix:   prefix,
		KeysOnly: true,
	})
	if err != nil {
		return 0, err
	}

	var removed int
	for res := range results.Next() {
		err := txn.Delete(ds.NewKey(res.Key))
		if err != nil {
			_ = results.Close()
			return removed, err
		}
		removed++
	}
	return removed, nil
}

func pageLinkKeys(id string, in []string, out []string) []ds.Key {
	var keys = make([]ds.Key, 0, len(in)+len(out))

	// links incoming into specified node id
	for _, from := range in {
		keys = append(keys, inboundLinkKey(from, id), outgoingLinkKey(from, id))
	}

	// links outgoing from specified node id
	for _, to := range out {
		keys = append(keys, outgoingLinkKey(id, to), inboundLinkKey(id, to))
	}

	return keys
}

func outgoingLinkKey(from, to string) ds.Key {
	return pagesOutboundLinksBase.ChildString(from).ChildString(to)
}

func inboundLinkKey(from, to string) ds.Key {
	return pagesInboundLinksBase.ChildString(to).ChildString(from)
}

func newIdsFilter(ids []string) idsFilter {
	f := make(idsFilter)
	for i, id := range ids {
		f[id] = i
	}
	return f
}

type idsFilter map[string]int

func (f idsFilter) Filter(e query.Entry) bool {
	_, ok := f[extractIdFromKey(e.Key)]
	return ok
}

func (f idsFilter) Compare(a, b query.Entry) int {
	aIndex := f[extractIdFromKey(a.Key)]
	bIndex := f[extractIdFromKey(b.Key)]
	if aIndex == bIndex {
		return 0
	} else if aIndex < bIndex {
		return -1
	} else {
		return 1
	}
}

func extractIdFromKey(key string) (id string) {
	i := strings.LastIndexByte(key, '/')
	if i == -1 || len(key)-1 == i {
		return
	}
	return key[i+1:]
}

// temp func until we move to the proper ids
func objTypeCompactEncode(objType string) (string, error) {
	if strings.HasPrefix(objType, addr.BundledObjectTypeURLPrefix) {
		return objType, nil
	}
	if strings.HasPrefix(objType, "ba") {
		return objType, nil
	}
	return "", fmt.Errorf("invalid objType")
}

func GetObjectType(store ObjectStore, url string) (*model.ObjectType, error) {
	objectType := &model.ObjectType{}
	if strings.HasPrefix(url, addr.BundledObjectTypeURLPrefix) {
		var err error
		objectType, err = bundle.GetTypeByUrl(url)
		if err != nil {
			if err == bundle.ErrNotFound {
				return nil, fmt.Errorf("unknown object type")
			}
			return nil, err
		}
		return objectType, nil
	} else if !strings.HasPrefix(url, "b") {
		return nil, fmt.Errorf("incorrect object type URL format")
	}

	ois, err := store.GetByIDs(url)
	if err != nil {
		return nil, err
	}
	if len(ois) == 0 {
		return nil, fmt.Errorf("object type not found in the index")
	}

	details := ois[0].Details
	//relationKeys := ois[0].RelationKeys
	for _, relId := range pbtypes.GetStringList(details, bundle.RelationKeyRecommendedRelations.String()) {
		rk, err := pbtypes.RelationIdToKey(relId)
		if err != nil {
			log.Errorf("GetObjectType failed to get relation key from id: %s (%s)", err.Error(), relId)
			continue
		}

		rel, err := store.GetRelation(rk)
		if err != nil {
			log.Errorf("GetObjectType failed to get relation key from id: %s (%s)", err.Error(), relId)
			continue
		}

		relCopy := pbtypes.CopyRelation(rel)
		relCopy.Scope = model.Relation_type

		objectType.Relations = append(objectType.Relations, relCopy)
	}

	objectType.Url = url
	if details != nil && details.Fields != nil {
		if v, ok := details.Fields[bundle.RelationKeyName.String()]; ok {
			objectType.Name = v.GetStringValue()
		}
		if v, ok := details.Fields[bundle.RelationKeyRecommendedLayout.String()]; ok {
			objectType.Layout = model.ObjectTypeLayout(int(v.GetNumberValue()))
		}
		if v, ok := details.Fields[bundle.RelationKeyIconEmoji.String()]; ok {
			objectType.IconEmoji = v.GetStringValue()
		}
	}

	objectType.IsArchived = pbtypes.GetBool(details, bundle.RelationKeyIsArchived.String())
	// we use Page for all custom object types
	objectType.Types = []model.SmartBlockType{model.SmartBlockType_Page}
	return objectType, err
}

func GetObjectTypes(store ObjectStore, urls []string) (ots []*model.ObjectType, err error) {
	ots = make([]*model.ObjectType, 0, len(urls))
	for _, url := range urls {
		ot, e := GetObjectType(store, url)
		if e != nil {
			err = e
		} else {
			ots = append(ots, ot)
		}
	}
	return
}<|MERGE_RESOLUTION|>--- conflicted
+++ resolved
@@ -5,11 +5,8 @@
 	"encoding/binary"
 	"errors"
 	"fmt"
-<<<<<<< HEAD
 	noctxds "github.com/anytypeio/go-anytype-middleware/pkg/lib/datastore/noctxds"
-=======
 	textutil "github.com/anytypeio/go-anytype-middleware/util/text"
->>>>>>> 6c91f0ce
 	"runtime/debug"
 	"sort"
 	"strings"
@@ -634,14 +631,9 @@
 	return nil
 }
 
-<<<<<<< HEAD
-func (m *dsObjectStore) Run() (err error) {
+func (m *dsObjectStore) Run(context.Context) (err error) {
 	lds, err := m.dsIface.LocalstoreDS()
 	m.ds = noctxds.New(lds)
-=======
-func (m *dsObjectStore) Run(context.Context) (err error) {
-	m.ds, err = m.dsIface.LocalstoreDS()
->>>>>>> 6c91f0ce
 	return
 }
 
