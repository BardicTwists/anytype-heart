--- conflicted
+++ resolved
@@ -2,12 +2,7 @@
 
 import (
 	"fmt"
-<<<<<<< HEAD
-=======
-	"math/rand"
-	"path/filepath"
 	"sort"
->>>>>>> e2eb2c27
 	"testing"
 	"time"
 
@@ -26,85 +21,7 @@
 	"github.com/anyproto/anytype-heart/util/pbtypes"
 )
 
-<<<<<<< HEAD
 func assertRecordsEqual(t *testing.T, want []TestObject, got []database.Record) {
-=======
-type storeFixture struct {
-	*dsObjectStore
-}
-
-func newStoreFixture(t *testing.T) *storeFixture {
-	typeProvider := mock_typeprovider.NewMockSmartBlockTypeProvider(t)
-	typeProvider.EXPECT().Type(mock.Anything).Return(smartblock.SmartBlockTypePage, nil).Maybe()
-
-	walletService := mock_wallet.NewMockWallet(t)
-	walletService.EXPECT().Name().Return(wallet.CName)
-	walletService.EXPECT().RepoPath().Return(t.TempDir())
-
-	fullText := ftsearch.New()
-	testApp := &app.App{}
-	testApp.Register(walletService)
-	err := fullText.Init(testApp)
-	require.NoError(t, err)
-	err = fullText.Run(context.Background())
-	require.NoError(t, err)
-
-	db, err := badger.Open(badger.DefaultOptions(filepath.Join(t.TempDir(), "badger")))
-	require.NoError(t, err)
-
-	return &storeFixture{
-		dsObjectStore: &dsObjectStore{
-			sbtProvider: typeProvider,
-			fts:         fullText,
-			db:          db,
-		},
-	}
-}
-
-type testObject map[bundle.RelationKey]*types.Value
-
-func generateObjectWithRandomID() testObject {
-	id := fmt.Sprintf("%d", rand.Int())
-	return testObject{
-		bundle.RelationKeyId:   pbtypes.String(id),
-		bundle.RelationKeyName: pbtypes.String("name" + id),
-	}
-}
-
-func makeObjectWithName(id string, name string) testObject {
-	return testObject{
-		bundle.RelationKeyId:   pbtypes.String(id),
-		bundle.RelationKeyName: pbtypes.String(name),
-	}
-}
-
-func makeObjectWithNameAndDescription(id string, name string, description string) testObject {
-	return testObject{
-		bundle.RelationKeyId:          pbtypes.String(id),
-		bundle.RelationKeyName:        pbtypes.String(name),
-		bundle.RelationKeyDescription: pbtypes.String(description),
-	}
-}
-
-func makeDetails(fields testObject) *types.Struct {
-	f := map[string]*types.Value{}
-	for k, v := range fields {
-		f[string(k)] = v
-	}
-	return &types.Struct{Fields: f}
-}
-
-func (fx *storeFixture) addObjects(t *testing.T, objects []testObject) {
-	for _, obj := range objects {
-		id := obj[bundle.RelationKeyId].GetStringValue()
-		require.NotEmpty(t, id)
-		err := fx.UpdateObjectDetails(id, makeDetails(obj))
-		require.NoError(t, err)
-	}
-}
-
-func assertRecordsEqual(t *testing.T, want []testObject, got []database.Record) {
->>>>>>> e2eb2c27
 	wantRaw := make([]database.Record, 0, len(want))
 	for _, w := range want {
 		wantRaw = append(wantRaw, database.Record{Details: makeDetails(w)})
@@ -414,15 +331,15 @@
 
 	t.Run("with offset", func(t *testing.T) {
 		// Given
-		s := newStoreFixture(t)
-		var objects []testObject
+		s := NewStoreFixture(t)
+		var objects []TestObject
 		for i := 0; i < 100; i++ {
 			objects = append(objects, generateObjectWithRandomID())
 		}
-		s.addObjects(t, objects)
+		s.AddObjects(t, objects)
 
 		// When
-		recs, _, err := s.Query(nil, database.Query{
+		recs, _, err := s.Query(database.Query{
 			Sorts: []*model.BlockContentDataviewSort{
 				{
 					RelationKey: bundle.RelationKeyId.String(),
@@ -447,25 +364,16 @@
 	})
 
 	t.Run("with limit", func(t *testing.T) {
-<<<<<<< HEAD
+		// Given
 		s := NewStoreFixture(t)
 		var objects []TestObject
-=======
-		// Given
-		s := newStoreFixture(t)
-		var objects []testObject
->>>>>>> e2eb2c27
 		for i := 0; i < 100; i++ {
 			objects = append(objects, generateObjectWithRandomID())
 		}
 		s.AddObjects(t, objects)
 
-<<<<<<< HEAD
+		// When
 		recs, _, err := s.Query(database.Query{
-=======
-		// When
-		recs, _, err := s.Query(nil, database.Query{
->>>>>>> e2eb2c27
 			Sorts: []*model.BlockContentDataviewSort{
 				{
 					RelationKey: bundle.RelationKeyId.String(),
@@ -489,14 +397,9 @@
 	})
 
 	t.Run("with limit and offset", func(t *testing.T) {
-<<<<<<< HEAD
+		// Given
 		s := NewStoreFixture(t)
 		var objects []TestObject
-=======
-		// Given
-		s := newStoreFixture(t)
-		var objects []testObject
->>>>>>> e2eb2c27
 		for i := 0; i < 100; i++ {
 			objects = append(objects, generateObjectWithRandomID())
 		}
@@ -530,16 +433,10 @@
 	})
 
 	t.Run("with filter, limit and offset", func(t *testing.T) {
-<<<<<<< HEAD
+		// Given
 		s := NewStoreFixture(t)
 		var objects []TestObject
 		var filteredObjects []TestObject
-=======
-		// Given
-		s := newStoreFixture(t)
-		var objects []testObject
-		var filteredObjects []testObject
->>>>>>> e2eb2c27
 		for i := 0; i < 100; i++ {
 			if i%2 == 0 {
 				objects = append(objects, generateObjectWithRandomID())
@@ -594,12 +491,8 @@
 	})
 
 	t.Run("with smartblock types filter", func(t *testing.T) {
-<<<<<<< HEAD
-		s := NewStoreFixture(t)
-=======
 		// Given
-		s := newStoreFixture(t)
->>>>>>> e2eb2c27
+		s := NewStoreFixture(t)
 		typeProvider := mock_typeprovider.NewMockSmartBlockTypeProvider(t)
 		s.sbtProvider = typeProvider
 
@@ -642,12 +535,8 @@
 	})
 
 	t.Run("with basic filter and smartblock types filter", func(t *testing.T) {
-<<<<<<< HEAD
-		s := NewStoreFixture(t)
-=======
 		// Given
-		s := newStoreFixture(t)
->>>>>>> e2eb2c27
+		s := NewStoreFixture(t)
 		typeProvider := mock_typeprovider.NewMockSmartBlockTypeProvider(t)
 		s.sbtProvider = typeProvider
 
