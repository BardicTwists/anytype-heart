--- conflicted
+++ resolved
@@ -105,7 +105,6 @@
 	GetFileKeys(fileId domain.FileId) (map[string]string, error)
 	RemoveEmptyFileKeys() error
 
-<<<<<<< HEAD
 	GetChunksCount(fileId domain.FileId) (int, error)
 	SetChunksCount(fileId domain.FileId, chunksCount int) error
 	IsFileImported(fileId domain.FileId) (bool, error)
@@ -114,20 +113,8 @@
 	GetFileSize(fileId domain.FileId) (int, error)
 	SetFileOrigin(fileId domain.FileId, origin model.ObjectOrigin) error
 	GetFileOrigin(fileId domain.FileId) (int, error)
-=======
-	GetChunksCount(hash string) (int, error)
-	SetChunksCount(hash string, chunksCount int) error
-	GetSyncStatus(hash string) (int, error)
-	SetSyncStatus(hash string, syncStatus int) error
-	IsFileImported(hash string) (bool, error)
-	SetIsFileImported(hash string, isImported bool) error
-	SetFileSize(hash string, size int) error
-	GetFileSize(hash string) (int, error)
-	SetFileOrigin(hash string, origin model.ObjectOrigin) error
-	GetFileOrigin(hash string) (int, error)
 	SetFileImportType(hash string, importType model.ImportType) error
 	GetFileImportType(hash string) (int, error)
->>>>>>> 5a6defd3
 }
 
 func New() FileStore {
