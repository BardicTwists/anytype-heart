package filestore

import (
	"context"
	"fmt"
	"github.com/anytypeio/go-anytype-middleware/app"
	"github.com/anytypeio/go-anytype-middleware/pkg/lib/datastore"
	ds "github.com/anytypeio/go-anytype-middleware/pkg/lib/datastore/noctxds"
	"github.com/anytypeio/go-anytype-middleware/pkg/lib/localstore"
	"github.com/anytypeio/go-anytype-middleware/pkg/lib/logging"
	"sync"

	"github.com/anytypeio/go-anytype-middleware/pkg/lib/pb/storage"
	"github.com/anytypeio/go-anytype-middleware/pkg/lib/util"
	"github.com/gogo/protobuf/proto"
	dsCtx "github.com/ipfs/go-datastore"
)

var (
	// FileInfo is stored in db key pattern:
	// /files/info/<hash>
	filesPrefix   = "files"
	filesInfoBase = dsCtx.NewKey("/" + filesPrefix + "/info")
	filesKeysBase = dsCtx.NewKey("/" + filesPrefix + "/keys")

	indexMillSourceOpts = localstore.Index{
		Prefix: filesPrefix,
		Name:   "mill_source_opts",
		Keys: func(val interface{}) []localstore.IndexKeyParts {
			if v, ok := val.(*storage.FileInfo); ok {
				return []localstore.IndexKeyParts{[]string{v.Mill, v.Source, v.Opts}}
			}
			return nil
		},
		Unique: true,
	}

	indexTargets = localstore.Index{
		Prefix: filesPrefix,
		Name:   "targets",
		Keys: func(val interface{}) []localstore.IndexKeyParts {
			if v, ok := val.(*storage.FileInfo); ok {
				var keys []localstore.IndexKeyParts
				for _, target := range v.Targets {
					keys = append(keys, []string{target})
				}

				return keys
			}
			return nil
		},
		Unique: true,
	}

	indexMillChecksum = localstore.Index{
		Prefix: filesPrefix,
		Name:   "mill_checksum",
		Keys: func(val interface{}) []localstore.IndexKeyParts {
			if v, ok := val.(*storage.FileInfo); ok {
				return []localstore.IndexKeyParts{[]string{v.Mill, v.Checksum}}
			}
			return nil
		},
		Unique: false,
	}
)

type dsFileStore struct {
	dsIface datastore.Datastore
	ds      ds.TxnDatastore
	l       sync.Mutex
}

var log = logging.Logger("anytype-localstore")

const CName = "filestore"

type FileStore interface {
	app.ComponentRunnable
	localstore.Indexable
	Add(file *storage.FileInfo) error
	AddMulti(upsert bool, files ...*storage.FileInfo) error
	AddFileKeys(fileKeys ...FileKeys) error
	GetFileKeys(hash string) (map[string]string, error)
	GetByHash(hash string) (*storage.FileInfo, error)
	GetBySource(mill string, source string, opts string) (*storage.FileInfo, error)
	GetByChecksum(mill string, checksum string) (*storage.FileInfo, error)
	AddTarget(hash string, target string) error
	RemoveTarget(hash string, target string) error
	ListTargets() ([]string, error)
	ListByTarget(target string) ([]*storage.FileInfo, error)
	Count() (int, error)
	DeleteByHash(hash string) error
	DeleteFileKeys(hash string) error
	ListFileKeys() ([]string, error)
	List() ([]*storage.FileInfo, error)
}

func New() FileStore {
	return &dsFileStore{}
}

func (ls *dsFileStore) Init(a *app.App) (err error) {
	ls.dsIface = a.MustComponent(datastore.CName).(datastore.Datastore)
	return nil
}

<<<<<<< HEAD
func (ls *dsFileStore) Run() (err error) {
	ds1, err := ls.dsIface.LocalstoreDS()
	if err != nil {
		return err
	}
	ls.ds = ds.New(ds1)
=======
func (ls *dsFileStore) Run(context.Context) (err error) {
	ls.ds, err = ls.dsIface.LocalstoreDS()
>>>>>>> 6c91f0ce
	return
}

func (ls *dsFileStore) Name() (name string) {
	return CName
}

type FileKeys struct {
	Hash string
	Keys map[string]string
}

func (m *dsFileStore) Prefix() string {
	return "files"
}

func (m *dsFileStore) Indexes() []localstore.Index {
	return []localstore.Index{
		indexMillChecksum,
		indexMillSourceOpts,
		indexTargets,
	}
}

func (m *dsFileStore) Add(file *storage.FileInfo) error {
	txn, err := m.ds.NewTransaction(false)
	if err != nil {
		return fmt.Errorf("error when creating txn in datastore: %w", err)
	}
	defer txn.Discard()

	fileInfoKey := filesInfoBase.ChildString(file.Hash)

	log.Debugf("file add %s", file.Hash)
	exists, err := txn.Has(fileInfoKey)
	if err != nil {
		return err
	}
	if exists {
		return localstore.ErrDuplicateKey
	}

	b, err := proto.Marshal(file)
	if err != nil {
		return err
	}

	err = txn.Put(fileInfoKey, b)
	if err != nil {
		return err
	}

	err = localstore.AddIndexesWithTxn(m, txn, file, file.Hash)
	if err != nil {
		return err
	}

	return txn.Commit()
}

// AddMulti add multiple files and ignores possible duplicate errors, tx with all inserts discarded in case of other errors
func (m *dsFileStore) AddMulti(upsert bool, files ...*storage.FileInfo) error {
	txn, err := m.ds.NewTransaction(false)
	if err != nil {
		return fmt.Errorf("error when creating txn in datastore: %w", err)
	}
	defer txn.Discard()

	for _, file := range files {
		fileInfoKey := filesInfoBase.ChildString(file.Hash)
		exists, err := txn.Has(fileInfoKey)
		if err != nil {
			return err
		}
		if exists && !upsert {
			continue
		}

		b, err := proto.Marshal(file)
		if err != nil {
			return err
		}

		err = txn.Put(fileInfoKey, b)
		if err != nil {
			return err
		}

		err = localstore.AddIndexesWithTxn(m, txn, file, file.Hash)
		if err != nil {
			return err
		}
	}

	return txn.Commit()
}

func (m *dsFileStore) AddFileKeys(fileKeys ...FileKeys) error {
	txn, err := m.ds.NewTransaction(false)
	if err != nil {
		return fmt.Errorf("error when creating txn in datastore: %w", err)
	}
	defer txn.Discard()

	for _, fk := range fileKeys {
		err = m.addSingleFileKeys(txn, fk.Hash, fk.Keys)
		if err != nil {
			if err == localstore.ErrDuplicateKey {
				continue
			}
			return err
		}
	}

	return txn.Commit()
}

func (m *dsFileStore) ListFileKeys() ([]string, error) {
	txn, err := m.ds.NewTransaction(true)
	if err != nil {
		return nil, fmt.Errorf("error when creating txn in datastore: %w", err)
	}
	defer txn.Discard()
	res, err := localstore.GetKeys(txn, filesKeysBase.String(), 0)
	if err != nil {
		return nil, err
	}

	return localstore.ExtractKeysFromResults(res)
}

func (m *dsFileStore) DeleteFileKeys(hash string) error {
	txn, err := m.ds.NewTransaction(false)
	if err != nil {
		return fmt.Errorf("error when creating txn in datastore: %w", err)
	}
	defer txn.Discard()
	fileKeysKey := filesKeysBase.ChildString(hash)
	err = txn.Delete(fileKeysKey)
	if err != nil {
		return err
	}

	return txn.Commit()
}

func (m *dsFileStore) addSingleFileKeys(txn ds.Txn, hash string, keys map[string]string) error {
	fileKeysKey := filesKeysBase.ChildString(hash)

	exists, err := txn.Has(fileKeysKey)
	if err != nil {
		return err
	}
	if exists {
		return localstore.ErrDuplicateKey
	}

	b, err := proto.Marshal(&storage.FileKeys{
		KeysByPath: keys,
	})
	if err != nil {
		return err
	}

	return txn.Put(fileKeysKey, b)
}

func (m *dsFileStore) GetFileKeys(hash string) (map[string]string, error) {
	txn, err := m.ds.NewTransaction(true)
	if err != nil {
		return nil, fmt.Errorf("error when creating txn in datastore: %w", err)
	}
	defer txn.Discard()

	fileKeysKey := filesKeysBase.ChildString(hash)

	b, err := txn.Get(fileKeysKey)
	if err != nil {
		if err == dsCtx.ErrNotFound {
			return nil, localstore.ErrNotFound
		}
		return nil, err
	}

	var fileKeys = storage.FileKeys{}
	err = proto.Unmarshal(b, &fileKeys)
	if err != nil {
		return nil, err
	}

	return fileKeys.KeysByPath, nil
}

func (m *dsFileStore) AddTarget(hash string, target string) error {
	// lock to protect from race AddTarget conds
	m.l.Lock()
	defer m.l.Unlock()

	file, err := m.GetByHash(hash)
	if err != nil {
		return err
	}

	for _, et := range file.Targets {
		if et == target {
			// already exists
			return nil
		}
	}

	file.Targets = append(file.Targets, target)

	b, err := proto.Marshal(file)
	if err != nil {
		return err
	}

	fileInfoKey := filesInfoBase.ChildString(file.Hash)
	err = localstore.AddIndex(indexTargets, m.ds, file, file.Hash)
	if err != nil {
		return err
	}

	return m.ds.Put(fileInfoKey, b)
}

func (m *dsFileStore) RemoveTarget(hash string, target string) error {
	// lock to protect from race conds
	m.l.Lock()
	defer m.l.Unlock()

	file, err := m.GetByHash(hash)
	if err != nil {
		return err
	}

	var filtered []string
	for _, et := range file.Targets {
		if et != target {
			filtered = append(filtered, et)
		}
	}

	if len(filtered) == len(file.Targets) {
		return nil
	}
	file.Targets = filtered

	b, err := proto.Marshal(file)
	if err != nil {
		return err
	}

	fileInfoKey := filesInfoBase.ChildString(file.Hash)

	return m.ds.Put(fileInfoKey, b)
}

func (m *dsFileStore) GetByHash(hash string) (*storage.FileInfo, error) {
	fileInfoKey := filesInfoBase.ChildString(hash)
	b, err := m.ds.Get(fileInfoKey)
	if err != nil {
		if err == dsCtx.ErrNotFound {
			return nil, localstore.ErrNotFound
		}
		return nil, err
	}
	file := storage.FileInfo{}
	err = proto.Unmarshal(b, &file)
	if err != nil {
		return nil, err
	}

	return &file, nil
}

func (m *dsFileStore) GetByChecksum(mill string, checksum string) (*storage.FileInfo, error) {
	txn, err := m.ds.NewTransaction(true)
	if err != nil {
		return nil, fmt.Errorf("error when creating txn in datastore: %w", err)
	}
	defer txn.Discard()

	key, err := localstore.GetKeyByIndex(indexMillChecksum, txn, &storage.FileInfo{Mill: mill, Checksum: checksum})
	if err != nil {
		return nil, err
	}

	val, err := txn.Get(filesInfoBase.ChildString(key))
	if err != nil {
		return nil, err
	}

	file := storage.FileInfo{}
	err = proto.Unmarshal(val, &file)
	if err != nil {
		return nil, err
	}

	return &file, nil
}

func (m *dsFileStore) GetBySource(mill string, source string, opts string) (*storage.FileInfo, error) {
	txn, err := m.ds.NewTransaction(true)
	if err != nil {
		return nil, fmt.Errorf("error when creating txn in datastore: %w", err)
	}
	defer txn.Discard()

	key, err := localstore.GetKeyByIndex(indexMillSourceOpts, txn, &storage.FileInfo{Mill: mill, Source: source, Opts: opts})
	if err != nil {
		return nil, err
	}

	val, err := txn.Get(filesInfoBase.ChildString(key))
	if err != nil {
		return nil, err
	}

	file := storage.FileInfo{}
	err = proto.Unmarshal(val, &file)
	if err != nil {
		return nil, err
	}

	return &file, nil
}

func (m *dsFileStore) ListTargets() ([]string, error) {
	txn, err := m.ds.NewTransaction(true)
	if err != nil {
		return nil, fmt.Errorf("error when creating txn in datastore: %w", err)
	}
	defer txn.Discard()

	targetPrefix := localstore.IndexBase.ChildString(indexTargets.Prefix).ChildString(indexTargets.Name).String()

	res, err := localstore.GetKeys(txn, targetPrefix, 0)
	if err != nil {
		return nil, err
	}

	keys, err := localstore.ExtractKeysFromResults(res)
	if err != nil {
		return nil, err
	}

	var targets = make([]string, len(keys))
	for i, key := range keys {
		target, err := localstore.CarveKeyParts(key, -2, -1)
		if err != nil {
			return nil, err
		}
		targets[i] = target
	}

	return util.UniqueStrings(targets), nil
}

func (m *dsFileStore) ListByTarget(target string) ([]*storage.FileInfo, error) {
	txn, err := m.ds.NewTransaction(true)
	if err != nil {
		return nil, fmt.Errorf("error when creating txn in datastore: %w", err)
	}
	defer txn.Discard()

	results, err := localstore.GetKeysByIndexParts(txn, indexTargets.Prefix, indexTargets.Name, []string{target}, "", indexTargets.Hash, 0)
	if err != nil {
		return nil, err
	}

	keys, err := localstore.GetLeavesFromResults(results)
	if err != nil {
		return nil, err
	}

	var files []*storage.FileInfo
	for _, key := range keys {
		val, err := txn.Get(filesInfoBase.ChildString(key))
		if err != nil {
			return nil, err
		}

		file := storage.FileInfo{}
		err = proto.Unmarshal(val, &file)
		if err != nil {
			return nil, err
		}

		files = append(files, &file)
	}

	return files, nil
}

func (m *dsFileStore) Count() (int, error) {
	count, err := m.ds.GetSize(filesInfoBase)
	if err != nil {
		return 0, err
	}

	return count, nil
}

func (m *dsFileStore) List() ([]*storage.FileInfo, error) {
	var infos []*storage.FileInfo
	txn, err := m.ds.NewTransaction(true)
	if err != nil {
		return nil, fmt.Errorf("error when creating txn in datastore: %w", err)
	}
	defer txn.Discard()

	res, err := localstore.GetKeys(txn, filesInfoBase.String(), 0)
	if err != nil {
		return nil, err
	}

	hashes, err := localstore.GetLeavesFromResults(res)
	if err != nil {
		return nil, err
	}

	for _, hash := range hashes {
		info, err := m.GetByHash(hash)
		if err != nil {
			return nil, err
		}

		infos = append(infos, info)
	}

	return infos, nil
}

func (m *dsFileStore) DeleteByHash(hash string) error {
	file, err := m.GetByHash(hash)
	if err != nil {
		return fmt.Errorf("failed to find file by hash to remove")
	}

	err = localstore.RemoveIndexes(m, m.ds, file, file.Hash)
	if err != nil {
		return err
	}

	fileInfoKey := filesInfoBase.ChildString(hash)
	return m.ds.Delete(fileInfoKey)
}

func (ls *dsFileStore) Close() (err error) {
	return nil
}<|MERGE_RESOLUTION|>--- conflicted
+++ resolved
@@ -105,17 +105,12 @@
 	return nil
 }
 
-<<<<<<< HEAD
-func (ls *dsFileStore) Run() (err error) {
+func (ls *dsFileStore) Run(context.Context) (err error) {
 	ds1, err := ls.dsIface.LocalstoreDS()
 	if err != nil {
 		return err
 	}
 	ls.ds = ds.New(ds1)
-=======
-func (ls *dsFileStore) Run(context.Context) (err error) {
-	ls.ds, err = ls.dsIface.LocalstoreDS()
->>>>>>> 6c91f0ce
 	return
 }
 
