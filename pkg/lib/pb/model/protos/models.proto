syntax = "proto3";
package anytype.model;
option go_package = "pkg/lib/pb/model";

import "google/protobuf/struct.proto";

message SmartBlockSnapshotBase {
    repeated Block blocks = 1;
    google.protobuf.Struct details = 2;
    google.protobuf.Struct fileKeys = 3;
    repeated Relation extraRelations = 4;
    repeated string objectTypes = 5;
}

enum SmartBlockType {
    Breadcrumbs = 0;

    Page = 0x10;
    ProfilePage = 0x11;
    Home = 0x20;
    Archive = 0x30;
    Database = 0x40;
    Set = 0x41; // only have dataview simpleblock
    STObjectType = 0x60; // have relations list

    File = 0x100;

    Template = 0x120;
    BundledTemplate = 0x121;

    MarketplaceType = 0x110;
    MarketplaceRelation = 0x111;
    MarketplaceTemplate = 0x112;

    BundledRelation = 0x200;
    IndexedRelation = 0x201;
    BundledObjectType = 0x202;
    AnytypeProfile = 0x203;
}

message Block {
    string id = 1;
    google.protobuf.Struct fields = 2;
    Restrictions restrictions = 3;
    repeated string childrenIds = 4;
    string backgroundColor = 5;
    Align align = 6;

    oneof content {
        Content.Smartblock smartblock = 11;

        Content.Text text = 14;
        Content.File file = 15;
        Content.Layout layout = 16;
        Content.Div div = 17;
        Content.Bookmark bookmark = 18;
        Content.Icon icon = 19;
        Content.Link link = 20;
        Content.Dataview dataview = 21;
        Content.Relation relation = 22;
        Content.FeaturedRelations featuredRelations = 23;
    }


    message Restrictions {
        bool read = 1;
        bool edit = 2;
        bool remove = 3;
        bool drag = 4;
        bool dropOn = 5;
    }

    enum Position {
        None = 0;
        Top = 1;
        Bottom = 2;
        Left = 3;
        Right = 4;
        Inner = 5;
        Replace = 6;
    }

    enum Align {
        AlignLeft = 0;
        AlignCenter = 1;
        AlignRight = 2;
    }

    message Content {
        /*
        * Layout have no visual representation, but affects on blocks, that it contains.
        * Row/Column layout blocks creates only automatically, after some of a D&D operations, for example
        */
        message Layout {
            Style style = 1;

            enum Style {
                Row = 0;
                Column = 1;
                Div = 2;
                Header = 3;
            }
        }

        /*
        * Link: block to link some content from an external sources.
        */
        message Link {
            string targetBlockId = 1; // id of the target block
            Style style = 2;
            google.protobuf.Struct fields = 3;

            enum Style {
                Page = 0;
                Dataview = 1;
                Dashboard = 2;
                Archive = 3;
                // ...
            }
        }

        /*
        * Divider: block, that contains only one horizontal thin line
        */
        message Div {
            Style style = 1;

            enum Style {
                Line = 0;
                Dots = 1;
            }
        }

        /*
        * Bookmark is to keep a web-link and to preview a content.
        */
        message Bookmark {
            string url = 1;
            string title = 2;
            string description = 3;
            string imageHash = 4;
            string faviconHash = 5;
            LinkPreview.Type type = 6;
        }

        message Icon {
            string name = 1;
        }

        message FeaturedRelations {
        }

        message Text {
            string text = 1;
            Style style = 2;
            Marks marks = 3; // list of marks to apply to the text
            bool checked = 4;
            string color = 5;

            message Marks {
                repeated Mark marks = 1;
            }

            message Mark {
                Range range = 1; // range of symbols to apply this mark. From(symbol) To(symbol)
                Type type = 2;
                string param = 3; // link, color, etc

                enum Type {
                    Strikethrough = 0;
                    Keyboard = 1;
                    Italic = 2;
                    Bold = 3;
                    Underscored = 4;
                    Link = 5;
                    TextColor = 6;
                    BackgroundColor = 7;
                    Mention = 8;
                }
            }

            enum Style {
                Paragraph = 0;
                Header1 = 1;
                Header2 = 2;
                Header3 = 3;
                Header4 = 4; // deprecated
                Quote = 5;
                Code = 6;
                Title = 7; // currently only only one block of this style can exists on a page
                Checkbox = 8;
                Marked = 9;
                Numbered = 10;
                Toggle = 11;
                Description = 12; // currently only only one block of this style can exists on a page
            }
        }

        message File {
            string hash = 1;
            string name = 2;
            Type type = 3;
            string mime = 4;
            int64 size = 5;
            int64 addedAt = 6;

            State state = 7;

            enum Type {
                None = 0;
                File = 1;
                Image = 2;
                Video = 3;
            }

            enum State {
                Empty = 0; // There is no file and preview, it's an empty block, that waits files.
                Uploading = 1; // There is still no file/preview, but file already uploading
                Done = 2; // File and preview downloaded
                Error = 3; // Error while uploading
            }
        }

        message Smartblock {
        }

        message Dataview {
            string source = 1;
            repeated View views = 2;
            // index 3 is deprecated, was used for schemaURL in old-format sets
            repeated model.Relation relations = 4;
            string activeView = 3; // saved within a session

            message View {
                string id = 1;
                Type type = 2;
                string name = 3;
                repeated Sort sorts = 4;
                repeated Filter filters = 5;
                repeated Relation relations = 6; // relations fields/columns options, also used to provide the order

                enum Type {
                    Table = 0;
                    List = 1;
                    Gallery = 2;
                    Kanban = 3;
                }
            }

            message Relation {
                string key = 1;
                bool isVisible = 2;
                int32 width = 3; // the displayed column % calculated based on other visible relations
                // bool isReadOnly = 4; // deprecated

                bool dateIncludeTime = 5;
                TimeFormat timeFormat = 6;
                DateFormat dateFormat = 7;

                enum DateFormat {
                    MonthAbbrBeforeDay = 0; // Jul 30, 2020
                    MonthAbbrAfterDay = 1; // 30 Jul 2020
                    Short = 2; // 30/07/2020
                    ShortUS = 3; // 07/30/2020
                    ISO = 4; // 2020-07-30
                }

                enum TimeFormat {
                    Format12 = 0;
                    Format24 = 1;
                }
            }

            message Sort {
                string RelationKey = 1;
                Type type = 2;

                enum Type {
                    Asc = 0;
                    Desc = 1;
                }
            }

            message Filter {
                Operator operator = 1; // looks not applicable?
                string RelationKey = 2;
                string relationProperty = 5;
                Condition condition = 3;
                google.protobuf.Value value = 4;

                enum Operator {
                    And = 0;
                    Or = 1;
                }

                enum Condition {
                    None = 0;
                    Equal = 1;
                    NotEqual = 2;
                    Greater = 3;
                    Less = 4;
                    GreaterOrEqual = 5;
                    LessOrEqual = 6;
                    Like = 7;
                    NotLike = 8;
                    In = 9;
                    NotIn = 10;
                    Empty = 11;
                    NotEmpty = 12;
                    AllIn = 13;
                    NotAllIn = 14;
                }
            }
        }

        message Relation {
            string key = 1;
        }
    }
}

/*
* Used to decode block meta only, without the content itself
*/
message BlockMetaOnly {
    string id = 1;
    google.protobuf.Struct fields = 2;
}

/*
* General purpose structure, uses in Mark.
*/
message Range {
    int32 from = 1;
    int32 to = 2;
}

/**
* Contains basic information about a user account
*/
message Account {
    string id = 1; // User's thread id
    string name = 2; // User name, that associated with this account
    Avatar avatar = 3; // Avatar of a user's account

    /**
    * Avatar of a user's account. It could be an image or color
    */
    message Avatar {
        oneof avatar {
            Block.Content.File image = 1; // Image of the avatar. Contains the hash to retrieve the image.
            string color = 2; // Color of the avatar, used if image not set.
        }
    }
}

message LinkPreview {
    string url = 1;
    string title = 2;
    string description = 3;
    string imageUrl = 4;
    string faviconUrl = 5;
    Type type = 6;

    enum Type {
        Unknown = 0;
        Page = 1;
        Image = 2;
        Text = 3;
    }
}

message Restrictions {
    repeated ObjectRestriction object = 1;
    repeated DataviewRestrictions dataview = 2;

    enum ObjectRestriction {
        None = 0;
        // restricts delete
        Delete = 1;
        // restricts work with relations
        Relations = 2;
        // restricts work with blocks
        Blocks = 3;
        // restricts work with details
        Details = 4;
        TypeChange = 5;
        LayoutChange = 6;
    }


    message DataviewRestrictions {
        string blockId = 1;
        repeated DataviewRestriction restrictions = 2;
    }

    enum DataviewRestriction {
        DVNone = 0;
        DVRelation = 1;
        DVCreateObject = 2;
<<<<<<< HEAD
=======
        DVViews = 3;
>>>>>>> 07f62bfd
    }
}


message ObjectType {
    string url = 1; // leave empty in case you want to create the new one
    string name = 2; // name of objectType (can be localized for bundled types)
    repeated Relation relations = 3; // cannot contain more than one Relation with the same RelationType
    Layout layout = 4;
    string iconEmoji = 5; // emoji symbol
    string description = 6;
    bool hidden = 7;
    repeated SmartBlockType types = 8;

    enum Layout {
        basic = 0;
        profile = 1;
        todo = 2;
        set = 3;
        objectType = 4;
        relation = 5;
        file = 6;
        dashboard = 7;
        image = 8;

        database = 20; // to be released later
    }
}

message Layout {
    ObjectType.Layout id = 1;
    string name = 2;
    repeated Relation requiredRelations = 3; // relations required for this object type
}

message RelationWithValue {
    Relation relation = 1;
    google.protobuf.Value value = 2;
}

// Relation describe the human-interpreted relation type. It may be something like "Date of creation, format=date" or "Assignee, format=objectId, objectType=person"
message Relation {
    // Key under which the value is stored in the map. Must be unique for the object type.
    // It usually auto-generated bsonid, but also may be something human-readable in case of prebuilt types.
    string key = 1;

    RelationFormat format = 2; // format of the underlying data
    string name = 3; // name to show (can be localized for bundled types)
    google.protobuf.Value defaultValue = 4;
    DataSource dataSource = 5; // where the data is stored

    bool hidden = 6; // internal, not displayed to user (e.g. coverX, coverY)
    bool readOnly = 7; // not editable by user
    bool multi = 8; // allow multiple values (stored in pb list)

    repeated string objectTypes = 9; // URL of object type, empty to allow link to any object
    // index 10, 11 was used in internal-only builds. Can be reused, but may break some test accounts
    repeated Option selectDict = 12; // default dictionary with unique values to choose for select/multiSelect format
    int32 maxCount = 13; // max number of values can be set for this relation. 0 means no limit. 1 means the value can be stored in non-repeated field
    string description = 14;

    // on-store fields, injected only locally
    Scope scope = 20; // scope from which this relation have been aggregated
    string creator = 21; // creator profile id

    message Option {
        string id = 1; // id generated automatically if omitted
        string text = 2;
        string color = 3; // stored
        Scope scope = 4; // on-store contains only local-scope relations. All others injected on-the-fly

        enum Scope {
            local = 0; // stored within the object/aggregated from set
            relation = 1; // aggregated from all relation of this relation's key
            format = 2; // aggregated from all relations of this relation's format
        }
    }

    enum Scope {
        object = 0; // stored within the object
        type = 1; // stored within the object type
        setOfTheSameType = 2; // aggregated from the dataview of sets of the same object type
        objectsOfTheSameType = 3; // aggregated from the dataview of sets of the same object type
        library = 4; // aggregated from relations library
    }

    enum DataSource {
        details = 0; // default, stored inside the object's details
        derived = 1; // stored locally, e.g. in badger or generated on the fly
        account = 2; // stored in the account DB. means existing only for specific anytype account
    }
}

// RelationFormat describes how the underlying data is stored in the google.protobuf.Value and how it should be validated/sanitized
enum RelationFormat {
    longtext = 0; // string
    shorttext = 1; // string, usually short enough. May be truncated
    number = 2; // double
    status = 3; // string (choose one from a list)
    tag = 11; // list of string (choose multiple from a list)
    date = 4; // int64(pb.Value doesn't have int64) or string
    file = 5; // relation can has objects of specific types: file, image, audio, video
    checkbox = 6; // boolean
    url = 7; // string with sanity check
    email = 8; // string with sanity check
    phone = 9; // string with sanity check
    emoji = 10; // one emoji, can contains multiple utf-8 symbols

    object = 100; // relation can has objectType to specify objectType
    relations = 101; // base64-encoded

}

message Relations {
    repeated Relation relations = 1;
}
<|MERGE_RESOLUTION|>--- conflicted
+++ resolved
@@ -398,10 +398,7 @@
         DVNone = 0;
         DVRelation = 1;
         DVCreateObject = 2;
-<<<<<<< HEAD
-=======
         DVViews = 3;
->>>>>>> 07f62bfd
     }
 }
 
