syntax = "proto3";
package anytype.model;
option go_package = "pkg/lib/pb/model";

import "google/protobuf/struct.proto";

message SmartBlockSnapshotBase {
    repeated Block blocks = 1;
    google.protobuf.Struct details = 2;
    google.protobuf.Struct fileKeys = 3;
    // deprecated
    repeated Relation extraRelations = 4;
    repeated string objectTypes = 5;
    google.protobuf.Struct collections = 6;
    repeated string removedCollectionKeys = 8;
    repeated RelationLink relationLinks = 7;
    string key = 9; // only used for pb backup purposes, ignored in other cases
    int64 originalCreatedTimestamp = 10; // ignored in import/export in favor of createdDate relation. Used to store original user-side object creation timestamp
    FileInfo fileInfo = 11;
}

enum SmartBlockType {
    AccountOld = 0; // deprecated

    Page = 0x10;
    ProfilePage = 0x11;
    Home = 0x20;
    Archive = 0x30;
    Widget = 0x70;

    File = 0x100;

    Template = 0x120;
    BundledTemplate = 0x121;

    BundledRelation = 0x200; // DEPRECATED
    SubObject = 0x201;
    BundledObjectType = 0x202;    // DEPRECATED
    AnytypeProfile = 0x203;
    Date = 0x204;
    Workspace = 0x206;
    STRelation = 0x209;
    STType = 0x210;
    STRelationOption = 0x211;
    SpaceView = 0x212;

    Identity = 0x214;
    MissingObject = 0x207;

    FileObject = 0x215;
}

message Block {
    string id = 1;
    google.protobuf.Struct fields = 2;
    Restrictions restrictions = 3;
    repeated string childrenIds = 4;
    string backgroundColor = 5;
    Align align = 6;
    VerticalAlign verticalAlign = 7;

    oneof content {
        Content.Smartblock smartblock = 11;

        Content.Text text = 14;
        Content.File file = 15;
        Content.Layout layout = 16;
        Content.Div div = 17;
        Content.Bookmark bookmark = 18;
        Content.Icon icon = 19;
        Content.Link link = 20;
        Content.Dataview dataview = 21;
        Content.Relation relation = 22;
        Content.FeaturedRelations featuredRelations = 23;
        Content.Latex latex = 24;
        Content.TableOfContents tableOfContents = 25;
        Content.Table table = 26;
        Content.TableColumn tableColumn = 27;
        Content.TableRow tableRow = 28;
        Content.Widget widget = 29;
    }

    message Restrictions {
        bool read = 1;
        bool edit = 2;
        bool remove = 3;
        bool drag = 4;
        bool dropOn = 5;
    }

    enum Position {
        None = 0;
        // above target block
        Top = 1;
        // under target block
        Bottom = 2;
        // to left of target block
        Left = 3;
        // to right of target block
        Right = 4;
        // inside target block, as last block
        Inner = 5;
        // replace target block
        Replace = 6;
        // inside target block, as first block
        InnerFirst = 7;
    }

    enum Align {
        AlignLeft = 0;
        AlignCenter = 1;
        AlignRight = 2;
    }

    enum VerticalAlign {
        VerticalAlignTop = 0;
        VerticalAlignMiddle = 1;
        VerticalAlignBottom = 2;
    }

    message Content {
        /*
        * Layout have no visual representation, but affects on blocks, that it contains.
        * Row/Column layout blocks creates only automatically, after some of a D&D operations, for example
        */
        message Layout {
            Style style = 1;

            enum Style {
                Row = 0;
                Column = 1;
                Div = 2;
                Header = 3;
                TableRows = 4;
                TableColumns = 5;
            }
        }

        /*
        * Link: block to link some content from an external sources.
        */
        message Link {
            string targetBlockId = 1; // id of the target block
            Style style = 2; // deprecated
            google.protobuf.Struct fields = 3;
            IconSize iconSize = 4;
            CardStyle cardStyle = 5;
            Description description = 6;
            repeated string relations = 7;

            enum IconSize {
                SizeNone = 0;
                SizeSmall = 1;
                SizeMedium = 2;
            }

            enum Style {
                Page = 0;
                Dataview = 1;
                Dashboard = 2;
                Archive = 3;
                // ...
            }

            enum Description {
                None = 0;
                Added = 1;
                Content = 2;
            }

            enum CardStyle {
                Text = 0;
                Card = 1;
                Inline = 2;
            }
        }

        /*
        * Divider: block, that contains only one horizontal thin line
        */
        message Div {
            Style style = 1;

            enum Style {
                Line = 0;
                Dots = 1;
            }
        }

        /*
        * Bookmark is to keep a web-link and to preview a content.
        */
        message Bookmark {
            string url = 1;
            // Deprecated. Get this data from the target object.
            string title = 2;
            // Deprecated. Get this data from the target object.
            string description = 3;
            // Deprecated. Get this data from the target object.
            string imageHash = 4;
            // Deprecated. Get this data from the target object.
            string faviconHash = 5;

            LinkPreview.Type type = 6;
            string targetObjectId = 7;

            State state = 8;

            enum State {
                Empty = 0;
                Fetching = 1;
                Done = 2;
                Error = 3;
            }
        }

        message Icon {
            string name = 1;
        }

        message FeaturedRelations {
        }

        message Text {
            string text = 1;
            Style style = 2;
            Marks marks = 3; // list of marks to apply to the text
            bool checked = 4;
            string color = 5;
            string iconEmoji = 6; // used with style Callout
            string iconImage = 7; // in case both image and emoji are set, image should has a priority in the UI

            message Marks {
                repeated Mark marks = 1;
            }

            message Mark {
                Range range = 1; // range of symbols to apply this mark. From(symbol) To(symbol)
                Type type = 2;
                string param = 3; // link, color, etc

                enum Type {
                    Strikethrough = 0;
                    Keyboard = 1;
                    Italic = 2;
                    Bold = 3;
                    Underscored = 4;
                    Link = 5;
                    TextColor = 6;
                    BackgroundColor = 7;
                    Mention = 8;
                    Emoji = 9;
                    Object = 10;
                }
            }

            enum Style {
                Paragraph = 0;
                Header1 = 1;
                Header2 = 2;
                Header3 = 3;
                Header4 = 4; // deprecated
                Quote = 5;
                Code = 6;
                Title = 7; // currently only one block of this style can exists on a page
                Checkbox = 8;
                Marked = 9;
                Numbered = 10;
                Toggle = 11;
                Description = 12; // currently only one block of this style can exists on a page
                Callout = 13;

            }
        }

        message File {
            string hash = 1;
            string name = 2;
            Type type = 3;
            string mime = 4;
            int64 size = 5;
            int64 addedAt = 6;
            string targetObjectId = 9;

            State state = 7;
            Style style = 8;

            enum Type {
                None = 0;
                File = 1;
                Image = 2;
                Video = 3;
                Audio = 4;
                PDF = 5;
            }

            enum Style {
                Auto = 0; // all types expect File and None has Embed style by default
                Link = 1;
                Embed = 2;
            }

            enum State {
                Empty = 0; // There is no file and preview, it's an empty block, that waits files.
                Uploading = 1; // There is still no file/preview, but file already uploading
                Done = 2; // File and preview downloaded
                Error = 3; // Error while uploading
            }
        }

        message Smartblock {
        }

        message Dataview {
            repeated string source = 1;
            repeated View views = 2;
            // deprecated
            repeated model.Relation relations = 4;
            string activeView = 3; // saved within a session
            repeated GroupOrder groupOrders = 12;
            repeated ObjectOrder objectOrders = 13;
            repeated anytype.model.RelationLink relationLinks = 5;
            string TargetObjectId = 6;
            bool isCollection = 14;

            message View {
                string id = 1;
                Type type = 2;
                string name = 3;
                repeated Sort sorts = 4;
                repeated Filter filters = 5;
                repeated Relation relations = 6; // relations fields/columns options, also used to provide the order
                string coverRelationKey = 7; // Relation used for cover in gallery
                bool hideIcon = 8; // Hide icon near name
                Size cardSize = 9; // Gallery card size
                bool coverFit = 10; // Image fits container
                string groupRelationKey = 11; // Group view by this relationKey
                bool groupBackgroundColors = 12; // Enable backgrounds in groups
                int32 pageLimit = 13; // Limit of objects shown in widget
                string defaultTemplateId = 14; // Default template that is chosen for new object created within the view
                string defaultObjectTypeId = 15; // Default object type that is chosen for new object created within the view

                enum Type {
                    Table = 0;
                    List = 1;
                    Gallery = 2;
                    Kanban = 3;
                    Calendar = 4;
                }

                enum Size {
                    Small = 0;
                    Medium = 1;
                    Large = 2;
                }
            }

            message Relation {
                string key = 1;
                bool isVisible = 2;
                int32 width = 3; // the displayed column % calculated based on other visible relations
                // bool isReadOnly = 4; // deprecated

                bool dateIncludeTime = 5;
                TimeFormat timeFormat = 6;
                DateFormat dateFormat = 7;

                enum DateFormat {
                    MonthAbbrBeforeDay = 0; // Jul 30, 2020
                    MonthAbbrAfterDay = 1; // 30 Jul 2020
                    Short = 2; // 30/07/2020
                    ShortUS = 3; // 07/30/2020
                    ISO = 4; // 2020-07-30
                }

                enum TimeFormat {
                    Format12 = 0;
                    Format24 = 1;
                }
            }

            message Sort {
                string id = 6;
                string RelationKey = 1;
                Type type = 2;
                repeated google.protobuf.Value customOrder = 3;
                RelationFormat format = 4;
                bool includeTime = 5;

                enum Type {
                    Asc = 0;
                    Desc = 1;
                    Custom = 2;
                }
            }

            message Filter {
                string id = 9;
                Operator operator = 1; // looks not applicable?
                string RelationKey = 2;
                string relationProperty = 5;
                Condition condition = 3;
                google.protobuf.Value value = 4;
                QuickOption quickOption = 6;
                RelationFormat format = 7;
                bool includeTime = 8;

                enum Operator {
                    And = 0;
                    Or = 1;
                }

                enum Condition {
                    None = 0;
                    Equal = 1;
                    NotEqual = 2;
                    Greater = 3;
                    Less = 4;
                    GreaterOrEqual = 5;
                    LessOrEqual = 6;
                    Like = 7;
                    NotLike = 8;
                    In = 9; // "at least one value(from the provided list) is IN"
                    NotIn = 10; // "none of provided values are IN"
                    Empty = 11;
                    NotEmpty = 12;
                    AllIn = 13;
                    NotAllIn = 14;
                    ExactIn = 15;
                    NotExactIn = 16;
                    Exists = 17;
                }

                enum QuickOption {
                    ExactDate = 0;
                    Yesterday = 1;
                    Today = 2;
                    Tomorrow = 3;
                    LastWeek = 4;
                    CurrentWeek = 5;
                    NextWeek = 6;
                    LastMonth = 7;
                    CurrentMonth = 8;
                    NextMonth = 9;
                    NumberOfDaysAgo = 10;
                    NumberOfDaysNow = 11;
                }
            }

            message GroupOrder {
                string viewId = 1;
                repeated ViewGroup viewGroups = 2;
            }

            message ViewGroup {
                string groupId = 1;
                int32 index = 2;
                bool hidden = 3;
                string backgroundColor = 4;
            }

            message ObjectOrder {
                string viewId = 1;
                string groupId = 2;
                repeated string objectIds = 3;
            }

            message Group {
                string id = 1;
                oneof Value {
                    Status status = 2;
                    Tag tag = 3;
                    Checkbox checkbox = 4;
                    Date date = 5;
                }
            }

            message Status {
                string id = 1;
            }

            message Tag {
                repeated string ids = 1;
            }

            message Checkbox {
                bool checked = 1;
            }

            message Date {
            }
        }

        message Relation {
            string key = 1;
        }

        message Latex {
            string text = 1;
            Processor processor = 2;

            enum Processor {
                Latex = 0;
                Mermaid = 1;
                Chart = 2;
                Youtube = 3;
                Vimeo = 4;
                Soundcloud = 5;
                GoogleMaps = 6;
                Miro = 7;
                Figma = 8;
                Twitter = 9;
                OpenStreetMap = 10;
                Reddit = 11;
                Facebook = 12;
                Instagram = 13;
                Telegram = 14;
                GithubGist = 15;
                Codepen = 16;
                Bilibili = 17;
                Excalidraw = 18;
            }
        }

        message TableOfContents {
        }

        message Table {}
        message TableColumn {}
        message TableRow {
            bool isHeader = 1;
        }

        message Widget {
            Layout layout = 1;
            int32 limit = 2;
            string viewId = 3;

            enum Layout {
                Link = 0;
                Tree = 1;
                List = 2;
                CompactList = 3;
            }
        }
    }
}

/*
* Used to decode block meta only, without the content itself
*/
message BlockMetaOnly {
    string id = 1;
    google.protobuf.Struct fields = 2;
}

/*
* General purpose structure, uses in Mark.
*/
message Range {
    int32 from = 1;
    int32 to = 2;
}

/**
* Contains basic information about a user account
*/
message Account {
    string id = 1; // User's thread id
    string name = 2; // User name, that associated with this account
    Avatar avatar = 3; // Avatar of a user's account
    Config config = 4;
    Status status = 5;
    Info info = 6;

    /**
    * Avatar of a user's account. It could be an image or color
    */
    message Avatar {
        oneof avatar {
            Block.Content.File image = 1; // Image of the avatar. Contains the hash to retrieve the image.
            string color = 2; // Color of the avatar, used if image not set.
        }
    }
    message Config {
        bool enableDataview = 1;
        bool enableDebug = 2;
        bool enablePrereleaseChannel = 3;
        bool enableSpaces = 4;

        google.protobuf.Struct extra = 100;
    }

    message Status {
        StatusType statusType = 1;
        int64 deletionDate = 2;
    }

    enum StatusType {
        Active = 0;
        PendingDeletion = 1;
        StartedDeletion = 2;
        Deleted = 3;
    }

    message Info {
        string homeObjectId = 2; // home dashboard block id
        string archiveObjectId = 3; // archive block id
        string profileObjectId = 4; // profile block id
        string marketplaceWorkspaceId = 11; // marketplace workspace id

        string deviceId = 8;
        string accountSpaceId = 9;
        string widgetsId = 10;
        string spaceViewId = 13;
        string techSpaceId = 14;

        string gatewayUrl = 101; // gateway url for fetching static files
        string localStoragePath = 103; // path to local storage
        string timeZone = 104; // time zone from config
        string analyticsId = 105;
        string networkId = 106; // network id to which anytype is connected
    }

}

message LinkPreview {
    string url = 1;
    string title = 2;
    string description = 3;
    string imageUrl = 4;
    string faviconUrl = 5;
    Type type = 6;

    enum Type {
        Unknown = 0;
        Page = 1;
        Image = 2;
        Text = 3;
    }
}

message Restrictions {
    repeated ObjectRestriction object = 1;
    repeated DataviewRestrictions dataview = 2;

    enum ObjectRestriction {
        None = 0;
        // restricts delete
        Delete = 1;
        // restricts work with relations
        Relations = 2;
        // restricts work with blocks
        Blocks = 3;
        // restricts work with details
        Details = 4;
        // restricts type changing
        TypeChange = 5;
        // restricts layout changing
        LayoutChange = 6;
        // restricts template creation from this object
        Template = 7;
        // restricts duplicate object
        Duplicate = 8;
    }


    message DataviewRestrictions {
        string blockId = 1;
        repeated DataviewRestriction restrictions = 2;
    }

    enum DataviewRestriction {
        DVNone = 0;
        DVRelation = 1;
        DVCreateObject = 2;
        DVViews = 3;
    }
}

message Object {
    message ChangePayload {
        SmartBlockType smartBlockType = 1;
        string key = 2;
        bytes data = 3;
    }
}

message SpaceObjectHeader {
    string spaceID = 1;
}

message ObjectType {
    string url = 1; // leave empty in case you want to create the new one
    string name = 2; // name of objectType (can be localized for bundled types)
    repeated RelationLink relationLinks = 3; // cannot contain more than one Relation with the same RelationType
    Layout layout = 4;
    string iconEmoji = 5; // emoji symbol
    string description = 6;
    bool hidden = 7;
    bool readonly = 10;
    repeated SmartBlockType types = 8;
    bool isArchived = 9; // sets locally to hide object type from set and some other places
    bool installedByDefault = 11;
    string key = 12; // name of objectType (can be localized for bundled types)
    int64 revision = 13; // revision of system objectType. Used to check if we should change type content or not

    enum Layout {
        basic = 0;
        profile = 1;
        todo = 2;
        set = 3;
        objectType = 4;
        relation = 5;
        file = 6;
        dashboard = 7;
        image = 8;
        note = 9;
        space = 10;
        bookmark = 11;
        relationOptionsList = 12;
        relationOption = 13;
        collection = 14;
        audio = 15;
        video = 16;
        date = 17;
        spaceView = 18;

        database = 20; // to be released later
    }
}

message Layout {
    ObjectType.Layout id = 1;
    string name = 2;
    repeated Relation requiredRelations = 3; // relations required for this object type
}

message RelationWithValue {
    Relation relation = 1;
    google.protobuf.Value value = 2;
}

// Relation describe the human-interpreted relation type. It may be something like "Date of creation, format=date" or "Assignee, format=objectId, objectType=person"
message Relation {
    string id = 100;

    // Key under which the value is stored in the map. Must be unique for the object type.
    // It usually auto-generated bsonid, but also may be something human-readable in case of prebuilt types.
    string key = 1;

    RelationFormat format = 2; // format of the underlying data
    string name = 3; // name to show (can be localized for bundled types)
    google.protobuf.Value defaultValue = 4;
    DataSource dataSource = 5; // where the data is stored

    bool hidden = 6; // internal, not displayed to user (e.g. coverX, coverY)
    bool readOnly = 7; // value not editable by user tobe renamed to readonlyValue
    bool readOnlyRelation = 15; // relation metadata, eg name and format is not editable by user

    bool multi = 8; // allow multiple values (stored in pb list)

    repeated string objectTypes = 9; // URL of object type, empty to allow link to any object
    // index 10, 11 was used in internal-only builds. Can be reused, but may break some test accounts
    repeated Option selectDict = 12; // default dictionary with unique values to choose for select/multiSelect format
    int32 maxCount = 13; // max number of values can be set for this relation. 0 means no limit. 1 means the value can be stored in non-repeated field
    string description = 14;

    // on-store fields, injected only locally
    Scope scope = 20; // scope from which this relation have been aggregated
    string creator = 21; // creator profile id
    int64 revision = 22; // revision of system relation. Used to check if we should change relation content or not

    message Option {
        string id = 1; // id generated automatically if omitted
        string text = 2;
        string color = 3; // stored
        // 4 is reserved for old relation format
        string relationKey = 5; // stored
    }

    enum Scope {
        object = 0; // stored within the object
        type = 1; // stored within the object type
        setOfTheSameType = 2; // aggregated from the dataview of sets of the same object type
        objectsOfTheSameType = 3; // aggregated from the dataview of sets of the same object type
        library = 4; // aggregated from relations library
    }

    enum DataSource {
        details = 0; // default, stored inside the object's details
        derived = 1; // stored locally, e.g. in badger or generated on the fly
        account = 2; // stored in the account DB. means existing only for specific anytype account
        local = 3; // stored locally
    }
}

// RelationFormat describes how the underlying data is stored in the google.protobuf.Value and how it should be validated/sanitized
enum RelationFormat {
    longtext = 0; // string
    shorttext = 1; // string, usually short enough. May be truncated in the future
    number = 2; // double
    status = 3; // string or list of string(len==1)
    tag = 11; // list of string (choose multiple from a list)
    date = 4; // float64(pb.Value doesn't have int64) or the string
    file = 5; // relation can has objects of specific types: file, image, audio, video
    checkbox = 6; // boolean
    url = 7; // string with sanity check
    email = 8; // string with sanity check
    phone = 9; // string with sanity check
    emoji = 10; // one emoji, can contains multiple utf-8 symbols

    object = 100; // relation can has objectType to specify objectType
    relations = 101; // base64-encoded relation pb model

}

enum ObjectOrigin {
  none = 0;
  clipboard = 1;
  dragAndDrop = 2;
  import = 3;
  webclipper = 4;
  sharingExtension = 5;
  usecase = 6;
  builtin = 7;
  bookmark = 8;
}

message RelationLink {
    string key = 1;
    RelationFormat format = 2;
}

message Relations {
    repeated Relation relations = 1;
}

message RelationOptions {
    repeated Relation.Option options = 1;
}

message InternalFlag {
    Value value = 1;

    // Use such a weird construction due to the issue with imported repeated enum type
    // Look https://github.com/golang/protobuf/issues/1135 for more information.
    enum Value {
        editorDeleteEmpty = 0;
        editorSelectType = 1;
        editorSelectTemplate = 2;
        collectionDontIndexLinks = 3;
    }
}


/*
        * Works with a smart blocks: Page, Dashboard
        * Dashboard opened, click on a page, Rpc.Block.open, Block.ShowFullscreen(PageBlock)
*/
message ObjectView {
    string rootId = 1; // Root block id
    repeated Block blocks = 2; // dependent simple blocks (descendants)
    repeated DetailsSet details = 3; // details for the current and dependent objects
    SmartBlockType type = 4;

    message DetailsSet {
        string id = 1; // context objectId
        google.protobuf.Struct details = 2; // can not be a partial state. Should replace client details state
        repeated string subIds = 3;
    }

    message RelationWithValuePerObject {
        string objectId = 1;
        repeated RelationWithValue relations = 2;
    }

    repeated Relation relations = 7; // DEPRECATED, use relationLinks instead
    repeated RelationLink relationLinks = 10;

    Restrictions restrictions = 8; // object restrictions
    HistorySize history = 9;

    message HistorySize {
        int32 undo = 1;
        int32 redo = 2;
    }
}

enum SpaceStatus {
    // Unknown means the space is not loaded yet
    Unknown = 0;
    // Loading - the space in progress of loading
    Loading = 1;
    // Ok - the space loaded and available
    Ok = 2;
    // Missing - the space is missing
    Missing = 3;
    // Error - the space loading ended with an error
    Error = 4;

    // RemoteWaitingDeletion - network status is "waiting deletion"
    RemoteWaitingDeletion = 5;
    // RemoteDeleted - the space is deleted in the current network
    RemoteDeleted = 6;
    // SpaceDeleted - the space should be deleted in the network
    SpaceDeleted = 7;
}

message Metadata {
    oneof payload {
        Payload.IdentityPayload identity = 1;
    }

    message Payload {
        message IdentityPayload {
            bytes profileSymKey = 1;
        }
    }
}

message Notification {
    string id = 1;
    int64 createTime = 2;
    Status status = 4;
    bool isLocal = 5;
    oneof payload {
        Import import = 6;
        Export export = 8;
        GalleryImport galleryImport = 9;
    }
    string space = 7;

    message Import {
        string processId = 1;
        model.Import.ErrorCode errorCode = 2;
        model.Import.Type importType = 3;
        string spaceId = 4;
        string name = 5;
    }

    message Export {
        Code errorCode = 2;
        model.Export.Format exportType = 3;
        enum Code {
            NULL = 0;
            UNKNOWN_ERROR = 1;
            BAD_INPUT = 2;
        }
    }

    message GalleryImport {
        string processId = 1;
        model.Import.ErrorCode errorCode = 2;
        string spaceId = 3;
        string name = 4;
    }

    enum Status {
        Created = 0;
        Shown = 1;
        Read = 2;
        Replied = 3;
    }

    enum ActionType {
        CLOSE = 0;
    }
}

message Export {
    enum Format {
        Markdown = 0;
        Protobuf = 1;
        JSON = 2;
        DOT = 3;
        SVG = 4;
        GRAPH_JSON = 5;
    }
}

message Import {
    enum Type {
        Notion = 0;
        Markdown = 1;
        External = 2; // external developers use it
        Pb = 3;
        Html = 4;
        Txt = 5;
        Csv = 6;
    }

    enum ErrorCode {
        NULL = 0;
        UNKNOWN_ERROR = 1;
        BAD_INPUT = 2;
        INTERNAL_ERROR = 3;
        NO_OBJECTS_TO_IMPORT = 5;
        IMPORT_IS_CANCELED = 6;
        LIMIT_OF_ROWS_OR_RELATIONS_EXCEEDED = 7;
        FILE_LOAD_ERROR = 8;
    }
}

<<<<<<< HEAD
message IdentityProfile {
    string identity = 1;
    string name = 2;
    string iconCid = 3;
    bytes iconEncryptionKey = 4;
=======
message FileInfo {
    string fileId = 1;
    repeated EncryptionKey encryptionKeys = 2;

    message EncryptionKey {
        string path = 1;
        string key = 2;
    }
>>>>>>> a77562f9
}<|MERGE_RESOLUTION|>--- conflicted
+++ resolved
@@ -1002,13 +1002,14 @@
     }
 }
 
-<<<<<<< HEAD
 message IdentityProfile {
     string identity = 1;
     string name = 2;
     string iconCid = 3;
     bytes iconEncryptionKey = 4;
-=======
+}
+
+
 message FileInfo {
     string fileId = 1;
     repeated EncryptionKey encryptionKeys = 2;
@@ -1017,5 +1018,4 @@
         string path = 1;
         string key = 2;
     }
->>>>>>> a77562f9
 }