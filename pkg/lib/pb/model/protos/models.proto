syntax = "proto3";
package anytype.model;
option go_package = "pkg/lib/pb/model";

import "google/protobuf/struct.proto";

message SmartBlockSnapshotBase {
    repeated Block blocks = 1;
    google.protobuf.Struct details = 2;
    google.protobuf.Struct fileKeys = 3;
    // deprecated
    repeated Relation extraRelations = 4;
    repeated string objectTypes = 5;
    google.protobuf.Struct collections = 6;
    repeated string removedCollectionKeys = 8;
    repeated RelationLink relationLinks = 7;
    string key = 9; // this field is not passing to the crdt changes and can be only set in the snapshot
}

enum SmartBlockType {
    AccountOld = 0; // deprecated

    Page = 0x10;
    ProfilePage = 0x11;
    Home = 0x20;
    Archive = 0x30;
    Widget = 0x70;

    File = 0x100;

    Template = 0x120;
    BundledTemplate = 0x121;

    BundledRelation = 0x200; // DEPRECATED
    SubObject = 0x201;
    BundledObjectType = 0x202;  // DEPRECATED
    AnytypeProfile = 0x203;
    Date = 0x204;
    Workspace = 0x206;
    STRelation = 0x209;
    STType = 0x210;
    STRelationOption = 0x211;
    SpaceView = 0x212;

    Identity = 0x214;
    MissingObject = 0x207;
}

message Block {
    string id = 1;
    google.protobuf.Struct fields = 2;
    Restrictions restrictions = 3;
    repeated string childrenIds = 4;
    string backgroundColor = 5;
    Align align = 6;
    VerticalAlign verticalAlign = 7;

    oneof content {
        Content.Smartblock smartblock = 11;

        Content.Text text = 14;
        Content.File file = 15;
        Content.Layout layout = 16;
        Content.Div div = 17;
        Content.Bookmark bookmark = 18;
        Content.Icon icon = 19;
        Content.Link link = 20;
        Content.Dataview dataview = 21;
        Content.Relation relation = 22;
        Content.FeaturedRelations featuredRelations = 23;
        Content.Latex latex = 24;
        Content.TableOfContents tableOfContents = 25;
        Content.Table table = 26;
        Content.TableColumn tableColumn = 27;
        Content.TableRow tableRow = 28;
        Content.Widget widget = 29;
    }

    message Restrictions {
        bool read = 1;
        bool edit = 2;
        bool remove = 3;
        bool drag = 4;
        bool dropOn = 5;
    }

    enum Position {
        None = 0;
        // above target block
        Top = 1;
        // under target block
        Bottom = 2;
        // to left of target block
        Left = 3;
        // to right of target block
        Right = 4;
        // inside target block, as last block
        Inner = 5;
        // replace target block
        Replace = 6;
        // inside target block, as first block
        InnerFirst = 7;
    }

    enum Align {
        AlignLeft = 0;
        AlignCenter = 1;
        AlignRight = 2;
    }

    enum VerticalAlign {
        VerticalAlignTop = 0;
        VerticalAlignMiddle = 1;
        VerticalAlignBottom = 2;
    }

    message Content {
        /*
        * Layout have no visual representation, but affects on blocks, that it contains.
        * Row/Column layout blocks creates only automatically, after some of a D&D operations, for example
        */
        message Layout {
            Style style = 1;

            enum Style {
                Row = 0;
                Column = 1;
                Div = 2;
                Header = 3;
                TableRows = 4;
                TableColumns = 5;
            }
        }

        /*
        * Link: block to link some content from an external sources.
        */
        message Link {
            string targetBlockId = 1; // id of the target block
            Style style = 2; // deprecated
            google.protobuf.Struct fields = 3;
            IconSize iconSize = 4;
            CardStyle cardStyle = 5;
            Description description = 6;
            repeated string relations = 7;

            enum IconSize {
                SizeNone = 0;
                SizeSmall = 1;
                SizeMedium = 2;
            }

            enum Style {
                Page = 0;
                Dataview = 1;
                Dashboard = 2;
                Archive = 3;
                // ...
            }

            enum Description {
                None = 0;
                Added = 1;
                Content = 2;
            }

            enum CardStyle {
                Text = 0;
                Card = 1;
                Inline = 2;
            }
        }

        /*
        * Divider: block, that contains only one horizontal thin line
        */
        message Div {
            Style style = 1;

            enum Style {
                Line = 0;
                Dots = 1;
            }
        }

        /*
        * Bookmark is to keep a web-link and to preview a content.
        */
        message Bookmark {
            string url = 1;
            // Deprecated. Get this data from the target object.
            string title = 2;
            // Deprecated. Get this data from the target object.
            string description = 3;
            // Deprecated. Get this data from the target object.
            string imageHash = 4;
            // Deprecated. Get this data from the target object.
            string faviconHash = 5;

            LinkPreview.Type type = 6;
            string targetObjectId = 7;

            State state = 8;

            enum State {
                Empty = 0;
                Fetching = 1;
                Done = 2;
                Error = 3;
            }
        }

        message Icon {
            string name = 1;
        }

        message FeaturedRelations {
        }

        message Text {
            string text = 1;
            Style style = 2;
            Marks marks = 3; // list of marks to apply to the text
            bool checked = 4;
            string color = 5;
            string iconEmoji = 6; // used with style Callout
            string iconImage = 7; // in case both image and emoji are set, image should has a priority in the UI

            message Marks {
                repeated Mark marks = 1;
            }

            message Mark {
                Range range = 1; // range of symbols to apply this mark. From(symbol) To(symbol)
                Type type = 2;
                string param = 3; // link, color, etc

                enum Type {
                    Strikethrough = 0;
                    Keyboard = 1;
                    Italic = 2;
                    Bold = 3;
                    Underscored = 4;
                    Link = 5;
                    TextColor = 6;
                    BackgroundColor = 7;
                    Mention = 8;
                    Emoji = 9;
                    Object = 10;
                }
            }

            enum Style {
                Paragraph = 0;
                Header1 = 1;
                Header2 = 2;
                Header3 = 3;
                Header4 = 4; // deprecated
                Quote = 5;
                Code = 6;
                Title = 7; // currently only one block of this style can exists on a page
                Checkbox = 8;
                Marked = 9;
                Numbered = 10;
                Toggle = 11;
                Description = 12; // currently only one block of this style can exists on a page
                Callout = 13;

            }
        }

        message File {
            string hash = 1;
            string name = 2;
            Type type = 3;
            string mime = 4;
            int64 size = 5;
            int64 addedAt = 6;

            State state = 7;
            Style style = 8;

            enum Type {
                None = 0;
                File = 1;
                Image = 2;
                Video = 3;
                Audio = 4;
                PDF = 5;
            }

            enum Style {
                Auto = 0; // all types expect File and None has Embed style by default
                Link = 1;
                Embed = 2;
            }

            enum State {
                Empty = 0; // There is no file and preview, it's an empty block, that waits files.
                Uploading = 1; // There is still no file/preview, but file already uploading
                Done = 2; // File and preview downloaded
                Error = 3; // Error while uploading
            }
        }

        message Smartblock {
        }

        message Dataview {
            repeated string source = 1;
            repeated View views = 2;
            // deprecated
            repeated model.Relation relations = 4;
            string activeView = 3; // saved within a session
            repeated GroupOrder groupOrders = 12;
            repeated ObjectOrder objectOrders = 13;
            repeated anytype.model.RelationLink relationLinks = 5;
            string TargetObjectId = 6;
            bool isCollection = 14;

            message View {
                string id = 1;
                Type type = 2;
                string name = 3;
                repeated Sort sorts = 4;
                repeated Filter filters = 5;
                repeated Relation relations = 6; // relations fields/columns options, also used to provide the order
                string coverRelationKey = 7; // Relation used for cover in gallery
                bool hideIcon = 8; // Hide icon near name
                Size cardSize = 9; // Gallery card size
                bool coverFit = 10; // Image fits container
                string groupRelationKey = 11; // Group view by this relationKey
                bool groupBackgroundColors = 12; // Enable backgrounds in groups
                int32 pageLimit = 13; // Limit of objects shown in widget
                string defaultTemplateId = 14; // Default template that is chosen for new object created within the view
                string defaultObjectTypeId = 15; // Default object type that is chosen for new object created within the view

                enum Type {
                    Table = 0;
                    List = 1;
                    Gallery = 2;
                    Kanban = 3;
                }

                enum Size {
                    Small = 0;
                    Medium = 1;
                    Large = 2;
                }
            }

            message Relation {
                string key = 1;
                bool isVisible = 2;
                int32 width = 3; // the displayed column % calculated based on other visible relations
                // bool isReadOnly = 4; // deprecated

                bool dateIncludeTime = 5;
                TimeFormat timeFormat = 6;
                DateFormat dateFormat = 7;

                enum DateFormat {
                    MonthAbbrBeforeDay = 0; // Jul 30, 2020
                    MonthAbbrAfterDay = 1; // 30 Jul 2020
                    Short = 2; // 30/07/2020
                    ShortUS = 3; // 07/30/2020
                    ISO = 4; // 2020-07-30
                }

                enum TimeFormat {
                    Format12 = 0;
                    Format24 = 1;
                }
            }

            message Sort {
                string id = 6;
                string RelationKey = 1;
                Type type = 2;
                repeated google.protobuf.Value customOrder = 3;
                RelationFormat format = 4;
                bool includeTime = 5;

                enum Type {
                    Asc = 0;
                    Desc = 1;
                    Custom = 2;
                }
            }

            message Filter {
                string id = 9;
                Operator operator = 1; // looks not applicable?
                string RelationKey = 2;
                string relationProperty = 5;
                Condition condition = 3;
                google.protobuf.Value value = 4;
                QuickOption quickOption = 6;
                RelationFormat format = 7;
                bool includeTime = 8;

                enum Operator {
                    And = 0;
                    Or = 1;
                }

                enum Condition {
                    None = 0;
                    Equal = 1;
                    NotEqual = 2;
                    Greater = 3;
                    Less = 4;
                    GreaterOrEqual = 5;
                    LessOrEqual = 6;
                    Like = 7;
                    NotLike = 8;
                    In = 9; // "at least one value(from the provided list) is IN"
                    NotIn = 10; // "none of provided values are IN"
                    Empty = 11;
                    NotEmpty = 12;
                    AllIn = 13;
                    NotAllIn = 14;
                    ExactIn = 15;
                    NotExactIn = 16;
                    Exists = 17;
                }

                enum QuickOption {
                    ExactDate = 0;
                    Yesterday = 1;
                    Today = 2;
                    Tomorrow = 3;
                    LastWeek = 4;
                    CurrentWeek = 5;
                    NextWeek = 6;
                    LastMonth = 7;
                    CurrentMonth = 8;
                    NextMonth = 9;
                    NumberOfDaysAgo = 10;
                    NumberOfDaysNow = 11;
                }
            }

            message GroupOrder {
                string viewId = 1;
                repeated ViewGroup viewGroups = 2;
            }

            message ViewGroup {
                string groupId = 1;
                int32 index = 2;
                bool hidden = 3;
                string backgroundColor = 4;
            }

            message ObjectOrder {
                string viewId = 1;
                string groupId = 2;
                repeated string objectIds = 3;
            }

            message Group {
                string id = 1;
                oneof Value {
                    Status status = 2;
                    Tag tag = 3;
                    Checkbox checkbox = 4;
                    Date date = 5;
                }
            }

            message Status {
                string id = 1;
            }

            message Tag {
                repeated string ids = 1;
            }

            message Checkbox {
                bool checked = 1;
            }

            message Date {
            }
        }

        message Relation {
            string key = 1;
        }

        message Latex {
            string text = 1;
        }

        message TableOfContents {
        }

        message Table {}
        message TableColumn {}
        message TableRow {
            bool isHeader = 1;
        }

        message Widget {
            Layout layout = 1;
            int32 limit = 2;
            string viewId = 3;

            enum Layout {
                Link = 0;
                Tree = 1;
                List = 2;
                CompactList = 3;
            }
        }
    }
}

/*
* Used to decode block meta only, without the content itself
*/
message BlockMetaOnly {
    string id = 1;
    google.protobuf.Struct fields = 2;
}

/*
* General purpose structure, uses in Mark.
*/
message Range {
    int32 from = 1;
    int32 to = 2;
}

/**
* Contains basic information about a user account
*/
message Account {
    string id = 1; // User's thread id
    string name = 2; // User name, that associated with this account
    Avatar avatar = 3; // Avatar of a user's account
    Config config = 4;
    Status status = 5;
    Info info = 6;

    /**
    * Avatar of a user's account. It could be an image or color
    */
    message Avatar {
        oneof avatar {
            Block.Content.File image = 1; // Image of the avatar. Contains the hash to retrieve the image.
            string color = 2; // Color of the avatar, used if image not set.
        }
    }
    message Config {
        bool enableDataview = 1;
        bool enableDebug = 2;
        bool enablePrereleaseChannel = 3;
        bool enableSpaces = 4;

        google.protobuf.Struct extra = 100;
    }

    message Status {
        StatusType statusType = 1;
        int64 deletionDate = 2;
    }

    enum StatusType {
        Active = 0;
        PendingDeletion = 1;
        StartedDeletion = 2;
        Deleted = 3;
    }

    message Info {
        string homeObjectId = 2; // home dashboard block id
        string archiveObjectId = 3; // archive block id
        string profileObjectId = 4; // profile block id
        string marketplaceWorkspaceId = 11; // marketplace workspace id

        string deviceId = 8;
        string accountSpaceId = 9;
<<<<<<< HEAD
        string workspaceObjectId = 12;
        string techSpaceId = 13;
=======
>>>>>>> 594b303b
        string widgetsId = 10;
        string spaceViewId = 13;

        string gatewayUrl = 101; // gateway url for fetching static files
        string localStoragePath = 103; // path to local storage
        string timeZone = 104; // time zone from config
        string analyticsId = 105;
        string networkId = 106; // network id to which anytype is connected
    }

}

message LinkPreview {
    string url = 1;
    string title = 2;
    string description = 3;
    string imageUrl = 4;
    string faviconUrl = 5;
    Type type = 6;

    enum Type {
        Unknown = 0;
        Page = 1;
        Image = 2;
        Text = 3;
    }
}

message Restrictions {
    repeated ObjectRestriction object = 1;
    repeated DataviewRestrictions dataview = 2;

    enum ObjectRestriction {
        None = 0;
        // restricts delete
        Delete = 1;
        // restricts work with relations
        Relations = 2;
        // restricts work with blocks
        Blocks = 3;
        // restricts work with details
        Details = 4;
        // restricts type changing
        TypeChange = 5;
        // restricts layout changing
        LayoutChange = 6;
        // restricts template creation from this object
        Template = 7;
        // restricts duplicate object
        Duplicate = 8;
    }


    message DataviewRestrictions {
        string blockId = 1;
        repeated DataviewRestriction restrictions = 2;
    }

    enum DataviewRestriction {
        DVNone = 0;
        DVRelation = 1;
        DVCreateObject = 2;
        DVViews = 3;
    }
}

message Object {
    message ChangePayload {
        SmartBlockType smartBlockType = 1;
        string key = 2;
        bytes data = 3;
    }
}

message SpaceObjectHeader {
    string spaceID = 1;
}

message ObjectType {
    string url = 1; // leave empty in case you want to create the new one
    string name = 2; // name of objectType (can be localized for bundled types)
    repeated RelationLink relationLinks = 3; // cannot contain more than one Relation with the same RelationType
    Layout layout = 4;
    string iconEmoji = 5; // emoji symbol
    string description = 6;
    bool hidden = 7;
    bool readonly = 10;
    repeated SmartBlockType types = 8;
    bool isArchived = 9; // sets locally to hide object type from set and some other places
    bool installedByDefault = 11;
    string key = 12; // name of objectType (can be localized for bundled types)

    enum Layout {
        basic = 0;
        profile = 1;
        todo = 2;
        set = 3;
        objectType = 4;
        relation = 5;
        file = 6;
        dashboard = 7;
        image = 8;
        note = 9;
        space = 10;
        bookmark = 11;
        relationOptionsList = 12;
        relationOption = 13;
        collection = 14;
        audio = 15;
        video = 16;
        date = 17;
        spaceView = 18;

        database = 20; // to be released later
    }
}

message Layout {
    ObjectType.Layout id = 1;
    string name = 2;
    repeated Relation requiredRelations = 3; // relations required for this object type
}

message RelationWithValue {
    Relation relation = 1;
    google.protobuf.Value value = 2;
}

// Relation describe the human-interpreted relation type. It may be something like "Date of creation, format=date" or "Assignee, format=objectId, objectType=person"
message Relation {
    string id = 100;

    // Key under which the value is stored in the map. Must be unique for the object type.
    // It usually auto-generated bsonid, but also may be something human-readable in case of prebuilt types.
    string key = 1;

    RelationFormat format = 2; // format of the underlying data
    string name = 3; // name to show (can be localized for bundled types)
    google.protobuf.Value defaultValue = 4;
    DataSource dataSource = 5; // where the data is stored

    bool hidden = 6; // internal, not displayed to user (e.g. coverX, coverY)
    bool readOnly = 7; // value not editable by user tobe renamed to readonlyValue
    bool readOnlyRelation = 15; // relation metadata, eg name and format is not editable by user

    bool multi = 8; // allow multiple values (stored in pb list)

    repeated string objectTypes = 9; // URL of object type, empty to allow link to any object
    // index 10, 11 was used in internal-only builds. Can be reused, but may break some test accounts
    repeated Option selectDict = 12; // default dictionary with unique values to choose for select/multiSelect format
    int32 maxCount = 13; // max number of values can be set for this relation. 0 means no limit. 1 means the value can be stored in non-repeated field
    string description = 14;

    // on-store fields, injected only locally
    Scope scope = 20; // scope from which this relation have been aggregated
    string creator = 21; // creator profile id

    message Option {
        string id = 1; // id generated automatically if omitted
        string text = 2;
        string color = 3; // stored
        // 4 is reserved for old relation format
        string relationKey = 5; // stored
    }

    enum Scope {
        object = 0; // stored within the object
        type = 1; // stored within the object type
        setOfTheSameType = 2; // aggregated from the dataview of sets of the same object type
        objectsOfTheSameType = 3; // aggregated from the dataview of sets of the same object type
        library = 4; // aggregated from relations library
    }

    enum DataSource {
        details = 0; // default, stored inside the object's details
        derived = 1; // stored locally, e.g. in badger or generated on the fly
        account = 2; // stored in the account DB. means existing only for specific anytype account
        local = 3; // stored locally
    }
}

// RelationFormat describes how the underlying data is stored in the google.protobuf.Value and how it should be validated/sanitized
enum RelationFormat {
    longtext = 0; // string
    shorttext = 1; // string, usually short enough. May be truncated in the future
    number = 2; // double
    status = 3; // string or list of string(len==1)
    tag = 11; // list of string (choose multiple from a list)
    date = 4; // float64(pb.Value doesn't have int64) or the string
    file = 5; // relation can has objects of specific types: file, image, audio, video
    checkbox = 6; // boolean
    url = 7; // string with sanity check
    email = 8; // string with sanity check
    phone = 9; // string with sanity check
    emoji = 10; // one emoji, can contains multiple utf-8 symbols

    object = 100; // relation can has objectType to specify objectType
    relations = 101; // base64-encoded relation pb model

}

message RelationLink {
    string key = 1;
    RelationFormat format = 2;
}

message Relations {
    repeated Relation relations = 1;
}

message RelationOptions {
    repeated Relation.Option options = 1;
}

message InternalFlag {
    Value value = 1;

    // Use such a weird construction due to the issue with imported repeated enum type
    // Look https://github.com/golang/protobuf/issues/1135 for more information.
    enum Value {
        editorDeleteEmpty = 0;
        editorSelectType = 1;
        editorSelectTemplate = 2;
        collectionDontIndexLinks = 3;
    }
}


/*
    * Works with a smart blocks: Page, Dashboard
    * Dashboard opened, click on a page, Rpc.Block.open, Block.ShowFullscreen(PageBlock)
*/
message ObjectView {
    string rootId = 1; // Root block id
    repeated Block blocks = 2; // dependent simple blocks (descendants)
    repeated DetailsSet details = 3; // details for the current and dependent objects
    SmartBlockType type = 4;

    message DetailsSet {
        string id = 1; // context objectId
        google.protobuf.Struct details = 2; // can not be a partial state. Should replace client details state
        repeated string subIds = 3;
    }

    message RelationWithValuePerObject {
        string objectId = 1;
        repeated RelationWithValue relations = 2;
    }

    repeated Relation relations = 7; // DEPRECATED, use relationLinks instead
    repeated RelationLink relationLinks = 10;

    Restrictions restrictions = 8; // object restrictions
    HistorySize history = 9;

    message HistorySize {
        int32 undo = 1;
        int32 redo = 2;
    }
}


enum SpaceStatus {
    // Unknown means the space is not loaded yet
    Unknown = 0;
    // Loading - the space in progress of loading
    Loading = 1;
    // Ok - the space loaded and available
    Ok = 2;
    // Missing - the space is missing
    Missing = 3;
    // Error - the space loading ended with an error
    Error = 4;

    // RemoteWaitingDeletion - network status is "waiting deletion"
    RemoteWaitingDeletion = 5;
    // RemoteDeleted - the space is deleted in the current network
    RemoteDeleted = 6;
}<|MERGE_RESOLUTION|>--- conflicted
+++ resolved
@@ -582,13 +582,9 @@
 
         string deviceId = 8;
         string accountSpaceId = 9;
-<<<<<<< HEAD
-        string workspaceObjectId = 12;
-        string techSpaceId = 13;
-=======
->>>>>>> 594b303b
         string widgetsId = 10;
         string spaceViewId = 13;
+        string techSpaceId = 14;
 
         string gatewayUrl = 101; // gateway url for fetching static files
         string localStoragePath = 103; // path to local storage
