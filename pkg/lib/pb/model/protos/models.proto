--- conflicted
+++ resolved
@@ -18,34 +18,6 @@
 }
 
 enum SmartBlockType {
-<<<<<<< HEAD
-    AccountOld = 0; // deprecated
-
-    Page = 0x10;
-    ProfilePage = 0x11;
-    Home = 0x20;
-    Archive = 0x30;
-    Widget = 0x70;
-
-    File = 0x100;
-
-    Template = 0x120;
-    BundledTemplate = 0x121;
-
-    BundledRelation = 0x200; // DEPRECATED
-    SubObject = 0x201;
-    BundledObjectType = 0x202;  // DEPRECATED
-    AnytypeProfile = 0x203;
-    Date = 0x204;
-    Workspace = 0x206;
-    STRelation = 0x209;
-    STType = 0x210;
-    STRelationOption = 0x211;
-    SpaceView = 0x212;
-
-    Identity = 0x214;
-    MissingObject = 0x207;
-=======
   AccountOld = 0; // deprecated
 
   Page = 0x10;
@@ -70,8 +42,8 @@
   STRelationOption = 0x211;
   SpaceView = 0x212;
 
-  MissingObject = 0x207;
->>>>>>> b227602d
+    Identity = 0x214;
+    MissingObject = 0x207;
 }
 
 message Block {
@@ -566,62 +538,6 @@
 * Contains basic information about a user account
 */
 message Account {
-<<<<<<< HEAD
-    string id = 1; // User's thread id
-    string name = 2; // User name, that associated with this account
-    Avatar avatar = 3; // Avatar of a user's account
-    Config config = 4;
-    Status status = 5;
-    Info info = 6;
-
-    /**
-    * Avatar of a user's account. It could be an image or color
-    */
-    message Avatar {
-        oneof avatar {
-            Block.Content.File image = 1; // Image of the avatar. Contains the hash to retrieve the image.
-            string color = 2; // Color of the avatar, used if image not set.
-        }
-    }
-    message Config {
-        bool enableDataview = 1;
-        bool enableDebug = 2;
-        bool enablePrereleaseChannel = 3;
-        bool enableSpaces = 4;
-
-        google.protobuf.Struct extra = 100;
-    }
-
-    message Status {
-        StatusType statusType = 1;
-        int64 deletionDate = 2;
-    }
-
-    enum StatusType {
-        Active = 0;
-        PendingDeletion = 1;
-        StartedDeletion = 2;
-        Deleted = 3;
-    }
-
-    message Info {
-        string homeObjectId = 2; // home dashboard block id
-        string archiveObjectId = 3; // archive block id
-        string profileObjectId = 4; // profile block id
-        string marketplaceWorkspaceId = 11; // marketplace workspace id
-
-        string deviceId = 8;
-        string accountSpaceId = 9;
-        string widgetsId = 10;
-        string spaceViewId = 13;
-        string techSpaceId = 14;
-
-        string gatewayUrl = 101; // gateway url for fetching static files
-        string localStoragePath = 103; // path to local storage
-        string timeZone = 104; // time zone from config
-        string analyticsId = 105;
-        string networkId = 106; // network id to which anytype is connected
-=======
   string id = 1; // User's thread id
   string name = 2; // User name, that associated with this account
   Avatar avatar = 3; // Avatar of a user's account
@@ -636,7 +552,6 @@
     oneof avatar {
       Block.Content.File image = 1; // Image of the avatar. Contains the hash to retrieve the image.
       string color = 2; // Color of the avatar, used if image not set.
->>>>>>> b227602d
     }
   }
   message Config {
@@ -666,10 +581,11 @@
     string profileObjectId = 4; // profile block id
     string marketplaceWorkspaceId = 11; // marketplace workspace id
 
-    string deviceId = 8;
-    string accountSpaceId = 9;
-    string widgetsId = 10;
-    string spaceViewId = 13;
+        string deviceId = 8;
+        string accountSpaceId = 9;
+        string widgetsId = 10;
+        string spaceViewId = 13;
+        string techSpaceId = 14;
 
     string gatewayUrl = 101; // gateway url for fetching static files
     string localStoragePath = 103; // path to local storage
