syntax = "proto3";
package anytype.model;
option go_package = "pkg/lib/pb/model";

import "google/protobuf/struct.proto";

message SmartBlockSnapshotBase {
    repeated Block blocks = 1;
    google.protobuf.Struct details = 2;
    google.protobuf.Struct fileKeys = 3;
    // deprecated
    repeated Relation extraRelations = 4;
    repeated string objectTypes = 5;
    google.protobuf.Struct collections = 6;
    repeated string removedCollectionKeys = 8;
    repeated RelationLink relationLinks = 7;
    string key = 9; // only used for pb backup purposes, ignored in other cases
    int64 originalCreatedTimestamp = 10; // ignored in import/export in favor of createdDate relation. Used to store original user-side object creation timestamp
}

enum SmartBlockType {
    AccountOld = 0; // deprecated

    Page = 0x10;
    ProfilePage = 0x11;
    Home = 0x20;
    Archive = 0x30;
    Widget = 0x70;

    File = 0x100;

    Template = 0x120;
    BundledTemplate = 0x121;

    BundledRelation = 0x200; // DEPRECATED
    SubObject = 0x201;
    BundledObjectType = 0x202;    // DEPRECATED
    AnytypeProfile = 0x203;
    Date = 0x204;
    Workspace = 0x206;
    STRelation = 0x209;
    STType = 0x210;
    STRelationOption = 0x211;
    SpaceView = 0x212;

    Identity = 0x214;
    MissingObject = 0x207;
}

message Block {
    string id = 1;
    google.protobuf.Struct fields = 2;
    Restrictions restrictions = 3;
    repeated string childrenIds = 4;
    string backgroundColor = 5;
    Align align = 6;
    VerticalAlign verticalAlign = 7;

    oneof content {
        Content.Smartblock smartblock = 11;

        Content.Text text = 14;
        Content.File file = 15;
        Content.Layout layout = 16;
        Content.Div div = 17;
        Content.Bookmark bookmark = 18;
        Content.Icon icon = 19;
        Content.Link link = 20;
        Content.Dataview dataview = 21;
        Content.Relation relation = 22;
        Content.FeaturedRelations featuredRelations = 23;
        Content.Latex latex = 24;
        Content.TableOfContents tableOfContents = 25;
        Content.Table table = 26;
        Content.TableColumn tableColumn = 27;
        Content.TableRow tableRow = 28;
        Content.Widget widget = 29;
    }

    message Restrictions {
        bool read = 1;
        bool edit = 2;
        bool remove = 3;
        bool drag = 4;
        bool dropOn = 5;
    }

    enum Position {
        None = 0;
        // above target block
        Top = 1;
        // under target block
        Bottom = 2;
        // to left of target block
        Left = 3;
        // to right of target block
        Right = 4;
        // inside target block, as last block
        Inner = 5;
        // replace target block
        Replace = 6;
        // inside target block, as first block
        InnerFirst = 7;
    }

    enum Align {
        AlignLeft = 0;
        AlignCenter = 1;
        AlignRight = 2;
    }

    enum VerticalAlign {
        VerticalAlignTop = 0;
        VerticalAlignMiddle = 1;
        VerticalAlignBottom = 2;
    }

    message Content {
        /*
        * Layout have no visual representation, but affects on blocks, that it contains.
        * Row/Column layout blocks creates only automatically, after some of a D&D operations, for example
        */
        message Layout {
            Style style = 1;

            enum Style {
                Row = 0;
                Column = 1;
                Div = 2;
                Header = 3;
                TableRows = 4;
                TableColumns = 5;
            }
        }

        /*
        * Link: block to link some content from an external sources.
        */
        message Link {
            string targetBlockId = 1; // id of the target block
            Style style = 2; // deprecated
            google.protobuf.Struct fields = 3;
            IconSize iconSize = 4;
            CardStyle cardStyle = 5;
            Description description = 6;
            repeated string relations = 7;

            enum IconSize {
                SizeNone = 0;
                SizeSmall = 1;
                SizeMedium = 2;
            }

            enum Style {
                Page = 0;
                Dataview = 1;
                Dashboard = 2;
                Archive = 3;
                // ...
            }

            enum Description {
                None = 0;
                Added = 1;
                Content = 2;
            }

            enum CardStyle {
                Text = 0;
                Card = 1;
                Inline = 2;
            }
        }

        /*
        * Divider: block, that contains only one horizontal thin line
        */
        message Div {
            Style style = 1;

            enum Style {
                Line = 0;
                Dots = 1;
            }
        }

        /*
        * Bookmark is to keep a web-link and to preview a content.
        */
        message Bookmark {
            string url = 1;
            // Deprecated. Get this data from the target object.
            string title = 2;
            // Deprecated. Get this data from the target object.
            string description = 3;
            // Deprecated. Get this data from the target object.
            string imageHash = 4;
            // Deprecated. Get this data from the target object.
            string faviconHash = 5;

            LinkPreview.Type type = 6;
            string targetObjectId = 7;

            State state = 8;

            enum State {
                Empty = 0;
                Fetching = 1;
                Done = 2;
                Error = 3;
            }
        }

        message Icon {
            string name = 1;
        }

        message FeaturedRelations {
        }

        message Text {
            string text = 1;
            Style style = 2;
            Marks marks = 3; // list of marks to apply to the text
            bool checked = 4;
            string color = 5;
            string iconEmoji = 6; // used with style Callout
            string iconImage = 7; // in case both image and emoji are set, image should has a priority in the UI

            message Marks {
                repeated Mark marks = 1;
            }

            message Mark {
                Range range = 1; // range of symbols to apply this mark. From(symbol) To(symbol)
                Type type = 2;
                string param = 3; // link, color, etc

                enum Type {
                    Strikethrough = 0;
                    Keyboard = 1;
                    Italic = 2;
                    Bold = 3;
                    Underscored = 4;
                    Link = 5;
                    TextColor = 6;
                    BackgroundColor = 7;
                    Mention = 8;
                    Emoji = 9;
                    Object = 10;
                }
            }

            enum Style {
                Paragraph = 0;
                Header1 = 1;
                Header2 = 2;
                Header3 = 3;
                Header4 = 4; // deprecated
                Quote = 5;
                Code = 6;
                Title = 7; // currently only one block of this style can exists on a page
                Checkbox = 8;
                Marked = 9;
                Numbered = 10;
                Toggle = 11;
                Description = 12; // currently only one block of this style can exists on a page
                Callout = 13;

            }
        }

        message File {
            string hash = 1;
            string name = 2;
            Type type = 3;
            string mime = 4;
            int64 size = 5;
            int64 addedAt = 6;

            State state = 7;
            Style style = 8;

            enum Type {
                None = 0;
                File = 1;
                Image = 2;
                Video = 3;
                Audio = 4;
                PDF = 5;
            }

            enum Style {
                Auto = 0; // all types expect File and None has Embed style by default
                Link = 1;
                Embed = 2;
            }

            enum State {
                Empty = 0; // There is no file and preview, it's an empty block, that waits files.
                Uploading = 1; // There is still no file/preview, but file already uploading
                Done = 2; // File and preview downloaded
                Error = 3; // Error while uploading
            }
        }

        message Smartblock {
        }

        message Dataview {
            repeated string source = 1;
            repeated View views = 2;
            // deprecated
            repeated model.Relation relations = 4;
            string activeView = 3; // saved within a session
            repeated GroupOrder groupOrders = 12;
            repeated ObjectOrder objectOrders = 13;
            repeated anytype.model.RelationLink relationLinks = 5;
            string TargetObjectId = 6;
            bool isCollection = 14;

            message View {
                string id = 1;
                Type type = 2;
                string name = 3;
                repeated Sort sorts = 4;
                repeated Filter filters = 5;
                repeated Relation relations = 6; // relations fields/columns options, also used to provide the order
                string coverRelationKey = 7; // Relation used for cover in gallery
                bool hideIcon = 8; // Hide icon near name
                Size cardSize = 9; // Gallery card size
                bool coverFit = 10; // Image fits container
                string groupRelationKey = 11; // Group view by this relationKey
                bool groupBackgroundColors = 12; // Enable backgrounds in groups
                int32 pageLimit = 13; // Limit of objects shown in widget
                string defaultTemplateId = 14; // Default template that is chosen for new object created within the view
                string defaultObjectTypeId = 15; // Default object type that is chosen for new object created within the view

                enum Type {
                    Table = 0;
                    List = 1;
                    Gallery = 2;
                    Kanban = 3;
                    Calendar = 4;
                }

                enum Size {
                    Small = 0;
                    Medium = 1;
                    Large = 2;
                }
            }

            message Relation {
                string key = 1;
                bool isVisible = 2;
                int32 width = 3; // the displayed column % calculated based on other visible relations
                // bool isReadOnly = 4; // deprecated

                bool dateIncludeTime = 5;
                TimeFormat timeFormat = 6;
                DateFormat dateFormat = 7;

                enum DateFormat {
                    MonthAbbrBeforeDay = 0; // Jul 30, 2020
                    MonthAbbrAfterDay = 1; // 30 Jul 2020
                    Short = 2; // 30/07/2020
                    ShortUS = 3; // 07/30/2020
                    ISO = 4; // 2020-07-30
                }

                enum TimeFormat {
                    Format12 = 0;
                    Format24 = 1;
                }
            }

            message Sort {
                string id = 6;
                string RelationKey = 1;
                Type type = 2;
                repeated google.protobuf.Value customOrder = 3;
                RelationFormat format = 4;
                bool includeTime = 5;

                enum Type {
                    Asc = 0;
                    Desc = 1;
                    Custom = 2;
                }
            }

            message Filter {
                string id = 9;
                Operator operator = 1; // looks not applicable?
                string RelationKey = 2;
                string relationProperty = 5;
                Condition condition = 3;
                google.protobuf.Value value = 4;
                QuickOption quickOption = 6;
                RelationFormat format = 7;
                bool includeTime = 8;

                enum Operator {
                    And = 0;
                    Or = 1;
                }

                enum Condition {
                    None = 0;
                    Equal = 1;
                    NotEqual = 2;
                    Greater = 3;
                    Less = 4;
                    GreaterOrEqual = 5;
                    LessOrEqual = 6;
                    Like = 7;
                    NotLike = 8;
                    In = 9; // "at least one value(from the provided list) is IN"
                    NotIn = 10; // "none of provided values are IN"
                    Empty = 11;
                    NotEmpty = 12;
                    AllIn = 13;
                    NotAllIn = 14;
                    ExactIn = 15;
                    NotExactIn = 16;
                    Exists = 17;
                }

                enum QuickOption {
                    ExactDate = 0;
                    Yesterday = 1;
                    Today = 2;
                    Tomorrow = 3;
                    LastWeek = 4;
                    CurrentWeek = 5;
                    NextWeek = 6;
                    LastMonth = 7;
                    CurrentMonth = 8;
                    NextMonth = 9;
                    NumberOfDaysAgo = 10;
                    NumberOfDaysNow = 11;
                }
            }

            message GroupOrder {
                string viewId = 1;
                repeated ViewGroup viewGroups = 2;
            }

            message ViewGroup {
                string groupId = 1;
                int32 index = 2;
                bool hidden = 3;
                string backgroundColor = 4;
            }

            message ObjectOrder {
                string viewId = 1;
                string groupId = 2;
                repeated string objectIds = 3;
            }

            message Group {
                string id = 1;
                oneof Value {
                    Status status = 2;
                    Tag tag = 3;
                    Checkbox checkbox = 4;
                    Date date = 5;
                }
            }

            message Status {
                string id = 1;
            }

            message Tag {
                repeated string ids = 1;
            }

            message Checkbox {
                bool checked = 1;
            }

            message Date {
            }
        }

        message Relation {
            string key = 1;
        }

        message Latex {
            string text = 1;
        }

        message TableOfContents {
        }

        message Table {}
        message TableColumn {}
        message TableRow {
            bool isHeader = 1;
        }

        message Widget {
            Layout layout = 1;
            int32 limit = 2;
            string viewId = 3;

            enum Layout {
                Link = 0;
                Tree = 1;
                List = 2;
                CompactList = 3;
            }
        }
    }
}

/*
* Used to decode block meta only, without the content itself
*/
message BlockMetaOnly {
    string id = 1;
    google.protobuf.Struct fields = 2;
}

/*
* General purpose structure, uses in Mark.
*/
message Range {
    int32 from = 1;
    int32 to = 2;
}

/**
* Contains basic information about a user account
*/
message Account {
    string id = 1; // User's thread id
    string name = 2; // User name, that associated with this account
    Avatar avatar = 3; // Avatar of a user's account
    Config config = 4;
    Status status = 5;
    Info info = 6;

    /**
    * Avatar of a user's account. It could be an image or color
    */
    message Avatar {
        oneof avatar {
            Block.Content.File image = 1; // Image of the avatar. Contains the hash to retrieve the image.
            string color = 2; // Color of the avatar, used if image not set.
        }
    }
    message Config {
        bool enableDataview = 1;
        bool enableDebug = 2;
        bool enablePrereleaseChannel = 3;
        bool enableSpaces = 4;

        google.protobuf.Struct extra = 100;
    }

    message Status {
        StatusType statusType = 1;
        int64 deletionDate = 2;
    }

    enum StatusType {
        Active = 0;
        PendingDeletion = 1;
        StartedDeletion = 2;
        Deleted = 3;
    }

    message Info {
        string homeObjectId = 2; // home dashboard block id
        string archiveObjectId = 3; // archive block id
        string profileObjectId = 4; // profile block id
        string marketplaceWorkspaceId = 11; // marketplace workspace id

        string deviceId = 8;
        string accountSpaceId = 9;
        string widgetsId = 10;
        string spaceViewId = 13;
        string techSpaceId = 14;

        string gatewayUrl = 101; // gateway url for fetching static files
        string localStoragePath = 103; // path to local storage
        string timeZone = 104; // time zone from config
        string analyticsId = 105;
        string networkId = 106; // network id to which anytype is connected
    }

}

message LinkPreview {
    string url = 1;
    string title = 2;
    string description = 3;
    string imageUrl = 4;
    string faviconUrl = 5;
    Type type = 6;

    enum Type {
        Unknown = 0;
        Page = 1;
        Image = 2;
        Text = 3;
    }
}

message Restrictions {
    repeated ObjectRestriction object = 1;
    repeated DataviewRestrictions dataview = 2;

    enum ObjectRestriction {
        None = 0;
        // restricts delete
        Delete = 1;
        // restricts work with relations
        Relations = 2;
        // restricts work with blocks
        Blocks = 3;
        // restricts work with details
        Details = 4;
        // restricts type changing
        TypeChange = 5;
        // restricts layout changing
        LayoutChange = 6;
        // restricts template creation from this object
        Template = 7;
        // restricts duplicate object
        Duplicate = 8;
    }


    message DataviewRestrictions {
        string blockId = 1;
        repeated DataviewRestriction restrictions = 2;
    }

    enum DataviewRestriction {
        DVNone = 0;
        DVRelation = 1;
        DVCreateObject = 2;
        DVViews = 3;
    }
}

message Object {
    message ChangePayload {
        SmartBlockType smartBlockType = 1;
        string key = 2;
        bytes data = 3;
    }
}

message SpaceObjectHeader {
    string spaceID = 1;
}

message ObjectType {
<<<<<<< HEAD
  string url = 1; // leave empty in case you want to create the new one
  string name = 2; // name of objectType (can be localized for bundled types)
  repeated RelationLink relationLinks = 3; // cannot contain more than one Relation with the same RelationType
  Layout layout = 4;
  string iconEmoji = 5; // emoji symbol
  string description = 6;
  bool hidden = 7;
  bool readonly = 10;
  repeated SmartBlockType types = 8;
  bool isArchived = 9; // sets locally to hide object type from set and some other places
  bool installedByDefault = 11;
  string key = 12; // name of objectType (can be localized for bundled types)
  int64 revision = 13; // revision of system objectType. Used to check if we should change type content or not

  enum Layout {
    basic = 0;
    profile = 1;
    todo = 2;
    set = 3;
    objectType = 4;
    relation = 5;
    file = 6;
    dashboard = 7;
    image = 8;
    note = 9;
    space = 10;
    bookmark = 11;
    relationOptionsList = 12;
    relationOption = 13;
    collection = 14;
    audio = 15;
    video = 16;
    date = 17;
    spaceView = 18;

    database = 20; // to be released later
  }
=======
    string url = 1; // leave empty in case you want to create the new one
    string name = 2; // name of objectType (can be localized for bundled types)
    repeated RelationLink relationLinks = 3; // cannot contain more than one Relation with the same RelationType
    Layout layout = 4;
    string iconEmoji = 5; // emoji symbol
    string description = 6;
    bool hidden = 7;
    bool readonly = 10;
    repeated SmartBlockType types = 8;
    bool isArchived = 9; // sets locally to hide object type from set and some other places
    bool installedByDefault = 11;
    string key = 12; // name of objectType (can be localized for bundled types)

    enum Layout {
        basic = 0;
        profile = 1;
        todo = 2;
        set = 3;
        objectType = 4;
        relation = 5;
        file = 6;
        dashboard = 7;
        image = 8;
        note = 9;
        space = 10;
        bookmark = 11;
        relationOptionsList = 12;
        relationOption = 13;
        collection = 14;
        audio = 15;
        video = 16;
        date = 17;
        spaceView = 18;

        database = 20; // to be released later
    }
>>>>>>> 189f5276
}

message Layout {
    ObjectType.Layout id = 1;
    string name = 2;
    repeated Relation requiredRelations = 3; // relations required for this object type
}

message RelationWithValue {
    Relation relation = 1;
    google.protobuf.Value value = 2;
}

// Relation describe the human-interpreted relation type. It may be something like "Date of creation, format=date" or "Assignee, format=objectId, objectType=person"
message Relation {
<<<<<<< HEAD
  string id = 100;

  // Key under which the value is stored in the map. Must be unique for the object type.
  // It usually auto-generated bsonid, but also may be something human-readable in case of prebuilt types.
  string key = 1;

  RelationFormat format = 2; // format of the underlying data
  string name = 3; // name to show (can be localized for bundled types)
  google.protobuf.Value defaultValue = 4;
  DataSource dataSource = 5; // where the data is stored

  bool hidden = 6; // internal, not displayed to user (e.g. coverX, coverY)
  bool readOnly = 7; // value not editable by user tobe renamed to readonlyValue
  bool readOnlyRelation = 15; // relation metadata, eg name and format is not editable by user

  bool multi = 8; // allow multiple values (stored in pb list)

  repeated string objectTypes = 9; // URL of object type, empty to allow link to any object
  // index 10, 11 was used in internal-only builds. Can be reused, but may break some test accounts
  repeated Option selectDict = 12; // default dictionary with unique values to choose for select/multiSelect format
  int32 maxCount = 13; // max number of values can be set for this relation. 0 means no limit. 1 means the value can be stored in non-repeated field
  string description = 14;

  // on-store fields, injected only locally
  Scope scope = 20; // scope from which this relation have been aggregated
  string creator = 21; // creator profile id
  int64 revision = 22; // revision of system relation. Used to check if we should change relation content or not

  message Option {
    string id = 1; // id generated automatically if omitted
    string text = 2;
    string color = 3; // stored
    // 4 is reserved for old relation format
    string relationKey = 5; // stored
  }

  enum Scope {
    object = 0; // stored within the object
    type = 1; // stored within the object type
    setOfTheSameType = 2; // aggregated from the dataview of sets of the same object type
    objectsOfTheSameType = 3; // aggregated from the dataview of sets of the same object type
    library = 4; // aggregated from relations library
  }

  enum DataSource {
    details = 0; // default, stored inside the object's details
    derived = 1; // stored locally, e.g. in badger or generated on the fly
    account = 2; // stored in the account DB. means existing only for specific anytype account
    local = 3; // stored locally
  }
=======
    string id = 100;

    // Key under which the value is stored in the map. Must be unique for the object type.
    // It usually auto-generated bsonid, but also may be something human-readable in case of prebuilt types.
    string key = 1;

    RelationFormat format = 2; // format of the underlying data
    string name = 3; // name to show (can be localized for bundled types)
    google.protobuf.Value defaultValue = 4;
    DataSource dataSource = 5; // where the data is stored

    bool hidden = 6; // internal, not displayed to user (e.g. coverX, coverY)
    bool readOnly = 7; // value not editable by user tobe renamed to readonlyValue
    bool readOnlyRelation = 15; // relation metadata, eg name and format is not editable by user

    bool multi = 8; // allow multiple values (stored in pb list)

    repeated string objectTypes = 9; // URL of object type, empty to allow link to any object
    // index 10, 11 was used in internal-only builds. Can be reused, but may break some test accounts
    repeated Option selectDict = 12; // default dictionary with unique values to choose for select/multiSelect format
    int32 maxCount = 13; // max number of values can be set for this relation. 0 means no limit. 1 means the value can be stored in non-repeated field
    string description = 14;

    // on-store fields, injected only locally
    Scope scope = 20; // scope from which this relation have been aggregated
    string creator = 21; // creator profile id

    message Option {
        string id = 1; // id generated automatically if omitted
        string text = 2;
        string color = 3; // stored
        // 4 is reserved for old relation format
        string relationKey = 5; // stored
    }

    enum Scope {
        object = 0; // stored within the object
        type = 1; // stored within the object type
        setOfTheSameType = 2; // aggregated from the dataview of sets of the same object type
        objectsOfTheSameType = 3; // aggregated from the dataview of sets of the same object type
        library = 4; // aggregated from relations library
    }

    enum DataSource {
        details = 0; // default, stored inside the object's details
        derived = 1; // stored locally, e.g. in badger or generated on the fly
        account = 2; // stored in the account DB. means existing only for specific anytype account
        local = 3; // stored locally
    }
>>>>>>> 189f5276
}

// RelationFormat describes how the underlying data is stored in the google.protobuf.Value and how it should be validated/sanitized
enum RelationFormat {
    longtext = 0; // string
    shorttext = 1; // string, usually short enough. May be truncated in the future
    number = 2; // double
    status = 3; // string or list of string(len==1)
    tag = 11; // list of string (choose multiple from a list)
    date = 4; // float64(pb.Value doesn't have int64) or the string
    file = 5; // relation can has objects of specific types: file, image, audio, video
    checkbox = 6; // boolean
    url = 7; // string with sanity check
    email = 8; // string with sanity check
    phone = 9; // string with sanity check
    emoji = 10; // one emoji, can contains multiple utf-8 symbols

    object = 100; // relation can has objectType to specify objectType
    relations = 101; // base64-encoded relation pb model

}

enum ObjectOrigin {
    none = 0;
    clipboard = 1;
    dragAndDrop = 2;
    import = 3;
    webclipper = 4;
    sharingExtension = 5;
    usecase = 6;
    builtin = 7;
}

message RelationLink {
    string key = 1;
    RelationFormat format = 2;
}

message Relations {
    repeated Relation relations = 1;
}

message RelationOptions {
    repeated Relation.Option options = 1;
}

message InternalFlag {
    Value value = 1;

    // Use such a weird construction due to the issue with imported repeated enum type
    // Look https://github.com/golang/protobuf/issues/1135 for more information.
    enum Value {
        editorDeleteEmpty = 0;
        editorSelectType = 1;
        editorSelectTemplate = 2;
        collectionDontIndexLinks = 3;
    }
}


/*
        * Works with a smart blocks: Page, Dashboard
        * Dashboard opened, click on a page, Rpc.Block.open, Block.ShowFullscreen(PageBlock)
*/
message ObjectView {
    string rootId = 1; // Root block id
    repeated Block blocks = 2; // dependent simple blocks (descendants)
    repeated DetailsSet details = 3; // details for the current and dependent objects
    SmartBlockType type = 4;

    message DetailsSet {
        string id = 1; // context objectId
        google.protobuf.Struct details = 2; // can not be a partial state. Should replace client details state
        repeated string subIds = 3;
    }

    message RelationWithValuePerObject {
        string objectId = 1;
        repeated RelationWithValue relations = 2;
    }

    repeated Relation relations = 7; // DEPRECATED, use relationLinks instead
    repeated RelationLink relationLinks = 10;

    Restrictions restrictions = 8; // object restrictions
    HistorySize history = 9;

    message HistorySize {
        int32 undo = 1;
        int32 redo = 2;
    }
}

enum SpaceStatus {
    // Unknown means the space is not loaded yet
    Unknown = 0;
    // Loading - the space in progress of loading
    Loading = 1;
    // Ok - the space loaded and available
    Ok = 2;
    // Missing - the space is missing
    Missing = 3;
    // Error - the space loading ended with an error
    Error = 4;

    // RemoteWaitingDeletion - network status is "waiting deletion"
    RemoteWaitingDeletion = 5;
    // RemoteDeleted - the space is deleted in the current network
    RemoteDeleted = 6;
    // SpaceDeleted - the space should be deleted in the network
    SpaceDeleted = 7;
}

message Metadata {
    oneof payload {
        Payload.IdentityPayload identity = 1;
    }

    message Payload {
        message IdentityPayload {
            bytes profileSymKey = 1;
        }
    }
}

message Notification {
    string id = 1;
    int64 createTime = 2;
    Status status = 4;
    bool isLocal = 5;
    oneof payload {
        Import import = 6;
        Export export = 8;
        GalleryImport galleryImport = 9;
    }
    string space = 7;

    message Import {
        string processId = 1;
        model.Import.ErrorCode errorCode = 2;
        model.Import.Type importType = 3;
        string spaceId = 4;
        string name = 5;
    }

    message Export {
        Code errorCode = 2;
        model.Export.Format exportType = 3;
        enum Code {
            NULL = 0;
            UNKNOWN_ERROR = 1;
            BAD_INPUT = 2;
        }
    }

    message GalleryImport {
        string processId = 1;
        model.Import.ErrorCode errorCode = 2;
        string spaceId = 3;
        string name = 4;
    }

    enum Status {
        Created = 0;
        Shown = 1;
        Read = 2;
        Replied = 3;
    }

    enum ActionType {
        CLOSE = 0;
    }
}

message Export {
    enum Format {
        Markdown = 0;
        Protobuf = 1;
        JSON = 2;
        DOT = 3;
        SVG = 4;
        GRAPH_JSON = 5;
    }
}

message Import {
    enum Type {
        Notion = 0;
        Markdown = 1;
        External = 2; // external developers use it
        Pb = 3;
        Html = 4;
        Txt = 5;
        Csv = 6;
    }

    enum ErrorCode {
        NULL = 0;
        UNKNOWN_ERROR = 1;
        BAD_INPUT = 2;
        INTERNAL_ERROR = 3;
        NO_OBJECTS_TO_IMPORT = 5;
        IMPORT_IS_CANCELED = 6;
        LIMIT_OF_ROWS_OR_RELATIONS_EXCEEDED = 7;
        FILE_LOAD_ERROR = 8;
    }
}<|MERGE_RESOLUTION|>--- conflicted
+++ resolved
@@ -664,45 +664,6 @@
 }
 
 message ObjectType {
-<<<<<<< HEAD
-  string url = 1; // leave empty in case you want to create the new one
-  string name = 2; // name of objectType (can be localized for bundled types)
-  repeated RelationLink relationLinks = 3; // cannot contain more than one Relation with the same RelationType
-  Layout layout = 4;
-  string iconEmoji = 5; // emoji symbol
-  string description = 6;
-  bool hidden = 7;
-  bool readonly = 10;
-  repeated SmartBlockType types = 8;
-  bool isArchived = 9; // sets locally to hide object type from set and some other places
-  bool installedByDefault = 11;
-  string key = 12; // name of objectType (can be localized for bundled types)
-  int64 revision = 13; // revision of system objectType. Used to check if we should change type content or not
-
-  enum Layout {
-    basic = 0;
-    profile = 1;
-    todo = 2;
-    set = 3;
-    objectType = 4;
-    relation = 5;
-    file = 6;
-    dashboard = 7;
-    image = 8;
-    note = 9;
-    space = 10;
-    bookmark = 11;
-    relationOptionsList = 12;
-    relationOption = 13;
-    collection = 14;
-    audio = 15;
-    video = 16;
-    date = 17;
-    spaceView = 18;
-
-    database = 20; // to be released later
-  }
-=======
     string url = 1; // leave empty in case you want to create the new one
     string name = 2; // name of objectType (can be localized for bundled types)
     repeated RelationLink relationLinks = 3; // cannot contain more than one Relation with the same RelationType
@@ -715,6 +676,7 @@
     bool isArchived = 9; // sets locally to hide object type from set and some other places
     bool installedByDefault = 11;
     string key = 12; // name of objectType (can be localized for bundled types)
+    int64 revision = 13; // revision of system objectType. Used to check if we should change type content or not
 
     enum Layout {
         basic = 0;
@@ -739,7 +701,6 @@
 
         database = 20; // to be released later
     }
->>>>>>> 189f5276
 }
 
 message Layout {
@@ -755,58 +716,6 @@
 
 // Relation describe the human-interpreted relation type. It may be something like "Date of creation, format=date" or "Assignee, format=objectId, objectType=person"
 message Relation {
-<<<<<<< HEAD
-  string id = 100;
-
-  // Key under which the value is stored in the map. Must be unique for the object type.
-  // It usually auto-generated bsonid, but also may be something human-readable in case of prebuilt types.
-  string key = 1;
-
-  RelationFormat format = 2; // format of the underlying data
-  string name = 3; // name to show (can be localized for bundled types)
-  google.protobuf.Value defaultValue = 4;
-  DataSource dataSource = 5; // where the data is stored
-
-  bool hidden = 6; // internal, not displayed to user (e.g. coverX, coverY)
-  bool readOnly = 7; // value not editable by user tobe renamed to readonlyValue
-  bool readOnlyRelation = 15; // relation metadata, eg name and format is not editable by user
-
-  bool multi = 8; // allow multiple values (stored in pb list)
-
-  repeated string objectTypes = 9; // URL of object type, empty to allow link to any object
-  // index 10, 11 was used in internal-only builds. Can be reused, but may break some test accounts
-  repeated Option selectDict = 12; // default dictionary with unique values to choose for select/multiSelect format
-  int32 maxCount = 13; // max number of values can be set for this relation. 0 means no limit. 1 means the value can be stored in non-repeated field
-  string description = 14;
-
-  // on-store fields, injected only locally
-  Scope scope = 20; // scope from which this relation have been aggregated
-  string creator = 21; // creator profile id
-  int64 revision = 22; // revision of system relation. Used to check if we should change relation content or not
-
-  message Option {
-    string id = 1; // id generated automatically if omitted
-    string text = 2;
-    string color = 3; // stored
-    // 4 is reserved for old relation format
-    string relationKey = 5; // stored
-  }
-
-  enum Scope {
-    object = 0; // stored within the object
-    type = 1; // stored within the object type
-    setOfTheSameType = 2; // aggregated from the dataview of sets of the same object type
-    objectsOfTheSameType = 3; // aggregated from the dataview of sets of the same object type
-    library = 4; // aggregated from relations library
-  }
-
-  enum DataSource {
-    details = 0; // default, stored inside the object's details
-    derived = 1; // stored locally, e.g. in badger or generated on the fly
-    account = 2; // stored in the account DB. means existing only for specific anytype account
-    local = 3; // stored locally
-  }
-=======
     string id = 100;
 
     // Key under which the value is stored in the map. Must be unique for the object type.
@@ -833,6 +742,7 @@
     // on-store fields, injected only locally
     Scope scope = 20; // scope from which this relation have been aggregated
     string creator = 21; // creator profile id
+    int64 revision = 22; // revision of system relation. Used to check if we should change relation content or not
 
     message Option {
         string id = 1; // id generated automatically if omitted
@@ -856,7 +766,6 @@
         account = 2; // stored in the account DB. means existing only for specific anytype account
         local = 3; // stored locally
     }
->>>>>>> 189f5276
 }
 
 // RelationFormat describes how the underlying data is stored in the google.protobuf.Value and how it should be validated/sanitized
