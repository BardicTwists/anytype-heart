--- conflicted
+++ resolved
@@ -185,17 +185,7 @@
 		return fmt.Errorf("sync time out")
 	}
 	// wait syncer goroutine to finish to make sure we don't have in-progress requests, because it may cause panics
-<<<<<<< HEAD
 	<-r.syncerFinished
-=======
-
-	if r.localstoreDS != nil {
-		err2 := r.localstoreDS.Close()
-		if err2 != nil {
-			err = multierror.Append(err, err2)
-		}
-	}
->>>>>>> bb3a8b40
 
 	if r.spaceDS != nil {
 		err2 := r.spaceDS.Close()
