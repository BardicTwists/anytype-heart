package mill

import "io"

type Blob struct{}

const BlobId = "/blob"

func (m *Blob) ID() string {
	return BlobId
}

func (m *Blob) Pin() bool {
	return false
}

func (m *Blob) AcceptMedia(media string) error {
	return nil
}

func (m *Blob) Options(add map[string]interface{}) (string, error) {
	return hashOpts(make(map[string]string), add)
}

<<<<<<< HEAD
func (m *Blob) Mill(r io.ReadSeeker, name string) (*Result, error) {
	return &Result{File: noopCloser(r)}, nil
=======
func (m *Blob) Mill(r io.ReadSeeker, name string, sourceChecksum string) (*Result, error) {
	return &Result{File: r}, nil
>>>>>>> f63422ba
}<|MERGE_RESOLUTION|>--- conflicted
+++ resolved
@@ -22,11 +22,6 @@
 	return hashOpts(make(map[string]string), add)
 }
 
-<<<<<<< HEAD
-func (m *Blob) Mill(r io.ReadSeeker, name string) (*Result, error) {
+func (m *Blob) Mill(r io.ReadSeeker, name string, sourceChecksum string) (*Result, error) {
 	return &Result{File: noopCloser(r)}, nil
-=======
-func (m *Blob) Mill(r io.ReadSeeker, name string, sourceChecksum string) (*Result, error) {
-	return &Result{File: r}, nil
->>>>>>> f63422ba
 }