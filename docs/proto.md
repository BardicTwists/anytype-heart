--- conflicted
+++ resolved
@@ -943,18 +943,12 @@
     - [Event.Block.Add](#anytype.Event.Block.Add)
     - [Event.Block.Dataview](#anytype.Event.Block.Dataview)
     - [Event.Block.Dataview.GroupOrderUpdate](#anytype.Event.Block.Dataview.GroupOrderUpdate)
-<<<<<<< HEAD
-=======
     - [Event.Block.Dataview.ObjectOrderUpdate](#anytype.Event.Block.Dataview.ObjectOrderUpdate)
->>>>>>> cbb1218a
     - [Event.Block.Dataview.OldRelationDelete](#anytype.Event.Block.Dataview.OldRelationDelete)
     - [Event.Block.Dataview.OldRelationSet](#anytype.Event.Block.Dataview.OldRelationSet)
     - [Event.Block.Dataview.RelationDelete](#anytype.Event.Block.Dataview.RelationDelete)
     - [Event.Block.Dataview.RelationSet](#anytype.Event.Block.Dataview.RelationSet)
-<<<<<<< HEAD
-=======
     - [Event.Block.Dataview.SliceChange](#anytype.Event.Block.Dataview.SliceChange)
->>>>>>> cbb1218a
     - [Event.Block.Dataview.SourceSet](#anytype.Event.Block.Dataview.SourceSet)
     - [Event.Block.Dataview.ViewDelete](#anytype.Event.Block.Dataview.ViewDelete)
     - [Event.Block.Dataview.ViewOrder](#anytype.Event.Block.Dataview.ViewOrder)
@@ -1088,10 +1082,7 @@
     - [Model.Process.Progress](#anytype.Model.Process.Progress)
     - [ResponseEvent](#anytype.ResponseEvent)
   
-<<<<<<< HEAD
-=======
     - [Event.Block.Dataview.SliceOperation](#anytype.Event.Block.Dataview.SliceOperation)
->>>>>>> cbb1218a
     - [Event.Status.Thread.SyncStatus](#anytype.Event.Status.Thread.SyncStatus)
     - [Model.Process.State](#anytype.Model.Process.State)
     - [Model.Process.Type](#anytype.Model.Process.Type)
@@ -1195,10 +1186,6 @@
     - [LinkPreview.Type](#anytype.model.LinkPreview.Type)
     - [ObjectType.Layout](#anytype.model.ObjectType.Layout)
     - [Relation.DataSource](#anytype.model.Relation.DataSource)
-<<<<<<< HEAD
-=======
-    - [Relation.Option.Scope](#anytype.model.Relation.Option.Scope)
->>>>>>> cbb1218a
     - [Relation.Scope](#anytype.model.Relation.Scope)
     - [RelationFormat](#anytype.model.RelationFormat)
     - [Restrictions.DataviewRestriction](#anytype.model.Restrictions.DataviewRestriction)
@@ -14822,8 +14809,6 @@
 
 
 
-<<<<<<< HEAD
-=======
 <a name="anytype.Event.Block.Dataview.ObjectOrderUpdate"></a>
 
 ### Event.Block.Dataview.ObjectOrderUpdate
@@ -14842,7 +14827,6 @@
 
 
 
->>>>>>> cbb1218a
 <a name="anytype.Event.Block.Dataview.OldRelationDelete"></a>
 
 ### Event.Block.Dataview.OldRelationDelete
@@ -14902,12 +14886,9 @@
 | ----- | ---- | ----- | ----------- |
 | id | [string](#string) |  | dataview block&#39;s id |
 | relationLinks | [model.RelationLink](#anytype.model.RelationLink) | repeated | relation id to update |
-<<<<<<< HEAD
-=======
-
-
-
->>>>>>> cbb1218a
+
+
+
 
 
 
@@ -14916,8 +14897,6 @@
 ### Event.Block.Dataview.SliceChange
 
 
-<<<<<<< HEAD
-=======
 
 | Field | Type | Label | Description |
 | ----- | ---- | ----- | ----------- |
@@ -14930,7 +14909,6 @@
 
 
 
->>>>>>> cbb1218a
 <a name="anytype.Event.Block.Dataview.SourceSet"></a>
 
 ### Event.Block.Dataview.SourceSet
@@ -16436,20 +16414,12 @@
 | blockSetLatex | [Event.Block.Set.Latex](#anytype.Event.Block.Set.Latex) |  |  |
 | blockSetVerticalAlign | [Event.Block.Set.VerticalAlign](#anytype.Event.Block.Set.VerticalAlign) |  |  |
 | blockSetTableRow | [Event.Block.Set.TableRow](#anytype.Event.Block.Set.TableRow) |  |  |
-<<<<<<< HEAD
-| blockDataViewGroupOrderUpdate | [Event.Block.Dataview.GroupOrderUpdate](#anytype.Event.Block.Dataview.GroupOrderUpdate) |  |  |
-| blockDataviewSourceSet | [Event.Block.Dataview.SourceSet](#anytype.Event.Block.Dataview.SourceSet) |  |  |
-| blockDataviewViewSet | [Event.Block.Dataview.ViewSet](#anytype.Event.Block.Dataview.ViewSet) |  |  |
-| blockDataviewViewDelete | [Event.Block.Dataview.ViewDelete](#anytype.Event.Block.Dataview.ViewDelete) |  |  |
-| blockDataviewViewOrder | [Event.Block.Dataview.ViewOrder](#anytype.Event.Block.Dataview.ViewOrder) |  |  |
-=======
 | blockDataviewViewSet | [Event.Block.Dataview.ViewSet](#anytype.Event.Block.Dataview.ViewSet) |  |  |
 | blockDataviewViewDelete | [Event.Block.Dataview.ViewDelete](#anytype.Event.Block.Dataview.ViewDelete) |  |  |
 | blockDataviewViewOrder | [Event.Block.Dataview.ViewOrder](#anytype.Event.Block.Dataview.ViewOrder) |  |  |
 | blockDataviewSourceSet | [Event.Block.Dataview.SourceSet](#anytype.Event.Block.Dataview.SourceSet) |  |  |
 | blockDataViewGroupOrderUpdate | [Event.Block.Dataview.GroupOrderUpdate](#anytype.Event.Block.Dataview.GroupOrderUpdate) |  |  |
 | blockDataViewObjectOrderUpdate | [Event.Block.Dataview.ObjectOrderUpdate](#anytype.Event.Block.Dataview.ObjectOrderUpdate) |  |  |
->>>>>>> cbb1218a
 | blockDataviewRelationDelete | [Event.Block.Dataview.RelationDelete](#anytype.Event.Block.Dataview.RelationDelete) |  |  |
 | blockDataviewRelationSet | [Event.Block.Dataview.RelationSet](#anytype.Event.Block.Dataview.RelationSet) |  |  |
 | blockDataviewOldRelationDelete | [Event.Block.Dataview.OldRelationDelete](#anytype.Event.Block.Dataview.OldRelationDelete) |  | deprecated |
@@ -17053,8 +17023,6 @@
  
 
 
-<<<<<<< HEAD
-=======
 <a name="anytype.Event.Block.Dataview.SliceOperation"></a>
 
 ### Event.Block.Dataview.SliceOperation
@@ -17070,7 +17038,6 @@
 
 
 
->>>>>>> cbb1218a
 <a name="anytype.Event.Status.Thread.SyncStatus"></a>
 
 ### Event.Status.Thread.SyncStatus
@@ -18163,11 +18130,7 @@
 | id | [string](#string) |  | id generated automatically if omitted |
 | text | [string](#string) |  |  |
 | color | [string](#string) |  | stored |
-<<<<<<< HEAD
 | relationKey | [string](#string) |  | 4 is reserved for old relation format
-=======
-| scope | [Relation.Option.Scope](#anytype.model.Relation.Option.Scope) |  | on-store contains only local-scope relations. All others injected on-the-fly |
->>>>>>> cbb1218a
 
 stored |
 
@@ -18175,10 +18138,7 @@
 
 
 
-<<<<<<< HEAD
-
-=======
->>>>>>> cbb1218a
+
 <a name="anytype.model.RelationLink"></a>
 
 ### RelationLink
@@ -18764,22 +18724,6 @@
 
 
 
-<<<<<<< HEAD
-=======
-<a name="anytype.model.Relation.Option.Scope"></a>
-
-### Relation.Option.Scope
-
-
-| Name | Number | Description |
-| ---- | ------ | ----------- |
-| local | 0 | stored within the object/aggregated from set |
-| relation | 1 | aggregated from all relation of this relation&#39;s key |
-| format | 2 | aggregated from all relations of this relation&#39;s format |
-
-
-
->>>>>>> cbb1218a
 <a name="anytype.model.Relation.Scope"></a>
 
 ### Relation.Scope
