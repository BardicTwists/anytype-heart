--- conflicted
+++ resolved
@@ -2943,10 +2943,7 @@
 | targetId | [string](#string) |  | id of the closest block |
 | blockIds | [string](#string) | repeated | id of block for duplicate |
 | position | [model.Block.Position](#anytype-model-Block-Position) |  |  |
-<<<<<<< HEAD
 | targetContextId | [string](#string) |  |  |
-=======
->>>>>>> a290a1b1
 
 
 
@@ -18144,19 +18141,11 @@
 
 | Field | Type | Label | Description |
 | ----- | ---- | ----- | ----------- |
-<<<<<<< HEAD
-| url | [string](#string) |  |  |
-| title | [string](#string) |  |  |
-| description | [string](#string) |  |  |
-| imageHash | [string](#string) |  |  |
-| faviconHash | [string](#string) |  |  |
-=======
 | url | [string](#string) |  | Deprecated. Get this data from the target object. |
 | title | [string](#string) |  | Deprecated. Get this data from the target object. |
 | description | [string](#string) |  | Deprecated. Get this data from the target object. |
 | imageHash | [string](#string) |  | Deprecated. Get this data from the target object. |
 | faviconHash | [string](#string) |  | Deprecated. Get this data from the target object. |
->>>>>>> a290a1b1
 | type | [LinkPreview.Type](#anytype-model-LinkPreview-Type) |  |  |
 | targetObjectId | [string](#string) |  |  |
 | state | [Block.Content.Bookmark.State](#anytype-model-Block-Content-Bookmark-State) |  |  |
