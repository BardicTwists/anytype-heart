--- conflicted
+++ resolved
@@ -1,8 +1,7 @@
 # Protocol Documentation
-<a name="top"/>
+<a name="top"></a>
 
 ## Table of Contents
-<<<<<<< HEAD
 
 - [pb/protos/service/service.proto](#pb/protos/service/service.proto)
   
@@ -362,6 +361,11 @@
     - [Rpc.BlockList.Set.Fields.Request.BlockField](#anytype.Rpc.BlockList.Set.Fields.Request.BlockField)
     - [Rpc.BlockList.Set.Fields.Response](#anytype.Rpc.BlockList.Set.Fields.Response)
     - [Rpc.BlockList.Set.Fields.Response.Error](#anytype.Rpc.BlockList.Set.Fields.Response.Error)
+    - [Rpc.BlockList.Set.File](#anytype.Rpc.BlockList.Set.File)
+    - [Rpc.BlockList.Set.File.Style](#anytype.Rpc.BlockList.Set.File.Style)
+    - [Rpc.BlockList.Set.File.Style.Request](#anytype.Rpc.BlockList.Set.File.Style.Request)
+    - [Rpc.BlockList.Set.File.Style.Response](#anytype.Rpc.BlockList.Set.File.Style.Response)
+    - [Rpc.BlockList.Set.File.Style.Response.Error](#anytype.Rpc.BlockList.Set.File.Style.Response.Error)
     - [Rpc.BlockList.Set.Text](#anytype.Rpc.BlockList.Set.Text)
     - [Rpc.BlockList.Set.Text.Color](#anytype.Rpc.BlockList.Set.Text.Color)
     - [Rpc.BlockList.Set.Text.Color.Request](#anytype.Rpc.BlockList.Set.Text.Color.Request)
@@ -746,6 +750,7 @@
     - [Rpc.BlockList.Set.BackgroundColor.Response.Error.Code](#anytype.Rpc.BlockList.Set.BackgroundColor.Response.Error.Code)
     - [Rpc.BlockList.Set.Div.Style.Response.Error.Code](#anytype.Rpc.BlockList.Set.Div.Style.Response.Error.Code)
     - [Rpc.BlockList.Set.Fields.Response.Error.Code](#anytype.Rpc.BlockList.Set.Fields.Response.Error.Code)
+    - [Rpc.BlockList.Set.File.Style.Response.Error.Code](#anytype.Rpc.BlockList.Set.File.Style.Response.Error.Code)
     - [Rpc.BlockList.Set.Text.Color.Response.Error.Code](#anytype.Rpc.BlockList.Set.Text.Color.Response.Error.Code)
     - [Rpc.BlockList.Set.Text.Mark.Response.Error.Code](#anytype.Rpc.BlockList.Set.Text.Mark.Response.Error.Code)
     - [Rpc.BlockList.Set.Text.Style.Response.Error.Code](#anytype.Rpc.BlockList.Set.Text.Style.Response.Error.Code)
@@ -869,6 +874,7 @@
     - [Event.Block.Fill.File.Name](#anytype.Event.Block.Fill.File.Name)
     - [Event.Block.Fill.File.Size](#anytype.Event.Block.Fill.File.Size)
     - [Event.Block.Fill.File.State](#anytype.Event.Block.Fill.File.State)
+    - [Event.Block.Fill.File.Style](#anytype.Event.Block.Fill.File.Style)
     - [Event.Block.Fill.File.Type](#anytype.Event.Block.Fill.File.Type)
     - [Event.Block.Fill.File.Width](#anytype.Event.Block.Fill.File.Width)
     - [Event.Block.Fill.Link](#anytype.Event.Block.Fill.Link)
@@ -903,6 +909,7 @@
     - [Event.Block.Set.File.Name](#anytype.Event.Block.Set.File.Name)
     - [Event.Block.Set.File.Size](#anytype.Event.Block.Set.File.Size)
     - [Event.Block.Set.File.State](#anytype.Event.Block.Set.File.State)
+    - [Event.Block.Set.File.Style](#anytype.Event.Block.Set.File.Style)
     - [Event.Block.Set.File.Type](#anytype.Event.Block.Set.File.Type)
     - [Event.Block.Set.File.Width](#anytype.Event.Block.Set.File.Width)
     - [Event.Block.Set.Latex](#anytype.Event.Block.Set.Latex)
@@ -1037,6 +1044,7 @@
     - [Block.Content.Dataview.View.Type](#anytype.model.Block.Content.Dataview.View.Type)
     - [Block.Content.Div.Style](#anytype.model.Block.Content.Div.Style)
     - [Block.Content.File.State](#anytype.model.Block.Content.File.State)
+    - [Block.Content.File.Style](#anytype.model.Block.Content.File.Style)
     - [Block.Content.File.Type](#anytype.model.Block.Content.File.Type)
     - [Block.Content.Layout.Style](#anytype.model.Block.Content.Layout.Style)
     - [Block.Content.Link.Style](#anytype.model.Block.Content.Link.Style)
@@ -1061,1032 +1069,20 @@
 
 
 <a name="pb/protos/service/service.proto"></a>
-=======
-* [service.proto](#service.proto)
- * [ClientCommands](#anytype.ClientCommands)
-* [changes.proto](#changes.proto)
- * [Change](#anytype.Change)
- * [Change.BlockCreate](#anytype.Change.BlockCreate)
- * [Change.BlockDuplicate](#anytype.Change.BlockDuplicate)
- * [Change.BlockMove](#anytype.Change.BlockMove)
- * [Change.BlockRemove](#anytype.Change.BlockRemove)
- * [Change.BlockUpdate](#anytype.Change.BlockUpdate)
- * [Change.Content](#anytype.Change.Content)
- * [Change.DetailsSet](#anytype.Change.DetailsSet)
- * [Change.DetailsUnset](#anytype.Change.DetailsUnset)
- * [Change.FileKeys](#anytype.Change.FileKeys)
- * [Change.FileKeys.KeysEntry](#anytype.Change.FileKeys.KeysEntry)
- * [Change.ObjectTypeAdd](#anytype.Change.ObjectTypeAdd)
- * [Change.ObjectTypeRemove](#anytype.Change.ObjectTypeRemove)
- * [Change.RelationAdd](#anytype.Change.RelationAdd)
- * [Change.RelationRemove](#anytype.Change.RelationRemove)
- * [Change.RelationUpdate](#anytype.Change.RelationUpdate)
- * [Change.RelationUpdate.Dict](#anytype.Change.RelationUpdate.Dict)
- * [Change.RelationUpdate.ObjectTypes](#anytype.Change.RelationUpdate.ObjectTypes)
- * [Change.Snapshot](#anytype.Change.Snapshot)
- * [Change.Snapshot.LogHeadsEntry](#anytype.Change.Snapshot.LogHeadsEntry)
- * [Change.StoreKeySet](#anytype.Change.StoreKeySet)
- * [Change.StoreKeyUnset](#anytype.Change.StoreKeyUnset)
-* [commands.proto](#commands.proto)
- * [Empty](#anytype.Empty)
- * [Rpc](#anytype.Rpc)
- * [Rpc.Account](#anytype.Rpc.Account)
- * [Rpc.Account.Config](#anytype.Rpc.Account.Config)
- * [Rpc.Account.Create](#anytype.Rpc.Account.Create)
- * [Rpc.Account.Create.Request](#anytype.Rpc.Account.Create.Request)
- * [Rpc.Account.Create.Response](#anytype.Rpc.Account.Create.Response)
- * [Rpc.Account.Create.Response.Error](#anytype.Rpc.Account.Create.Response.Error)
- * [Rpc.Account.Recover](#anytype.Rpc.Account.Recover)
- * [Rpc.Account.Recover.Request](#anytype.Rpc.Account.Recover.Request)
- * [Rpc.Account.Recover.Response](#anytype.Rpc.Account.Recover.Response)
- * [Rpc.Account.Recover.Response.Error](#anytype.Rpc.Account.Recover.Response.Error)
- * [Rpc.Account.Select](#anytype.Rpc.Account.Select)
- * [Rpc.Account.Select.Request](#anytype.Rpc.Account.Select.Request)
- * [Rpc.Account.Select.Response](#anytype.Rpc.Account.Select.Response)
- * [Rpc.Account.Select.Response.Error](#anytype.Rpc.Account.Select.Response.Error)
- * [Rpc.Account.Stop](#anytype.Rpc.Account.Stop)
- * [Rpc.Account.Stop.Request](#anytype.Rpc.Account.Stop.Request)
- * [Rpc.Account.Stop.Response](#anytype.Rpc.Account.Stop.Response)
- * [Rpc.Account.Stop.Response.Error](#anytype.Rpc.Account.Stop.Response.Error)
- * [Rpc.ApplyTemplate](#anytype.Rpc.ApplyTemplate)
- * [Rpc.ApplyTemplate.Request](#anytype.Rpc.ApplyTemplate.Request)
- * [Rpc.ApplyTemplate.Response](#anytype.Rpc.ApplyTemplate.Response)
- * [Rpc.ApplyTemplate.Response.Error](#anytype.Rpc.ApplyTemplate.Response.Error)
- * [Rpc.Block](#anytype.Rpc.Block)
- * [Rpc.Block.Bookmark](#anytype.Rpc.Block.Bookmark)
- * [Rpc.Block.Bookmark.CreateAndFetch](#anytype.Rpc.Block.Bookmark.CreateAndFetch)
- * [Rpc.Block.Bookmark.CreateAndFetch.Request](#anytype.Rpc.Block.Bookmark.CreateAndFetch.Request)
- * [Rpc.Block.Bookmark.CreateAndFetch.Response](#anytype.Rpc.Block.Bookmark.CreateAndFetch.Response)
- * [Rpc.Block.Bookmark.CreateAndFetch.Response.Error](#anytype.Rpc.Block.Bookmark.CreateAndFetch.Response.Error)
- * [Rpc.Block.Bookmark.Fetch](#anytype.Rpc.Block.Bookmark.Fetch)
- * [Rpc.Block.Bookmark.Fetch.Request](#anytype.Rpc.Block.Bookmark.Fetch.Request)
- * [Rpc.Block.Bookmark.Fetch.Response](#anytype.Rpc.Block.Bookmark.Fetch.Response)
- * [Rpc.Block.Bookmark.Fetch.Response.Error](#anytype.Rpc.Block.Bookmark.Fetch.Response.Error)
- * [Rpc.Block.Close](#anytype.Rpc.Block.Close)
- * [Rpc.Block.Close.Request](#anytype.Rpc.Block.Close.Request)
- * [Rpc.Block.Close.Response](#anytype.Rpc.Block.Close.Response)
- * [Rpc.Block.Close.Response.Error](#anytype.Rpc.Block.Close.Response.Error)
- * [Rpc.Block.Copy](#anytype.Rpc.Block.Copy)
- * [Rpc.Block.Copy.Request](#anytype.Rpc.Block.Copy.Request)
- * [Rpc.Block.Copy.Response](#anytype.Rpc.Block.Copy.Response)
- * [Rpc.Block.Copy.Response.Error](#anytype.Rpc.Block.Copy.Response.Error)
- * [Rpc.Block.Create](#anytype.Rpc.Block.Create)
- * [Rpc.Block.Create.Request](#anytype.Rpc.Block.Create.Request)
- * [Rpc.Block.Create.Response](#anytype.Rpc.Block.Create.Response)
- * [Rpc.Block.Create.Response.Error](#anytype.Rpc.Block.Create.Response.Error)
- * [Rpc.Block.CreatePage](#anytype.Rpc.Block.CreatePage)
- * [Rpc.Block.CreatePage.Request](#anytype.Rpc.Block.CreatePage.Request)
- * [Rpc.Block.CreatePage.Response](#anytype.Rpc.Block.CreatePage.Response)
- * [Rpc.Block.CreatePage.Response.Error](#anytype.Rpc.Block.CreatePage.Response.Error)
- * [Rpc.Block.CreateSet](#anytype.Rpc.Block.CreateSet)
- * [Rpc.Block.CreateSet.Request](#anytype.Rpc.Block.CreateSet.Request)
- * [Rpc.Block.CreateSet.Response](#anytype.Rpc.Block.CreateSet.Response)
- * [Rpc.Block.CreateSet.Response.Error](#anytype.Rpc.Block.CreateSet.Response.Error)
- * [Rpc.Block.Cut](#anytype.Rpc.Block.Cut)
- * [Rpc.Block.Cut.Request](#anytype.Rpc.Block.Cut.Request)
- * [Rpc.Block.Cut.Response](#anytype.Rpc.Block.Cut.Response)
- * [Rpc.Block.Cut.Response.Error](#anytype.Rpc.Block.Cut.Response.Error)
- * [Rpc.Block.Dataview](#anytype.Rpc.Block.Dataview)
- * [Rpc.Block.Dataview.RecordCreate](#anytype.Rpc.Block.Dataview.RecordCreate)
- * [Rpc.Block.Dataview.RecordCreate.Request](#anytype.Rpc.Block.Dataview.RecordCreate.Request)
- * [Rpc.Block.Dataview.RecordCreate.Response](#anytype.Rpc.Block.Dataview.RecordCreate.Response)
- * [Rpc.Block.Dataview.RecordCreate.Response.Error](#anytype.Rpc.Block.Dataview.RecordCreate.Response.Error)
- * [Rpc.Block.Dataview.RecordDelete](#anytype.Rpc.Block.Dataview.RecordDelete)
- * [Rpc.Block.Dataview.RecordDelete.Request](#anytype.Rpc.Block.Dataview.RecordDelete.Request)
- * [Rpc.Block.Dataview.RecordDelete.Response](#anytype.Rpc.Block.Dataview.RecordDelete.Response)
- * [Rpc.Block.Dataview.RecordDelete.Response.Error](#anytype.Rpc.Block.Dataview.RecordDelete.Response.Error)
- * [Rpc.Block.Dataview.RecordRelationOptionAdd](#anytype.Rpc.Block.Dataview.RecordRelationOptionAdd)
- * [Rpc.Block.Dataview.RecordRelationOptionAdd.Request](#anytype.Rpc.Block.Dataview.RecordRelationOptionAdd.Request)
- * [Rpc.Block.Dataview.RecordRelationOptionAdd.Response](#anytype.Rpc.Block.Dataview.RecordRelationOptionAdd.Response)
- * [Rpc.Block.Dataview.RecordRelationOptionAdd.Response.Error](#anytype.Rpc.Block.Dataview.RecordRelationOptionAdd.Response.Error)
- * [Rpc.Block.Dataview.RecordRelationOptionDelete](#anytype.Rpc.Block.Dataview.RecordRelationOptionDelete)
- * [Rpc.Block.Dataview.RecordRelationOptionDelete.Request](#anytype.Rpc.Block.Dataview.RecordRelationOptionDelete.Request)
- * [Rpc.Block.Dataview.RecordRelationOptionDelete.Response](#anytype.Rpc.Block.Dataview.RecordRelationOptionDelete.Response)
- * [Rpc.Block.Dataview.RecordRelationOptionDelete.Response.Error](#anytype.Rpc.Block.Dataview.RecordRelationOptionDelete.Response.Error)
- * [Rpc.Block.Dataview.RecordRelationOptionUpdate](#anytype.Rpc.Block.Dataview.RecordRelationOptionUpdate)
- * [Rpc.Block.Dataview.RecordRelationOptionUpdate.Request](#anytype.Rpc.Block.Dataview.RecordRelationOptionUpdate.Request)
- * [Rpc.Block.Dataview.RecordRelationOptionUpdate.Response](#anytype.Rpc.Block.Dataview.RecordRelationOptionUpdate.Response)
- * [Rpc.Block.Dataview.RecordRelationOptionUpdate.Response.Error](#anytype.Rpc.Block.Dataview.RecordRelationOptionUpdate.Response.Error)
- * [Rpc.Block.Dataview.RecordUpdate](#anytype.Rpc.Block.Dataview.RecordUpdate)
- * [Rpc.Block.Dataview.RecordUpdate.Request](#anytype.Rpc.Block.Dataview.RecordUpdate.Request)
- * [Rpc.Block.Dataview.RecordUpdate.Response](#anytype.Rpc.Block.Dataview.RecordUpdate.Response)
- * [Rpc.Block.Dataview.RecordUpdate.Response.Error](#anytype.Rpc.Block.Dataview.RecordUpdate.Response.Error)
- * [Rpc.Block.Dataview.RelationAdd](#anytype.Rpc.Block.Dataview.RelationAdd)
- * [Rpc.Block.Dataview.RelationAdd.Request](#anytype.Rpc.Block.Dataview.RelationAdd.Request)
- * [Rpc.Block.Dataview.RelationAdd.Response](#anytype.Rpc.Block.Dataview.RelationAdd.Response)
- * [Rpc.Block.Dataview.RelationAdd.Response.Error](#anytype.Rpc.Block.Dataview.RelationAdd.Response.Error)
- * [Rpc.Block.Dataview.RelationDelete](#anytype.Rpc.Block.Dataview.RelationDelete)
- * [Rpc.Block.Dataview.RelationDelete.Request](#anytype.Rpc.Block.Dataview.RelationDelete.Request)
- * [Rpc.Block.Dataview.RelationDelete.Response](#anytype.Rpc.Block.Dataview.RelationDelete.Response)
- * [Rpc.Block.Dataview.RelationDelete.Response.Error](#anytype.Rpc.Block.Dataview.RelationDelete.Response.Error)
- * [Rpc.Block.Dataview.RelationListAvailable](#anytype.Rpc.Block.Dataview.RelationListAvailable)
- * [Rpc.Block.Dataview.RelationListAvailable.Request](#anytype.Rpc.Block.Dataview.RelationListAvailable.Request)
- * [Rpc.Block.Dataview.RelationListAvailable.Response](#anytype.Rpc.Block.Dataview.RelationListAvailable.Response)
- * [Rpc.Block.Dataview.RelationListAvailable.Response.Error](#anytype.Rpc.Block.Dataview.RelationListAvailable.Response.Error)
- * [Rpc.Block.Dataview.RelationUpdate](#anytype.Rpc.Block.Dataview.RelationUpdate)
- * [Rpc.Block.Dataview.RelationUpdate.Request](#anytype.Rpc.Block.Dataview.RelationUpdate.Request)
- * [Rpc.Block.Dataview.RelationUpdate.Response](#anytype.Rpc.Block.Dataview.RelationUpdate.Response)
- * [Rpc.Block.Dataview.RelationUpdate.Response.Error](#anytype.Rpc.Block.Dataview.RelationUpdate.Response.Error)
- * [Rpc.Block.Dataview.SetSource](#anytype.Rpc.Block.Dataview.SetSource)
- * [Rpc.Block.Dataview.SetSource.Request](#anytype.Rpc.Block.Dataview.SetSource.Request)
- * [Rpc.Block.Dataview.SetSource.Response](#anytype.Rpc.Block.Dataview.SetSource.Response)
- * [Rpc.Block.Dataview.SetSource.Response.Error](#anytype.Rpc.Block.Dataview.SetSource.Response.Error)
- * [Rpc.Block.Dataview.ViewCreate](#anytype.Rpc.Block.Dataview.ViewCreate)
- * [Rpc.Block.Dataview.ViewCreate.Request](#anytype.Rpc.Block.Dataview.ViewCreate.Request)
- * [Rpc.Block.Dataview.ViewCreate.Response](#anytype.Rpc.Block.Dataview.ViewCreate.Response)
- * [Rpc.Block.Dataview.ViewCreate.Response.Error](#anytype.Rpc.Block.Dataview.ViewCreate.Response.Error)
- * [Rpc.Block.Dataview.ViewDelete](#anytype.Rpc.Block.Dataview.ViewDelete)
- * [Rpc.Block.Dataview.ViewDelete.Request](#anytype.Rpc.Block.Dataview.ViewDelete.Request)
- * [Rpc.Block.Dataview.ViewDelete.Response](#anytype.Rpc.Block.Dataview.ViewDelete.Response)
- * [Rpc.Block.Dataview.ViewDelete.Response.Error](#anytype.Rpc.Block.Dataview.ViewDelete.Response.Error)
- * [Rpc.Block.Dataview.ViewSetActive](#anytype.Rpc.Block.Dataview.ViewSetActive)
- * [Rpc.Block.Dataview.ViewSetActive.Request](#anytype.Rpc.Block.Dataview.ViewSetActive.Request)
- * [Rpc.Block.Dataview.ViewSetActive.Response](#anytype.Rpc.Block.Dataview.ViewSetActive.Response)
- * [Rpc.Block.Dataview.ViewSetActive.Response.Error](#anytype.Rpc.Block.Dataview.ViewSetActive.Response.Error)
- * [Rpc.Block.Dataview.ViewSetPosition](#anytype.Rpc.Block.Dataview.ViewSetPosition)
- * [Rpc.Block.Dataview.ViewSetPosition.Request](#anytype.Rpc.Block.Dataview.ViewSetPosition.Request)
- * [Rpc.Block.Dataview.ViewSetPosition.Response](#anytype.Rpc.Block.Dataview.ViewSetPosition.Response)
- * [Rpc.Block.Dataview.ViewSetPosition.Response.Error](#anytype.Rpc.Block.Dataview.ViewSetPosition.Response.Error)
- * [Rpc.Block.Dataview.ViewUpdate](#anytype.Rpc.Block.Dataview.ViewUpdate)
- * [Rpc.Block.Dataview.ViewUpdate.Request](#anytype.Rpc.Block.Dataview.ViewUpdate.Request)
- * [Rpc.Block.Dataview.ViewUpdate.Response](#anytype.Rpc.Block.Dataview.ViewUpdate.Response)
- * [Rpc.Block.Dataview.ViewUpdate.Response.Error](#anytype.Rpc.Block.Dataview.ViewUpdate.Response.Error)
- * [Rpc.Block.Download](#anytype.Rpc.Block.Download)
- * [Rpc.Block.Download.Request](#anytype.Rpc.Block.Download.Request)
- * [Rpc.Block.Download.Response](#anytype.Rpc.Block.Download.Response)
- * [Rpc.Block.Download.Response.Error](#anytype.Rpc.Block.Download.Response.Error)
- * [Rpc.Block.Export](#anytype.Rpc.Block.Export)
- * [Rpc.Block.Export.Request](#anytype.Rpc.Block.Export.Request)
- * [Rpc.Block.Export.Response](#anytype.Rpc.Block.Export.Response)
- * [Rpc.Block.Export.Response.Error](#anytype.Rpc.Block.Export.Response.Error)
- * [Rpc.Block.File](#anytype.Rpc.Block.File)
- * [Rpc.Block.File.CreateAndUpload](#anytype.Rpc.Block.File.CreateAndUpload)
- * [Rpc.Block.File.CreateAndUpload.Request](#anytype.Rpc.Block.File.CreateAndUpload.Request)
- * [Rpc.Block.File.CreateAndUpload.Response](#anytype.Rpc.Block.File.CreateAndUpload.Response)
- * [Rpc.Block.File.CreateAndUpload.Response.Error](#anytype.Rpc.Block.File.CreateAndUpload.Response.Error)
- * [Rpc.Block.Get](#anytype.Rpc.Block.Get)
- * [Rpc.Block.Get.Marks](#anytype.Rpc.Block.Get.Marks)
- * [Rpc.Block.Get.Marks.Request](#anytype.Rpc.Block.Get.Marks.Request)
- * [Rpc.Block.Get.Marks.Response](#anytype.Rpc.Block.Get.Marks.Response)
- * [Rpc.Block.Get.Marks.Response.Error](#anytype.Rpc.Block.Get.Marks.Response.Error)
- * [Rpc.Block.GetPublicWebURL](#anytype.Rpc.Block.GetPublicWebURL)
- * [Rpc.Block.GetPublicWebURL.Request](#anytype.Rpc.Block.GetPublicWebURL.Request)
- * [Rpc.Block.GetPublicWebURL.Response](#anytype.Rpc.Block.GetPublicWebURL.Response)
- * [Rpc.Block.GetPublicWebURL.Response.Error](#anytype.Rpc.Block.GetPublicWebURL.Response.Error)
- * [Rpc.Block.ImportMarkdown](#anytype.Rpc.Block.ImportMarkdown)
- * [Rpc.Block.ImportMarkdown.Request](#anytype.Rpc.Block.ImportMarkdown.Request)
- * [Rpc.Block.ImportMarkdown.Response](#anytype.Rpc.Block.ImportMarkdown.Response)
- * [Rpc.Block.ImportMarkdown.Response.Error](#anytype.Rpc.Block.ImportMarkdown.Response.Error)
- * [Rpc.Block.Merge](#anytype.Rpc.Block.Merge)
- * [Rpc.Block.Merge.Request](#anytype.Rpc.Block.Merge.Request)
- * [Rpc.Block.Merge.Response](#anytype.Rpc.Block.Merge.Response)
- * [Rpc.Block.Merge.Response.Error](#anytype.Rpc.Block.Merge.Response.Error)
- * [Rpc.Block.ObjectType](#anytype.Rpc.Block.ObjectType)
- * [Rpc.Block.ObjectType.Set](#anytype.Rpc.Block.ObjectType.Set)
- * [Rpc.Block.ObjectType.Set.Request](#anytype.Rpc.Block.ObjectType.Set.Request)
- * [Rpc.Block.ObjectType.Set.Response](#anytype.Rpc.Block.ObjectType.Set.Response)
- * [Rpc.Block.ObjectType.Set.Response.Error](#anytype.Rpc.Block.ObjectType.Set.Response.Error)
- * [Rpc.Block.Open](#anytype.Rpc.Block.Open)
- * [Rpc.Block.Open.Request](#anytype.Rpc.Block.Open.Request)
- * [Rpc.Block.Open.Response](#anytype.Rpc.Block.Open.Response)
- * [Rpc.Block.Open.Response.Error](#anytype.Rpc.Block.Open.Response.Error)
- * [Rpc.Block.OpenBreadcrumbs](#anytype.Rpc.Block.OpenBreadcrumbs)
- * [Rpc.Block.OpenBreadcrumbs.Request](#anytype.Rpc.Block.OpenBreadcrumbs.Request)
- * [Rpc.Block.OpenBreadcrumbs.Response](#anytype.Rpc.Block.OpenBreadcrumbs.Response)
- * [Rpc.Block.OpenBreadcrumbs.Response.Error](#anytype.Rpc.Block.OpenBreadcrumbs.Response.Error)
- * [Rpc.Block.Paste](#anytype.Rpc.Block.Paste)
- * [Rpc.Block.Paste.Request](#anytype.Rpc.Block.Paste.Request)
- * [Rpc.Block.Paste.Request.File](#anytype.Rpc.Block.Paste.Request.File)
- * [Rpc.Block.Paste.Response](#anytype.Rpc.Block.Paste.Response)
- * [Rpc.Block.Paste.Response.Error](#anytype.Rpc.Block.Paste.Response.Error)
- * [Rpc.Block.Redo](#anytype.Rpc.Block.Redo)
- * [Rpc.Block.Redo.Request](#anytype.Rpc.Block.Redo.Request)
- * [Rpc.Block.Redo.Response](#anytype.Rpc.Block.Redo.Response)
- * [Rpc.Block.Redo.Response.Error](#anytype.Rpc.Block.Redo.Response.Error)
- * [Rpc.Block.Relation](#anytype.Rpc.Block.Relation)
- * [Rpc.Block.Relation.Add](#anytype.Rpc.Block.Relation.Add)
- * [Rpc.Block.Relation.Add.Request](#anytype.Rpc.Block.Relation.Add.Request)
- * [Rpc.Block.Relation.Add.Response](#anytype.Rpc.Block.Relation.Add.Response)
- * [Rpc.Block.Relation.Add.Response.Error](#anytype.Rpc.Block.Relation.Add.Response.Error)
- * [Rpc.Block.Relation.SetKey](#anytype.Rpc.Block.Relation.SetKey)
- * [Rpc.Block.Relation.SetKey.Request](#anytype.Rpc.Block.Relation.SetKey.Request)
- * [Rpc.Block.Relation.SetKey.Response](#anytype.Rpc.Block.Relation.SetKey.Response)
- * [Rpc.Block.Relation.SetKey.Response.Error](#anytype.Rpc.Block.Relation.SetKey.Response.Error)
- * [Rpc.Block.Replace](#anytype.Rpc.Block.Replace)
- * [Rpc.Block.Replace.Request](#anytype.Rpc.Block.Replace.Request)
- * [Rpc.Block.Replace.Response](#anytype.Rpc.Block.Replace.Response)
- * [Rpc.Block.Replace.Response.Error](#anytype.Rpc.Block.Replace.Response.Error)
- * [Rpc.Block.Set](#anytype.Rpc.Block.Set)
- * [Rpc.Block.Set.Details](#anytype.Rpc.Block.Set.Details)
- * [Rpc.Block.Set.Details.Detail](#anytype.Rpc.Block.Set.Details.Detail)
- * [Rpc.Block.Set.Details.Request](#anytype.Rpc.Block.Set.Details.Request)
- * [Rpc.Block.Set.Details.Response](#anytype.Rpc.Block.Set.Details.Response)
- * [Rpc.Block.Set.Details.Response.Error](#anytype.Rpc.Block.Set.Details.Response.Error)
- * [Rpc.Block.Set.Fields](#anytype.Rpc.Block.Set.Fields)
- * [Rpc.Block.Set.Fields.Request](#anytype.Rpc.Block.Set.Fields.Request)
- * [Rpc.Block.Set.Fields.Response](#anytype.Rpc.Block.Set.Fields.Response)
- * [Rpc.Block.Set.Fields.Response.Error](#anytype.Rpc.Block.Set.Fields.Response.Error)
- * [Rpc.Block.Set.File](#anytype.Rpc.Block.Set.File)
- * [Rpc.Block.Set.File.Name](#anytype.Rpc.Block.Set.File.Name)
- * [Rpc.Block.Set.File.Name.Request](#anytype.Rpc.Block.Set.File.Name.Request)
- * [Rpc.Block.Set.File.Name.Response](#anytype.Rpc.Block.Set.File.Name.Response)
- * [Rpc.Block.Set.File.Name.Response.Error](#anytype.Rpc.Block.Set.File.Name.Response.Error)
- * [Rpc.Block.Set.Image](#anytype.Rpc.Block.Set.Image)
- * [Rpc.Block.Set.Image.Name](#anytype.Rpc.Block.Set.Image.Name)
- * [Rpc.Block.Set.Image.Name.Request](#anytype.Rpc.Block.Set.Image.Name.Request)
- * [Rpc.Block.Set.Image.Name.Response](#anytype.Rpc.Block.Set.Image.Name.Response)
- * [Rpc.Block.Set.Image.Name.Response.Error](#anytype.Rpc.Block.Set.Image.Name.Response.Error)
- * [Rpc.Block.Set.Image.Width](#anytype.Rpc.Block.Set.Image.Width)
- * [Rpc.Block.Set.Image.Width.Request](#anytype.Rpc.Block.Set.Image.Width.Request)
- * [Rpc.Block.Set.Image.Width.Response](#anytype.Rpc.Block.Set.Image.Width.Response)
- * [Rpc.Block.Set.Image.Width.Response.Error](#anytype.Rpc.Block.Set.Image.Width.Response.Error)
- * [Rpc.Block.Set.Latex](#anytype.Rpc.Block.Set.Latex)
- * [Rpc.Block.Set.Latex.Text](#anytype.Rpc.Block.Set.Latex.Text)
- * [Rpc.Block.Set.Latex.Text.Request](#anytype.Rpc.Block.Set.Latex.Text.Request)
- * [Rpc.Block.Set.Latex.Text.Response](#anytype.Rpc.Block.Set.Latex.Text.Response)
- * [Rpc.Block.Set.Latex.Text.Response.Error](#anytype.Rpc.Block.Set.Latex.Text.Response.Error)
- * [Rpc.Block.Set.Link](#anytype.Rpc.Block.Set.Link)
- * [Rpc.Block.Set.Link.TargetBlockId](#anytype.Rpc.Block.Set.Link.TargetBlockId)
- * [Rpc.Block.Set.Link.TargetBlockId.Request](#anytype.Rpc.Block.Set.Link.TargetBlockId.Request)
- * [Rpc.Block.Set.Link.TargetBlockId.Response](#anytype.Rpc.Block.Set.Link.TargetBlockId.Response)
- * [Rpc.Block.Set.Link.TargetBlockId.Response.Error](#anytype.Rpc.Block.Set.Link.TargetBlockId.Response.Error)
- * [Rpc.Block.Set.Page](#anytype.Rpc.Block.Set.Page)
- * [Rpc.Block.Set.Page.IsArchived](#anytype.Rpc.Block.Set.Page.IsArchived)
- * [Rpc.Block.Set.Page.IsArchived.Request](#anytype.Rpc.Block.Set.Page.IsArchived.Request)
- * [Rpc.Block.Set.Page.IsArchived.Response](#anytype.Rpc.Block.Set.Page.IsArchived.Response)
- * [Rpc.Block.Set.Page.IsArchived.Response.Error](#anytype.Rpc.Block.Set.Page.IsArchived.Response.Error)
- * [Rpc.Block.Set.Restrictions](#anytype.Rpc.Block.Set.Restrictions)
- * [Rpc.Block.Set.Restrictions.Request](#anytype.Rpc.Block.Set.Restrictions.Request)
- * [Rpc.Block.Set.Restrictions.Response](#anytype.Rpc.Block.Set.Restrictions.Response)
- * [Rpc.Block.Set.Restrictions.Response.Error](#anytype.Rpc.Block.Set.Restrictions.Response.Error)
- * [Rpc.Block.Set.Text](#anytype.Rpc.Block.Set.Text)
- * [Rpc.Block.Set.Text.Checked](#anytype.Rpc.Block.Set.Text.Checked)
- * [Rpc.Block.Set.Text.Checked.Request](#anytype.Rpc.Block.Set.Text.Checked.Request)
- * [Rpc.Block.Set.Text.Checked.Response](#anytype.Rpc.Block.Set.Text.Checked.Response)
- * [Rpc.Block.Set.Text.Checked.Response.Error](#anytype.Rpc.Block.Set.Text.Checked.Response.Error)
- * [Rpc.Block.Set.Text.Color](#anytype.Rpc.Block.Set.Text.Color)
- * [Rpc.Block.Set.Text.Color.Request](#anytype.Rpc.Block.Set.Text.Color.Request)
- * [Rpc.Block.Set.Text.Color.Response](#anytype.Rpc.Block.Set.Text.Color.Response)
- * [Rpc.Block.Set.Text.Color.Response.Error](#anytype.Rpc.Block.Set.Text.Color.Response.Error)
- * [Rpc.Block.Set.Text.Style](#anytype.Rpc.Block.Set.Text.Style)
- * [Rpc.Block.Set.Text.Style.Request](#anytype.Rpc.Block.Set.Text.Style.Request)
- * [Rpc.Block.Set.Text.Style.Response](#anytype.Rpc.Block.Set.Text.Style.Response)
- * [Rpc.Block.Set.Text.Style.Response.Error](#anytype.Rpc.Block.Set.Text.Style.Response.Error)
- * [Rpc.Block.Set.Text.Text](#anytype.Rpc.Block.Set.Text.Text)
- * [Rpc.Block.Set.Text.Text.Request](#anytype.Rpc.Block.Set.Text.Text.Request)
- * [Rpc.Block.Set.Text.Text.Response](#anytype.Rpc.Block.Set.Text.Text.Response)
- * [Rpc.Block.Set.Text.Text.Response.Error](#anytype.Rpc.Block.Set.Text.Text.Response.Error)
- * [Rpc.Block.Set.Video](#anytype.Rpc.Block.Set.Video)
- * [Rpc.Block.Set.Video.Name](#anytype.Rpc.Block.Set.Video.Name)
- * [Rpc.Block.Set.Video.Name.Request](#anytype.Rpc.Block.Set.Video.Name.Request)
- * [Rpc.Block.Set.Video.Name.Response](#anytype.Rpc.Block.Set.Video.Name.Response)
- * [Rpc.Block.Set.Video.Name.Response.Error](#anytype.Rpc.Block.Set.Video.Name.Response.Error)
- * [Rpc.Block.Set.Video.Width](#anytype.Rpc.Block.Set.Video.Width)
- * [Rpc.Block.Set.Video.Width.Request](#anytype.Rpc.Block.Set.Video.Width.Request)
- * [Rpc.Block.Set.Video.Width.Response](#anytype.Rpc.Block.Set.Video.Width.Response)
- * [Rpc.Block.Set.Video.Width.Response.Error](#anytype.Rpc.Block.Set.Video.Width.Response.Error)
- * [Rpc.Block.SetBreadcrumbs](#anytype.Rpc.Block.SetBreadcrumbs)
- * [Rpc.Block.SetBreadcrumbs.Request](#anytype.Rpc.Block.SetBreadcrumbs.Request)
- * [Rpc.Block.SetBreadcrumbs.Response](#anytype.Rpc.Block.SetBreadcrumbs.Response)
- * [Rpc.Block.SetBreadcrumbs.Response.Error](#anytype.Rpc.Block.SetBreadcrumbs.Response.Error)
- * [Rpc.Block.Show](#anytype.Rpc.Block.Show)
- * [Rpc.Block.Show.Request](#anytype.Rpc.Block.Show.Request)
- * [Rpc.Block.Show.Response](#anytype.Rpc.Block.Show.Response)
- * [Rpc.Block.Show.Response.Error](#anytype.Rpc.Block.Show.Response.Error)
- * [Rpc.Block.Split](#anytype.Rpc.Block.Split)
- * [Rpc.Block.Split.Request](#anytype.Rpc.Block.Split.Request)
- * [Rpc.Block.Split.Response](#anytype.Rpc.Block.Split.Response)
- * [Rpc.Block.Split.Response.Error](#anytype.Rpc.Block.Split.Response.Error)
- * [Rpc.Block.Undo](#anytype.Rpc.Block.Undo)
- * [Rpc.Block.Undo.Request](#anytype.Rpc.Block.Undo.Request)
- * [Rpc.Block.Undo.Response](#anytype.Rpc.Block.Undo.Response)
- * [Rpc.Block.Undo.Response.Error](#anytype.Rpc.Block.Undo.Response.Error)
- * [Rpc.Block.UndoRedoCounter](#anytype.Rpc.Block.UndoRedoCounter)
- * [Rpc.Block.Unlink](#anytype.Rpc.Block.Unlink)
- * [Rpc.Block.Unlink.Request](#anytype.Rpc.Block.Unlink.Request)
- * [Rpc.Block.Unlink.Response](#anytype.Rpc.Block.Unlink.Response)
- * [Rpc.Block.Unlink.Response.Error](#anytype.Rpc.Block.Unlink.Response.Error)
- * [Rpc.Block.UpdateContent](#anytype.Rpc.Block.UpdateContent)
- * [Rpc.Block.UpdateContent.Request](#anytype.Rpc.Block.UpdateContent.Request)
- * [Rpc.Block.UpdateContent.Response](#anytype.Rpc.Block.UpdateContent.Response)
- * [Rpc.Block.UpdateContent.Response.Error](#anytype.Rpc.Block.UpdateContent.Response.Error)
- * [Rpc.Block.Upload](#anytype.Rpc.Block.Upload)
- * [Rpc.Block.Upload.Request](#anytype.Rpc.Block.Upload.Request)
- * [Rpc.Block.Upload.Response](#anytype.Rpc.Block.Upload.Response)
- * [Rpc.Block.Upload.Response.Error](#anytype.Rpc.Block.Upload.Response.Error)
- * [Rpc.BlockList](#anytype.Rpc.BlockList)
- * [Rpc.BlockList.ConvertChildrenToPages](#anytype.Rpc.BlockList.ConvertChildrenToPages)
- * [Rpc.BlockList.ConvertChildrenToPages.Request](#anytype.Rpc.BlockList.ConvertChildrenToPages.Request)
- * [Rpc.BlockList.ConvertChildrenToPages.Response](#anytype.Rpc.BlockList.ConvertChildrenToPages.Response)
- * [Rpc.BlockList.ConvertChildrenToPages.Response.Error](#anytype.Rpc.BlockList.ConvertChildrenToPages.Response.Error)
- * [Rpc.BlockList.Duplicate](#anytype.Rpc.BlockList.Duplicate)
- * [Rpc.BlockList.Duplicate.Request](#anytype.Rpc.BlockList.Duplicate.Request)
- * [Rpc.BlockList.Duplicate.Response](#anytype.Rpc.BlockList.Duplicate.Response)
- * [Rpc.BlockList.Duplicate.Response.Error](#anytype.Rpc.BlockList.Duplicate.Response.Error)
- * [Rpc.BlockList.Move](#anytype.Rpc.BlockList.Move)
- * [Rpc.BlockList.Move.Request](#anytype.Rpc.BlockList.Move.Request)
- * [Rpc.BlockList.Move.Response](#anytype.Rpc.BlockList.Move.Response)
- * [Rpc.BlockList.Move.Response.Error](#anytype.Rpc.BlockList.Move.Response.Error)
- * [Rpc.BlockList.MoveToNewPage](#anytype.Rpc.BlockList.MoveToNewPage)
- * [Rpc.BlockList.MoveToNewPage.Request](#anytype.Rpc.BlockList.MoveToNewPage.Request)
- * [Rpc.BlockList.MoveToNewPage.Response](#anytype.Rpc.BlockList.MoveToNewPage.Response)
- * [Rpc.BlockList.MoveToNewPage.Response.Error](#anytype.Rpc.BlockList.MoveToNewPage.Response.Error)
- * [Rpc.BlockList.Set](#anytype.Rpc.BlockList.Set)
- * [Rpc.BlockList.Set.Align](#anytype.Rpc.BlockList.Set.Align)
- * [Rpc.BlockList.Set.Align.Request](#anytype.Rpc.BlockList.Set.Align.Request)
- * [Rpc.BlockList.Set.Align.Response](#anytype.Rpc.BlockList.Set.Align.Response)
- * [Rpc.BlockList.Set.Align.Response.Error](#anytype.Rpc.BlockList.Set.Align.Response.Error)
- * [Rpc.BlockList.Set.BackgroundColor](#anytype.Rpc.BlockList.Set.BackgroundColor)
- * [Rpc.BlockList.Set.BackgroundColor.Request](#anytype.Rpc.BlockList.Set.BackgroundColor.Request)
- * [Rpc.BlockList.Set.BackgroundColor.Response](#anytype.Rpc.BlockList.Set.BackgroundColor.Response)
- * [Rpc.BlockList.Set.BackgroundColor.Response.Error](#anytype.Rpc.BlockList.Set.BackgroundColor.Response.Error)
- * [Rpc.BlockList.Set.Div](#anytype.Rpc.BlockList.Set.Div)
- * [Rpc.BlockList.Set.Div.Style](#anytype.Rpc.BlockList.Set.Div.Style)
- * [Rpc.BlockList.Set.Div.Style.Request](#anytype.Rpc.BlockList.Set.Div.Style.Request)
- * [Rpc.BlockList.Set.Div.Style.Response](#anytype.Rpc.BlockList.Set.Div.Style.Response)
- * [Rpc.BlockList.Set.Div.Style.Response.Error](#anytype.Rpc.BlockList.Set.Div.Style.Response.Error)
- * [Rpc.BlockList.Set.Fields](#anytype.Rpc.BlockList.Set.Fields)
- * [Rpc.BlockList.Set.Fields.Request](#anytype.Rpc.BlockList.Set.Fields.Request)
- * [Rpc.BlockList.Set.Fields.Request.BlockField](#anytype.Rpc.BlockList.Set.Fields.Request.BlockField)
- * [Rpc.BlockList.Set.Fields.Response](#anytype.Rpc.BlockList.Set.Fields.Response)
- * [Rpc.BlockList.Set.Fields.Response.Error](#anytype.Rpc.BlockList.Set.Fields.Response.Error)
- * [Rpc.BlockList.Set.File](#anytype.Rpc.BlockList.Set.File)
- * [Rpc.BlockList.Set.File.Style](#anytype.Rpc.BlockList.Set.File.Style)
- * [Rpc.BlockList.Set.File.Style.Request](#anytype.Rpc.BlockList.Set.File.Style.Request)
- * [Rpc.BlockList.Set.File.Style.Response](#anytype.Rpc.BlockList.Set.File.Style.Response)
- * [Rpc.BlockList.Set.File.Style.Response.Error](#anytype.Rpc.BlockList.Set.File.Style.Response.Error)
- * [Rpc.BlockList.Set.Text](#anytype.Rpc.BlockList.Set.Text)
- * [Rpc.BlockList.Set.Text.Color](#anytype.Rpc.BlockList.Set.Text.Color)
- * [Rpc.BlockList.Set.Text.Color.Request](#anytype.Rpc.BlockList.Set.Text.Color.Request)
- * [Rpc.BlockList.Set.Text.Color.Response](#anytype.Rpc.BlockList.Set.Text.Color.Response)
- * [Rpc.BlockList.Set.Text.Color.Response.Error](#anytype.Rpc.BlockList.Set.Text.Color.Response.Error)
- * [Rpc.BlockList.Set.Text.Mark](#anytype.Rpc.BlockList.Set.Text.Mark)
- * [Rpc.BlockList.Set.Text.Mark.Request](#anytype.Rpc.BlockList.Set.Text.Mark.Request)
- * [Rpc.BlockList.Set.Text.Mark.Response](#anytype.Rpc.BlockList.Set.Text.Mark.Response)
- * [Rpc.BlockList.Set.Text.Mark.Response.Error](#anytype.Rpc.BlockList.Set.Text.Mark.Response.Error)
- * [Rpc.BlockList.Set.Text.Style](#anytype.Rpc.BlockList.Set.Text.Style)
- * [Rpc.BlockList.Set.Text.Style.Request](#anytype.Rpc.BlockList.Set.Text.Style.Request)
- * [Rpc.BlockList.Set.Text.Style.Response](#anytype.Rpc.BlockList.Set.Text.Style.Response)
- * [Rpc.BlockList.Set.Text.Style.Response.Error](#anytype.Rpc.BlockList.Set.Text.Style.Response.Error)
- * [Rpc.BlockList.TurnInto](#anytype.Rpc.BlockList.TurnInto)
- * [Rpc.BlockList.TurnInto.Request](#anytype.Rpc.BlockList.TurnInto.Request)
- * [Rpc.BlockList.TurnInto.Response](#anytype.Rpc.BlockList.TurnInto.Response)
- * [Rpc.BlockList.TurnInto.Response.Error](#anytype.Rpc.BlockList.TurnInto.Response.Error)
- * [Rpc.CloneTemplate](#anytype.Rpc.CloneTemplate)
- * [Rpc.CloneTemplate.Request](#anytype.Rpc.CloneTemplate.Request)
- * [Rpc.CloneTemplate.Response](#anytype.Rpc.CloneTemplate.Response)
- * [Rpc.CloneTemplate.Response.Error](#anytype.Rpc.CloneTemplate.Response.Error)
- * [Rpc.Config](#anytype.Rpc.Config)
- * [Rpc.Config.Get](#anytype.Rpc.Config.Get)
- * [Rpc.Config.Get.Request](#anytype.Rpc.Config.Get.Request)
- * [Rpc.Config.Get.Response](#anytype.Rpc.Config.Get.Response)
- * [Rpc.Config.Get.Response.Error](#anytype.Rpc.Config.Get.Response.Error)
- * [Rpc.Debug](#anytype.Rpc.Debug)
- * [Rpc.Debug.Sync](#anytype.Rpc.Debug.Sync)
- * [Rpc.Debug.Sync.Request](#anytype.Rpc.Debug.Sync.Request)
- * [Rpc.Debug.Sync.Response](#anytype.Rpc.Debug.Sync.Response)
- * [Rpc.Debug.Sync.Response.Error](#anytype.Rpc.Debug.Sync.Response.Error)
- * [Rpc.Debug.Thread](#anytype.Rpc.Debug.Thread)
- * [Rpc.Debug.Thread.Request](#anytype.Rpc.Debug.Thread.Request)
- * [Rpc.Debug.Thread.Response](#anytype.Rpc.Debug.Thread.Response)
- * [Rpc.Debug.Thread.Response.Error](#anytype.Rpc.Debug.Thread.Response.Error)
- * [Rpc.Debug.Tree](#anytype.Rpc.Debug.Tree)
- * [Rpc.Debug.Tree.Request](#anytype.Rpc.Debug.Tree.Request)
- * [Rpc.Debug.Tree.Response](#anytype.Rpc.Debug.Tree.Response)
- * [Rpc.Debug.Tree.Response.Error](#anytype.Rpc.Debug.Tree.Response.Error)
- * [Rpc.Debug.logInfo](#anytype.Rpc.Debug.logInfo)
- * [Rpc.Debug.threadInfo](#anytype.Rpc.Debug.threadInfo)
- * [Rpc.DownloadFile](#anytype.Rpc.DownloadFile)
- * [Rpc.DownloadFile.Request](#anytype.Rpc.DownloadFile.Request)
- * [Rpc.DownloadFile.Response](#anytype.Rpc.DownloadFile.Response)
- * [Rpc.DownloadFile.Response.Error](#anytype.Rpc.DownloadFile.Response.Error)
- * [Rpc.Export](#anytype.Rpc.Export)
- * [Rpc.Export.Request](#anytype.Rpc.Export.Request)
- * [Rpc.Export.Response](#anytype.Rpc.Export.Response)
- * [Rpc.Export.Response.Error](#anytype.Rpc.Export.Response.Error)
- * [Rpc.ExportLocalstore](#anytype.Rpc.ExportLocalstore)
- * [Rpc.ExportLocalstore.Request](#anytype.Rpc.ExportLocalstore.Request)
- * [Rpc.ExportLocalstore.Response](#anytype.Rpc.ExportLocalstore.Response)
- * [Rpc.ExportLocalstore.Response.Error](#anytype.Rpc.ExportLocalstore.Response.Error)
- * [Rpc.ExportTemplates](#anytype.Rpc.ExportTemplates)
- * [Rpc.ExportTemplates.Request](#anytype.Rpc.ExportTemplates.Request)
- * [Rpc.ExportTemplates.Response](#anytype.Rpc.ExportTemplates.Response)
- * [Rpc.ExportTemplates.Response.Error](#anytype.Rpc.ExportTemplates.Response.Error)
- * [Rpc.ExternalDrop](#anytype.Rpc.ExternalDrop)
- * [Rpc.ExternalDrop.Content](#anytype.Rpc.ExternalDrop.Content)
- * [Rpc.ExternalDrop.Content.Request](#anytype.Rpc.ExternalDrop.Content.Request)
- * [Rpc.ExternalDrop.Content.Response](#anytype.Rpc.ExternalDrop.Content.Response)
- * [Rpc.ExternalDrop.Content.Response.Error](#anytype.Rpc.ExternalDrop.Content.Response.Error)
- * [Rpc.ExternalDrop.Files](#anytype.Rpc.ExternalDrop.Files)
- * [Rpc.ExternalDrop.Files.Request](#anytype.Rpc.ExternalDrop.Files.Request)
- * [Rpc.ExternalDrop.Files.Response](#anytype.Rpc.ExternalDrop.Files.Response)
- * [Rpc.ExternalDrop.Files.Response.Error](#anytype.Rpc.ExternalDrop.Files.Response.Error)
- * [Rpc.File](#anytype.Rpc.File)
- * [Rpc.File.Offload](#anytype.Rpc.File.Offload)
- * [Rpc.File.Offload.Request](#anytype.Rpc.File.Offload.Request)
- * [Rpc.File.Offload.Response](#anytype.Rpc.File.Offload.Response)
- * [Rpc.File.Offload.Response.Error](#anytype.Rpc.File.Offload.Response.Error)
- * [Rpc.FileList](#anytype.Rpc.FileList)
- * [Rpc.FileList.Offload](#anytype.Rpc.FileList.Offload)
- * [Rpc.FileList.Offload.Request](#anytype.Rpc.FileList.Offload.Request)
- * [Rpc.FileList.Offload.Response](#anytype.Rpc.FileList.Offload.Response)
- * [Rpc.FileList.Offload.Response.Error](#anytype.Rpc.FileList.Offload.Response.Error)
- * [Rpc.GenericErrorResponse](#anytype.Rpc.GenericErrorResponse)
- * [Rpc.GenericErrorResponse.Error](#anytype.Rpc.GenericErrorResponse.Error)
- * [Rpc.History](#anytype.Rpc.History)
- * [Rpc.History.SetVersion](#anytype.Rpc.History.SetVersion)
- * [Rpc.History.SetVersion.Request](#anytype.Rpc.History.SetVersion.Request)
- * [Rpc.History.SetVersion.Response](#anytype.Rpc.History.SetVersion.Response)
- * [Rpc.History.SetVersion.Response.Error](#anytype.Rpc.History.SetVersion.Response.Error)
- * [Rpc.History.Show](#anytype.Rpc.History.Show)
- * [Rpc.History.Show.Request](#anytype.Rpc.History.Show.Request)
- * [Rpc.History.Show.Response](#anytype.Rpc.History.Show.Response)
- * [Rpc.History.Show.Response.Error](#anytype.Rpc.History.Show.Response.Error)
- * [Rpc.History.Versions](#anytype.Rpc.History.Versions)
- * [Rpc.History.Versions.Request](#anytype.Rpc.History.Versions.Request)
- * [Rpc.History.Versions.Response](#anytype.Rpc.History.Versions.Response)
- * [Rpc.History.Versions.Response.Error](#anytype.Rpc.History.Versions.Response.Error)
- * [Rpc.History.Versions.Version](#anytype.Rpc.History.Versions.Version)
- * [Rpc.LinkPreview](#anytype.Rpc.LinkPreview)
- * [Rpc.LinkPreview.Request](#anytype.Rpc.LinkPreview.Request)
- * [Rpc.LinkPreview.Response](#anytype.Rpc.LinkPreview.Response)
- * [Rpc.LinkPreview.Response.Error](#anytype.Rpc.LinkPreview.Response.Error)
- * [Rpc.Log](#anytype.Rpc.Log)
- * [Rpc.Log.Send](#anytype.Rpc.Log.Send)
- * [Rpc.Log.Send.Request](#anytype.Rpc.Log.Send.Request)
- * [Rpc.Log.Send.Response](#anytype.Rpc.Log.Send.Response)
- * [Rpc.Log.Send.Response.Error](#anytype.Rpc.Log.Send.Response.Error)
- * [Rpc.MakeTemplate](#anytype.Rpc.MakeTemplate)
- * [Rpc.MakeTemplate.Request](#anytype.Rpc.MakeTemplate.Request)
- * [Rpc.MakeTemplate.Response](#anytype.Rpc.MakeTemplate.Response)
- * [Rpc.MakeTemplate.Response.Error](#anytype.Rpc.MakeTemplate.Response.Error)
- * [Rpc.MakeTemplateByObjectType](#anytype.Rpc.MakeTemplateByObjectType)
- * [Rpc.MakeTemplateByObjectType.Request](#anytype.Rpc.MakeTemplateByObjectType.Request)
- * [Rpc.MakeTemplateByObjectType.Response](#anytype.Rpc.MakeTemplateByObjectType.Response)
- * [Rpc.MakeTemplateByObjectType.Response.Error](#anytype.Rpc.MakeTemplateByObjectType.Response.Error)
- * [Rpc.Navigation](#anytype.Rpc.Navigation)
- * [Rpc.Navigation.GetObjectInfoWithLinks](#anytype.Rpc.Navigation.GetObjectInfoWithLinks)
- * [Rpc.Navigation.GetObjectInfoWithLinks.Request](#anytype.Rpc.Navigation.GetObjectInfoWithLinks.Request)
- * [Rpc.Navigation.GetObjectInfoWithLinks.Response](#anytype.Rpc.Navigation.GetObjectInfoWithLinks.Response)
- * [Rpc.Navigation.GetObjectInfoWithLinks.Response.Error](#anytype.Rpc.Navigation.GetObjectInfoWithLinks.Response.Error)
- * [Rpc.Navigation.ListObjects](#anytype.Rpc.Navigation.ListObjects)
- * [Rpc.Navigation.ListObjects.Request](#anytype.Rpc.Navigation.ListObjects.Request)
- * [Rpc.Navigation.ListObjects.Response](#anytype.Rpc.Navigation.ListObjects.Response)
- * [Rpc.Navigation.ListObjects.Response.Error](#anytype.Rpc.Navigation.ListObjects.Response.Error)
- * [Rpc.Object](#anytype.Rpc.Object)
- * [Rpc.Object.AddWithObjectId](#anytype.Rpc.Object.AddWithObjectId)
- * [Rpc.Object.AddWithObjectId.Request](#anytype.Rpc.Object.AddWithObjectId.Request)
- * [Rpc.Object.AddWithObjectId.Response](#anytype.Rpc.Object.AddWithObjectId.Response)
- * [Rpc.Object.AddWithObjectId.Response.Error](#anytype.Rpc.Object.AddWithObjectId.Response.Error)
- * [Rpc.Object.FeaturedRelation](#anytype.Rpc.Object.FeaturedRelation)
- * [Rpc.Object.FeaturedRelation.Add](#anytype.Rpc.Object.FeaturedRelation.Add)
- * [Rpc.Object.FeaturedRelation.Add.Request](#anytype.Rpc.Object.FeaturedRelation.Add.Request)
- * [Rpc.Object.FeaturedRelation.Add.Response](#anytype.Rpc.Object.FeaturedRelation.Add.Response)
- * [Rpc.Object.FeaturedRelation.Add.Response.Error](#anytype.Rpc.Object.FeaturedRelation.Add.Response.Error)
- * [Rpc.Object.FeaturedRelation.Remove](#anytype.Rpc.Object.FeaturedRelation.Remove)
- * [Rpc.Object.FeaturedRelation.Remove.Request](#anytype.Rpc.Object.FeaturedRelation.Remove.Request)
- * [Rpc.Object.FeaturedRelation.Remove.Response](#anytype.Rpc.Object.FeaturedRelation.Remove.Response)
- * [Rpc.Object.FeaturedRelation.Remove.Response.Error](#anytype.Rpc.Object.FeaturedRelation.Remove.Response.Error)
- * [Rpc.Object.Graph](#anytype.Rpc.Object.Graph)
- * [Rpc.Object.Graph.Edge](#anytype.Rpc.Object.Graph.Edge)
- * [Rpc.Object.Graph.Node](#anytype.Rpc.Object.Graph.Node)
- * [Rpc.Object.Graph.Request](#anytype.Rpc.Object.Graph.Request)
- * [Rpc.Object.Graph.Response](#anytype.Rpc.Object.Graph.Response)
- * [Rpc.Object.Graph.Response.Error](#anytype.Rpc.Object.Graph.Response.Error)
- * [Rpc.Object.RelationAdd](#anytype.Rpc.Object.RelationAdd)
- * [Rpc.Object.RelationAdd.Request](#anytype.Rpc.Object.RelationAdd.Request)
- * [Rpc.Object.RelationAdd.Response](#anytype.Rpc.Object.RelationAdd.Response)
- * [Rpc.Object.RelationAdd.Response.Error](#anytype.Rpc.Object.RelationAdd.Response.Error)
- * [Rpc.Object.RelationDelete](#anytype.Rpc.Object.RelationDelete)
- * [Rpc.Object.RelationDelete.Request](#anytype.Rpc.Object.RelationDelete.Request)
- * [Rpc.Object.RelationDelete.Response](#anytype.Rpc.Object.RelationDelete.Response)
- * [Rpc.Object.RelationDelete.Response.Error](#anytype.Rpc.Object.RelationDelete.Response.Error)
- * [Rpc.Object.RelationListAvailable](#anytype.Rpc.Object.RelationListAvailable)
- * [Rpc.Object.RelationListAvailable.Request](#anytype.Rpc.Object.RelationListAvailable.Request)
- * [Rpc.Object.RelationListAvailable.Response](#anytype.Rpc.Object.RelationListAvailable.Response)
- * [Rpc.Object.RelationListAvailable.Response.Error](#anytype.Rpc.Object.RelationListAvailable.Response.Error)
- * [Rpc.Object.RelationOptionAdd](#anytype.Rpc.Object.RelationOptionAdd)
- * [Rpc.Object.RelationOptionAdd.Request](#anytype.Rpc.Object.RelationOptionAdd.Request)
- * [Rpc.Object.RelationOptionAdd.Response](#anytype.Rpc.Object.RelationOptionAdd.Response)
- * [Rpc.Object.RelationOptionAdd.Response.Error](#anytype.Rpc.Object.RelationOptionAdd.Response.Error)
- * [Rpc.Object.RelationOptionDelete](#anytype.Rpc.Object.RelationOptionDelete)
- * [Rpc.Object.RelationOptionDelete.Request](#anytype.Rpc.Object.RelationOptionDelete.Request)
- * [Rpc.Object.RelationOptionDelete.Response](#anytype.Rpc.Object.RelationOptionDelete.Response)
- * [Rpc.Object.RelationOptionDelete.Response.Error](#anytype.Rpc.Object.RelationOptionDelete.Response.Error)
- * [Rpc.Object.RelationOptionUpdate](#anytype.Rpc.Object.RelationOptionUpdate)
- * [Rpc.Object.RelationOptionUpdate.Request](#anytype.Rpc.Object.RelationOptionUpdate.Request)
- * [Rpc.Object.RelationOptionUpdate.Response](#anytype.Rpc.Object.RelationOptionUpdate.Response)
- * [Rpc.Object.RelationOptionUpdate.Response.Error](#anytype.Rpc.Object.RelationOptionUpdate.Response.Error)
- * [Rpc.Object.RelationUpdate](#anytype.Rpc.Object.RelationUpdate)
- * [Rpc.Object.RelationUpdate.Request](#anytype.Rpc.Object.RelationUpdate.Request)
- * [Rpc.Object.RelationUpdate.Response](#anytype.Rpc.Object.RelationUpdate.Response)
- * [Rpc.Object.RelationUpdate.Response.Error](#anytype.Rpc.Object.RelationUpdate.Response.Error)
- * [Rpc.Object.Search](#anytype.Rpc.Object.Search)
- * [Rpc.Object.Search.Request](#anytype.Rpc.Object.Search.Request)
- * [Rpc.Object.Search.Response](#anytype.Rpc.Object.Search.Response)
- * [Rpc.Object.Search.Response.Error](#anytype.Rpc.Object.Search.Response.Error)
- * [Rpc.Object.SetIsArchived](#anytype.Rpc.Object.SetIsArchived)
- * [Rpc.Object.SetIsArchived.Request](#anytype.Rpc.Object.SetIsArchived.Request)
- * [Rpc.Object.SetIsArchived.Response](#anytype.Rpc.Object.SetIsArchived.Response)
- * [Rpc.Object.SetIsArchived.Response.Error](#anytype.Rpc.Object.SetIsArchived.Response.Error)
- * [Rpc.Object.SetIsFavorite](#anytype.Rpc.Object.SetIsFavorite)
- * [Rpc.Object.SetIsFavorite.Request](#anytype.Rpc.Object.SetIsFavorite.Request)
- * [Rpc.Object.SetIsFavorite.Response](#anytype.Rpc.Object.SetIsFavorite.Response)
- * [Rpc.Object.SetIsFavorite.Response.Error](#anytype.Rpc.Object.SetIsFavorite.Response.Error)
- * [Rpc.Object.SetLayout](#anytype.Rpc.Object.SetLayout)
- * [Rpc.Object.SetLayout.Request](#anytype.Rpc.Object.SetLayout.Request)
- * [Rpc.Object.SetLayout.Response](#anytype.Rpc.Object.SetLayout.Response)
- * [Rpc.Object.SetLayout.Response.Error](#anytype.Rpc.Object.SetLayout.Response.Error)
- * [Rpc.Object.ShareByLink](#anytype.Rpc.Object.ShareByLink)
- * [Rpc.Object.ShareByLink.Request](#anytype.Rpc.Object.ShareByLink.Request)
- * [Rpc.Object.ShareByLink.Response](#anytype.Rpc.Object.ShareByLink.Response)
- * [Rpc.Object.ShareByLink.Response.Error](#anytype.Rpc.Object.ShareByLink.Response.Error)
- * [Rpc.Object.ToSet](#anytype.Rpc.Object.ToSet)
- * [Rpc.Object.ToSet.Request](#anytype.Rpc.Object.ToSet.Request)
- * [Rpc.Object.ToSet.Response](#anytype.Rpc.Object.ToSet.Response)
- * [Rpc.Object.ToSet.Response.Error](#anytype.Rpc.Object.ToSet.Response.Error)
- * [Rpc.ObjectList](#anytype.Rpc.ObjectList)
- * [Rpc.ObjectList.Delete](#anytype.Rpc.ObjectList.Delete)
- * [Rpc.ObjectList.Delete.Request](#anytype.Rpc.ObjectList.Delete.Request)
- * [Rpc.ObjectList.Delete.Response](#anytype.Rpc.ObjectList.Delete.Response)
- * [Rpc.ObjectList.Delete.Response.Error](#anytype.Rpc.ObjectList.Delete.Response.Error)
- * [Rpc.ObjectList.Set](#anytype.Rpc.ObjectList.Set)
- * [Rpc.ObjectList.Set.IsArchived](#anytype.Rpc.ObjectList.Set.IsArchived)
- * [Rpc.ObjectList.Set.IsArchived.Request](#anytype.Rpc.ObjectList.Set.IsArchived.Request)
- * [Rpc.ObjectList.Set.IsArchived.Response](#anytype.Rpc.ObjectList.Set.IsArchived.Response)
- * [Rpc.ObjectList.Set.IsArchived.Response.Error](#anytype.Rpc.ObjectList.Set.IsArchived.Response.Error)
- * [Rpc.ObjectList.Set.IsFavorite](#anytype.Rpc.ObjectList.Set.IsFavorite)
- * [Rpc.ObjectList.Set.IsFavorite.Request](#anytype.Rpc.ObjectList.Set.IsFavorite.Request)
- * [Rpc.ObjectList.Set.IsFavorite.Response](#anytype.Rpc.ObjectList.Set.IsFavorite.Response)
- * [Rpc.ObjectList.Set.IsFavorite.Response.Error](#anytype.Rpc.ObjectList.Set.IsFavorite.Response.Error)
- * [Rpc.ObjectType](#anytype.Rpc.ObjectType)
- * [Rpc.ObjectType.Create](#anytype.Rpc.ObjectType.Create)
- * [Rpc.ObjectType.Create.Request](#anytype.Rpc.ObjectType.Create.Request)
- * [Rpc.ObjectType.Create.Response](#anytype.Rpc.ObjectType.Create.Response)
- * [Rpc.ObjectType.Create.Response.Error](#anytype.Rpc.ObjectType.Create.Response.Error)
- * [Rpc.ObjectType.List](#anytype.Rpc.ObjectType.List)
- * [Rpc.ObjectType.List.Request](#anytype.Rpc.ObjectType.List.Request)
- * [Rpc.ObjectType.List.Response](#anytype.Rpc.ObjectType.List.Response)
- * [Rpc.ObjectType.List.Response.Error](#anytype.Rpc.ObjectType.List.Response.Error)
- * [Rpc.ObjectType.Relation](#anytype.Rpc.ObjectType.Relation)
- * [Rpc.ObjectType.Relation.Add](#anytype.Rpc.ObjectType.Relation.Add)
- * [Rpc.ObjectType.Relation.Add.Request](#anytype.Rpc.ObjectType.Relation.Add.Request)
- * [Rpc.ObjectType.Relation.Add.Response](#anytype.Rpc.ObjectType.Relation.Add.Response)
- * [Rpc.ObjectType.Relation.Add.Response.Error](#anytype.Rpc.ObjectType.Relation.Add.Response.Error)
- * [Rpc.ObjectType.Relation.List](#anytype.Rpc.ObjectType.Relation.List)
- * [Rpc.ObjectType.Relation.List.Request](#anytype.Rpc.ObjectType.Relation.List.Request)
- * [Rpc.ObjectType.Relation.List.Response](#anytype.Rpc.ObjectType.Relation.List.Response)
- * [Rpc.ObjectType.Relation.List.Response.Error](#anytype.Rpc.ObjectType.Relation.List.Response.Error)
- * [Rpc.ObjectType.Relation.Remove](#anytype.Rpc.ObjectType.Relation.Remove)
- * [Rpc.ObjectType.Relation.Remove.Request](#anytype.Rpc.ObjectType.Relation.Remove.Request)
- * [Rpc.ObjectType.Relation.Remove.Response](#anytype.Rpc.ObjectType.Relation.Remove.Response)
- * [Rpc.ObjectType.Relation.Remove.Response.Error](#anytype.Rpc.ObjectType.Relation.Remove.Response.Error)
- * [Rpc.ObjectType.Relation.Update](#anytype.Rpc.ObjectType.Relation.Update)
- * [Rpc.ObjectType.Relation.Update.Request](#anytype.Rpc.ObjectType.Relation.Update.Request)
- * [Rpc.ObjectType.Relation.Update.Response](#anytype.Rpc.ObjectType.Relation.Update.Response)
- * [Rpc.ObjectType.Relation.Update.Response.Error](#anytype.Rpc.ObjectType.Relation.Update.Response.Error)
- * [Rpc.Page](#anytype.Rpc.Page)
- * [Rpc.Page.Create](#anytype.Rpc.Page.Create)
- * [Rpc.Page.Create.Request](#anytype.Rpc.Page.Create.Request)
- * [Rpc.Page.Create.Response](#anytype.Rpc.Page.Create.Response)
- * [Rpc.Page.Create.Response.Error](#anytype.Rpc.Page.Create.Response.Error)
- * [Rpc.Ping](#anytype.Rpc.Ping)
- * [Rpc.Ping.Request](#anytype.Rpc.Ping.Request)
- * [Rpc.Ping.Response](#anytype.Rpc.Ping.Response)
- * [Rpc.Ping.Response.Error](#anytype.Rpc.Ping.Response.Error)
- * [Rpc.Process](#anytype.Rpc.Process)
- * [Rpc.Process.Cancel](#anytype.Rpc.Process.Cancel)
- * [Rpc.Process.Cancel.Request](#anytype.Rpc.Process.Cancel.Request)
- * [Rpc.Process.Cancel.Response](#anytype.Rpc.Process.Cancel.Response)
- * [Rpc.Process.Cancel.Response.Error](#anytype.Rpc.Process.Cancel.Response.Error)
- * [Rpc.Set](#anytype.Rpc.Set)
- * [Rpc.Set.Create](#anytype.Rpc.Set.Create)
- * [Rpc.Set.Create.Request](#anytype.Rpc.Set.Create.Request)
- * [Rpc.Set.Create.Response](#anytype.Rpc.Set.Create.Response)
- * [Rpc.Set.Create.Response.Error](#anytype.Rpc.Set.Create.Response.Error)
- * [Rpc.Shutdown](#anytype.Rpc.Shutdown)
- * [Rpc.Shutdown.Request](#anytype.Rpc.Shutdown.Request)
- * [Rpc.Shutdown.Response](#anytype.Rpc.Shutdown.Response)
- * [Rpc.Shutdown.Response.Error](#anytype.Rpc.Shutdown.Response.Error)
- * [Rpc.UploadFile](#anytype.Rpc.UploadFile)
- * [Rpc.UploadFile.Request](#anytype.Rpc.UploadFile.Request)
- * [Rpc.UploadFile.Response](#anytype.Rpc.UploadFile.Response)
- * [Rpc.UploadFile.Response.Error](#anytype.Rpc.UploadFile.Response.Error)
- * [Rpc.Version](#anytype.Rpc.Version)
- * [Rpc.Version.Get](#anytype.Rpc.Version.Get)
- * [Rpc.Version.Get.Request](#anytype.Rpc.Version.Get.Request)
- * [Rpc.Version.Get.Response](#anytype.Rpc.Version.Get.Response)
- * [Rpc.Version.Get.Response.Error](#anytype.Rpc.Version.Get.Response.Error)
- * [Rpc.Wallet](#anytype.Rpc.Wallet)
- * [Rpc.Wallet.Convert](#anytype.Rpc.Wallet.Convert)
- * [Rpc.Wallet.Convert.Request](#anytype.Rpc.Wallet.Convert.Request)
- * [Rpc.Wallet.Convert.Response](#anytype.Rpc.Wallet.Convert.Response)
- * [Rpc.Wallet.Convert.Response.Error](#anytype.Rpc.Wallet.Convert.Response.Error)
- * [Rpc.Wallet.Create](#anytype.Rpc.Wallet.Create)
- * [Rpc.Wallet.Create.Request](#anytype.Rpc.Wallet.Create.Request)
- * [Rpc.Wallet.Create.Response](#anytype.Rpc.Wallet.Create.Response)
- * [Rpc.Wallet.Create.Response.Error](#anytype.Rpc.Wallet.Create.Response.Error)
- * [Rpc.Wallet.Recover](#anytype.Rpc.Wallet.Recover)
- * [Rpc.Wallet.Recover.Request](#anytype.Rpc.Wallet.Recover.Request)
- * [Rpc.Wallet.Recover.Response](#anytype.Rpc.Wallet.Recover.Response)
- * [Rpc.Wallet.Recover.Response.Error](#anytype.Rpc.Wallet.Recover.Response.Error)
- * [Rpc.Workspace](#anytype.Rpc.Workspace)
- * [Rpc.Workspace.Create](#anytype.Rpc.Workspace.Create)
- * [Rpc.Workspace.Create.Request](#anytype.Rpc.Workspace.Create.Request)
- * [Rpc.Workspace.Create.Response](#anytype.Rpc.Workspace.Create.Response)
- * [Rpc.Workspace.Create.Response.Error](#anytype.Rpc.Workspace.Create.Response.Error)
- * [Rpc.Workspace.GetAll](#anytype.Rpc.Workspace.GetAll)
- * [Rpc.Workspace.GetAll.Request](#anytype.Rpc.Workspace.GetAll.Request)
- * [Rpc.Workspace.GetAll.Response](#anytype.Rpc.Workspace.GetAll.Response)
- * [Rpc.Workspace.GetAll.Response.Error](#anytype.Rpc.Workspace.GetAll.Response.Error)
- * [Rpc.Workspace.GetCurrent](#anytype.Rpc.Workspace.GetCurrent)
- * [Rpc.Workspace.GetCurrent.Request](#anytype.Rpc.Workspace.GetCurrent.Request)
- * [Rpc.Workspace.GetCurrent.Response](#anytype.Rpc.Workspace.GetCurrent.Response)
- * [Rpc.Workspace.GetCurrent.Response.Error](#anytype.Rpc.Workspace.GetCurrent.Response.Error)
- * [Rpc.Workspace.Select](#anytype.Rpc.Workspace.Select)
- * [Rpc.Workspace.Select.Request](#anytype.Rpc.Workspace.Select.Request)
- * [Rpc.Workspace.Select.Response](#anytype.Rpc.Workspace.Select.Response)
- * [Rpc.Workspace.Select.Response.Error](#anytype.Rpc.Workspace.Select.Response.Error)
- * [Rpc.Workspace.SetIsHighlighted](#anytype.Rpc.Workspace.SetIsHighlighted)
- * [Rpc.Workspace.SetIsHighlighted.Request](#anytype.Rpc.Workspace.SetIsHighlighted.Request)
- * [Rpc.Workspace.SetIsHighlighted.Response](#anytype.Rpc.Workspace.SetIsHighlighted.Response)
- * [Rpc.Workspace.SetIsHighlighted.Response.Error](#anytype.Rpc.Workspace.SetIsHighlighted.Response.Error)
- * [Rpc.Account.Create.Response.Error.Code](#anytype.Rpc.Account.Create.Response.Error.Code)
- * [Rpc.Account.Recover.Response.Error.Code](#anytype.Rpc.Account.Recover.Response.Error.Code)
- * [Rpc.Account.Select.Response.Error.Code](#anytype.Rpc.Account.Select.Response.Error.Code)
- * [Rpc.Account.Stop.Response.Error.Code](#anytype.Rpc.Account.Stop.Response.Error.Code)
- * [Rpc.ApplyTemplate.Response.Error.Code](#anytype.Rpc.ApplyTemplate.Response.Error.Code)
- * [Rpc.Block.Bookmark.CreateAndFetch.Response.Error.Code](#anytype.Rpc.Block.Bookmark.CreateAndFetch.Response.Error.Code)
- * [Rpc.Block.Bookmark.Fetch.Response.Error.Code](#anytype.Rpc.Block.Bookmark.Fetch.Response.Error.Code)
- * [Rpc.Block.Close.Response.Error.Code](#anytype.Rpc.Block.Close.Response.Error.Code)
- * [Rpc.Block.Copy.Response.Error.Code](#anytype.Rpc.Block.Copy.Response.Error.Code)
- * [Rpc.Block.Create.Response.Error.Code](#anytype.Rpc.Block.Create.Response.Error.Code)
- * [Rpc.Block.CreatePage.Response.Error.Code](#anytype.Rpc.Block.CreatePage.Response.Error.Code)
- * [Rpc.Block.CreateSet.Response.Error.Code](#anytype.Rpc.Block.CreateSet.Response.Error.Code)
- * [Rpc.Block.Cut.Response.Error.Code](#anytype.Rpc.Block.Cut.Response.Error.Code)
- * [Rpc.Block.Dataview.RecordCreate.Response.Error.Code](#anytype.Rpc.Block.Dataview.RecordCreate.Response.Error.Code)
- * [Rpc.Block.Dataview.RecordDelete.Response.Error.Code](#anytype.Rpc.Block.Dataview.RecordDelete.Response.Error.Code)
- * [Rpc.Block.Dataview.RecordRelationOptionAdd.Response.Error.Code](#anytype.Rpc.Block.Dataview.RecordRelationOptionAdd.Response.Error.Code)
- * [Rpc.Block.Dataview.RecordRelationOptionDelete.Response.Error.Code](#anytype.Rpc.Block.Dataview.RecordRelationOptionDelete.Response.Error.Code)
- * [Rpc.Block.Dataview.RecordRelationOptionUpdate.Response.Error.Code](#anytype.Rpc.Block.Dataview.RecordRelationOptionUpdate.Response.Error.Code)
- * [Rpc.Block.Dataview.RecordUpdate.Response.Error.Code](#anytype.Rpc.Block.Dataview.RecordUpdate.Response.Error.Code)
- * [Rpc.Block.Dataview.RelationAdd.Response.Error.Code](#anytype.Rpc.Block.Dataview.RelationAdd.Response.Error.Code)
- * [Rpc.Block.Dataview.RelationDelete.Response.Error.Code](#anytype.Rpc.Block.Dataview.RelationDelete.Response.Error.Code)
- * [Rpc.Block.Dataview.RelationListAvailable.Response.Error.Code](#anytype.Rpc.Block.Dataview.RelationListAvailable.Response.Error.Code)
- * [Rpc.Block.Dataview.RelationUpdate.Response.Error.Code](#anytype.Rpc.Block.Dataview.RelationUpdate.Response.Error.Code)
- * [Rpc.Block.Dataview.SetSource.Response.Error.Code](#anytype.Rpc.Block.Dataview.SetSource.Response.Error.Code)
- * [Rpc.Block.Dataview.ViewCreate.Response.Error.Code](#anytype.Rpc.Block.Dataview.ViewCreate.Response.Error.Code)
- * [Rpc.Block.Dataview.ViewDelete.Response.Error.Code](#anytype.Rpc.Block.Dataview.ViewDelete.Response.Error.Code)
- * [Rpc.Block.Dataview.ViewSetActive.Response.Error.Code](#anytype.Rpc.Block.Dataview.ViewSetActive.Response.Error.Code)
- * [Rpc.Block.Dataview.ViewSetPosition.Response.Error.Code](#anytype.Rpc.Block.Dataview.ViewSetPosition.Response.Error.Code)
- * [Rpc.Block.Dataview.ViewUpdate.Response.Error.Code](#anytype.Rpc.Block.Dataview.ViewUpdate.Response.Error.Code)
- * [Rpc.Block.Download.Response.Error.Code](#anytype.Rpc.Block.Download.Response.Error.Code)
- * [Rpc.Block.Export.Response.Error.Code](#anytype.Rpc.Block.Export.Response.Error.Code)
- * [Rpc.Block.File.CreateAndUpload.Response.Error.Code](#anytype.Rpc.Block.File.CreateAndUpload.Response.Error.Code)
- * [Rpc.Block.Get.Marks.Response.Error.Code](#anytype.Rpc.Block.Get.Marks.Response.Error.Code)
- * [Rpc.Block.GetPublicWebURL.Response.Error.Code](#anytype.Rpc.Block.GetPublicWebURL.Response.Error.Code)
- * [Rpc.Block.ImportMarkdown.Response.Error.Code](#anytype.Rpc.Block.ImportMarkdown.Response.Error.Code)
- * [Rpc.Block.Merge.Response.Error.Code](#anytype.Rpc.Block.Merge.Response.Error.Code)
- * [Rpc.Block.ObjectType.Set.Response.Error.Code](#anytype.Rpc.Block.ObjectType.Set.Response.Error.Code)
- * [Rpc.Block.Open.Response.Error.Code](#anytype.Rpc.Block.Open.Response.Error.Code)
- * [Rpc.Block.OpenBreadcrumbs.Response.Error.Code](#anytype.Rpc.Block.OpenBreadcrumbs.Response.Error.Code)
- * [Rpc.Block.Paste.Response.Error.Code](#anytype.Rpc.Block.Paste.Response.Error.Code)
- * [Rpc.Block.Redo.Response.Error.Code](#anytype.Rpc.Block.Redo.Response.Error.Code)
- * [Rpc.Block.Relation.Add.Response.Error.Code](#anytype.Rpc.Block.Relation.Add.Response.Error.Code)
- * [Rpc.Block.Relation.SetKey.Response.Error.Code](#anytype.Rpc.Block.Relation.SetKey.Response.Error.Code)
- * [Rpc.Block.Replace.Response.Error.Code](#anytype.Rpc.Block.Replace.Response.Error.Code)
- * [Rpc.Block.Set.Details.Response.Error.Code](#anytype.Rpc.Block.Set.Details.Response.Error.Code)
- * [Rpc.Block.Set.Fields.Response.Error.Code](#anytype.Rpc.Block.Set.Fields.Response.Error.Code)
- * [Rpc.Block.Set.File.Name.Response.Error.Code](#anytype.Rpc.Block.Set.File.Name.Response.Error.Code)
- * [Rpc.Block.Set.Image.Name.Response.Error.Code](#anytype.Rpc.Block.Set.Image.Name.Response.Error.Code)
- * [Rpc.Block.Set.Image.Width.Response.Error.Code](#anytype.Rpc.Block.Set.Image.Width.Response.Error.Code)
- * [Rpc.Block.Set.Latex.Text.Response.Error.Code](#anytype.Rpc.Block.Set.Latex.Text.Response.Error.Code)
- * [Rpc.Block.Set.Link.TargetBlockId.Response.Error.Code](#anytype.Rpc.Block.Set.Link.TargetBlockId.Response.Error.Code)
- * [Rpc.Block.Set.Page.IsArchived.Response.Error.Code](#anytype.Rpc.Block.Set.Page.IsArchived.Response.Error.Code)
- * [Rpc.Block.Set.Restrictions.Response.Error.Code](#anytype.Rpc.Block.Set.Restrictions.Response.Error.Code)
- * [Rpc.Block.Set.Text.Checked.Response.Error.Code](#anytype.Rpc.Block.Set.Text.Checked.Response.Error.Code)
- * [Rpc.Block.Set.Text.Color.Response.Error.Code](#anytype.Rpc.Block.Set.Text.Color.Response.Error.Code)
- * [Rpc.Block.Set.Text.Style.Response.Error.Code](#anytype.Rpc.Block.Set.Text.Style.Response.Error.Code)
- * [Rpc.Block.Set.Text.Text.Response.Error.Code](#anytype.Rpc.Block.Set.Text.Text.Response.Error.Code)
- * [Rpc.Block.Set.Video.Name.Response.Error.Code](#anytype.Rpc.Block.Set.Video.Name.Response.Error.Code)
- * [Rpc.Block.Set.Video.Width.Response.Error.Code](#anytype.Rpc.Block.Set.Video.Width.Response.Error.Code)
- * [Rpc.Block.SetBreadcrumbs.Response.Error.Code](#anytype.Rpc.Block.SetBreadcrumbs.Response.Error.Code)
- * [Rpc.Block.Show.Response.Error.Code](#anytype.Rpc.Block.Show.Response.Error.Code)
- * [Rpc.Block.Split.Request.Mode](#anytype.Rpc.Block.Split.Request.Mode)
- * [Rpc.Block.Split.Response.Error.Code](#anytype.Rpc.Block.Split.Response.Error.Code)
- * [Rpc.Block.Undo.Response.Error.Code](#anytype.Rpc.Block.Undo.Response.Error.Code)
- * [Rpc.Block.Unlink.Response.Error.Code](#anytype.Rpc.Block.Unlink.Response.Error.Code)
- * [Rpc.Block.UpdateContent.Response.Error.Code](#anytype.Rpc.Block.UpdateContent.Response.Error.Code)
- * [Rpc.Block.Upload.Response.Error.Code](#anytype.Rpc.Block.Upload.Response.Error.Code)
- * [Rpc.BlockList.ConvertChildrenToPages.Response.Error.Code](#anytype.Rpc.BlockList.ConvertChildrenToPages.Response.Error.Code)
- * [Rpc.BlockList.Duplicate.Response.Error.Code](#anytype.Rpc.BlockList.Duplicate.Response.Error.Code)
- * [Rpc.BlockList.Move.Response.Error.Code](#anytype.Rpc.BlockList.Move.Response.Error.Code)
- * [Rpc.BlockList.MoveToNewPage.Response.Error.Code](#anytype.Rpc.BlockList.MoveToNewPage.Response.Error.Code)
- * [Rpc.BlockList.Set.Align.Response.Error.Code](#anytype.Rpc.BlockList.Set.Align.Response.Error.Code)
- * [Rpc.BlockList.Set.BackgroundColor.Response.Error.Code](#anytype.Rpc.BlockList.Set.BackgroundColor.Response.Error.Code)
- * [Rpc.BlockList.Set.Div.Style.Response.Error.Code](#anytype.Rpc.BlockList.Set.Div.Style.Response.Error.Code)
- * [Rpc.BlockList.Set.Fields.Response.Error.Code](#anytype.Rpc.BlockList.Set.Fields.Response.Error.Code)
- * [Rpc.BlockList.Set.File.Style.Response.Error.Code](#anytype.Rpc.BlockList.Set.File.Style.Response.Error.Code)
- * [Rpc.BlockList.Set.Text.Color.Response.Error.Code](#anytype.Rpc.BlockList.Set.Text.Color.Response.Error.Code)
- * [Rpc.BlockList.Set.Text.Mark.Response.Error.Code](#anytype.Rpc.BlockList.Set.Text.Mark.Response.Error.Code)
- * [Rpc.BlockList.Set.Text.Style.Response.Error.Code](#anytype.Rpc.BlockList.Set.Text.Style.Response.Error.Code)
- * [Rpc.BlockList.TurnInto.Response.Error.Code](#anytype.Rpc.BlockList.TurnInto.Response.Error.Code)
- * [Rpc.CloneTemplate.Response.Error.Code](#anytype.Rpc.CloneTemplate.Response.Error.Code)
- * [Rpc.Config.Get.Response.Error.Code](#anytype.Rpc.Config.Get.Response.Error.Code)
- * [Rpc.Debug.Sync.Response.Error.Code](#anytype.Rpc.Debug.Sync.Response.Error.Code)
- * [Rpc.Debug.Thread.Response.Error.Code](#anytype.Rpc.Debug.Thread.Response.Error.Code)
- * [Rpc.Debug.Tree.Response.Error.Code](#anytype.Rpc.Debug.Tree.Response.Error.Code)
- * [Rpc.DownloadFile.Response.Error.Code](#anytype.Rpc.DownloadFile.Response.Error.Code)
- * [Rpc.Export.Format](#anytype.Rpc.Export.Format)
- * [Rpc.Export.Response.Error.Code](#anytype.Rpc.Export.Response.Error.Code)
- * [Rpc.ExportLocalstore.Response.Error.Code](#anytype.Rpc.ExportLocalstore.Response.Error.Code)
- * [Rpc.ExportTemplates.Response.Error.Code](#anytype.Rpc.ExportTemplates.Response.Error.Code)
- * [Rpc.ExternalDrop.Content.Response.Error.Code](#anytype.Rpc.ExternalDrop.Content.Response.Error.Code)
- * [Rpc.ExternalDrop.Files.Response.Error.Code](#anytype.Rpc.ExternalDrop.Files.Response.Error.Code)
- * [Rpc.File.Offload.Response.Error.Code](#anytype.Rpc.File.Offload.Response.Error.Code)
- * [Rpc.FileList.Offload.Response.Error.Code](#anytype.Rpc.FileList.Offload.Response.Error.Code)
- * [Rpc.GenericErrorResponse.Error.Code](#anytype.Rpc.GenericErrorResponse.Error.Code)
- * [Rpc.History.SetVersion.Response.Error.Code](#anytype.Rpc.History.SetVersion.Response.Error.Code)
- * [Rpc.History.Show.Response.Error.Code](#anytype.Rpc.History.Show.Response.Error.Code)
- * [Rpc.History.Versions.Response.Error.Code](#anytype.Rpc.History.Versions.Response.Error.Code)
- * [Rpc.LinkPreview.Response.Error.Code](#anytype.Rpc.LinkPreview.Response.Error.Code)
- * [Rpc.Log.Send.Request.Level](#anytype.Rpc.Log.Send.Request.Level)
- * [Rpc.Log.Send.Response.Error.Code](#anytype.Rpc.Log.Send.Response.Error.Code)
- * [Rpc.MakeTemplate.Response.Error.Code](#anytype.Rpc.MakeTemplate.Response.Error.Code)
- * [Rpc.MakeTemplateByObjectType.Response.Error.Code](#anytype.Rpc.MakeTemplateByObjectType.Response.Error.Code)
- * [Rpc.Navigation.Context](#anytype.Rpc.Navigation.Context)
- * [Rpc.Navigation.GetObjectInfoWithLinks.Response.Error.Code](#anytype.Rpc.Navigation.GetObjectInfoWithLinks.Response.Error.Code)
- * [Rpc.Navigation.ListObjects.Response.Error.Code](#anytype.Rpc.Navigation.ListObjects.Response.Error.Code)
- * [Rpc.Object.AddWithObjectId.Response.Error.Code](#anytype.Rpc.Object.AddWithObjectId.Response.Error.Code)
- * [Rpc.Object.FeaturedRelation.Add.Response.Error.Code](#anytype.Rpc.Object.FeaturedRelation.Add.Response.Error.Code)
- * [Rpc.Object.FeaturedRelation.Remove.Response.Error.Code](#anytype.Rpc.Object.FeaturedRelation.Remove.Response.Error.Code)
- * [Rpc.Object.Graph.Edge.Type](#anytype.Rpc.Object.Graph.Edge.Type)
- * [Rpc.Object.Graph.Response.Error.Code](#anytype.Rpc.Object.Graph.Response.Error.Code)
- * [Rpc.Object.RelationAdd.Response.Error.Code](#anytype.Rpc.Object.RelationAdd.Response.Error.Code)
- * [Rpc.Object.RelationDelete.Response.Error.Code](#anytype.Rpc.Object.RelationDelete.Response.Error.Code)
- * [Rpc.Object.RelationListAvailable.Response.Error.Code](#anytype.Rpc.Object.RelationListAvailable.Response.Error.Code)
- * [Rpc.Object.RelationOptionAdd.Response.Error.Code](#anytype.Rpc.Object.RelationOptionAdd.Response.Error.Code)
- * [Rpc.Object.RelationOptionDelete.Response.Error.Code](#anytype.Rpc.Object.RelationOptionDelete.Response.Error.Code)
- * [Rpc.Object.RelationOptionUpdate.Response.Error.Code](#anytype.Rpc.Object.RelationOptionUpdate.Response.Error.Code)
- * [Rpc.Object.RelationUpdate.Response.Error.Code](#anytype.Rpc.Object.RelationUpdate.Response.Error.Code)
- * [Rpc.Object.Search.Response.Error.Code](#anytype.Rpc.Object.Search.Response.Error.Code)
- * [Rpc.Object.SetIsArchived.Response.Error.Code](#anytype.Rpc.Object.SetIsArchived.Response.Error.Code)
- * [Rpc.Object.SetIsFavorite.Response.Error.Code](#anytype.Rpc.Object.SetIsFavorite.Response.Error.Code)
- * [Rpc.Object.SetLayout.Response.Error.Code](#anytype.Rpc.Object.SetLayout.Response.Error.Code)
- * [Rpc.Object.ShareByLink.Response.Error.Code](#anytype.Rpc.Object.ShareByLink.Response.Error.Code)
- * [Rpc.Object.ToSet.Response.Error.Code](#anytype.Rpc.Object.ToSet.Response.Error.Code)
- * [Rpc.ObjectList.Delete.Response.Error.Code](#anytype.Rpc.ObjectList.Delete.Response.Error.Code)
- * [Rpc.ObjectList.Set.IsArchived.Response.Error.Code](#anytype.Rpc.ObjectList.Set.IsArchived.Response.Error.Code)
- * [Rpc.ObjectList.Set.IsFavorite.Response.Error.Code](#anytype.Rpc.ObjectList.Set.IsFavorite.Response.Error.Code)
- * [Rpc.ObjectType.Create.Response.Error.Code](#anytype.Rpc.ObjectType.Create.Response.Error.Code)
- * [Rpc.ObjectType.List.Response.Error.Code](#anytype.Rpc.ObjectType.List.Response.Error.Code)
- * [Rpc.ObjectType.Relation.Add.Response.Error.Code](#anytype.Rpc.ObjectType.Relation.Add.Response.Error.Code)
- * [Rpc.ObjectType.Relation.List.Response.Error.Code](#anytype.Rpc.ObjectType.Relation.List.Response.Error.Code)
- * [Rpc.ObjectType.Relation.Remove.Response.Error.Code](#anytype.Rpc.ObjectType.Relation.Remove.Response.Error.Code)
- * [Rpc.ObjectType.Relation.Update.Response.Error.Code](#anytype.Rpc.ObjectType.Relation.Update.Response.Error.Code)
- * [Rpc.Page.Create.Response.Error.Code](#anytype.Rpc.Page.Create.Response.Error.Code)
- * [Rpc.Ping.Response.Error.Code](#anytype.Rpc.Ping.Response.Error.Code)
- * [Rpc.Process.Cancel.Response.Error.Code](#anytype.Rpc.Process.Cancel.Response.Error.Code)
- * [Rpc.Set.Create.Response.Error.Code](#anytype.Rpc.Set.Create.Response.Error.Code)
- * [Rpc.Shutdown.Response.Error.Code](#anytype.Rpc.Shutdown.Response.Error.Code)
- * [Rpc.UploadFile.Response.Error.Code](#anytype.Rpc.UploadFile.Response.Error.Code)
- * [Rpc.Version.Get.Response.Error.Code](#anytype.Rpc.Version.Get.Response.Error.Code)
- * [Rpc.Wallet.Convert.Response.Error.Code](#anytype.Rpc.Wallet.Convert.Response.Error.Code)
- * [Rpc.Wallet.Create.Response.Error.Code](#anytype.Rpc.Wallet.Create.Response.Error.Code)
- * [Rpc.Wallet.Recover.Response.Error.Code](#anytype.Rpc.Wallet.Recover.Response.Error.Code)
- * [Rpc.Workspace.Create.Response.Error.Code](#anytype.Rpc.Workspace.Create.Response.Error.Code)
- * [Rpc.Workspace.GetAll.Response.Error.Code](#anytype.Rpc.Workspace.GetAll.Response.Error.Code)
- * [Rpc.Workspace.GetCurrent.Response.Error.Code](#anytype.Rpc.Workspace.GetCurrent.Response.Error.Code)
- * [Rpc.Workspace.Select.Response.Error.Code](#anytype.Rpc.Workspace.Select.Response.Error.Code)
- * [Rpc.Workspace.SetIsHighlighted.Response.Error.Code](#anytype.Rpc.Workspace.SetIsHighlighted.Response.Error.Code)
-* [events.proto](#events.proto)
- * [Event](#anytype.Event)
- * [Event.Account](#anytype.Event.Account)
- * [Event.Account.Config](#anytype.Event.Account.Config)
- * [Event.Account.Config.Update](#anytype.Event.Account.Config.Update)
- * [Event.Account.Details](#anytype.Event.Account.Details)
- * [Event.Account.Show](#anytype.Event.Account.Show)
- * [Event.Block](#anytype.Event.Block)
- * [Event.Block.Add](#anytype.Event.Block.Add)
- * [Event.Block.Dataview](#anytype.Event.Block.Dataview)
- * [Event.Block.Dataview.RecordsDelete](#anytype.Event.Block.Dataview.RecordsDelete)
- * [Event.Block.Dataview.RecordsInsert](#anytype.Event.Block.Dataview.RecordsInsert)
- * [Event.Block.Dataview.RecordsSet](#anytype.Event.Block.Dataview.RecordsSet)
- * [Event.Block.Dataview.RecordsUpdate](#anytype.Event.Block.Dataview.RecordsUpdate)
- * [Event.Block.Dataview.RelationDelete](#anytype.Event.Block.Dataview.RelationDelete)
- * [Event.Block.Dataview.RelationSet](#anytype.Event.Block.Dataview.RelationSet)
- * [Event.Block.Dataview.SourceSet](#anytype.Event.Block.Dataview.SourceSet)
- * [Event.Block.Dataview.ViewDelete](#anytype.Event.Block.Dataview.ViewDelete)
- * [Event.Block.Dataview.ViewOrder](#anytype.Event.Block.Dataview.ViewOrder)
- * [Event.Block.Dataview.ViewSet](#anytype.Event.Block.Dataview.ViewSet)
- * [Event.Block.Delete](#anytype.Event.Block.Delete)
- * [Event.Block.FilesUpload](#anytype.Event.Block.FilesUpload)
- * [Event.Block.Fill](#anytype.Event.Block.Fill)
- * [Event.Block.Fill.Align](#anytype.Event.Block.Fill.Align)
- * [Event.Block.Fill.BackgroundColor](#anytype.Event.Block.Fill.BackgroundColor)
- * [Event.Block.Fill.Bookmark](#anytype.Event.Block.Fill.Bookmark)
- * [Event.Block.Fill.Bookmark.Description](#anytype.Event.Block.Fill.Bookmark.Description)
- * [Event.Block.Fill.Bookmark.FaviconHash](#anytype.Event.Block.Fill.Bookmark.FaviconHash)
- * [Event.Block.Fill.Bookmark.ImageHash](#anytype.Event.Block.Fill.Bookmark.ImageHash)
- * [Event.Block.Fill.Bookmark.Title](#anytype.Event.Block.Fill.Bookmark.Title)
- * [Event.Block.Fill.Bookmark.Type](#anytype.Event.Block.Fill.Bookmark.Type)
- * [Event.Block.Fill.Bookmark.Url](#anytype.Event.Block.Fill.Bookmark.Url)
- * [Event.Block.Fill.ChildrenIds](#anytype.Event.Block.Fill.ChildrenIds)
- * [Event.Block.Fill.DatabaseRecords](#anytype.Event.Block.Fill.DatabaseRecords)
- * [Event.Block.Fill.Details](#anytype.Event.Block.Fill.Details)
- * [Event.Block.Fill.Div](#anytype.Event.Block.Fill.Div)
- * [Event.Block.Fill.Div.Style](#anytype.Event.Block.Fill.Div.Style)
- * [Event.Block.Fill.Fields](#anytype.Event.Block.Fill.Fields)
- * [Event.Block.Fill.File](#anytype.Event.Block.Fill.File)
- * [Event.Block.Fill.File.Hash](#anytype.Event.Block.Fill.File.Hash)
- * [Event.Block.Fill.File.Mime](#anytype.Event.Block.Fill.File.Mime)
- * [Event.Block.Fill.File.Name](#anytype.Event.Block.Fill.File.Name)
- * [Event.Block.Fill.File.Size](#anytype.Event.Block.Fill.File.Size)
- * [Event.Block.Fill.File.State](#anytype.Event.Block.Fill.File.State)
- * [Event.Block.Fill.File.Style](#anytype.Event.Block.Fill.File.Style)
- * [Event.Block.Fill.File.Type](#anytype.Event.Block.Fill.File.Type)
- * [Event.Block.Fill.File.Width](#anytype.Event.Block.Fill.File.Width)
- * [Event.Block.Fill.Link](#anytype.Event.Block.Fill.Link)
- * [Event.Block.Fill.Link.Fields](#anytype.Event.Block.Fill.Link.Fields)
- * [Event.Block.Fill.Link.Style](#anytype.Event.Block.Fill.Link.Style)
- * [Event.Block.Fill.Link.TargetBlockId](#anytype.Event.Block.Fill.Link.TargetBlockId)
- * [Event.Block.Fill.Restrictions](#anytype.Event.Block.Fill.Restrictions)
- * [Event.Block.Fill.Text](#anytype.Event.Block.Fill.Text)
- * [Event.Block.Fill.Text.Checked](#anytype.Event.Block.Fill.Text.Checked)
- * [Event.Block.Fill.Text.Color](#anytype.Event.Block.Fill.Text.Color)
- * [Event.Block.Fill.Text.Marks](#anytype.Event.Block.Fill.Text.Marks)
- * [Event.Block.Fill.Text.Style](#anytype.Event.Block.Fill.Text.Style)
- * [Event.Block.Fill.Text.Text](#anytype.Event.Block.Fill.Text.Text)
- * [Event.Block.MarksInfo](#anytype.Event.Block.MarksInfo)
- * [Event.Block.Set](#anytype.Event.Block.Set)
- * [Event.Block.Set.Align](#anytype.Event.Block.Set.Align)
- * [Event.Block.Set.BackgroundColor](#anytype.Event.Block.Set.BackgroundColor)
- * [Event.Block.Set.Bookmark](#anytype.Event.Block.Set.Bookmark)
- * [Event.Block.Set.Bookmark.Description](#anytype.Event.Block.Set.Bookmark.Description)
- * [Event.Block.Set.Bookmark.FaviconHash](#anytype.Event.Block.Set.Bookmark.FaviconHash)
- * [Event.Block.Set.Bookmark.ImageHash](#anytype.Event.Block.Set.Bookmark.ImageHash)
- * [Event.Block.Set.Bookmark.Title](#anytype.Event.Block.Set.Bookmark.Title)
- * [Event.Block.Set.Bookmark.Type](#anytype.Event.Block.Set.Bookmark.Type)
- * [Event.Block.Set.Bookmark.Url](#anytype.Event.Block.Set.Bookmark.Url)
- * [Event.Block.Set.ChildrenIds](#anytype.Event.Block.Set.ChildrenIds)
- * [Event.Block.Set.Div](#anytype.Event.Block.Set.Div)
- * [Event.Block.Set.Div.Style](#anytype.Event.Block.Set.Div.Style)
- * [Event.Block.Set.Fields](#anytype.Event.Block.Set.Fields)
- * [Event.Block.Set.File](#anytype.Event.Block.Set.File)
- * [Event.Block.Set.File.Hash](#anytype.Event.Block.Set.File.Hash)
- * [Event.Block.Set.File.Mime](#anytype.Event.Block.Set.File.Mime)
- * [Event.Block.Set.File.Name](#anytype.Event.Block.Set.File.Name)
- * [Event.Block.Set.File.Size](#anytype.Event.Block.Set.File.Size)
- * [Event.Block.Set.File.State](#anytype.Event.Block.Set.File.State)
- * [Event.Block.Set.File.Style](#anytype.Event.Block.Set.File.Style)
- * [Event.Block.Set.File.Type](#anytype.Event.Block.Set.File.Type)
- * [Event.Block.Set.File.Width](#anytype.Event.Block.Set.File.Width)
- * [Event.Block.Set.Latex](#anytype.Event.Block.Set.Latex)
- * [Event.Block.Set.Latex.Text](#anytype.Event.Block.Set.Latex.Text)
- * [Event.Block.Set.Link](#anytype.Event.Block.Set.Link)
- * [Event.Block.Set.Link.Fields](#anytype.Event.Block.Set.Link.Fields)
- * [Event.Block.Set.Link.Style](#anytype.Event.Block.Set.Link.Style)
- * [Event.Block.Set.Link.TargetBlockId](#anytype.Event.Block.Set.Link.TargetBlockId)
- * [Event.Block.Set.Relation](#anytype.Event.Block.Set.Relation)
- * [Event.Block.Set.Relation.Key](#anytype.Event.Block.Set.Relation.Key)
- * [Event.Block.Set.Restrictions](#anytype.Event.Block.Set.Restrictions)
- * [Event.Block.Set.Text](#anytype.Event.Block.Set.Text)
- * [Event.Block.Set.Text.Checked](#anytype.Event.Block.Set.Text.Checked)
- * [Event.Block.Set.Text.Color](#anytype.Event.Block.Set.Text.Color)
- * [Event.Block.Set.Text.Marks](#anytype.Event.Block.Set.Text.Marks)
- * [Event.Block.Set.Text.Style](#anytype.Event.Block.Set.Text.Style)
- * [Event.Block.Set.Text.Text](#anytype.Event.Block.Set.Text.Text)
- * [Event.Message](#anytype.Event.Message)
- * [Event.Object](#anytype.Event.Object)
- * [Event.Object.Details](#anytype.Event.Object.Details)
- * [Event.Object.Details.Amend](#anytype.Event.Object.Details.Amend)
- * [Event.Object.Details.Amend.KeyValue](#anytype.Event.Object.Details.Amend.KeyValue)
- * [Event.Object.Details.Set](#anytype.Event.Object.Details.Set)
- * [Event.Object.Details.Unset](#anytype.Event.Object.Details.Unset)
- * [Event.Object.Relation](#anytype.Event.Object.Relation)
- * [Event.Object.Relation.Remove](#anytype.Event.Object.Relation.Remove)
- * [Event.Object.Relation.Set](#anytype.Event.Object.Relation.Set)
- * [Event.Object.Relations](#anytype.Event.Object.Relations)
- * [Event.Object.Relations.Amend](#anytype.Event.Object.Relations.Amend)
- * [Event.Object.Relations.Remove](#anytype.Event.Object.Relations.Remove)
- * [Event.Object.Relations.Set](#anytype.Event.Object.Relations.Set)
- * [Event.Object.Remove](#anytype.Event.Object.Remove)
- * [Event.Object.Show](#anytype.Event.Object.Show)
- * [Event.Object.Show.RelationWithValuePerObject](#anytype.Event.Object.Show.RelationWithValuePerObject)
- * [Event.Ping](#anytype.Event.Ping)
- * [Event.Process](#anytype.Event.Process)
- * [Event.Process.Done](#anytype.Event.Process.Done)
- * [Event.Process.New](#anytype.Event.Process.New)
- * [Event.Process.Update](#anytype.Event.Process.Update)
- * [Event.Status](#anytype.Event.Status)
- * [Event.Status.Thread](#anytype.Event.Status.Thread)
- * [Event.Status.Thread.Account](#anytype.Event.Status.Thread.Account)
- * [Event.Status.Thread.Cafe](#anytype.Event.Status.Thread.Cafe)
- * [Event.Status.Thread.Cafe.PinStatus](#anytype.Event.Status.Thread.Cafe.PinStatus)
- * [Event.Status.Thread.Device](#anytype.Event.Status.Thread.Device)
- * [Event.Status.Thread.Summary](#anytype.Event.Status.Thread.Summary)
- * [Event.User](#anytype.Event.User)
- * [Event.User.Block](#anytype.Event.User.Block)
- * [Event.User.Block.Join](#anytype.Event.User.Block.Join)
- * [Event.User.Block.Left](#anytype.Event.User.Block.Left)
- * [Event.User.Block.SelectRange](#anytype.Event.User.Block.SelectRange)
- * [Event.User.Block.TextRange](#anytype.Event.User.Block.TextRange)
- * [Model](#anytype.Model)
- * [Model.Process](#anytype.Model.Process)
- * [Model.Process.Progress](#anytype.Model.Process.Progress)
- * [ResponseEvent](#anytype.ResponseEvent)
- * [Event.Status.Thread.SyncStatus](#anytype.Event.Status.Thread.SyncStatus)
- * [Model.Process.State](#anytype.Model.Process.State)
- * [Model.Process.Type](#anytype.Model.Process.Type)
-* [localstore.proto](#localstore.proto)
- * [ObjectDetails](#anytype.model.ObjectDetails)
- * [ObjectInfo](#anytype.model.ObjectInfo)
- * [ObjectInfoWithLinks](#anytype.model.ObjectInfoWithLinks)
- * [ObjectInfoWithOutboundLinks](#anytype.model.ObjectInfoWithOutboundLinks)
- * [ObjectInfoWithOutboundLinksIDs](#anytype.model.ObjectInfoWithOutboundLinksIDs)
- * [ObjectLinks](#anytype.model.ObjectLinks)
- * [ObjectLinksInfo](#anytype.model.ObjectLinksInfo)
- * [ObjectStoreChecksums](#anytype.model.ObjectStoreChecksums)
-* [models.proto](#models.proto)
- * [Account](#anytype.model.Account)
- * [Account.Avatar](#anytype.model.Account.Avatar)
- * [Account.Config](#anytype.model.Account.Config)
- * [Block](#anytype.model.Block)
- * [Block.Content](#anytype.model.Block.Content)
- * [Block.Content.Bookmark](#anytype.model.Block.Content.Bookmark)
- * [Block.Content.Dataview](#anytype.model.Block.Content.Dataview)
- * [Block.Content.Dataview.Filter](#anytype.model.Block.Content.Dataview.Filter)
- * [Block.Content.Dataview.Relation](#anytype.model.Block.Content.Dataview.Relation)
- * [Block.Content.Dataview.Sort](#anytype.model.Block.Content.Dataview.Sort)
- * [Block.Content.Dataview.View](#anytype.model.Block.Content.Dataview.View)
- * [Block.Content.Div](#anytype.model.Block.Content.Div)
- * [Block.Content.FeaturedRelations](#anytype.model.Block.Content.FeaturedRelations)
- * [Block.Content.File](#anytype.model.Block.Content.File)
- * [Block.Content.Icon](#anytype.model.Block.Content.Icon)
- * [Block.Content.Latex](#anytype.model.Block.Content.Latex)
- * [Block.Content.Layout](#anytype.model.Block.Content.Layout)
- * [Block.Content.Link](#anytype.model.Block.Content.Link)
- * [Block.Content.Relation](#anytype.model.Block.Content.Relation)
- * [Block.Content.Smartblock](#anytype.model.Block.Content.Smartblock)
- * [Block.Content.Text](#anytype.model.Block.Content.Text)
- * [Block.Content.Text.Mark](#anytype.model.Block.Content.Text.Mark)
- * [Block.Content.Text.Marks](#anytype.model.Block.Content.Text.Marks)
- * [Block.Restrictions](#anytype.model.Block.Restrictions)
- * [BlockMetaOnly](#anytype.model.BlockMetaOnly)
- * [Layout](#anytype.model.Layout)
- * [LinkPreview](#anytype.model.LinkPreview)
- * [ObjectType](#anytype.model.ObjectType)
- * [Range](#anytype.model.Range)
- * [Relation](#anytype.model.Relation)
- * [Relation.Option](#anytype.model.Relation.Option)
- * [RelationOptions](#anytype.model.RelationOptions)
- * [RelationWithValue](#anytype.model.RelationWithValue)
- * [Relations](#anytype.model.Relations)
- * [Restrictions](#anytype.model.Restrictions)
- * [Restrictions.DataviewRestrictions](#anytype.model.Restrictions.DataviewRestrictions)
- * [SmartBlockSnapshotBase](#anytype.model.SmartBlockSnapshotBase)
- * [ThreadCreateQueueEntry](#anytype.model.ThreadCreateQueueEntry)
- * [ThreadDeeplinkPayload](#anytype.model.ThreadDeeplinkPayload)
- * [Block.Align](#anytype.model.Block.Align)
- * [Block.Content.Dataview.Filter.Condition](#anytype.model.Block.Content.Dataview.Filter.Condition)
- * [Block.Content.Dataview.Filter.Operator](#anytype.model.Block.Content.Dataview.Filter.Operator)
- * [Block.Content.Dataview.Relation.DateFormat](#anytype.model.Block.Content.Dataview.Relation.DateFormat)
- * [Block.Content.Dataview.Relation.TimeFormat](#anytype.model.Block.Content.Dataview.Relation.TimeFormat)
- * [Block.Content.Dataview.Sort.Type](#anytype.model.Block.Content.Dataview.Sort.Type)
- * [Block.Content.Dataview.View.Size](#anytype.model.Block.Content.Dataview.View.Size)
- * [Block.Content.Dataview.View.Type](#anytype.model.Block.Content.Dataview.View.Type)
- * [Block.Content.Div.Style](#anytype.model.Block.Content.Div.Style)
- * [Block.Content.File.State](#anytype.model.Block.Content.File.State)
- * [Block.Content.File.Style](#anytype.model.Block.Content.File.Style)
- * [Block.Content.File.Type](#anytype.model.Block.Content.File.Type)
- * [Block.Content.Layout.Style](#anytype.model.Block.Content.Layout.Style)
- * [Block.Content.Link.Style](#anytype.model.Block.Content.Link.Style)
- * [Block.Content.Text.Mark.Type](#anytype.model.Block.Content.Text.Mark.Type)
- * [Block.Content.Text.Style](#anytype.model.Block.Content.Text.Style)
- * [Block.Position](#anytype.model.Block.Position)
- * [LinkPreview.Type](#anytype.model.LinkPreview.Type)
- * [ObjectType.Layout](#anytype.model.ObjectType.Layout)
- * [Relation.DataSource](#anytype.model.Relation.DataSource)
- * [Relation.Option.Scope](#anytype.model.Relation.Option.Scope)
- * [Relation.Scope](#anytype.model.Relation.Scope)
- * [RelationFormat](#anytype.model.RelationFormat)
- * [Restrictions.DataviewRestriction](#anytype.model.Restrictions.DataviewRestriction)
- * [Restrictions.ObjectRestriction](#anytype.model.Restrictions.ObjectRestriction)
- * [SmartBlockType](#anytype.model.SmartBlockType)
-* [Scalar Value Types](#scalar-value-types)
-
-<a name="service.proto"/>
->>>>>>> e50e6c88
 <p align="right"><a href="#top">Top</a></p>
 
-## service.proto
-
-
-
-
-
-
-<a name="anytype.ClientCommands"/>
+## pb/protos/service/service.proto
+
+
+ 
+
+ 
+
+ 
+
+
+<a name="anytype.ClientCommands"></a>
+
 ### ClientCommands
 
 
@@ -2119,7 +1115,7 @@
 | DownloadFile | [Rpc.DownloadFile.Request](#anytype.Rpc.DownloadFile.Request) | [Rpc.DownloadFile.Response](#anytype.Rpc.DownloadFile.Response) |  |
 | BlockUpload | [Rpc.Block.Upload.Request](#anytype.Rpc.Block.Upload.Request) | [Rpc.Block.Upload.Response](#anytype.Rpc.Block.Upload.Response) |  |
 | BlockReplace | [Rpc.Block.Replace.Request](#anytype.Rpc.Block.Replace.Request) | [Rpc.Block.Replace.Response](#anytype.Rpc.Block.Replace.Response) |  |
-| BlockUpdateContent | [Rpc.Block.UpdateContent.Request](#anytype.Rpc.Block.UpdateContent.Request) | [Rpc.Block.UpdateContent.Response](#anytype.Rpc.Block.UpdateContent.Response) |  |
+| BlockUpdateContent | [Rpc.Block.UpdateContent.Request](#anytype.Rpc.Block.UpdateContent.Request) | [Rpc.Block.UpdateContent.Response](#anytype.Rpc.Block.UpdateContent.Response) | BlockUpdateContent allows to update any simple block content to the new value of the same type |
 | BlockOpen | [Rpc.Block.Open.Request](#anytype.Rpc.Block.Open.Request) | [Rpc.Block.Open.Response](#anytype.Rpc.Block.Open.Response) |  |
 | BlockShow | [Rpc.Block.Show.Request](#anytype.Rpc.Block.Show.Request) | [Rpc.Block.Show.Response](#anytype.Rpc.Block.Show.Response) |  |
 | BlockGetPublicWebURL | [Rpc.Block.GetPublicWebURL.Request](#anytype.Rpc.Block.GetPublicWebURL.Request) | [Rpc.Block.GetPublicWebURL.Response](#anytype.Rpc.Block.GetPublicWebURL.Response) |  |
@@ -2172,23 +1168,23 @@
 | BlockFileCreateAndUpload | [Rpc.Block.File.CreateAndUpload.Request](#anytype.Rpc.Block.File.CreateAndUpload.Request) | [Rpc.Block.File.CreateAndUpload.Response](#anytype.Rpc.Block.File.CreateAndUpload.Response) |  |
 | BlockRelationSetKey | [Rpc.Block.Relation.SetKey.Request](#anytype.Rpc.Block.Relation.SetKey.Request) | [Rpc.Block.Relation.SetKey.Response](#anytype.Rpc.Block.Relation.SetKey.Response) |  |
 | BlockRelationAdd | [Rpc.Block.Relation.Add.Request](#anytype.Rpc.Block.Relation.Add.Request) | [Rpc.Block.Relation.Add.Response](#anytype.Rpc.Block.Relation.Add.Response) |  |
-| BlockDataviewViewCreate | [Rpc.Block.Dataview.ViewCreate.Request](#anytype.Rpc.Block.Dataview.ViewCreate.Request) | [Rpc.Block.Dataview.ViewCreate.Response](#anytype.Rpc.Block.Dataview.ViewCreate.Response) |  |
+| BlockDataviewViewCreate | [Rpc.Block.Dataview.ViewCreate.Request](#anytype.Rpc.Block.Dataview.ViewCreate.Request) | [Rpc.Block.Dataview.ViewCreate.Response](#anytype.Rpc.Block.Dataview.ViewCreate.Response) | ## Dataview # View |
 | BlockDataviewViewDelete | [Rpc.Block.Dataview.ViewDelete.Request](#anytype.Rpc.Block.Dataview.ViewDelete.Request) | [Rpc.Block.Dataview.ViewDelete.Response](#anytype.Rpc.Block.Dataview.ViewDelete.Response) |  |
 | BlockDataviewViewUpdate | [Rpc.Block.Dataview.ViewUpdate.Request](#anytype.Rpc.Block.Dataview.ViewUpdate.Request) | [Rpc.Block.Dataview.ViewUpdate.Response](#anytype.Rpc.Block.Dataview.ViewUpdate.Response) |  |
 | BlockDataviewViewSetActive | [Rpc.Block.Dataview.ViewSetActive.Request](#anytype.Rpc.Block.Dataview.ViewSetActive.Request) | [Rpc.Block.Dataview.ViewSetActive.Response](#anytype.Rpc.Block.Dataview.ViewSetActive.Response) |  |
 | BlockDataviewViewSetPosition | [Rpc.Block.Dataview.ViewSetPosition.Request](#anytype.Rpc.Block.Dataview.ViewSetPosition.Request) | [Rpc.Block.Dataview.ViewSetPosition.Response](#anytype.Rpc.Block.Dataview.ViewSetPosition.Response) |  |
 | BlockDataviewSetSource | [Rpc.Block.Dataview.SetSource.Request](#anytype.Rpc.Block.Dataview.SetSource.Request) | [Rpc.Block.Dataview.SetSource.Response](#anytype.Rpc.Block.Dataview.SetSource.Response) |  |
-| BlockDataviewRelationAdd | [Rpc.Block.Dataview.RelationAdd.Request](#anytype.Rpc.Block.Dataview.RelationAdd.Request) | [Rpc.Block.Dataview.RelationAdd.Response](#anytype.Rpc.Block.Dataview.RelationAdd.Response) |  |
+| BlockDataviewRelationAdd | [Rpc.Block.Dataview.RelationAdd.Request](#anytype.Rpc.Block.Dataview.RelationAdd.Request) | [Rpc.Block.Dataview.RelationAdd.Response](#anytype.Rpc.Block.Dataview.RelationAdd.Response) | # Relation |
 | BlockDataviewRelationUpdate | [Rpc.Block.Dataview.RelationUpdate.Request](#anytype.Rpc.Block.Dataview.RelationUpdate.Request) | [Rpc.Block.Dataview.RelationUpdate.Response](#anytype.Rpc.Block.Dataview.RelationUpdate.Response) |  |
 | BlockDataviewRelationDelete | [Rpc.Block.Dataview.RelationDelete.Request](#anytype.Rpc.Block.Dataview.RelationDelete.Request) | [Rpc.Block.Dataview.RelationDelete.Response](#anytype.Rpc.Block.Dataview.RelationDelete.Response) |  |
 | BlockDataviewRelationListAvailable | [Rpc.Block.Dataview.RelationListAvailable.Request](#anytype.Rpc.Block.Dataview.RelationListAvailable.Request) | [Rpc.Block.Dataview.RelationListAvailable.Response](#anytype.Rpc.Block.Dataview.RelationListAvailable.Response) |  |
-| BlockDataviewRecordCreate | [Rpc.Block.Dataview.RecordCreate.Request](#anytype.Rpc.Block.Dataview.RecordCreate.Request) | [Rpc.Block.Dataview.RecordCreate.Response](#anytype.Rpc.Block.Dataview.RecordCreate.Response) |  |
+| BlockDataviewRecordCreate | [Rpc.Block.Dataview.RecordCreate.Request](#anytype.Rpc.Block.Dataview.RecordCreate.Request) | [Rpc.Block.Dataview.RecordCreate.Response](#anytype.Rpc.Block.Dataview.RecordCreate.Response) | # Record |
 | BlockDataviewRecordUpdate | [Rpc.Block.Dataview.RecordUpdate.Request](#anytype.Rpc.Block.Dataview.RecordUpdate.Request) | [Rpc.Block.Dataview.RecordUpdate.Response](#anytype.Rpc.Block.Dataview.RecordUpdate.Response) |  |
 | BlockDataviewRecordDelete | [Rpc.Block.Dataview.RecordDelete.Request](#anytype.Rpc.Block.Dataview.RecordDelete.Request) | [Rpc.Block.Dataview.RecordDelete.Response](#anytype.Rpc.Block.Dataview.RecordDelete.Response) |  |
 | BlockDataviewRecordRelationOptionAdd | [Rpc.Block.Dataview.RecordRelationOptionAdd.Request](#anytype.Rpc.Block.Dataview.RecordRelationOptionAdd.Request) | [Rpc.Block.Dataview.RecordRelationOptionAdd.Response](#anytype.Rpc.Block.Dataview.RecordRelationOptionAdd.Response) |  |
 | BlockDataviewRecordRelationOptionUpdate | [Rpc.Block.Dataview.RecordRelationOptionUpdate.Request](#anytype.Rpc.Block.Dataview.RecordRelationOptionUpdate.Request) | [Rpc.Block.Dataview.RecordRelationOptionUpdate.Response](#anytype.Rpc.Block.Dataview.RecordRelationOptionUpdate.Response) |  |
 | BlockDataviewRecordRelationOptionDelete | [Rpc.Block.Dataview.RecordRelationOptionDelete.Request](#anytype.Rpc.Block.Dataview.RecordRelationOptionDelete.Request) | [Rpc.Block.Dataview.RecordRelationOptionDelete.Response](#anytype.Rpc.Block.Dataview.RecordRelationOptionDelete.Response) |  |
-| BlockObjectTypeSet | [Rpc.Block.ObjectType.Set.Request](#anytype.Rpc.Block.ObjectType.Set.Request) | [Rpc.Block.ObjectType.Set.Response](#anytype.Rpc.Block.ObjectType.Set.Response) |  |
+| BlockObjectTypeSet | [Rpc.Block.ObjectType.Set.Request](#anytype.Rpc.Block.ObjectType.Set.Request) | [Rpc.Block.ObjectType.Set.Response](#anytype.Rpc.Block.ObjectType.Set.Response) | ## Object&#39;s relations set an existing object type to the object so it will appear in sets and suggests relations from this type TODO: rename BlockObjectTypeSet -&gt; ObjectObjectTypeSet |
 | NavigationListObjects | [Rpc.Navigation.ListObjects.Request](#anytype.Rpc.Navigation.ListObjects.Request) | [Rpc.Navigation.ListObjects.Response](#anytype.Rpc.Navigation.ListObjects.Response) |  |
 | NavigationGetObjectInfoWithLinks | [Rpc.Navigation.GetObjectInfoWithLinks.Request](#anytype.Rpc.Navigation.GetObjectInfoWithLinks.Request) | [Rpc.Navigation.GetObjectInfoWithLinks.Response](#anytype.Rpc.Navigation.GetObjectInfoWithLinks.Response) |  |
 | ObjectGraph | [Rpc.Object.Graph.Request](#anytype.Rpc.Object.Graph.Request) | [Rpc.Object.Graph.Response](#anytype.Rpc.Object.Graph.Response) |  |
@@ -2208,15 +1204,15 @@
 | ObjectFeaturedRelationRemove | [Rpc.Object.FeaturedRelation.Remove.Request](#anytype.Rpc.Object.FeaturedRelation.Remove.Request) | [Rpc.Object.FeaturedRelation.Remove.Response](#anytype.Rpc.Object.FeaturedRelation.Remove.Response) |  |
 | ObjectSetIsFavorite | [Rpc.Object.SetIsFavorite.Request](#anytype.Rpc.Object.SetIsFavorite.Request) | [Rpc.Object.SetIsFavorite.Response](#anytype.Rpc.Object.SetIsFavorite.Response) |  |
 | ObjectSetIsArchived | [Rpc.Object.SetIsArchived.Request](#anytype.Rpc.Object.SetIsArchived.Request) | [Rpc.Object.SetIsArchived.Response](#anytype.Rpc.Object.SetIsArchived.Response) |  |
-| ObjectToSet | [Rpc.Object.ToSet.Request](#anytype.Rpc.Object.ToSet.Request) | [Rpc.Object.ToSet.Response](#anytype.Rpc.Object.ToSet.Response) |  |
+| ObjectToSet | [Rpc.Object.ToSet.Request](#anytype.Rpc.Object.ToSet.Request) | [Rpc.Object.ToSet.Response](#anytype.Rpc.Object.ToSet.Response) | ObjectToSet creates new set from given object and removes object |
 | ObjectListDelete | [Rpc.ObjectList.Delete.Request](#anytype.Rpc.ObjectList.Delete.Request) | [Rpc.ObjectList.Delete.Response](#anytype.Rpc.ObjectList.Delete.Response) |  |
-| ObjectListSetIsArchived | [Rpc.ObjectList.Set.IsArchived.Request](#anytype.Rpc.ObjectList.Set.IsArchived.Request) | [Rpc.ObjectList.Set.IsArchived.Response](#anytype.Rpc.ObjectList.Set.IsArchived.Response) |  |
+| ObjectListSetIsArchived | [Rpc.ObjectList.Set.IsArchived.Request](#anytype.Rpc.ObjectList.Set.IsArchived.Request) | [Rpc.ObjectList.Set.IsArchived.Response](#anytype.Rpc.ObjectList.Set.IsArchived.Response) | deprecated |
 | ObjectListSetIsFavorite | [Rpc.ObjectList.Set.IsFavorite.Request](#anytype.Rpc.ObjectList.Set.IsFavorite.Request) | [Rpc.ObjectList.Set.IsFavorite.Response](#anytype.Rpc.ObjectList.Set.IsFavorite.Response) |  |
-| BlockSetDetails | [Rpc.Block.Set.Details.Request](#anytype.Rpc.Block.Set.Details.Request) | [Rpc.Block.Set.Details.Response](#anytype.Rpc.Block.Set.Details.Response) |  |
-| PageCreate | [Rpc.Page.Create.Request](#anytype.Rpc.Page.Create.Request) | [Rpc.Page.Create.Response](#anytype.Rpc.Page.Create.Response) |  |
-| SetCreate | [Rpc.Set.Create.Request](#anytype.Rpc.Set.Create.Request) | [Rpc.Set.Create.Response](#anytype.Rpc.Set.Create.Response) |  |
-| ObjectTypeCreate | [Rpc.ObjectType.Create.Request](#anytype.Rpc.ObjectType.Create.Request) | [Rpc.ObjectType.Create.Response](#anytype.Rpc.ObjectType.Create.Response) |  |
-| ObjectTypeList | [Rpc.ObjectType.List.Request](#anytype.Rpc.ObjectType.List.Request) | [Rpc.ObjectType.List.Response](#anytype.Rpc.ObjectType.List.Response) |  |
+| BlockSetDetails | [Rpc.Block.Set.Details.Request](#anytype.Rpc.Block.Set.Details.Request) | [Rpc.Block.Set.Details.Response](#anytype.Rpc.Block.Set.Details.Response) | TODO: rename BlockSetDetails -&gt; ObjectSetDetails |
+| PageCreate | [Rpc.Page.Create.Request](#anytype.Rpc.Page.Create.Request) | [Rpc.Page.Create.Response](#anytype.Rpc.Page.Create.Response) | PageCreate just creates the new page, without adding the link to it from some other page TODO: rename PageCreate -&gt; ObjectCreate |
+| SetCreate | [Rpc.Set.Create.Request](#anytype.Rpc.Set.Create.Request) | [Rpc.Set.Create.Response](#anytype.Rpc.Set.Create.Response) | SetCreate just creates the new set, without adding the link to it from some other page |
+| ObjectTypeCreate | [Rpc.ObjectType.Create.Request](#anytype.Rpc.ObjectType.Create.Request) | [Rpc.ObjectType.Create.Response](#anytype.Rpc.ObjectType.Create.Response) | ## ObjectType |
+| ObjectTypeList | [Rpc.ObjectType.List.Request](#anytype.Rpc.ObjectType.List.Request) | [Rpc.ObjectType.List.Response](#anytype.Rpc.ObjectType.List.Response) | ObjectTypeList lists all object types both bundled and created by user |
 | ObjectTypeRelationList | [Rpc.ObjectType.Relation.List.Request](#anytype.Rpc.ObjectType.Relation.List.Request) | [Rpc.ObjectType.Relation.List.Response](#anytype.Rpc.ObjectType.Relation.List.Response) |  |
 | ObjectTypeRelationAdd | [Rpc.ObjectType.Relation.Add.Request](#anytype.Rpc.ObjectType.Relation.Add.Request) | [Rpc.ObjectType.Relation.Add.Response](#anytype.Rpc.ObjectType.Relation.Add.Response) |  |
 | ObjectTypeRelationUpdate | [Rpc.ObjectType.Relation.Update.Request](#anytype.Rpc.ObjectType.Relation.Update.Request) | [Rpc.ObjectType.Relation.Update.Response](#anytype.Rpc.ObjectType.Relation.Update.Response) |  |
@@ -2236,247 +1232,378 @@
 | DebugSync | [Rpc.Debug.Sync.Request](#anytype.Rpc.Debug.Sync.Request) | [Rpc.Debug.Sync.Response](#anytype.Rpc.Debug.Sync.Response) |  |
 | DebugThread | [Rpc.Debug.Thread.Request](#anytype.Rpc.Debug.Thread.Request) | [Rpc.Debug.Thread.Response](#anytype.Rpc.Debug.Thread.Response) |  |
 | DebugTree | [Rpc.Debug.Tree.Request](#anytype.Rpc.Debug.Tree.Request) | [Rpc.Debug.Tree.Response](#anytype.Rpc.Debug.Tree.Response) |  |
-| ListenEvents | [Empty](#anytype.Empty) | [Event](#anytype.Event) |  |
-
-
-<a name="changes.proto"/>
+| ListenEvents | [Empty](#anytype.Empty) | [Event](#anytype.Event) stream | used only for lib-server via grpc |
+
+ 
+
+
+
+<a name="pb/protos/changes.proto"></a>
 <p align="right"><a href="#top">Top</a></p>
 
-## changes.proto
-
-
-
-<a name="anytype.Change"/>
+## pb/protos/changes.proto
+
+
+
+<a name="anytype.Change"></a>
+
 ### Change
-
-
-| Field | Type | Label | Description |
-| ----- | ---- | ----- | ----------- |
-| previous_ids | [string](#string) | repeated |  |
-| last_snapshot_id | [string](#string) | optional |  |
-| previous_meta_ids | [string](#string) | repeated |  |
-| content | [Change.Content](#anytype.Change.Content) | repeated |  |
-| snapshot | [Change.Snapshot](#anytype.Change.Snapshot) | optional |  |
-| fileKeys | [Change.FileKeys](#anytype.Change.FileKeys) | repeated |  |
-| timestamp | [int64](#int64) | optional |  |
-
-
-<a name="anytype.Change.BlockCreate"/>
+the element of change tree used to store and internal apply smartBlock history
+
+
+| Field | Type | Label | Description |
+| ----- | ---- | ----- | ----------- |
+| previous_ids | [string](#string) | repeated | ids of previous changes |
+| last_snapshot_id | [string](#string) |  | id of the last snapshot |
+| previous_meta_ids | [string](#string) | repeated | ids of the last changes with details/relations content |
+| content | [Change.Content](#anytype.Change.Content) | repeated | set of actions to apply |
+| snapshot | [Change.Snapshot](#anytype.Change.Snapshot) |  | snapshot - when not null, the Content will be ignored |
+| fileKeys | [Change.FileKeys](#anytype.Change.FileKeys) | repeated | file keys related to changes content |
+| timestamp | [int64](#int64) |  | creation timestamp |
+
+
+
+
+
+
+<a name="anytype.Change.BlockCreate"></a>
+
 ### Change.BlockCreate
 
 
-| Field | Type | Label | Description |
-| ----- | ---- | ----- | ----------- |
-| targetId | [string](#string) | optional |  |
-| position | [Block.Position](#anytype.model.Block.Position) | optional |  |
-| blocks | [Block](#anytype.model.Block) | repeated |  |
-
-
-<a name="anytype.Change.BlockDuplicate"/>
+
+| Field | Type | Label | Description |
+| ----- | ---- | ----- | ----------- |
+| targetId | [string](#string) |  |  |
+| position | [model.Block.Position](#anytype.model.Block.Position) |  |  |
+| blocks | [model.Block](#anytype.model.Block) | repeated |  |
+
+
+
+
+
+
+<a name="anytype.Change.BlockDuplicate"></a>
+
 ### Change.BlockDuplicate
 
 
-| Field | Type | Label | Description |
-| ----- | ---- | ----- | ----------- |
-| targetId | [string](#string) | optional |  |
-| position | [Block.Position](#anytype.model.Block.Position) | optional |  |
+
+| Field | Type | Label | Description |
+| ----- | ---- | ----- | ----------- |
+| targetId | [string](#string) |  |  |
+| position | [model.Block.Position](#anytype.model.Block.Position) |  |  |
 | ids | [string](#string) | repeated |  |
 
 
-<a name="anytype.Change.BlockMove"/>
+
+
+
+
+<a name="anytype.Change.BlockMove"></a>
+
 ### Change.BlockMove
 
 
-| Field | Type | Label | Description |
-| ----- | ---- | ----- | ----------- |
-| targetId | [string](#string) | optional |  |
-| position | [Block.Position](#anytype.model.Block.Position) | optional |  |
+
+| Field | Type | Label | Description |
+| ----- | ---- | ----- | ----------- |
+| targetId | [string](#string) |  |  |
+| position | [model.Block.Position](#anytype.model.Block.Position) |  |  |
 | ids | [string](#string) | repeated |  |
 
 
-<a name="anytype.Change.BlockRemove"/>
+
+
+
+
+<a name="anytype.Change.BlockRemove"></a>
+
 ### Change.BlockRemove
 
 
+
 | Field | Type | Label | Description |
 | ----- | ---- | ----- | ----------- |
 | ids | [string](#string) | repeated |  |
 
 
-<a name="anytype.Change.BlockUpdate"/>
+
+
+
+
+<a name="anytype.Change.BlockUpdate"></a>
+
 ### Change.BlockUpdate
 
 
+
 | Field | Type | Label | Description |
 | ----- | ---- | ----- | ----------- |
 | events | [Event.Message](#anytype.Event.Message) | repeated |  |
 
 
-<a name="anytype.Change.Content"/>
+
+
+
+
+<a name="anytype.Change.Content"></a>
+
 ### Change.Content
 
 
-| Field | Type | Label | Description |
-| ----- | ---- | ----- | ----------- |
-| blockCreate | [Change.BlockCreate](#anytype.Change.BlockCreate) | optional |  |
-| blockUpdate | [Change.BlockUpdate](#anytype.Change.BlockUpdate) | optional |  |
-| blockRemove | [Change.BlockRemove](#anytype.Change.BlockRemove) | optional |  |
-| blockMove | [Change.BlockMove](#anytype.Change.BlockMove) | optional |  |
-| blockDuplicate | [Change.BlockDuplicate](#anytype.Change.BlockDuplicate) | optional |  |
-| detailsSet | [Change.DetailsSet](#anytype.Change.DetailsSet) | optional |  |
-| detailsUnset | [Change.DetailsUnset](#anytype.Change.DetailsUnset) | optional |  |
-| relationAdd | [Change.RelationAdd](#anytype.Change.RelationAdd) | optional |  |
-| relationRemove | [Change.RelationRemove](#anytype.Change.RelationRemove) | optional |  |
-| relationUpdate | [Change.RelationUpdate](#anytype.Change.RelationUpdate) | optional |  |
-| objectTypeAdd | [Change.ObjectTypeAdd](#anytype.Change.ObjectTypeAdd) | optional |  |
-| objectTypeRemove | [Change.ObjectTypeRemove](#anytype.Change.ObjectTypeRemove) | optional |  |
-| storeKeySet | [Change.StoreKeySet](#anytype.Change.StoreKeySet) | optional |  |
-| storeKeyUnset | [Change.StoreKeyUnset](#anytype.Change.StoreKeyUnset) | optional |  |
-
-
-<a name="anytype.Change.DetailsSet"/>
+
+| Field | Type | Label | Description |
+| ----- | ---- | ----- | ----------- |
+| blockCreate | [Change.BlockCreate](#anytype.Change.BlockCreate) |  |  |
+| blockUpdate | [Change.BlockUpdate](#anytype.Change.BlockUpdate) |  |  |
+| blockRemove | [Change.BlockRemove](#anytype.Change.BlockRemove) |  |  |
+| blockMove | [Change.BlockMove](#anytype.Change.BlockMove) |  |  |
+| blockDuplicate | [Change.BlockDuplicate](#anytype.Change.BlockDuplicate) |  |  |
+| detailsSet | [Change.DetailsSet](#anytype.Change.DetailsSet) |  |  |
+| detailsUnset | [Change.DetailsUnset](#anytype.Change.DetailsUnset) |  |  |
+| relationAdd | [Change.RelationAdd](#anytype.Change.RelationAdd) |  |  |
+| relationRemove | [Change.RelationRemove](#anytype.Change.RelationRemove) |  |  |
+| relationUpdate | [Change.RelationUpdate](#anytype.Change.RelationUpdate) |  |  |
+| objectTypeAdd | [Change.ObjectTypeAdd](#anytype.Change.ObjectTypeAdd) |  |  |
+| objectTypeRemove | [Change.ObjectTypeRemove](#anytype.Change.ObjectTypeRemove) |  |  |
+| storeKeySet | [Change.StoreKeySet](#anytype.Change.StoreKeySet) |  |  |
+| storeKeyUnset | [Change.StoreKeyUnset](#anytype.Change.StoreKeyUnset) |  |  |
+
+
+
+
+
+
+<a name="anytype.Change.DetailsSet"></a>
+
 ### Change.DetailsSet
 
 
-| Field | Type | Label | Description |
-| ----- | ---- | ----- | ----------- |
-| key | [string](#string) | optional |  |
-| value | [Value](#google.protobuf.Value) | optional |  |
-
-
-<a name="anytype.Change.DetailsUnset"/>
+
+| Field | Type | Label | Description |
+| ----- | ---- | ----- | ----------- |
+| key | [string](#string) |  |  |
+| value | [google.protobuf.Value](#google.protobuf.Value) |  |  |
+
+
+
+
+
+
+<a name="anytype.Change.DetailsUnset"></a>
+
 ### Change.DetailsUnset
 
 
-| Field | Type | Label | Description |
-| ----- | ---- | ----- | ----------- |
-| key | [string](#string) | optional |  |
-
-
-<a name="anytype.Change.FileKeys"/>
+
+| Field | Type | Label | Description |
+| ----- | ---- | ----- | ----------- |
+| key | [string](#string) |  |  |
+
+
+
+
+
+
+<a name="anytype.Change.FileKeys"></a>
+
 ### Change.FileKeys
 
 
-| Field | Type | Label | Description |
-| ----- | ---- | ----- | ----------- |
-| hash | [string](#string) | optional |  |
+
+| Field | Type | Label | Description |
+| ----- | ---- | ----- | ----------- |
+| hash | [string](#string) |  |  |
 | keys | [Change.FileKeys.KeysEntry](#anytype.Change.FileKeys.KeysEntry) | repeated |  |
 
 
-<a name="anytype.Change.FileKeys.KeysEntry"/>
+
+
+
+
+<a name="anytype.Change.FileKeys.KeysEntry"></a>
+
 ### Change.FileKeys.KeysEntry
 
 
-| Field | Type | Label | Description |
-| ----- | ---- | ----- | ----------- |
-| key | [string](#string) | optional |  |
-| value | [string](#string) | optional |  |
-
-
-<a name="anytype.Change.ObjectTypeAdd"/>
+
+| Field | Type | Label | Description |
+| ----- | ---- | ----- | ----------- |
+| key | [string](#string) |  |  |
+| value | [string](#string) |  |  |
+
+
+
+
+
+
+<a name="anytype.Change.ObjectTypeAdd"></a>
+
 ### Change.ObjectTypeAdd
 
 
-| Field | Type | Label | Description |
-| ----- | ---- | ----- | ----------- |
-| url | [string](#string) | optional |  |
-
-
-<a name="anytype.Change.ObjectTypeRemove"/>
+
+| Field | Type | Label | Description |
+| ----- | ---- | ----- | ----------- |
+| url | [string](#string) |  |  |
+
+
+
+
+
+
+<a name="anytype.Change.ObjectTypeRemove"></a>
+
 ### Change.ObjectTypeRemove
 
 
-| Field | Type | Label | Description |
-| ----- | ---- | ----- | ----------- |
-| url | [string](#string) | optional |  |
-
-
-<a name="anytype.Change.RelationAdd"/>
+
+| Field | Type | Label | Description |
+| ----- | ---- | ----- | ----------- |
+| url | [string](#string) |  |  |
+
+
+
+
+
+
+<a name="anytype.Change.RelationAdd"></a>
+
 ### Change.RelationAdd
 
 
-| Field | Type | Label | Description |
-| ----- | ---- | ----- | ----------- |
-| relation | [Relation](#anytype.model.Relation) | optional |  |
-
-
-<a name="anytype.Change.RelationRemove"/>
+
+| Field | Type | Label | Description |
+| ----- | ---- | ----- | ----------- |
+| relation | [model.Relation](#anytype.model.Relation) |  |  |
+
+
+
+
+
+
+<a name="anytype.Change.RelationRemove"></a>
+
 ### Change.RelationRemove
 
 
-| Field | Type | Label | Description |
-| ----- | ---- | ----- | ----------- |
-| key | [string](#string) | optional |  |
-
-
-<a name="anytype.Change.RelationUpdate"/>
+
+| Field | Type | Label | Description |
+| ----- | ---- | ----- | ----------- |
+| key | [string](#string) |  |  |
+
+
+
+
+
+
+<a name="anytype.Change.RelationUpdate"></a>
+
 ### Change.RelationUpdate
 
 
-| Field | Type | Label | Description |
-| ----- | ---- | ----- | ----------- |
-| key | [string](#string) | optional |  |
-| format | [RelationFormat](#anytype.model.RelationFormat) | optional |  |
-| name | [string](#string) | optional |  |
-| defaultValue | [Value](#google.protobuf.Value) | optional |  |
-| objectTypes | [Change.RelationUpdate.ObjectTypes](#anytype.Change.RelationUpdate.ObjectTypes) | optional |  |
-| multi | [bool](#bool) | optional |  |
-| selectDict | [Change.RelationUpdate.Dict](#anytype.Change.RelationUpdate.Dict) | optional |  |
-
-
-<a name="anytype.Change.RelationUpdate.Dict"/>
+
+| Field | Type | Label | Description |
+| ----- | ---- | ----- | ----------- |
+| key | [string](#string) |  |  |
+| format | [model.RelationFormat](#anytype.model.RelationFormat) |  |  |
+| name | [string](#string) |  |  |
+| defaultValue | [google.protobuf.Value](#google.protobuf.Value) |  |  |
+| objectTypes | [Change.RelationUpdate.ObjectTypes](#anytype.Change.RelationUpdate.ObjectTypes) |  |  |
+| multi | [bool](#bool) |  |  |
+| selectDict | [Change.RelationUpdate.Dict](#anytype.Change.RelationUpdate.Dict) |  |  |
+
+
+
+
+
+
+<a name="anytype.Change.RelationUpdate.Dict"></a>
+
 ### Change.RelationUpdate.Dict
 
 
-| Field | Type | Label | Description |
-| ----- | ---- | ----- | ----------- |
-| dict | [Relation.Option](#anytype.model.Relation.Option) | repeated |  |
-
-
-<a name="anytype.Change.RelationUpdate.ObjectTypes"/>
+
+| Field | Type | Label | Description |
+| ----- | ---- | ----- | ----------- |
+| dict | [model.Relation.Option](#anytype.model.Relation.Option) | repeated |  |
+
+
+
+
+
+
+<a name="anytype.Change.RelationUpdate.ObjectTypes"></a>
+
 ### Change.RelationUpdate.ObjectTypes
 
 
+
 | Field | Type | Label | Description |
 | ----- | ---- | ----- | ----------- |
 | objectTypes | [string](#string) | repeated |  |
 
 
-<a name="anytype.Change.Snapshot"/>
+
+
+
+
+<a name="anytype.Change.Snapshot"></a>
+
 ### Change.Snapshot
 
 
-| Field | Type | Label | Description |
-| ----- | ---- | ----- | ----------- |
-| logHeads | [Change.Snapshot.LogHeadsEntry](#anytype.Change.Snapshot.LogHeadsEntry) | repeated |  |
-| data | [SmartBlockSnapshotBase](#anytype.model.SmartBlockSnapshotBase) | optional |  |
-| fileKeys | [Change.FileKeys](#anytype.Change.FileKeys) | repeated |  |
-
-
-<a name="anytype.Change.Snapshot.LogHeadsEntry"/>
+
+| Field | Type | Label | Description |
+| ----- | ---- | ----- | ----------- |
+| logHeads | [Change.Snapshot.LogHeadsEntry](#anytype.Change.Snapshot.LogHeadsEntry) | repeated | logId -&gt; lastChangeId |
+| data | [model.SmartBlockSnapshotBase](#anytype.model.SmartBlockSnapshotBase) |  | snapshot data |
+| fileKeys | [Change.FileKeys](#anytype.Change.FileKeys) | repeated | all file keys related to doc |
+
+
+
+
+
+
+<a name="anytype.Change.Snapshot.LogHeadsEntry"></a>
+
 ### Change.Snapshot.LogHeadsEntry
 
 
-| Field | Type | Label | Description |
-| ----- | ---- | ----- | ----------- |
-| key | [string](#string) | optional |  |
-| value | [string](#string) | optional |  |
-
-
-<a name="anytype.Change.StoreKeySet"/>
+
+| Field | Type | Label | Description |
+| ----- | ---- | ----- | ----------- |
+| key | [string](#string) |  |  |
+| value | [string](#string) |  |  |
+
+
+
+
+
+
+<a name="anytype.Change.StoreKeySet"></a>
+
 ### Change.StoreKeySet
 
 
+
 | Field | Type | Label | Description |
 | ----- | ---- | ----- | ----------- |
 | path | [string](#string) | repeated |  |
-| value | [Value](#google.protobuf.Value) | optional |  |
-
-
-<a name="anytype.Change.StoreKeyUnset"/>
+| value | [google.protobuf.Value](#google.protobuf.Value) |  |  |
+
+
+
+
+
+
+<a name="anytype.Change.StoreKeyUnset"></a>
+
 ### Change.StoreKeyUnset
 
 
+
 | Field | Type | Label | Description |
 | ----- | ---- | ----- | ----------- |
 | path | [string](#string) | repeated |  |
@@ -2485,6778 +1612,4810 @@
 
 
 
-
-<a name="commands.proto"/>
+ 
+
+ 
+
+ 
+
+ 
+
+
+
+<a name="pb/protos/commands.proto"></a>
 <p align="right"><a href="#top">Top</a></p>
 
-## commands.proto
-
-
-
-<a name="anytype.Empty"/>
+## pb/protos/commands.proto
+
+
+
+<a name="anytype.Empty"></a>
+
 ### Empty
 
 
-| Field | Type | Label | Description |
-| ----- | ---- | ----- | ----------- |
-
-
-<a name="anytype.Rpc"/>
+
+
+
+
+
+<a name="anytype.Rpc"></a>
+
 ### Rpc
-
-
-| Field | Type | Label | Description |
-| ----- | ---- | ----- | ----------- |
-
-
-<a name="anytype.Rpc.Account"/>
+Rpc is a namespace, that agregates all of the service commands between client and middleware.
+Structure: Topic &gt; Subtopic &gt; Subsub... &gt; Action &gt; (Request, Response).
+Request – message from a client.
+Response – message from a middleware.
+
+
+
+
+
+
+<a name="anytype.Rpc.Account"></a>
+
 ### Rpc.Account
-
-
-| Field | Type | Label | Description |
-| ----- | ---- | ----- | ----------- |
-
-
-<a name="anytype.Rpc.Account.Config"/>
+Namespace, that agregates subtopics and actions, that relates to account.
+
+
+
+
+
+
+<a name="anytype.Rpc.Account.Config"></a>
+
 ### Rpc.Account.Config
 
 
-| Field | Type | Label | Description |
-| ----- | ---- | ----- | ----------- |
-| enableDataview | [bool](#bool) | optional |  |
-| enableDebug | [bool](#bool) | optional |  |
-| enableReleaseChannelSwitch | [bool](#bool) | optional |  |
-| enableSpaces | [bool](#bool) | optional |  |
-| extra | [Struct](#google.protobuf.Struct) | optional |  |
-
-
-<a name="anytype.Rpc.Account.Create"/>
+
+| Field | Type | Label | Description |
+| ----- | ---- | ----- | ----------- |
+| enableDataview | [bool](#bool) |  |  |
+| enableDebug | [bool](#bool) |  |  |
+| enableReleaseChannelSwitch | [bool](#bool) |  |  |
+| enableSpaces | [bool](#bool) |  |  |
+| extra | [google.protobuf.Struct](#google.protobuf.Struct) |  |  |
+
+
+
+
+
+
+<a name="anytype.Rpc.Account.Create"></a>
+
 ### Rpc.Account.Create
 
 
-| Field | Type | Label | Description |
-| ----- | ---- | ----- | ----------- |
-
-
-<a name="anytype.Rpc.Account.Create.Request"/>
+
+
+
+
+
+<a name="anytype.Rpc.Account.Create.Request"></a>
+
 ### Rpc.Account.Create.Request
 Front end to middleware request-to-create-an account
 
-| Field | Type | Label | Description |
-| ----- | ---- | ----- | ----------- |
-| name | [string](#string) | optional |  |
-| avatarLocalPath | [string](#string) | optional |  |
-| avatarColor | [string](#string) | optional |  |
-| alphaInviteCode | [string](#string) | optional |  |
-
-
-<a name="anytype.Rpc.Account.Create.Response"/>
+
+| Field | Type | Label | Description |
+| ----- | ---- | ----- | ----------- |
+| name | [string](#string) |  | Account name |
+| avatarLocalPath | [string](#string) |  | Path to an image, that will be used as an avatar of this account |
+| avatarColor | [string](#string) |  | Avatar color as an alternative for avatar image |
+| alphaInviteCode | [string](#string) |  |  |
+
+
+
+
+
+
+<a name="anytype.Rpc.Account.Create.Response"></a>
+
 ### Rpc.Account.Create.Response
 Middleware-to-front-end response for an account creation request, that can contain a NULL error and created account or a non-NULL error and an empty account
 
-| Field | Type | Label | Description |
-| ----- | ---- | ----- | ----------- |
-| error | [Rpc.Account.Create.Response.Error](#anytype.Rpc.Account.Create.Response.Error) | optional |  |
-| account | [Account](#anytype.model.Account) | optional |  |
-| config | [Rpc.Account.Config](#anytype.Rpc.Account.Config) | optional |  |
-
-
-<a name="anytype.Rpc.Account.Create.Response.Error"/>
+
+| Field | Type | Label | Description |
+| ----- | ---- | ----- | ----------- |
+| error | [Rpc.Account.Create.Response.Error](#anytype.Rpc.Account.Create.Response.Error) |  | Error while trying to create an account |
+| account | [model.Account](#anytype.model.Account) |  | A newly created account; In case of a failure, i.e. error is non-NULL, the account model should contain empty/default-value fields |
+| config | [Rpc.Account.Config](#anytype.Rpc.Account.Config) |  |  |
+
+
+
+
+
+
+<a name="anytype.Rpc.Account.Create.Response.Error"></a>
+
 ### Rpc.Account.Create.Response.Error
 
 
-| Field | Type | Label | Description |
-| ----- | ---- | ----- | ----------- |
-| code | [Rpc.Account.Create.Response.Error.Code](#anytype.Rpc.Account.Create.Response.Error.Code) | optional |  |
-| description | [string](#string) | optional |  |
-
-
-<a name="anytype.Rpc.Account.Recover"/>
+
+| Field | Type | Label | Description |
+| ----- | ---- | ----- | ----------- |
+| code | [Rpc.Account.Create.Response.Error.Code](#anytype.Rpc.Account.Create.Response.Error.Code) |  |  |
+| description | [string](#string) |  |  |
+
+
+
+
+
+
+<a name="anytype.Rpc.Account.Recover"></a>
+
 ### Rpc.Account.Recover
 
 
-| Field | Type | Label | Description |
-| ----- | ---- | ----- | ----------- |
-
-
-<a name="anytype.Rpc.Account.Recover.Request"/>
+
+
+
+
+
+<a name="anytype.Rpc.Account.Recover.Request"></a>
+
 ### Rpc.Account.Recover.Request
 Front end to middleware request-to-start-search of an accounts for a recovered mnemonic.
 Each of an account that would be found will come with an AccountAdd event
 
-| Field | Type | Label | Description |
-| ----- | ---- | ----- | ----------- |
-
-
-<a name="anytype.Rpc.Account.Recover.Response"/>
+
+
+
+
+
+<a name="anytype.Rpc.Account.Recover.Response"></a>
+
 ### Rpc.Account.Recover.Response
 Middleware-to-front-end response to an account recover request, that can contain a NULL error and created account or a non-NULL error and an empty account
 
-| Field | Type | Label | Description |
-| ----- | ---- | ----- | ----------- |
-| error | [Rpc.Account.Recover.Response.Error](#anytype.Rpc.Account.Recover.Response.Error) | optional |  |
-
-
-<a name="anytype.Rpc.Account.Recover.Response.Error"/>
+
+| Field | Type | Label | Description |
+| ----- | ---- | ----- | ----------- |
+| error | [Rpc.Account.Recover.Response.Error](#anytype.Rpc.Account.Recover.Response.Error) |  | Error while trying to recover an account |
+
+
+
+
+
+
+<a name="anytype.Rpc.Account.Recover.Response.Error"></a>
+
 ### Rpc.Account.Recover.Response.Error
 
 
-| Field | Type | Label | Description |
-| ----- | ---- | ----- | ----------- |
-| code | [Rpc.Account.Recover.Response.Error.Code](#anytype.Rpc.Account.Recover.Response.Error.Code) | optional |  |
-| description | [string](#string) | optional |  |
-
-
-<a name="anytype.Rpc.Account.Select"/>
+
+| Field | Type | Label | Description |
+| ----- | ---- | ----- | ----------- |
+| code | [Rpc.Account.Recover.Response.Error.Code](#anytype.Rpc.Account.Recover.Response.Error.Code) |  |  |
+| description | [string](#string) |  |  |
+
+
+
+
+
+
+<a name="anytype.Rpc.Account.Select"></a>
+
 ### Rpc.Account.Select
 
 
-| Field | Type | Label | Description |
-| ----- | ---- | ----- | ----------- |
-
-
-<a name="anytype.Rpc.Account.Select.Request"/>
+
+
+
+
+
+<a name="anytype.Rpc.Account.Select.Request"></a>
+
 ### Rpc.Account.Select.Request
 Front end to middleware request-to-launch-a specific account using account id and a root path
 User can select an account from those, that came with an AccountAdd events
 
-| Field | Type | Label | Description |
-| ----- | ---- | ----- | ----------- |
-| id | [string](#string) | optional |  |
-| rootPath | [string](#string) | optional |  |
-
-
-<a name="anytype.Rpc.Account.Select.Response"/>
+
+| Field | Type | Label | Description |
+| ----- | ---- | ----- | ----------- |
+| id | [string](#string) |  | Id of a selected account |
+| rootPath | [string](#string) |  | Root path is optional, set if this is a first request |
+
+
+
+
+
+
+<a name="anytype.Rpc.Account.Select.Response"></a>
+
 ### Rpc.Account.Select.Response
 Middleware-to-front-end response for an account select request, that can contain a NULL error and selected account or a non-NULL error and an empty account
 
-| Field | Type | Label | Description |
-| ----- | ---- | ----- | ----------- |
-| error | [Rpc.Account.Select.Response.Error](#anytype.Rpc.Account.Select.Response.Error) | optional |  |
-| account | [Account](#anytype.model.Account) | optional |  |
-| config | [Rpc.Account.Config](#anytype.Rpc.Account.Config) | optional |  |
-
-
-<a name="anytype.Rpc.Account.Select.Response.Error"/>
+
+| Field | Type | Label | Description |
+| ----- | ---- | ----- | ----------- |
+| error | [Rpc.Account.Select.Response.Error](#anytype.Rpc.Account.Select.Response.Error) |  | Error while trying to launch/select an account |
+| account | [model.Account](#anytype.model.Account) |  | Selected account |
+| config | [Rpc.Account.Config](#anytype.Rpc.Account.Config) |  |  |
+
+
+
+
+
+
+<a name="anytype.Rpc.Account.Select.Response.Error"></a>
+
 ### Rpc.Account.Select.Response.Error
 
 
-| Field | Type | Label | Description |
-| ----- | ---- | ----- | ----------- |
-| code | [Rpc.Account.Select.Response.Error.Code](#anytype.Rpc.Account.Select.Response.Error.Code) | optional |  |
-| description | [string](#string) | optional |  |
-
-
-<a name="anytype.Rpc.Account.Stop"/>
+
+| Field | Type | Label | Description |
+| ----- | ---- | ----- | ----------- |
+| code | [Rpc.Account.Select.Response.Error.Code](#anytype.Rpc.Account.Select.Response.Error.Code) |  |  |
+| description | [string](#string) |  |  |
+
+
+
+
+
+
+<a name="anytype.Rpc.Account.Stop"></a>
+
 ### Rpc.Account.Stop
 
 
-| Field | Type | Label | Description |
-| ----- | ---- | ----- | ----------- |
-
-
-<a name="anytype.Rpc.Account.Stop.Request"/>
+
+
+
+
+
+<a name="anytype.Rpc.Account.Stop.Request"></a>
+
 ### Rpc.Account.Stop.Request
 Front end to middleware request to stop currently running account node and optionally remove the locally stored data
 
-| Field | Type | Label | Description |
-| ----- | ---- | ----- | ----------- |
-| removeData | [bool](#bool) | optional |  |
-
-
-<a name="anytype.Rpc.Account.Stop.Response"/>
+
+| Field | Type | Label | Description |
+| ----- | ---- | ----- | ----------- |
+| removeData | [bool](#bool) |  |  |
+
+
+
+
+
+
+<a name="anytype.Rpc.Account.Stop.Response"></a>
+
 ### Rpc.Account.Stop.Response
 Middleware-to-front-end response for an account stop request
 
-| Field | Type | Label | Description |
-| ----- | ---- | ----- | ----------- |
-| error | [Rpc.Account.Stop.Response.Error](#anytype.Rpc.Account.Stop.Response.Error) | optional |  |
-
-
-<a name="anytype.Rpc.Account.Stop.Response.Error"/>
+
+| Field | Type | Label | Description |
+| ----- | ---- | ----- | ----------- |
+| error | [Rpc.Account.Stop.Response.Error](#anytype.Rpc.Account.Stop.Response.Error) |  | Error while trying to launch/select an account |
+
+
+
+
+
+
+<a name="anytype.Rpc.Account.Stop.Response.Error"></a>
+
 ### Rpc.Account.Stop.Response.Error
 
 
-| Field | Type | Label | Description |
-| ----- | ---- | ----- | ----------- |
-| code | [Rpc.Account.Stop.Response.Error.Code](#anytype.Rpc.Account.Stop.Response.Error.Code) | optional |  |
-| description | [string](#string) | optional |  |
-
-
-<a name="anytype.Rpc.ApplyTemplate"/>
+
+| Field | Type | Label | Description |
+| ----- | ---- | ----- | ----------- |
+| code | [Rpc.Account.Stop.Response.Error.Code](#anytype.Rpc.Account.Stop.Response.Error.Code) |  |  |
+| description | [string](#string) |  |  |
+
+
+
+
+
+
+<a name="anytype.Rpc.ApplyTemplate"></a>
+
 ### Rpc.ApplyTemplate
 
 
-| Field | Type | Label | Description |
-| ----- | ---- | ----- | ----------- |
-
-
-<a name="anytype.Rpc.ApplyTemplate.Request"/>
+
+
+
+
+
+<a name="anytype.Rpc.ApplyTemplate.Request"></a>
+
 ### Rpc.ApplyTemplate.Request
 
 
-| Field | Type | Label | Description |
-| ----- | ---- | ----- | ----------- |
-| contextId | [string](#string) | optional |  |
-| templateId | [string](#string) | optional |  |
-
-
-<a name="anytype.Rpc.ApplyTemplate.Response"/>
+
+| Field | Type | Label | Description |
+| ----- | ---- | ----- | ----------- |
+| contextId | [string](#string) |  |  |
+| templateId | [string](#string) |  | id of template |
+
+
+
+
+
+
+<a name="anytype.Rpc.ApplyTemplate.Response"></a>
+
 ### Rpc.ApplyTemplate.Response
 
 
-| Field | Type | Label | Description |
-| ----- | ---- | ----- | ----------- |
-| error | [Rpc.ApplyTemplate.Response.Error](#anytype.Rpc.ApplyTemplate.Response.Error) | optional |  |
-
-
-<a name="anytype.Rpc.ApplyTemplate.Response.Error"/>
+
+| Field | Type | Label | Description |
+| ----- | ---- | ----- | ----------- |
+| error | [Rpc.ApplyTemplate.Response.Error](#anytype.Rpc.ApplyTemplate.Response.Error) |  |  |
+
+
+
+
+
+
+<a name="anytype.Rpc.ApplyTemplate.Response.Error"></a>
+
 ### Rpc.ApplyTemplate.Response.Error
 
 
-| Field | Type | Label | Description |
-| ----- | ---- | ----- | ----------- |
-| code | [Rpc.ApplyTemplate.Response.Error.Code](#anytype.Rpc.ApplyTemplate.Response.Error.Code) | optional |  |
-| description | [string](#string) | optional |  |
-
-
-<a name="anytype.Rpc.Block"/>
+
+| Field | Type | Label | Description |
+| ----- | ---- | ----- | ----------- |
+| code | [Rpc.ApplyTemplate.Response.Error.Code](#anytype.Rpc.ApplyTemplate.Response.Error.Code) |  |  |
+| description | [string](#string) |  |  |
+
+
+
+
+
+
+<a name="anytype.Rpc.Block"></a>
+
 ### Rpc.Block
-
-
-| Field | Type | Label | Description |
-| ----- | ---- | ----- | ----------- |
-
-
-<a name="anytype.Rpc.Block.Bookmark"/>
+Namespace, that agregates subtopics and actions, that relates to blocks.
+
+
+
+
+
+
+<a name="anytype.Rpc.Block.Bookmark"></a>
+
 ### Rpc.Block.Bookmark
 
 
-| Field | Type | Label | Description |
-| ----- | ---- | ----- | ----------- |
-
-
-<a name="anytype.Rpc.Block.Bookmark.CreateAndFetch"/>
+
+
+
+
+
+<a name="anytype.Rpc.Block.Bookmark.CreateAndFetch"></a>
+
 ### Rpc.Block.Bookmark.CreateAndFetch
 
 
-| Field | Type | Label | Description |
-| ----- | ---- | ----- | ----------- |
-
-
-<a name="anytype.Rpc.Block.Bookmark.CreateAndFetch.Request"/>
+
+
+
+
+
+<a name="anytype.Rpc.Block.Bookmark.CreateAndFetch.Request"></a>
+
 ### Rpc.Block.Bookmark.CreateAndFetch.Request
 
 
-| Field | Type | Label | Description |
-| ----- | ---- | ----- | ----------- |
-| contextId | [string](#string) | optional |  |
-| targetId | [string](#string) | optional |  |
-| position | [Block.Position](#anytype.model.Block.Position) | optional |  |
-| url | [string](#string) | optional |  |
-
-
-<a name="anytype.Rpc.Block.Bookmark.CreateAndFetch.Response"/>
+
+| Field | Type | Label | Description |
+| ----- | ---- | ----- | ----------- |
+| contextId | [string](#string) |  |  |
+| targetId | [string](#string) |  |  |
+| position | [model.Block.Position](#anytype.model.Block.Position) |  |  |
+| url | [string](#string) |  |  |
+
+
+
+
+
+
+<a name="anytype.Rpc.Block.Bookmark.CreateAndFetch.Response"></a>
+
 ### Rpc.Block.Bookmark.CreateAndFetch.Response
 
 
-| Field | Type | Label | Description |
-| ----- | ---- | ----- | ----------- |
-| error | [Rpc.Block.Bookmark.CreateAndFetch.Response.Error](#anytype.Rpc.Block.Bookmark.CreateAndFetch.Response.Error) | optional |  |
-| blockId | [string](#string) | optional |  |
-| event | [ResponseEvent](#anytype.ResponseEvent) | optional |  |
-
-
-<a name="anytype.Rpc.Block.Bookmark.CreateAndFetch.Response.Error"/>
+
+| Field | Type | Label | Description |
+| ----- | ---- | ----- | ----------- |
+| error | [Rpc.Block.Bookmark.CreateAndFetch.Response.Error](#anytype.Rpc.Block.Bookmark.CreateAndFetch.Response.Error) |  |  |
+| blockId | [string](#string) |  |  |
+| event | [ResponseEvent](#anytype.ResponseEvent) |  |  |
+
+
+
+
+
+
+<a name="anytype.Rpc.Block.Bookmark.CreateAndFetch.Response.Error"></a>
+
 ### Rpc.Block.Bookmark.CreateAndFetch.Response.Error
 
 
-| Field | Type | Label | Description |
-| ----- | ---- | ----- | ----------- |
-| code | [Rpc.Block.Bookmark.CreateAndFetch.Response.Error.Code](#anytype.Rpc.Block.Bookmark.CreateAndFetch.Response.Error.Code) | optional |  |
-| description | [string](#string) | optional |  |
-
-
-<a name="anytype.Rpc.Block.Bookmark.Fetch"/>
+
+| Field | Type | Label | Description |
+| ----- | ---- | ----- | ----------- |
+| code | [Rpc.Block.Bookmark.CreateAndFetch.Response.Error.Code](#anytype.Rpc.Block.Bookmark.CreateAndFetch.Response.Error.Code) |  |  |
+| description | [string](#string) |  |  |
+
+
+
+
+
+
+<a name="anytype.Rpc.Block.Bookmark.Fetch"></a>
+
 ### Rpc.Block.Bookmark.Fetch
 
 
-| Field | Type | Label | Description |
-| ----- | ---- | ----- | ----------- |
-
-
-<a name="anytype.Rpc.Block.Bookmark.Fetch.Request"/>
+
+
+
+
+
+<a name="anytype.Rpc.Block.Bookmark.Fetch.Request"></a>
+
 ### Rpc.Block.Bookmark.Fetch.Request
 
 
-| Field | Type | Label | Description |
-| ----- | ---- | ----- | ----------- |
-| contextId | [string](#string) | optional |  |
-| blockId | [string](#string) | optional |  |
-| url | [string](#string) | optional |  |
-
-
-<a name="anytype.Rpc.Block.Bookmark.Fetch.Response"/>
+
+| Field | Type | Label | Description |
+| ----- | ---- | ----- | ----------- |
+| contextId | [string](#string) |  |  |
+| blockId | [string](#string) |  |  |
+| url | [string](#string) |  |  |
+
+
+
+
+
+
+<a name="anytype.Rpc.Block.Bookmark.Fetch.Response"></a>
+
 ### Rpc.Block.Bookmark.Fetch.Response
 
 
-| Field | Type | Label | Description |
-| ----- | ---- | ----- | ----------- |
-| error | [Rpc.Block.Bookmark.Fetch.Response.Error](#anytype.Rpc.Block.Bookmark.Fetch.Response.Error) | optional |  |
-| event | [ResponseEvent](#anytype.ResponseEvent) | optional |  |
-
-
-<a name="anytype.Rpc.Block.Bookmark.Fetch.Response.Error"/>
+
+| Field | Type | Label | Description |
+| ----- | ---- | ----- | ----------- |
+| error | [Rpc.Block.Bookmark.Fetch.Response.Error](#anytype.Rpc.Block.Bookmark.Fetch.Response.Error) |  |  |
+| event | [ResponseEvent](#anytype.ResponseEvent) |  |  |
+
+
+
+
+
+
+<a name="anytype.Rpc.Block.Bookmark.Fetch.Response.Error"></a>
+
 ### Rpc.Block.Bookmark.Fetch.Response.Error
 
 
-| Field | Type | Label | Description |
-| ----- | ---- | ----- | ----------- |
-| code | [Rpc.Block.Bookmark.Fetch.Response.Error.Code](#anytype.Rpc.Block.Bookmark.Fetch.Response.Error.Code) | optional |  |
-| description | [string](#string) | optional |  |
-
-
-<a name="anytype.Rpc.Block.Close"/>
+
+| Field | Type | Label | Description |
+| ----- | ---- | ----- | ----------- |
+| code | [Rpc.Block.Bookmark.Fetch.Response.Error.Code](#anytype.Rpc.Block.Bookmark.Fetch.Response.Error.Code) |  |  |
+| description | [string](#string) |  |  |
+
+
+
+
+
+
+<a name="anytype.Rpc.Block.Close"></a>
+
 ### Rpc.Block.Close
-
-
-| Field | Type | Label | Description |
-| ----- | ---- | ----- | ----------- |
-
-
-<a name="anytype.Rpc.Block.Close.Request"/>
+Block.Close – it means unsubscribe from a block.
+Precondition: block should be opened.
+
+
+
+
+
+
+<a name="anytype.Rpc.Block.Close.Request"></a>
+
 ### Rpc.Block.Close.Request
 
 
-| Field | Type | Label | Description |
-| ----- | ---- | ----- | ----------- |
-| contextId | [string](#string) | optional |  |
-| blockId | [string](#string) | optional |  |
-
-
-<a name="anytype.Rpc.Block.Close.Response"/>
+
+| Field | Type | Label | Description |
+| ----- | ---- | ----- | ----------- |
+| contextId | [string](#string) |  | id of the context blo1k |
+| blockId | [string](#string) |  |  |
+
+
+
+
+
+
+<a name="anytype.Rpc.Block.Close.Response"></a>
+
 ### Rpc.Block.Close.Response
 
 
-| Field | Type | Label | Description |
-| ----- | ---- | ----- | ----------- |
-| error | [Rpc.Block.Close.Response.Error](#anytype.Rpc.Block.Close.Response.Error) | optional |  |
-
-
-<a name="anytype.Rpc.Block.Close.Response.Error"/>
+
+| Field | Type | Label | Description |
+| ----- | ---- | ----- | ----------- |
+| error | [Rpc.Block.Close.Response.Error](#anytype.Rpc.Block.Close.Response.Error) |  |  |
+
+
+
+
+
+
+<a name="anytype.Rpc.Block.Close.Response.Error"></a>
+
 ### Rpc.Block.Close.Response.Error
 
 
-| Field | Type | Label | Description |
-| ----- | ---- | ----- | ----------- |
-| code | [Rpc.Block.Close.Response.Error.Code](#anytype.Rpc.Block.Close.Response.Error.Code) | optional |  |
-| description | [string](#string) | optional |  |
-
-
-<a name="anytype.Rpc.Block.Copy"/>
+
+| Field | Type | Label | Description |
+| ----- | ---- | ----- | ----------- |
+| code | [Rpc.Block.Close.Response.Error.Code](#anytype.Rpc.Block.Close.Response.Error.Code) |  |  |
+| description | [string](#string) |  |  |
+
+
+
+
+
+
+<a name="anytype.Rpc.Block.Copy"></a>
+
 ### Rpc.Block.Copy
 
 
-| Field | Type | Label | Description |
-| ----- | ---- | ----- | ----------- |
-
-
-<a name="anytype.Rpc.Block.Copy.Request"/>
+
+
+
+
+
+<a name="anytype.Rpc.Block.Copy.Request"></a>
+
 ### Rpc.Block.Copy.Request
 
 
-| Field | Type | Label | Description |
-| ----- | ---- | ----- | ----------- |
-| contextId | [string](#string) | optional |  |
-| blocks | [Block](#anytype.model.Block) | repeated |  |
-| selectedTextRange | [Range](#anytype.model.Range) | optional |  |
-
-
-<a name="anytype.Rpc.Block.Copy.Response"/>
+
+| Field | Type | Label | Description |
+| ----- | ---- | ----- | ----------- |
+| contextId | [string](#string) |  |  |
+| blocks | [model.Block](#anytype.model.Block) | repeated |  |
+| selectedTextRange | [model.Range](#anytype.model.Range) |  |  |
+
+
+
+
+
+
+<a name="anytype.Rpc.Block.Copy.Response"></a>
+
 ### Rpc.Block.Copy.Response
 
 
-| Field | Type | Label | Description |
-| ----- | ---- | ----- | ----------- |
-| error | [Rpc.Block.Copy.Response.Error](#anytype.Rpc.Block.Copy.Response.Error) | optional |  |
-| textSlot | [string](#string) | optional |  |
-| htmlSlot | [string](#string) | optional |  |
-| anySlot | [Block](#anytype.model.Block) | repeated |  |
-
-
-<a name="anytype.Rpc.Block.Copy.Response.Error"/>
+
+| Field | Type | Label | Description |
+| ----- | ---- | ----- | ----------- |
+| error | [Rpc.Block.Copy.Response.Error](#anytype.Rpc.Block.Copy.Response.Error) |  |  |
+| textSlot | [string](#string) |  |  |
+| htmlSlot | [string](#string) |  |  |
+| anySlot | [model.Block](#anytype.model.Block) | repeated |  |
+
+
+
+
+
+
+<a name="anytype.Rpc.Block.Copy.Response.Error"></a>
+
 ### Rpc.Block.Copy.Response.Error
 
 
-| Field | Type | Label | Description |
-| ----- | ---- | ----- | ----------- |
-| code | [Rpc.Block.Copy.Response.Error.Code](#anytype.Rpc.Block.Copy.Response.Error.Code) | optional |  |
-| description | [string](#string) | optional |  |
-
-
-<a name="anytype.Rpc.Block.Create"/>
+
+| Field | Type | Label | Description |
+| ----- | ---- | ----- | ----------- |
+| code | [Rpc.Block.Copy.Response.Error.Code](#anytype.Rpc.Block.Copy.Response.Error.Code) |  |  |
+| description | [string](#string) |  |  |
+
+
+
+
+
+
+<a name="anytype.Rpc.Block.Create"></a>
+
 ### Rpc.Block.Create
-
-
-| Field | Type | Label | Description |
-| ----- | ---- | ----- | ----------- |
-
-
-<a name="anytype.Rpc.Block.Create.Request"/>
+Create a Smart/Internal block. Request can contain a block with a content, or it can be an empty block with a specific block.content.
+**Example scenario**
+1A. Create Page on a dashboard
+    1. Front -&gt; MW: Rpc.Block.Create.Request(blockId:dashboard.id, position:bottom, block: emtpy block with page content and id = &#34;&#34;)
+    2. Front -&gt; MW: Rpc.Block.Close.Request(block: dashboard.id)
+    3. Front &lt;- MW: Rpc.Block.Close.Response(err)
+    4. Front &lt;- MW: Rpc.Block.Create.Response(page.id)
+    5. Front &lt;- MW: Rpc.Block.Open.Response(err)
+    6. Front &lt;- MW: Event.Block.Show(page)
+1B. Create Page on a Page
+    1. Front -&gt; MW: Rpc.Block.Create.Request(blockId:dashboard.id, position:bottom, block: emtpy block with page content and id = &#34;&#34;)
+    2. Front &lt;- MW: Rpc.Block.Create.Response(newPage.id)
+    3. Front &lt;- MW: Event.Block.Show(newPage)
+
+
+
+
+
+
+<a name="anytype.Rpc.Block.Create.Request"></a>
+
 ### Rpc.Block.Create.Request
-
-
-| Field | Type | Label | Description |
-| ----- | ---- | ----- | ----------- |
-| contextId | [string](#string) | optional |  |
-| targetId | [string](#string) | optional |  |
-| block | [Block](#anytype.model.Block) | optional |  |
-| position | [Block.Position](#anytype.model.Block.Position) | optional |  |
-
-
-<a name="anytype.Rpc.Block.Create.Response"/>
+common simple block command
+
+
+| Field | Type | Label | Description |
+| ----- | ---- | ----- | ----------- |
+| contextId | [string](#string) |  | id of the context block |
+| targetId | [string](#string) |  | id of the closest block |
+| block | [model.Block](#anytype.model.Block) |  |  |
+| position | [model.Block.Position](#anytype.model.Block.Position) |  |  |
+
+
+
+
+
+
+<a name="anytype.Rpc.Block.Create.Response"></a>
+
 ### Rpc.Block.Create.Response
 
 
-| Field | Type | Label | Description |
-| ----- | ---- | ----- | ----------- |
-| error | [Rpc.Block.Create.Response.Error](#anytype.Rpc.Block.Create.Response.Error) | optional |  |
-| blockId | [string](#string) | optional |  |
-| event | [ResponseEvent](#anytype.ResponseEvent) | optional |  |
-
-
-<a name="anytype.Rpc.Block.Create.Response.Error"/>
+
+| Field | Type | Label | Description |
+| ----- | ---- | ----- | ----------- |
+| error | [Rpc.Block.Create.Response.Error](#anytype.Rpc.Block.Create.Response.Error) |  |  |
+| blockId | [string](#string) |  |  |
+| event | [ResponseEvent](#anytype.ResponseEvent) |  |  |
+
+
+
+
+
+
+<a name="anytype.Rpc.Block.Create.Response.Error"></a>
+
 ### Rpc.Block.Create.Response.Error
 
 
-| Field | Type | Label | Description |
-| ----- | ---- | ----- | ----------- |
-| code | [Rpc.Block.Create.Response.Error.Code](#anytype.Rpc.Block.Create.Response.Error.Code) | optional |  |
-| description | [string](#string) | optional |  |
-
-
-<a name="anytype.Rpc.Block.CreatePage"/>
+
+| Field | Type | Label | Description |
+| ----- | ---- | ----- | ----------- |
+| code | [Rpc.Block.Create.Response.Error.Code](#anytype.Rpc.Block.Create.Response.Error.Code) |  |  |
+| description | [string](#string) |  |  |
+
+
+
+
+
+
+<a name="anytype.Rpc.Block.CreatePage"></a>
+
 ### Rpc.Block.CreatePage
 
 
-| Field | Type | Label | Description |
-| ----- | ---- | ----- | ----------- |
-
-
-<a name="anytype.Rpc.Block.CreatePage.Request"/>
+
+
+
+
+
+<a name="anytype.Rpc.Block.CreatePage.Request"></a>
+
 ### Rpc.Block.CreatePage.Request
 
 
-| Field | Type | Label | Description |
-| ----- | ---- | ----- | ----------- |
-| contextId | [string](#string) | optional |  |
-| details | [Struct](#google.protobuf.Struct) | optional |  |
-| templateId | [string](#string) | optional |  |
-| targetId | [string](#string) | optional |  |
-| position | [Block.Position](#anytype.model.Block.Position) | optional |  |
-| fields | [Struct](#google.protobuf.Struct) | optional |  |
-
-
-<a name="anytype.Rpc.Block.CreatePage.Response"/>
+
+| Field | Type | Label | Description |
+| ----- | ---- | ----- | ----------- |
+| contextId | [string](#string) |  | id of the context block |
+| details | [google.protobuf.Struct](#google.protobuf.Struct) |  | new page details |
+| templateId | [string](#string) |  | optional template id for creating from template |
+| targetId | [string](#string) |  | link block params
+
+id of the closest simple block |
+| position | [model.Block.Position](#anytype.model.Block.Position) |  |  |
+| fields | [google.protobuf.Struct](#google.protobuf.Struct) |  | link block fields |
+
+
+
+
+
+
+<a name="anytype.Rpc.Block.CreatePage.Response"></a>
+
 ### Rpc.Block.CreatePage.Response
 
 
-| Field | Type | Label | Description |
-| ----- | ---- | ----- | ----------- |
-| error | [Rpc.Block.CreatePage.Response.Error](#anytype.Rpc.Block.CreatePage.Response.Error) | optional |  |
-| blockId | [string](#string) | optional |  |
-| targetId | [string](#string) | optional |  |
-| event | [ResponseEvent](#anytype.ResponseEvent) | optional |  |
-
-
-<a name="anytype.Rpc.Block.CreatePage.Response.Error"/>
+
+| Field | Type | Label | Description |
+| ----- | ---- | ----- | ----------- |
+| error | [Rpc.Block.CreatePage.Response.Error](#anytype.Rpc.Block.CreatePage.Response.Error) |  |  |
+| blockId | [string](#string) |  |  |
+| targetId | [string](#string) |  |  |
+| event | [ResponseEvent](#anytype.ResponseEvent) |  |  |
+
+
+
+
+
+
+<a name="anytype.Rpc.Block.CreatePage.Response.Error"></a>
+
 ### Rpc.Block.CreatePage.Response.Error
 
 
-| Field | Type | Label | Description |
-| ----- | ---- | ----- | ----------- |
-| code | [Rpc.Block.CreatePage.Response.Error.Code](#anytype.Rpc.Block.CreatePage.Response.Error.Code) | optional |  |
-| description | [string](#string) | optional |  |
-
-
-<a name="anytype.Rpc.Block.CreateSet"/>
+
+| Field | Type | Label | Description |
+| ----- | ---- | ----- | ----------- |
+| code | [Rpc.Block.CreatePage.Response.Error.Code](#anytype.Rpc.Block.CreatePage.Response.Error.Code) |  |  |
+| description | [string](#string) |  |  |
+
+
+
+
+
+
+<a name="anytype.Rpc.Block.CreateSet"></a>
+
 ### Rpc.Block.CreateSet
 
 
-| Field | Type | Label | Description |
-| ----- | ---- | ----- | ----------- |
-
-
-<a name="anytype.Rpc.Block.CreateSet.Request"/>
+
+
+
+
+
+<a name="anytype.Rpc.Block.CreateSet.Request"></a>
+
 ### Rpc.Block.CreateSet.Request
 
 
-| Field | Type | Label | Description |
-| ----- | ---- | ----- | ----------- |
-| contextId | [string](#string) | optional |  |
-| targetId | [string](#string) | optional |  |
+
+| Field | Type | Label | Description |
+| ----- | ---- | ----- | ----------- |
+| contextId | [string](#string) |  | id of the context block |
+| targetId | [string](#string) |  | id of the closest block |
 | source | [string](#string) | repeated |  |
-| details | [Struct](#google.protobuf.Struct) | optional |  |
-| position | [Block.Position](#anytype.model.Block.Position) | optional |  |
-
-
-<a name="anytype.Rpc.Block.CreateSet.Response"/>
+| details | [google.protobuf.Struct](#google.protobuf.Struct) |  | details |
+| position | [model.Block.Position](#anytype.model.Block.Position) |  |  |
+
+
+
+
+
+
+<a name="anytype.Rpc.Block.CreateSet.Response"></a>
+
 ### Rpc.Block.CreateSet.Response
 
 
-| Field | Type | Label | Description |
-| ----- | ---- | ----- | ----------- |
-| error | [Rpc.Block.CreateSet.Response.Error](#anytype.Rpc.Block.CreateSet.Response.Error) | optional |  |
-| blockId | [string](#string) | optional |  |
-| targetId | [string](#string) | optional |  |
-| event | [ResponseEvent](#anytype.ResponseEvent) | optional |  |
-
-
-<a name="anytype.Rpc.Block.CreateSet.Response.Error"/>
+
+| Field | Type | Label | Description |
+| ----- | ---- | ----- | ----------- |
+| error | [Rpc.Block.CreateSet.Response.Error](#anytype.Rpc.Block.CreateSet.Response.Error) |  |  |
+| blockId | [string](#string) |  | (optional) id of the link block pointing to this set |
+| targetId | [string](#string) |  | id of the new set |
+| event | [ResponseEvent](#anytype.ResponseEvent) |  |  |
+
+
+
+
+
+
+<a name="anytype.Rpc.Block.CreateSet.Response.Error"></a>
+
 ### Rpc.Block.CreateSet.Response.Error
 
 
-| Field | Type | Label | Description |
-| ----- | ---- | ----- | ----------- |
-| code | [Rpc.Block.CreateSet.Response.Error.Code](#anytype.Rpc.Block.CreateSet.Response.Error.Code) | optional |  |
-| description | [string](#string) | optional |  |
-
-
-<a name="anytype.Rpc.Block.Cut"/>
+
+| Field | Type | Label | Description |
+| ----- | ---- | ----- | ----------- |
+| code | [Rpc.Block.CreateSet.Response.Error.Code](#anytype.Rpc.Block.CreateSet.Response.Error.Code) |  |  |
+| description | [string](#string) |  |  |
+
+
+
+
+
+
+<a name="anytype.Rpc.Block.Cut"></a>
+
 ### Rpc.Block.Cut
 
 
-| Field | Type | Label | Description |
-| ----- | ---- | ----- | ----------- |
-
-
-<a name="anytype.Rpc.Block.Cut.Request"/>
+
+
+
+
+
+<a name="anytype.Rpc.Block.Cut.Request"></a>
+
 ### Rpc.Block.Cut.Request
 
 
-| Field | Type | Label | Description |
-| ----- | ---- | ----- | ----------- |
-| contextId | [string](#string) | optional |  |
-| blocks | [Block](#anytype.model.Block) | repeated |  |
-| selectedTextRange | [Range](#anytype.model.Range) | optional |  |
-
-
-<a name="anytype.Rpc.Block.Cut.Response"/>
+
+| Field | Type | Label | Description |
+| ----- | ---- | ----- | ----------- |
+| contextId | [string](#string) |  |  |
+| blocks | [model.Block](#anytype.model.Block) | repeated |  |
+| selectedTextRange | [model.Range](#anytype.model.Range) |  |  |
+
+
+
+
+
+
+<a name="anytype.Rpc.Block.Cut.Response"></a>
+
 ### Rpc.Block.Cut.Response
 
 
-| Field | Type | Label | Description |
-| ----- | ---- | ----- | ----------- |
-| error | [Rpc.Block.Cut.Response.Error](#anytype.Rpc.Block.Cut.Response.Error) | optional |  |
-| textSlot | [string](#string) | optional |  |
-| htmlSlot | [string](#string) | optional |  |
-| anySlot | [Block](#anytype.model.Block) | repeated |  |
-| event | [ResponseEvent](#anytype.ResponseEvent) | optional |  |
-
-
-<a name="anytype.Rpc.Block.Cut.Response.Error"/>
+
+| Field | Type | Label | Description |
+| ----- | ---- | ----- | ----------- |
+| error | [Rpc.Block.Cut.Response.Error](#anytype.Rpc.Block.Cut.Response.Error) |  |  |
+| textSlot | [string](#string) |  |  |
+| htmlSlot | [string](#string) |  |  |
+| anySlot | [model.Block](#anytype.model.Block) | repeated |  |
+| event | [ResponseEvent](#anytype.ResponseEvent) |  |  |
+
+
+
+
+
+
+<a name="anytype.Rpc.Block.Cut.Response.Error"></a>
+
 ### Rpc.Block.Cut.Response.Error
 
 
-| Field | Type | Label | Description |
-| ----- | ---- | ----- | ----------- |
-| code | [Rpc.Block.Cut.Response.Error.Code](#anytype.Rpc.Block.Cut.Response.Error.Code) | optional |  |
-| description | [string](#string) | optional |  |
-
-
-<a name="anytype.Rpc.Block.Dataview"/>
+
+| Field | Type | Label | Description |
+| ----- | ---- | ----- | ----------- |
+| code | [Rpc.Block.Cut.Response.Error.Code](#anytype.Rpc.Block.Cut.Response.Error.Code) |  |  |
+| description | [string](#string) |  |  |
+
+
+
+
+
+
+<a name="anytype.Rpc.Block.Dataview"></a>
+
 ### Rpc.Block.Dataview
 
 
-| Field | Type | Label | Description |
-| ----- | ---- | ----- | ----------- |
-
-
-<a name="anytype.Rpc.Block.Dataview.RecordCreate"/>
+
+
+
+
+
+<a name="anytype.Rpc.Block.Dataview.RecordCreate"></a>
+
 ### Rpc.Block.Dataview.RecordCreate
 
 
-| Field | Type | Label | Description |
-| ----- | ---- | ----- | ----------- |
-
-
-<a name="anytype.Rpc.Block.Dataview.RecordCreate.Request"/>
+
+
+
+
+
+<a name="anytype.Rpc.Block.Dataview.RecordCreate.Request"></a>
+
 ### Rpc.Block.Dataview.RecordCreate.Request
 
 
-| Field | Type | Label | Description |
-| ----- | ---- | ----- | ----------- |
-| contextId | [string](#string) | optional |  |
-| blockId | [string](#string) | optional |  |
-| record | [Struct](#google.protobuf.Struct) | optional |  |
-| templateId | [string](#string) | optional |  |
-
-
-<a name="anytype.Rpc.Block.Dataview.RecordCreate.Response"/>
+
+| Field | Type | Label | Description |
+| ----- | ---- | ----- | ----------- |
+| contextId | [string](#string) |  |  |
+| blockId | [string](#string) |  |  |
+| record | [google.protobuf.Struct](#google.protobuf.Struct) |  |  |
+| templateId | [string](#string) |  |  |
+
+
+
+
+
+
+<a name="anytype.Rpc.Block.Dataview.RecordCreate.Response"></a>
+
 ### Rpc.Block.Dataview.RecordCreate.Response
 
 
-| Field | Type | Label | Description |
-| ----- | ---- | ----- | ----------- |
-| error | [Rpc.Block.Dataview.RecordCreate.Response.Error](#anytype.Rpc.Block.Dataview.RecordCreate.Response.Error) | optional |  |
-| record | [Struct](#google.protobuf.Struct) | optional |  |
-
-
-<a name="anytype.Rpc.Block.Dataview.RecordCreate.Response.Error"/>
+
+| Field | Type | Label | Description |
+| ----- | ---- | ----- | ----------- |
+| error | [Rpc.Block.Dataview.RecordCreate.Response.Error](#anytype.Rpc.Block.Dataview.RecordCreate.Response.Error) |  |  |
+| record | [google.protobuf.Struct](#google.protobuf.Struct) |  |  |
+
+
+
+
+
+
+<a name="anytype.Rpc.Block.Dataview.RecordCreate.Response.Error"></a>
+
 ### Rpc.Block.Dataview.RecordCreate.Response.Error
 
 
-| Field | Type | Label | Description |
-| ----- | ---- | ----- | ----------- |
-| code | [Rpc.Block.Dataview.RecordCreate.Response.Error.Code](#anytype.Rpc.Block.Dataview.RecordCreate.Response.Error.Code) | optional |  |
-| description | [string](#string) | optional |  |
-
-
-<a name="anytype.Rpc.Block.Dataview.RecordDelete"/>
+
+| Field | Type | Label | Description |
+| ----- | ---- | ----- | ----------- |
+| code | [Rpc.Block.Dataview.RecordCreate.Response.Error.Code](#anytype.Rpc.Block.Dataview.RecordCreate.Response.Error.Code) |  |  |
+| description | [string](#string) |  |  |
+
+
+
+
+
+
+<a name="anytype.Rpc.Block.Dataview.RecordDelete"></a>
+
 ### Rpc.Block.Dataview.RecordDelete
 
 
-| Field | Type | Label | Description |
-| ----- | ---- | ----- | ----------- |
-
-
-<a name="anytype.Rpc.Block.Dataview.RecordDelete.Request"/>
+
+
+
+
+
+<a name="anytype.Rpc.Block.Dataview.RecordDelete.Request"></a>
+
 ### Rpc.Block.Dataview.RecordDelete.Request
 
 
-| Field | Type | Label | Description |
-| ----- | ---- | ----- | ----------- |
-| contextId | [string](#string) | optional |  |
-| blockId | [string](#string) | optional |  |
-| recordId | [string](#string) | optional |  |
-
-
-<a name="anytype.Rpc.Block.Dataview.RecordDelete.Response"/>
+
+| Field | Type | Label | Description |
+| ----- | ---- | ----- | ----------- |
+| contextId | [string](#string) |  |  |
+| blockId | [string](#string) |  |  |
+| recordId | [string](#string) |  |  |
+
+
+
+
+
+
+<a name="anytype.Rpc.Block.Dataview.RecordDelete.Response"></a>
+
 ### Rpc.Block.Dataview.RecordDelete.Response
 
 
-| Field | Type | Label | Description |
-| ----- | ---- | ----- | ----------- |
-| error | [Rpc.Block.Dataview.RecordDelete.Response.Error](#anytype.Rpc.Block.Dataview.RecordDelete.Response.Error) | optional |  |
-| event | [ResponseEvent](#anytype.ResponseEvent) | optional |  |
-
-
-<a name="anytype.Rpc.Block.Dataview.RecordDelete.Response.Error"/>
+
+| Field | Type | Label | Description |
+| ----- | ---- | ----- | ----------- |
+| error | [Rpc.Block.Dataview.RecordDelete.Response.Error](#anytype.Rpc.Block.Dataview.RecordDelete.Response.Error) |  |  |
+| event | [ResponseEvent](#anytype.ResponseEvent) |  |  |
+
+
+
+
+
+
+<a name="anytype.Rpc.Block.Dataview.RecordDelete.Response.Error"></a>
+
 ### Rpc.Block.Dataview.RecordDelete.Response.Error
 
 
-| Field | Type | Label | Description |
-| ----- | ---- | ----- | ----------- |
-| code | [Rpc.Block.Dataview.RecordDelete.Response.Error.Code](#anytype.Rpc.Block.Dataview.RecordDelete.Response.Error.Code) | optional |  |
-| description | [string](#string) | optional |  |
-
-
-<a name="anytype.Rpc.Block.Dataview.RecordRelationOptionAdd"/>
+
+| Field | Type | Label | Description |
+| ----- | ---- | ----- | ----------- |
+| code | [Rpc.Block.Dataview.RecordDelete.Response.Error.Code](#anytype.Rpc.Block.Dataview.RecordDelete.Response.Error.Code) |  |  |
+| description | [string](#string) |  |  |
+
+
+
+
+
+
+<a name="anytype.Rpc.Block.Dataview.RecordRelationOptionAdd"></a>
+
 ### Rpc.Block.Dataview.RecordRelationOptionAdd
-
-
-| Field | Type | Label | Description |
-| ----- | ---- | ----- | ----------- |
-
-
-<a name="anytype.Rpc.Block.Dataview.RecordRelationOptionAdd.Request"/>
+RecordRelationOptionAdd may return existing option in case object specified with recordId already have the option with the same name or ID
+
+
+
+
+
+
+<a name="anytype.Rpc.Block.Dataview.RecordRelationOptionAdd.Request"></a>
+
 ### Rpc.Block.Dataview.RecordRelationOptionAdd.Request
 
 
-| Field | Type | Label | Description |
-| ----- | ---- | ----- | ----------- |
-| contextId | [string](#string) | optional |  |
-| blockId | [string](#string) | optional |  |
-| relationKey | [string](#string) | optional |  |
-| option | [Relation.Option](#anytype.model.Relation.Option) | optional |  |
-| recordId | [string](#string) | optional |  |
-
-
-<a name="anytype.Rpc.Block.Dataview.RecordRelationOptionAdd.Response"/>
+
+| Field | Type | Label | Description |
+| ----- | ---- | ----- | ----------- |
+| contextId | [string](#string) |  |  |
+| blockId | [string](#string) |  | id of dataview block to add relation |
+| relationKey | [string](#string) |  | relation key to add the option |
+| option | [model.Relation.Option](#anytype.model.Relation.Option) |  | id of select options will be autogenerated |
+| recordId | [string](#string) |  | id of record which is used to add an option |
+
+
+
+
+
+
+<a name="anytype.Rpc.Block.Dataview.RecordRelationOptionAdd.Response"></a>
+
 ### Rpc.Block.Dataview.RecordRelationOptionAdd.Response
 
 
-| Field | Type | Label | Description |
-| ----- | ---- | ----- | ----------- |
-| error | [Rpc.Block.Dataview.RecordRelationOptionAdd.Response.Error](#anytype.Rpc.Block.Dataview.RecordRelationOptionAdd.Response.Error) | optional |  |
-| event | [ResponseEvent](#anytype.ResponseEvent) | optional |  |
-| option | [Relation.Option](#anytype.model.Relation.Option) | optional |  |
-
-
-<a name="anytype.Rpc.Block.Dataview.RecordRelationOptionAdd.Response.Error"/>
+
+| Field | Type | Label | Description |
+| ----- | ---- | ----- | ----------- |
+| error | [Rpc.Block.Dataview.RecordRelationOptionAdd.Response.Error](#anytype.Rpc.Block.Dataview.RecordRelationOptionAdd.Response.Error) |  |  |
+| event | [ResponseEvent](#anytype.ResponseEvent) |  |  |
+| option | [model.Relation.Option](#anytype.model.Relation.Option) |  |  |
+
+
+
+
+
+
+<a name="anytype.Rpc.Block.Dataview.RecordRelationOptionAdd.Response.Error"></a>
+
 ### Rpc.Block.Dataview.RecordRelationOptionAdd.Response.Error
 
 
-| Field | Type | Label | Description |
-| ----- | ---- | ----- | ----------- |
-| code | [Rpc.Block.Dataview.RecordRelationOptionAdd.Response.Error.Code](#anytype.Rpc.Block.Dataview.RecordRelationOptionAdd.Response.Error.Code) | optional |  |
-| description | [string](#string) | optional |  |
-
-
-<a name="anytype.Rpc.Block.Dataview.RecordRelationOptionDelete"/>
+
+| Field | Type | Label | Description |
+| ----- | ---- | ----- | ----------- |
+| code | [Rpc.Block.Dataview.RecordRelationOptionAdd.Response.Error.Code](#anytype.Rpc.Block.Dataview.RecordRelationOptionAdd.Response.Error.Code) |  |  |
+| description | [string](#string) |  |  |
+
+
+
+
+
+
+<a name="anytype.Rpc.Block.Dataview.RecordRelationOptionDelete"></a>
+
 ### Rpc.Block.Dataview.RecordRelationOptionDelete
 
 
-| Field | Type | Label | Description |
-| ----- | ---- | ----- | ----------- |
-
-
-<a name="anytype.Rpc.Block.Dataview.RecordRelationOptionDelete.Request"/>
+
+
+
+
+
+<a name="anytype.Rpc.Block.Dataview.RecordRelationOptionDelete.Request"></a>
+
 ### Rpc.Block.Dataview.RecordRelationOptionDelete.Request
 
 
-| Field | Type | Label | Description |
-| ----- | ---- | ----- | ----------- |
-| contextId | [string](#string) | optional |  |
-| blockId | [string](#string) | optional |  |
-| relationKey | [string](#string) | optional |  |
-| optionId | [string](#string) | optional |  |
-| recordId | [string](#string) | optional |  |
-
-
-<a name="anytype.Rpc.Block.Dataview.RecordRelationOptionDelete.Response"/>
+
+| Field | Type | Label | Description |
+| ----- | ---- | ----- | ----------- |
+| contextId | [string](#string) |  |  |
+| blockId | [string](#string) |  | id of dataview block to add relation |
+| relationKey | [string](#string) |  | relation key to add the option |
+| optionId | [string](#string) |  | id of select options to remove |
+| recordId | [string](#string) |  | id of record which is used to delete an option |
+
+
+
+
+
+
+<a name="anytype.Rpc.Block.Dataview.RecordRelationOptionDelete.Response"></a>
+
 ### Rpc.Block.Dataview.RecordRelationOptionDelete.Response
 
 
-| Field | Type | Label | Description |
-| ----- | ---- | ----- | ----------- |
-| error | [Rpc.Block.Dataview.RecordRelationOptionDelete.Response.Error](#anytype.Rpc.Block.Dataview.RecordRelationOptionDelete.Response.Error) | optional |  |
-| event | [ResponseEvent](#anytype.ResponseEvent) | optional |  |
-
-
-<a name="anytype.Rpc.Block.Dataview.RecordRelationOptionDelete.Response.Error"/>
+
+| Field | Type | Label | Description |
+| ----- | ---- | ----- | ----------- |
+| error | [Rpc.Block.Dataview.RecordRelationOptionDelete.Response.Error](#anytype.Rpc.Block.Dataview.RecordRelationOptionDelete.Response.Error) |  |  |
+| event | [ResponseEvent](#anytype.ResponseEvent) |  |  |
+
+
+
+
+
+
+<a name="anytype.Rpc.Block.Dataview.RecordRelationOptionDelete.Response.Error"></a>
+
 ### Rpc.Block.Dataview.RecordRelationOptionDelete.Response.Error
 
 
-| Field | Type | Label | Description |
-| ----- | ---- | ----- | ----------- |
-| code | [Rpc.Block.Dataview.RecordRelationOptionDelete.Response.Error.Code](#anytype.Rpc.Block.Dataview.RecordRelationOptionDelete.Response.Error.Code) | optional |  |
-| description | [string](#string) | optional |  |
-
-
-<a name="anytype.Rpc.Block.Dataview.RecordRelationOptionUpdate"/>
+
+| Field | Type | Label | Description |
+| ----- | ---- | ----- | ----------- |
+| code | [Rpc.Block.Dataview.RecordRelationOptionDelete.Response.Error.Code](#anytype.Rpc.Block.Dataview.RecordRelationOptionDelete.Response.Error.Code) |  |  |
+| description | [string](#string) |  |  |
+
+
+
+
+
+
+<a name="anytype.Rpc.Block.Dataview.RecordRelationOptionUpdate"></a>
+
 ### Rpc.Block.Dataview.RecordRelationOptionUpdate
 
 
-| Field | Type | Label | Description |
-| ----- | ---- | ----- | ----------- |
-
-
-<a name="anytype.Rpc.Block.Dataview.RecordRelationOptionUpdate.Request"/>
+
+
+
+
+
+<a name="anytype.Rpc.Block.Dataview.RecordRelationOptionUpdate.Request"></a>
+
 ### Rpc.Block.Dataview.RecordRelationOptionUpdate.Request
 
 
-| Field | Type | Label | Description |
-| ----- | ---- | ----- | ----------- |
-| contextId | [string](#string) | optional |  |
-| blockId | [string](#string) | optional |  |
-| relationKey | [string](#string) | optional |  |
-| option | [Relation.Option](#anytype.model.Relation.Option) | optional |  |
-| recordId | [string](#string) | optional |  |
-
-
-<a name="anytype.Rpc.Block.Dataview.RecordRelationOptionUpdate.Response"/>
+
+| Field | Type | Label | Description |
+| ----- | ---- | ----- | ----------- |
+| contextId | [string](#string) |  |  |
+| blockId | [string](#string) |  | id of dataview block to add relation |
+| relationKey | [string](#string) |  | relation key to add the option |
+| option | [model.Relation.Option](#anytype.model.Relation.Option) |  | id of select options will be autogenerated |
+| recordId | [string](#string) |  | id of record which is used to update an option |
+
+
+
+
+
+
+<a name="anytype.Rpc.Block.Dataview.RecordRelationOptionUpdate.Response"></a>
+
 ### Rpc.Block.Dataview.RecordRelationOptionUpdate.Response
 
 
-| Field | Type | Label | Description |
-| ----- | ---- | ----- | ----------- |
-| error | [Rpc.Block.Dataview.RecordRelationOptionUpdate.Response.Error](#anytype.Rpc.Block.Dataview.RecordRelationOptionUpdate.Response.Error) | optional |  |
-| event | [ResponseEvent](#anytype.ResponseEvent) | optional |  |
-
-
-<a name="anytype.Rpc.Block.Dataview.RecordRelationOptionUpdate.Response.Error"/>
+
+| Field | Type | Label | Description |
+| ----- | ---- | ----- | ----------- |
+| error | [Rpc.Block.Dataview.RecordRelationOptionUpdate.Response.Error](#anytype.Rpc.Block.Dataview.RecordRelationOptionUpdate.Response.Error) |  |  |
+| event | [ResponseEvent](#anytype.ResponseEvent) |  |  |
+
+
+
+
+
+
+<a name="anytype.Rpc.Block.Dataview.RecordRelationOptionUpdate.Response.Error"></a>
+
 ### Rpc.Block.Dataview.RecordRelationOptionUpdate.Response.Error
 
 
-| Field | Type | Label | Description |
-| ----- | ---- | ----- | ----------- |
-| code | [Rpc.Block.Dataview.RecordRelationOptionUpdate.Response.Error.Code](#anytype.Rpc.Block.Dataview.RecordRelationOptionUpdate.Response.Error.Code) | optional |  |
-| description | [string](#string) | optional |  |
-
-
-<a name="anytype.Rpc.Block.Dataview.RecordUpdate"/>
+
+| Field | Type | Label | Description |
+| ----- | ---- | ----- | ----------- |
+| code | [Rpc.Block.Dataview.RecordRelationOptionUpdate.Response.Error.Code](#anytype.Rpc.Block.Dataview.RecordRelationOptionUpdate.Response.Error.Code) |  |  |
+| description | [string](#string) |  |  |
+
+
+
+
+
+
+<a name="anytype.Rpc.Block.Dataview.RecordUpdate"></a>
+
 ### Rpc.Block.Dataview.RecordUpdate
 
 
-| Field | Type | Label | Description |
-| ----- | ---- | ----- | ----------- |
-
-
-<a name="anytype.Rpc.Block.Dataview.RecordUpdate.Request"/>
+
+
+
+
+
+<a name="anytype.Rpc.Block.Dataview.RecordUpdate.Request"></a>
+
 ### Rpc.Block.Dataview.RecordUpdate.Request
 
 
-| Field | Type | Label | Description |
-| ----- | ---- | ----- | ----------- |
-| contextId | [string](#string) | optional |  |
-| blockId | [string](#string) | optional |  |
-| recordId | [string](#string) | optional |  |
-| record | [Struct](#google.protobuf.Struct) | optional |  |
-
-
-<a name="anytype.Rpc.Block.Dataview.RecordUpdate.Response"/>
+
+| Field | Type | Label | Description |
+| ----- | ---- | ----- | ----------- |
+| contextId | [string](#string) |  |  |
+| blockId | [string](#string) |  |  |
+| recordId | [string](#string) |  |  |
+| record | [google.protobuf.Struct](#google.protobuf.Struct) |  |  |
+
+
+
+
+
+
+<a name="anytype.Rpc.Block.Dataview.RecordUpdate.Response"></a>
+
 ### Rpc.Block.Dataview.RecordUpdate.Response
 
 
-| Field | Type | Label | Description |
-| ----- | ---- | ----- | ----------- |
-| error | [Rpc.Block.Dataview.RecordUpdate.Response.Error](#anytype.Rpc.Block.Dataview.RecordUpdate.Response.Error) | optional |  |
-
-
-<a name="anytype.Rpc.Block.Dataview.RecordUpdate.Response.Error"/>
+
+| Field | Type | Label | Description |
+| ----- | ---- | ----- | ----------- |
+| error | [Rpc.Block.Dataview.RecordUpdate.Response.Error](#anytype.Rpc.Block.Dataview.RecordUpdate.Response.Error) |  |  |
+
+
+
+
+
+
+<a name="anytype.Rpc.Block.Dataview.RecordUpdate.Response.Error"></a>
+
 ### Rpc.Block.Dataview.RecordUpdate.Response.Error
 
 
-| Field | Type | Label | Description |
-| ----- | ---- | ----- | ----------- |
-| code | [Rpc.Block.Dataview.RecordUpdate.Response.Error.Code](#anytype.Rpc.Block.Dataview.RecordUpdate.Response.Error.Code) | optional |  |
-| description | [string](#string) | optional |  |
-
-
-<a name="anytype.Rpc.Block.Dataview.RelationAdd"/>
+
+| Field | Type | Label | Description |
+| ----- | ---- | ----- | ----------- |
+| code | [Rpc.Block.Dataview.RecordUpdate.Response.Error.Code](#anytype.Rpc.Block.Dataview.RecordUpdate.Response.Error.Code) |  |  |
+| description | [string](#string) |  |  |
+
+
+
+
+
+
+<a name="anytype.Rpc.Block.Dataview.RelationAdd"></a>
+
 ### Rpc.Block.Dataview.RelationAdd
 
 
-| Field | Type | Label | Description |
-| ----- | ---- | ----- | ----------- |
-
-
-<a name="anytype.Rpc.Block.Dataview.RelationAdd.Request"/>
+
+
+
+
+
+<a name="anytype.Rpc.Block.Dataview.RelationAdd.Request"></a>
+
 ### Rpc.Block.Dataview.RelationAdd.Request
 
 
-| Field | Type | Label | Description |
-| ----- | ---- | ----- | ----------- |
-| contextId | [string](#string) | optional |  |
-| blockId | [string](#string) | optional |  |
-| relation | [Relation](#anytype.model.Relation) | optional |  |
-
-
-<a name="anytype.Rpc.Block.Dataview.RelationAdd.Response"/>
+
+| Field | Type | Label | Description |
+| ----- | ---- | ----- | ----------- |
+| contextId | [string](#string) |  |  |
+| blockId | [string](#string) |  | id of dataview block to add relation |
+| relation | [model.Relation](#anytype.model.Relation) |  |  |
+
+
+
+
+
+
+<a name="anytype.Rpc.Block.Dataview.RelationAdd.Response"></a>
+
 ### Rpc.Block.Dataview.RelationAdd.Response
 
 
-| Field | Type | Label | Description |
-| ----- | ---- | ----- | ----------- |
-| error | [Rpc.Block.Dataview.RelationAdd.Response.Error](#anytype.Rpc.Block.Dataview.RelationAdd.Response.Error) | optional |  |
-| event | [ResponseEvent](#anytype.ResponseEvent) | optional |  |
-| relationKey | [string](#string) | optional |  |
-| relation | [Relation](#anytype.model.Relation) | optional |  |
-
-
-<a name="anytype.Rpc.Block.Dataview.RelationAdd.Response.Error"/>
+
+| Field | Type | Label | Description |
+| ----- | ---- | ----- | ----------- |
+| error | [Rpc.Block.Dataview.RelationAdd.Response.Error](#anytype.Rpc.Block.Dataview.RelationAdd.Response.Error) |  |  |
+| event | [ResponseEvent](#anytype.ResponseEvent) |  |  |
+| relationKey | [string](#string) |  | deprecated |
+| relation | [model.Relation](#anytype.model.Relation) |  |  |
+
+
+
+
+
+
+<a name="anytype.Rpc.Block.Dataview.RelationAdd.Response.Error"></a>
+
 ### Rpc.Block.Dataview.RelationAdd.Response.Error
 
 
-| Field | Type | Label | Description |
-| ----- | ---- | ----- | ----------- |
-| code | [Rpc.Block.Dataview.RelationAdd.Response.Error.Code](#anytype.Rpc.Block.Dataview.RelationAdd.Response.Error.Code) | optional |  |
-| description | [string](#string) | optional |  |
-
-
-<a name="anytype.Rpc.Block.Dataview.RelationDelete"/>
+
+| Field | Type | Label | Description |
+| ----- | ---- | ----- | ----------- |
+| code | [Rpc.Block.Dataview.RelationAdd.Response.Error.Code](#anytype.Rpc.Block.Dataview.RelationAdd.Response.Error.Code) |  |  |
+| description | [string](#string) |  |  |
+
+
+
+
+
+
+<a name="anytype.Rpc.Block.Dataview.RelationDelete"></a>
+
 ### Rpc.Block.Dataview.RelationDelete
 
 
-| Field | Type | Label | Description |
-| ----- | ---- | ----- | ----------- |
-
-
-<a name="anytype.Rpc.Block.Dataview.RelationDelete.Request"/>
+
+
+
+
+
+<a name="anytype.Rpc.Block.Dataview.RelationDelete.Request"></a>
+
 ### Rpc.Block.Dataview.RelationDelete.Request
 
 
-| Field | Type | Label | Description |
-| ----- | ---- | ----- | ----------- |
-| contextId | [string](#string) | optional |  |
-| blockId | [string](#string) | optional |  |
-| relationKey | [string](#string) | optional |  |
-
-
-<a name="anytype.Rpc.Block.Dataview.RelationDelete.Response"/>
+
+| Field | Type | Label | Description |
+| ----- | ---- | ----- | ----------- |
+| contextId | [string](#string) |  |  |
+| blockId | [string](#string) |  | id of dataview block to add relation |
+| relationKey | [string](#string) |  |  |
+
+
+
+
+
+
+<a name="anytype.Rpc.Block.Dataview.RelationDelete.Response"></a>
+
 ### Rpc.Block.Dataview.RelationDelete.Response
 
 
-| Field | Type | Label | Description |
-| ----- | ---- | ----- | ----------- |
-| error | [Rpc.Block.Dataview.RelationDelete.Response.Error](#anytype.Rpc.Block.Dataview.RelationDelete.Response.Error) | optional |  |
-| event | [ResponseEvent](#anytype.ResponseEvent) | optional |  |
-
-
-<a name="anytype.Rpc.Block.Dataview.RelationDelete.Response.Error"/>
+
+| Field | Type | Label | Description |
+| ----- | ---- | ----- | ----------- |
+| error | [Rpc.Block.Dataview.RelationDelete.Response.Error](#anytype.Rpc.Block.Dataview.RelationDelete.Response.Error) |  |  |
+| event | [ResponseEvent](#anytype.ResponseEvent) |  |  |
+
+
+
+
+
+
+<a name="anytype.Rpc.Block.Dataview.RelationDelete.Response.Error"></a>
+
 ### Rpc.Block.Dataview.RelationDelete.Response.Error
 
 
-| Field | Type | Label | Description |
-| ----- | ---- | ----- | ----------- |
-| code | [Rpc.Block.Dataview.RelationDelete.Response.Error.Code](#anytype.Rpc.Block.Dataview.RelationDelete.Response.Error.Code) | optional |  |
-| description | [string](#string) | optional |  |
-
-
-<a name="anytype.Rpc.Block.Dataview.RelationListAvailable"/>
+
+| Field | Type | Label | Description |
+| ----- | ---- | ----- | ----------- |
+| code | [Rpc.Block.Dataview.RelationDelete.Response.Error.Code](#anytype.Rpc.Block.Dataview.RelationDelete.Response.Error.Code) |  |  |
+| description | [string](#string) |  |  |
+
+
+
+
+
+
+<a name="anytype.Rpc.Block.Dataview.RelationListAvailable"></a>
+
 ### Rpc.Block.Dataview.RelationListAvailable
 
 
-| Field | Type | Label | Description |
-| ----- | ---- | ----- | ----------- |
-
-
-<a name="anytype.Rpc.Block.Dataview.RelationListAvailable.Request"/>
+
+
+
+
+
+<a name="anytype.Rpc.Block.Dataview.RelationListAvailable.Request"></a>
+
 ### Rpc.Block.Dataview.RelationListAvailable.Request
 
 
-| Field | Type | Label | Description |
-| ----- | ---- | ----- | ----------- |
-| contextId | [string](#string) | optional |  |
-| blockId | [string](#string) | optional |  |
-
-
-<a name="anytype.Rpc.Block.Dataview.RelationListAvailable.Response"/>
+
+| Field | Type | Label | Description |
+| ----- | ---- | ----- | ----------- |
+| contextId | [string](#string) |  |  |
+| blockId | [string](#string) |  |  |
+
+
+
+
+
+
+<a name="anytype.Rpc.Block.Dataview.RelationListAvailable.Response"></a>
+
 ### Rpc.Block.Dataview.RelationListAvailable.Response
 
 
-| Field | Type | Label | Description |
-| ----- | ---- | ----- | ----------- |
-| error | [Rpc.Block.Dataview.RelationListAvailable.Response.Error](#anytype.Rpc.Block.Dataview.RelationListAvailable.Response.Error) | optional |  |
-| relations | [Relation](#anytype.model.Relation) | repeated |  |
-
-
-<a name="anytype.Rpc.Block.Dataview.RelationListAvailable.Response.Error"/>
+
+| Field | Type | Label | Description |
+| ----- | ---- | ----- | ----------- |
+| error | [Rpc.Block.Dataview.RelationListAvailable.Response.Error](#anytype.Rpc.Block.Dataview.RelationListAvailable.Response.Error) |  |  |
+| relations | [model.Relation](#anytype.model.Relation) | repeated |  |
+
+
+
+
+
+
+<a name="anytype.Rpc.Block.Dataview.RelationListAvailable.Response.Error"></a>
+
 ### Rpc.Block.Dataview.RelationListAvailable.Response.Error
 
 
-| Field | Type | Label | Description |
-| ----- | ---- | ----- | ----------- |
-| code | [Rpc.Block.Dataview.RelationListAvailable.Response.Error.Code](#anytype.Rpc.Block.Dataview.RelationListAvailable.Response.Error.Code) | optional |  |
-| description | [string](#string) | optional |  |
-
-
-<a name="anytype.Rpc.Block.Dataview.RelationUpdate"/>
+
+| Field | Type | Label | Description |
+| ----- | ---- | ----- | ----------- |
+| code | [Rpc.Block.Dataview.RelationListAvailable.Response.Error.Code](#anytype.Rpc.Block.Dataview.RelationListAvailable.Response.Error.Code) |  |  |
+| description | [string](#string) |  |  |
+
+
+
+
+
+
+<a name="anytype.Rpc.Block.Dataview.RelationUpdate"></a>
+
 ### Rpc.Block.Dataview.RelationUpdate
 
 
-| Field | Type | Label | Description |
-| ----- | ---- | ----- | ----------- |
-
-
-<a name="anytype.Rpc.Block.Dataview.RelationUpdate.Request"/>
+
+
+
+
+
+<a name="anytype.Rpc.Block.Dataview.RelationUpdate.Request"></a>
+
 ### Rpc.Block.Dataview.RelationUpdate.Request
 
 
-| Field | Type | Label | Description |
-| ----- | ---- | ----- | ----------- |
-| contextId | [string](#string) | optional |  |
-| blockId | [string](#string) | optional |  |
-| relationKey | [string](#string) | optional |  |
-| relation | [Relation](#anytype.model.Relation) | optional |  |
-
-
-<a name="anytype.Rpc.Block.Dataview.RelationUpdate.Response"/>
+
+| Field | Type | Label | Description |
+| ----- | ---- | ----- | ----------- |
+| contextId | [string](#string) |  |  |
+| blockId | [string](#string) |  | id of dataview block to add relation |
+| relationKey | [string](#string) |  | key of relation to update |
+| relation | [model.Relation](#anytype.model.Relation) |  |  |
+
+
+
+
+
+
+<a name="anytype.Rpc.Block.Dataview.RelationUpdate.Response"></a>
+
 ### Rpc.Block.Dataview.RelationUpdate.Response
 
 
-| Field | Type | Label | Description |
-| ----- | ---- | ----- | ----------- |
-| error | [Rpc.Block.Dataview.RelationUpdate.Response.Error](#anytype.Rpc.Block.Dataview.RelationUpdate.Response.Error) | optional |  |
-| event | [ResponseEvent](#anytype.ResponseEvent) | optional |  |
-
-
-<a name="anytype.Rpc.Block.Dataview.RelationUpdate.Response.Error"/>
+
+| Field | Type | Label | Description |
+| ----- | ---- | ----- | ----------- |
+| error | [Rpc.Block.Dataview.RelationUpdate.Response.Error](#anytype.Rpc.Block.Dataview.RelationUpdate.Response.Error) |  |  |
+| event | [ResponseEvent](#anytype.ResponseEvent) |  |  |
+
+
+
+
+
+
+<a name="anytype.Rpc.Block.Dataview.RelationUpdate.Response.Error"></a>
+
 ### Rpc.Block.Dataview.RelationUpdate.Response.Error
 
 
-| Field | Type | Label | Description |
-| ----- | ---- | ----- | ----------- |
-| code | [Rpc.Block.Dataview.RelationUpdate.Response.Error.Code](#anytype.Rpc.Block.Dataview.RelationUpdate.Response.Error.Code) | optional |  |
-| description | [string](#string) | optional |  |
-
-
-<a name="anytype.Rpc.Block.Dataview.SetSource"/>
+
+| Field | Type | Label | Description |
+| ----- | ---- | ----- | ----------- |
+| code | [Rpc.Block.Dataview.RelationUpdate.Response.Error.Code](#anytype.Rpc.Block.Dataview.RelationUpdate.Response.Error.Code) |  |  |
+| description | [string](#string) |  |  |
+
+
+
+
+
+
+<a name="anytype.Rpc.Block.Dataview.SetSource"></a>
+
 ### Rpc.Block.Dataview.SetSource
 
 
-| Field | Type | Label | Description |
-| ----- | ---- | ----- | ----------- |
-
-
-<a name="anytype.Rpc.Block.Dataview.SetSource.Request"/>
+
+
+
+
+
+<a name="anytype.Rpc.Block.Dataview.SetSource.Request"></a>
+
 ### Rpc.Block.Dataview.SetSource.Request
 
 
-| Field | Type | Label | Description |
-| ----- | ---- | ----- | ----------- |
-| contextId | [string](#string) | optional |  |
-| blockId | [string](#string) | optional |  |
+
+| Field | Type | Label | Description |
+| ----- | ---- | ----- | ----------- |
+| contextId | [string](#string) |  |  |
+| blockId | [string](#string) |  |  |
 | source | [string](#string) | repeated |  |
 
 
-<a name="anytype.Rpc.Block.Dataview.SetSource.Response"/>
+
+
+
+
+<a name="anytype.Rpc.Block.Dataview.SetSource.Response"></a>
+
 ### Rpc.Block.Dataview.SetSource.Response
 
 
-| Field | Type | Label | Description |
-| ----- | ---- | ----- | ----------- |
-| error | [Rpc.Block.Dataview.SetSource.Response.Error](#anytype.Rpc.Block.Dataview.SetSource.Response.Error) | optional |  |
-| event | [ResponseEvent](#anytype.ResponseEvent) | optional |  |
-
-
-<a name="anytype.Rpc.Block.Dataview.SetSource.Response.Error"/>
+
+| Field | Type | Label | Description |
+| ----- | ---- | ----- | ----------- |
+| error | [Rpc.Block.Dataview.SetSource.Response.Error](#anytype.Rpc.Block.Dataview.SetSource.Response.Error) |  |  |
+| event | [ResponseEvent](#anytype.ResponseEvent) |  |  |
+
+
+
+
+
+
+<a name="anytype.Rpc.Block.Dataview.SetSource.Response.Error"></a>
+
 ### Rpc.Block.Dataview.SetSource.Response.Error
 
 
-| Field | Type | Label | Description |
-| ----- | ---- | ----- | ----------- |
-| code | [Rpc.Block.Dataview.SetSource.Response.Error.Code](#anytype.Rpc.Block.Dataview.SetSource.Response.Error.Code) | optional |  |
-| description | [string](#string) | optional |  |
-
-
-<a name="anytype.Rpc.Block.Dataview.ViewCreate"/>
+
+| Field | Type | Label | Description |
+| ----- | ---- | ----- | ----------- |
+| code | [Rpc.Block.Dataview.SetSource.Response.Error.Code](#anytype.Rpc.Block.Dataview.SetSource.Response.Error.Code) |  |  |
+| description | [string](#string) |  |  |
+
+
+
+
+
+
+<a name="anytype.Rpc.Block.Dataview.ViewCreate"></a>
+
 ### Rpc.Block.Dataview.ViewCreate
 
 
-| Field | Type | Label | Description |
-| ----- | ---- | ----- | ----------- |
-
-
-<a name="anytype.Rpc.Block.Dataview.ViewCreate.Request"/>
+
+
+
+
+
+<a name="anytype.Rpc.Block.Dataview.ViewCreate.Request"></a>
+
 ### Rpc.Block.Dataview.ViewCreate.Request
 
 
-| Field | Type | Label | Description |
-| ----- | ---- | ----- | ----------- |
-| contextId | [string](#string) | optional |  |
-| blockId | [string](#string) | optional |  |
-| view | [Block.Content.Dataview.View](#anytype.model.Block.Content.Dataview.View) | optional |  |
-
-
-<a name="anytype.Rpc.Block.Dataview.ViewCreate.Response"/>
+
+| Field | Type | Label | Description |
+| ----- | ---- | ----- | ----------- |
+| contextId | [string](#string) |  |  |
+| blockId | [string](#string) |  | id of dataview block to insert the new block |
+| view | [model.Block.Content.Dataview.View](#anytype.model.Block.Content.Dataview.View) |  |  |
+
+
+
+
+
+
+<a name="anytype.Rpc.Block.Dataview.ViewCreate.Response"></a>
+
 ### Rpc.Block.Dataview.ViewCreate.Response
 
 
-| Field | Type | Label | Description |
-| ----- | ---- | ----- | ----------- |
-| error | [Rpc.Block.Dataview.ViewCreate.Response.Error](#anytype.Rpc.Block.Dataview.ViewCreate.Response.Error) | optional |  |
-| event | [ResponseEvent](#anytype.ResponseEvent) | optional |  |
-| viewId | [string](#string) | optional |  |
-
-
-<a name="anytype.Rpc.Block.Dataview.ViewCreate.Response.Error"/>
+
+| Field | Type | Label | Description |
+| ----- | ---- | ----- | ----------- |
+| error | [Rpc.Block.Dataview.ViewCreate.Response.Error](#anytype.Rpc.Block.Dataview.ViewCreate.Response.Error) |  |  |
+| event | [ResponseEvent](#anytype.ResponseEvent) |  |  |
+| viewId | [string](#string) |  |  |
+
+
+
+
+
+
+<a name="anytype.Rpc.Block.Dataview.ViewCreate.Response.Error"></a>
+
 ### Rpc.Block.Dataview.ViewCreate.Response.Error
 
 
-| Field | Type | Label | Description |
-| ----- | ---- | ----- | ----------- |
-| code | [Rpc.Block.Dataview.ViewCreate.Response.Error.Code](#anytype.Rpc.Block.Dataview.ViewCreate.Response.Error.Code) | optional |  |
-| description | [string](#string) | optional |  |
-
-
-<a name="anytype.Rpc.Block.Dataview.ViewDelete"/>
+
+| Field | Type | Label | Description |
+| ----- | ---- | ----- | ----------- |
+| code | [Rpc.Block.Dataview.ViewCreate.Response.Error.Code](#anytype.Rpc.Block.Dataview.ViewCreate.Response.Error.Code) |  |  |
+| description | [string](#string) |  |  |
+
+
+
+
+
+
+<a name="anytype.Rpc.Block.Dataview.ViewDelete"></a>
+
 ### Rpc.Block.Dataview.ViewDelete
 
 
-| Field | Type | Label | Description |
-| ----- | ---- | ----- | ----------- |
-
-
-<a name="anytype.Rpc.Block.Dataview.ViewDelete.Request"/>
+
+
+
+
+
+<a name="anytype.Rpc.Block.Dataview.ViewDelete.Request"></a>
+
 ### Rpc.Block.Dataview.ViewDelete.Request
 
 
-| Field | Type | Label | Description |
-| ----- | ---- | ----- | ----------- |
-| contextId | [string](#string) | optional |  |
-| blockId | [string](#string) | optional |  |
-| viewId | [string](#string) | optional |  |
-
-
-<a name="anytype.Rpc.Block.Dataview.ViewDelete.Response"/>
+
+| Field | Type | Label | Description |
+| ----- | ---- | ----- | ----------- |
+| contextId | [string](#string) |  | id of the context block |
+| blockId | [string](#string) |  | id of the dataview |
+| viewId | [string](#string) |  | id of the view to remove |
+
+
+
+
+
+
+<a name="anytype.Rpc.Block.Dataview.ViewDelete.Response"></a>
+
 ### Rpc.Block.Dataview.ViewDelete.Response
 
 
-| Field | Type | Label | Description |
-| ----- | ---- | ----- | ----------- |
-| error | [Rpc.Block.Dataview.ViewDelete.Response.Error](#anytype.Rpc.Block.Dataview.ViewDelete.Response.Error) | optional |  |
-| event | [ResponseEvent](#anytype.ResponseEvent) | optional |  |
-
-
-<a name="anytype.Rpc.Block.Dataview.ViewDelete.Response.Error"/>
+
+| Field | Type | Label | Description |
+| ----- | ---- | ----- | ----------- |
+| error | [Rpc.Block.Dataview.ViewDelete.Response.Error](#anytype.Rpc.Block.Dataview.ViewDelete.Response.Error) |  |  |
+| event | [ResponseEvent](#anytype.ResponseEvent) |  |  |
+
+
+
+
+
+
+<a name="anytype.Rpc.Block.Dataview.ViewDelete.Response.Error"></a>
+
 ### Rpc.Block.Dataview.ViewDelete.Response.Error
 
 
-| Field | Type | Label | Description |
-| ----- | ---- | ----- | ----------- |
-| code | [Rpc.Block.Dataview.ViewDelete.Response.Error.Code](#anytype.Rpc.Block.Dataview.ViewDelete.Response.Error.Code) | optional |  |
-| description | [string](#string) | optional |  |
-
-
-<a name="anytype.Rpc.Block.Dataview.ViewSetActive"/>
+
+| Field | Type | Label | Description |
+| ----- | ---- | ----- | ----------- |
+| code | [Rpc.Block.Dataview.ViewDelete.Response.Error.Code](#anytype.Rpc.Block.Dataview.ViewDelete.Response.Error.Code) |  |  |
+| description | [string](#string) |  |  |
+
+
+
+
+
+
+<a name="anytype.Rpc.Block.Dataview.ViewSetActive"></a>
+
 ### Rpc.Block.Dataview.ViewSetActive
-
-
-| Field | Type | Label | Description |
-| ----- | ---- | ----- | ----------- |
-
-
-<a name="anytype.Rpc.Block.Dataview.ViewSetActive.Request"/>
+set the current active view (persisted only within a session)
+
+
+
+
+
+
+<a name="anytype.Rpc.Block.Dataview.ViewSetActive.Request"></a>
+
 ### Rpc.Block.Dataview.ViewSetActive.Request
 
 
-| Field | Type | Label | Description |
-| ----- | ---- | ----- | ----------- |
-| contextId | [string](#string) | optional |  |
-| blockId | [string](#string) | optional |  |
-| viewId | [string](#string) | optional |  |
-| offset | [uint32](#uint32) | optional |  |
-| limit | [uint32](#uint32) | optional |  |
-
-
-<a name="anytype.Rpc.Block.Dataview.ViewSetActive.Response"/>
+
+| Field | Type | Label | Description |
+| ----- | ---- | ----- | ----------- |
+| contextId | [string](#string) |  |  |
+| blockId | [string](#string) |  | id of dataview block |
+| viewId | [string](#string) |  | id of active view |
+| offset | [uint32](#uint32) |  |  |
+| limit | [uint32](#uint32) |  |  |
+
+
+
+
+
+
+<a name="anytype.Rpc.Block.Dataview.ViewSetActive.Response"></a>
+
 ### Rpc.Block.Dataview.ViewSetActive.Response
 
 
-| Field | Type | Label | Description |
-| ----- | ---- | ----- | ----------- |
-| error | [Rpc.Block.Dataview.ViewSetActive.Response.Error](#anytype.Rpc.Block.Dataview.ViewSetActive.Response.Error) | optional |  |
-| event | [ResponseEvent](#anytype.ResponseEvent) | optional |  |
-
-
-<a name="anytype.Rpc.Block.Dataview.ViewSetActive.Response.Error"/>
+
+| Field | Type | Label | Description |
+| ----- | ---- | ----- | ----------- |
+| error | [Rpc.Block.Dataview.ViewSetActive.Response.Error](#anytype.Rpc.Block.Dataview.ViewSetActive.Response.Error) |  |  |
+| event | [ResponseEvent](#anytype.ResponseEvent) |  |  |
+
+
+
+
+
+
+<a name="anytype.Rpc.Block.Dataview.ViewSetActive.Response.Error"></a>
+
 ### Rpc.Block.Dataview.ViewSetActive.Response.Error
 
 
-| Field | Type | Label | Description |
-| ----- | ---- | ----- | ----------- |
-| code | [Rpc.Block.Dataview.ViewSetActive.Response.Error.Code](#anytype.Rpc.Block.Dataview.ViewSetActive.Response.Error.Code) | optional |  |
-| description | [string](#string) | optional |  |
-
-
-<a name="anytype.Rpc.Block.Dataview.ViewSetPosition"/>
+
+| Field | Type | Label | Description |
+| ----- | ---- | ----- | ----------- |
+| code | [Rpc.Block.Dataview.ViewSetActive.Response.Error.Code](#anytype.Rpc.Block.Dataview.ViewSetActive.Response.Error.Code) |  |  |
+| description | [string](#string) |  |  |
+
+
+
+
+
+
+<a name="anytype.Rpc.Block.Dataview.ViewSetPosition"></a>
+
 ### Rpc.Block.Dataview.ViewSetPosition
 
 
-| Field | Type | Label | Description |
-| ----- | ---- | ----- | ----------- |
-
-
-<a name="anytype.Rpc.Block.Dataview.ViewSetPosition.Request"/>
+
+
+
+
+
+<a name="anytype.Rpc.Block.Dataview.ViewSetPosition.Request"></a>
+
 ### Rpc.Block.Dataview.ViewSetPosition.Request
 
 
-| Field | Type | Label | Description |
-| ----- | ---- | ----- | ----------- |
-| contextId | [string](#string) | optional |  |
-| blockId | [string](#string) | optional |  |
-| viewId | [string](#string) | optional |  |
-| position | [uint32](#uint32) | optional |  |
-
-
-<a name="anytype.Rpc.Block.Dataview.ViewSetPosition.Response"/>
+
+| Field | Type | Label | Description |
+| ----- | ---- | ----- | ----------- |
+| contextId | [string](#string) |  | id of the context block |
+| blockId | [string](#string) |  | id of the dataview |
+| viewId | [string](#string) |  | id of the view to remove |
+| position | [uint32](#uint32) |  | index of view position (0 - means first) |
+
+
+
+
+
+
+<a name="anytype.Rpc.Block.Dataview.ViewSetPosition.Response"></a>
+
 ### Rpc.Block.Dataview.ViewSetPosition.Response
 
 
-| Field | Type | Label | Description |
-| ----- | ---- | ----- | ----------- |
-| error | [Rpc.Block.Dataview.ViewSetPosition.Response.Error](#anytype.Rpc.Block.Dataview.ViewSetPosition.Response.Error) | optional |  |
-| event | [ResponseEvent](#anytype.ResponseEvent) | optional |  |
-
-
-<a name="anytype.Rpc.Block.Dataview.ViewSetPosition.Response.Error"/>
+
+| Field | Type | Label | Description |
+| ----- | ---- | ----- | ----------- |
+| error | [Rpc.Block.Dataview.ViewSetPosition.Response.Error](#anytype.Rpc.Block.Dataview.ViewSetPosition.Response.Error) |  |  |
+| event | [ResponseEvent](#anytype.ResponseEvent) |  |  |
+
+
+
+
+
+
+<a name="anytype.Rpc.Block.Dataview.ViewSetPosition.Response.Error"></a>
+
 ### Rpc.Block.Dataview.ViewSetPosition.Response.Error
 
 
-| Field | Type | Label | Description |
-| ----- | ---- | ----- | ----------- |
-| code | [Rpc.Block.Dataview.ViewSetPosition.Response.Error.Code](#anytype.Rpc.Block.Dataview.ViewSetPosition.Response.Error.Code) | optional |  |
-| description | [string](#string) | optional |  |
-
-
-<a name="anytype.Rpc.Block.Dataview.ViewUpdate"/>
+
+| Field | Type | Label | Description |
+| ----- | ---- | ----- | ----------- |
+| code | [Rpc.Block.Dataview.ViewSetPosition.Response.Error.Code](#anytype.Rpc.Block.Dataview.ViewSetPosition.Response.Error.Code) |  |  |
+| description | [string](#string) |  |  |
+
+
+
+
+
+
+<a name="anytype.Rpc.Block.Dataview.ViewUpdate"></a>
+
 ### Rpc.Block.Dataview.ViewUpdate
 
 
-| Field | Type | Label | Description |
-| ----- | ---- | ----- | ----------- |
-
-
-<a name="anytype.Rpc.Block.Dataview.ViewUpdate.Request"/>
+
+
+
+
+
+<a name="anytype.Rpc.Block.Dataview.ViewUpdate.Request"></a>
+
 ### Rpc.Block.Dataview.ViewUpdate.Request
 
 
-| Field | Type | Label | Description |
-| ----- | ---- | ----- | ----------- |
-| contextId | [string](#string) | optional |  |
-| blockId | [string](#string) | optional |  |
-| viewId | [string](#string) | optional |  |
-| view | [Block.Content.Dataview.View](#anytype.model.Block.Content.Dataview.View) | optional |  |
-
-
-<a name="anytype.Rpc.Block.Dataview.ViewUpdate.Response"/>
+
+| Field | Type | Label | Description |
+| ----- | ---- | ----- | ----------- |
+| contextId | [string](#string) |  |  |
+| blockId | [string](#string) |  | id of dataview block to update |
+| viewId | [string](#string) |  | id of view to update |
+| view | [model.Block.Content.Dataview.View](#anytype.model.Block.Content.Dataview.View) |  |  |
+
+
+
+
+
+
+<a name="anytype.Rpc.Block.Dataview.ViewUpdate.Response"></a>
+
 ### Rpc.Block.Dataview.ViewUpdate.Response
 
 
-| Field | Type | Label | Description |
-| ----- | ---- | ----- | ----------- |
-| error | [Rpc.Block.Dataview.ViewUpdate.Response.Error](#anytype.Rpc.Block.Dataview.ViewUpdate.Response.Error) | optional |  |
-| event | [ResponseEvent](#anytype.ResponseEvent) | optional |  |
-
-
-<a name="anytype.Rpc.Block.Dataview.ViewUpdate.Response.Error"/>
+
+| Field | Type | Label | Description |
+| ----- | ---- | ----- | ----------- |
+| error | [Rpc.Block.Dataview.ViewUpdate.Response.Error](#anytype.Rpc.Block.Dataview.ViewUpdate.Response.Error) |  |  |
+| event | [ResponseEvent](#anytype.ResponseEvent) |  |  |
+
+
+
+
+
+
+<a name="anytype.Rpc.Block.Dataview.ViewUpdate.Response.Error"></a>
+
 ### Rpc.Block.Dataview.ViewUpdate.Response.Error
 
 
-| Field | Type | Label | Description |
-| ----- | ---- | ----- | ----------- |
-| code | [Rpc.Block.Dataview.ViewUpdate.Response.Error.Code](#anytype.Rpc.Block.Dataview.ViewUpdate.Response.Error.Code) | optional |  |
-| description | [string](#string) | optional |  |
-
-
-<a name="anytype.Rpc.Block.Download"/>
+
+| Field | Type | Label | Description |
+| ----- | ---- | ----- | ----------- |
+| code | [Rpc.Block.Dataview.ViewUpdate.Response.Error.Code](#anytype.Rpc.Block.Dataview.ViewUpdate.Response.Error.Code) |  |  |
+| description | [string](#string) |  |  |
+
+
+
+
+
+
+<a name="anytype.Rpc.Block.Download"></a>
+
 ### Rpc.Block.Download
 
 
-| Field | Type | Label | Description |
-| ----- | ---- | ----- | ----------- |
-
-
-<a name="anytype.Rpc.Block.Download.Request"/>
+
+
+
+
+
+<a name="anytype.Rpc.Block.Download.Request"></a>
+
 ### Rpc.Block.Download.Request
 
 
-| Field | Type | Label | Description |
-| ----- | ---- | ----- | ----------- |
-| contextId | [string](#string) | optional |  |
-| blockId | [string](#string) | optional |  |
-
-
-<a name="anytype.Rpc.Block.Download.Response"/>
+
+| Field | Type | Label | Description |
+| ----- | ---- | ----- | ----------- |
+| contextId | [string](#string) |  |  |
+| blockId | [string](#string) |  |  |
+
+
+
+
+
+
+<a name="anytype.Rpc.Block.Download.Response"></a>
+
 ### Rpc.Block.Download.Response
 
 
-| Field | Type | Label | Description |
-| ----- | ---- | ----- | ----------- |
-| error | [Rpc.Block.Download.Response.Error](#anytype.Rpc.Block.Download.Response.Error) | optional |  |
-| event | [ResponseEvent](#anytype.ResponseEvent) | optional |  |
-
-
-<a name="anytype.Rpc.Block.Download.Response.Error"/>
+
+| Field | Type | Label | Description |
+| ----- | ---- | ----- | ----------- |
+| error | [Rpc.Block.Download.Response.Error](#anytype.Rpc.Block.Download.Response.Error) |  |  |
+| event | [ResponseEvent](#anytype.ResponseEvent) |  |  |
+
+
+
+
+
+
+<a name="anytype.Rpc.Block.Download.Response.Error"></a>
+
 ### Rpc.Block.Download.Response.Error
 
 
-| Field | Type | Label | Description |
-| ----- | ---- | ----- | ----------- |
-| code | [Rpc.Block.Download.Response.Error.Code](#anytype.Rpc.Block.Download.Response.Error.Code) | optional |  |
-| description | [string](#string) | optional |  |
-
-
-<a name="anytype.Rpc.Block.Export"/>
+
+| Field | Type | Label | Description |
+| ----- | ---- | ----- | ----------- |
+| code | [Rpc.Block.Download.Response.Error.Code](#anytype.Rpc.Block.Download.Response.Error.Code) |  |  |
+| description | [string](#string) |  |  |
+
+
+
+
+
+
+<a name="anytype.Rpc.Block.Export"></a>
+
 ### Rpc.Block.Export
 
 
-| Field | Type | Label | Description |
-| ----- | ---- | ----- | ----------- |
-
-
-<a name="anytype.Rpc.Block.Export.Request"/>
+
+
+
+
+
+<a name="anytype.Rpc.Block.Export.Request"></a>
+
 ### Rpc.Block.Export.Request
 
 
-| Field | Type | Label | Description |
-| ----- | ---- | ----- | ----------- |
-| contextId | [string](#string) | optional |  |
-| blocks | [Block](#anytype.model.Block) | repeated |  |
-
-
-<a name="anytype.Rpc.Block.Export.Response"/>
+
+| Field | Type | Label | Description |
+| ----- | ---- | ----- | ----------- |
+| contextId | [string](#string) |  |  |
+| blocks | [model.Block](#anytype.model.Block) | repeated |  |
+
+
+
+
+
+
+<a name="anytype.Rpc.Block.Export.Response"></a>
+
 ### Rpc.Block.Export.Response
 
 
-| Field | Type | Label | Description |
-| ----- | ---- | ----- | ----------- |
-| error | [Rpc.Block.Export.Response.Error](#anytype.Rpc.Block.Export.Response.Error) | optional |  |
-| path | [string](#string) | optional |  |
-| event | [ResponseEvent](#anytype.ResponseEvent) | optional |  |
-
-
-<a name="anytype.Rpc.Block.Export.Response.Error"/>
+
+| Field | Type | Label | Description |
+| ----- | ---- | ----- | ----------- |
+| error | [Rpc.Block.Export.Response.Error](#anytype.Rpc.Block.Export.Response.Error) |  |  |
+| path | [string](#string) |  |  |
+| event | [ResponseEvent](#anytype.ResponseEvent) |  |  |
+
+
+
+
+
+
+<a name="anytype.Rpc.Block.Export.Response.Error"></a>
+
 ### Rpc.Block.Export.Response.Error
 
 
-| Field | Type | Label | Description |
-| ----- | ---- | ----- | ----------- |
-| code | [Rpc.Block.Export.Response.Error.Code](#anytype.Rpc.Block.Export.Response.Error.Code) | optional |  |
-| description | [string](#string) | optional |  |
-
-
-<a name="anytype.Rpc.Block.File"/>
+
+| Field | Type | Label | Description |
+| ----- | ---- | ----- | ----------- |
+| code | [Rpc.Block.Export.Response.Error.Code](#anytype.Rpc.Block.Export.Response.Error.Code) |  |  |
+| description | [string](#string) |  |  |
+
+
+
+
+
+
+<a name="anytype.Rpc.Block.File"></a>
+
 ### Rpc.Block.File
 
 
-| Field | Type | Label | Description |
-| ----- | ---- | ----- | ----------- |
-
-
-<a name="anytype.Rpc.Block.File.CreateAndUpload"/>
+
+
+
+
+
+<a name="anytype.Rpc.Block.File.CreateAndUpload"></a>
+
 ### Rpc.Block.File.CreateAndUpload
 
 
-| Field | Type | Label | Description |
-| ----- | ---- | ----- | ----------- |
-
-
-<a name="anytype.Rpc.Block.File.CreateAndUpload.Request"/>
+
+
+
+
+
+<a name="anytype.Rpc.Block.File.CreateAndUpload.Request"></a>
+
 ### Rpc.Block.File.CreateAndUpload.Request
 
 
-| Field | Type | Label | Description |
-| ----- | ---- | ----- | ----------- |
-| contextId | [string](#string) | optional |  |
-| targetId | [string](#string) | optional |  |
-| position | [Block.Position](#anytype.model.Block.Position) | optional |  |
-| url | [string](#string) | optional |  |
-| localPath | [string](#string) | optional |  |
-| fileType | [Block.Content.File.Type](#anytype.model.Block.Content.File.Type) | optional |  |
-
-
-<a name="anytype.Rpc.Block.File.CreateAndUpload.Response"/>
+
+| Field | Type | Label | Description |
+| ----- | ---- | ----- | ----------- |
+| contextId | [string](#string) |  |  |
+| targetId | [string](#string) |  |  |
+| position | [model.Block.Position](#anytype.model.Block.Position) |  |  |
+| url | [string](#string) |  |  |
+| localPath | [string](#string) |  |  |
+| fileType | [model.Block.Content.File.Type](#anytype.model.Block.Content.File.Type) |  |  |
+
+
+
+
+
+
+<a name="anytype.Rpc.Block.File.CreateAndUpload.Response"></a>
+
 ### Rpc.Block.File.CreateAndUpload.Response
 
 
-| Field | Type | Label | Description |
-| ----- | ---- | ----- | ----------- |
-| error | [Rpc.Block.File.CreateAndUpload.Response.Error](#anytype.Rpc.Block.File.CreateAndUpload.Response.Error) | optional |  |
-| blockId | [string](#string) | optional |  |
-| event | [ResponseEvent](#anytype.ResponseEvent) | optional |  |
-
-
-<a name="anytype.Rpc.Block.File.CreateAndUpload.Response.Error"/>
+
+| Field | Type | Label | Description |
+| ----- | ---- | ----- | ----------- |
+| error | [Rpc.Block.File.CreateAndUpload.Response.Error](#anytype.Rpc.Block.File.CreateAndUpload.Response.Error) |  |  |
+| blockId | [string](#string) |  |  |
+| event | [ResponseEvent](#anytype.ResponseEvent) |  |  |
+
+
+
+
+
+
+<a name="anytype.Rpc.Block.File.CreateAndUpload.Response.Error"></a>
+
 ### Rpc.Block.File.CreateAndUpload.Response.Error
 
 
-| Field | Type | Label | Description |
-| ----- | ---- | ----- | ----------- |
-| code | [Rpc.Block.File.CreateAndUpload.Response.Error.Code](#anytype.Rpc.Block.File.CreateAndUpload.Response.Error.Code) | optional |  |
-| description | [string](#string) | optional |  |
-
-
-<a name="anytype.Rpc.Block.Get"/>
+
+| Field | Type | Label | Description |
+| ----- | ---- | ----- | ----------- |
+| code | [Rpc.Block.File.CreateAndUpload.Response.Error.Code](#anytype.Rpc.Block.File.CreateAndUpload.Response.Error.Code) |  |  |
+| description | [string](#string) |  |  |
+
+
+
+
+
+
+<a name="anytype.Rpc.Block.Get"></a>
+
 ### Rpc.Block.Get
 
 
-| Field | Type | Label | Description |
-| ----- | ---- | ----- | ----------- |
-
-
-<a name="anytype.Rpc.Block.Get.Marks"/>
+
+
+
+
+
+<a name="anytype.Rpc.Block.Get.Marks"></a>
+
 ### Rpc.Block.Get.Marks
-
-
-| Field | Type | Label | Description |
-| ----- | ---- | ----- | ----------- |
-
-
-<a name="anytype.Rpc.Block.Get.Marks.Request"/>
+Get marks list in the selected range in text block.
+
+
+
+
+
+
+<a name="anytype.Rpc.Block.Get.Marks.Request"></a>
+
 ### Rpc.Block.Get.Marks.Request
 
 
-| Field | Type | Label | Description |
-| ----- | ---- | ----- | ----------- |
-| contextId | [string](#string) | optional |  |
-| blockId | [string](#string) | optional |  |
-| range | [Range](#anytype.model.Range) | optional |  |
-
-
-<a name="anytype.Rpc.Block.Get.Marks.Response"/>
+
+| Field | Type | Label | Description |
+| ----- | ---- | ----- | ----------- |
+| contextId | [string](#string) |  |  |
+| blockId | [string](#string) |  |  |
+| range | [model.Range](#anytype.model.Range) |  |  |
+
+
+
+
+
+
+<a name="anytype.Rpc.Block.Get.Marks.Response"></a>
+
 ### Rpc.Block.Get.Marks.Response
 
 
-| Field | Type | Label | Description |
-| ----- | ---- | ----- | ----------- |
-| error | [Rpc.Block.Get.Marks.Response.Error](#anytype.Rpc.Block.Get.Marks.Response.Error) | optional |  |
-| event | [ResponseEvent](#anytype.ResponseEvent) | optional |  |
-
-
-<a name="anytype.Rpc.Block.Get.Marks.Response.Error"/>
+
+| Field | Type | Label | Description |
+| ----- | ---- | ----- | ----------- |
+| error | [Rpc.Block.Get.Marks.Response.Error](#anytype.Rpc.Block.Get.Marks.Response.Error) |  |  |
+| event | [ResponseEvent](#anytype.ResponseEvent) |  |  |
+
+
+
+
+
+
+<a name="anytype.Rpc.Block.Get.Marks.Response.Error"></a>
+
 ### Rpc.Block.Get.Marks.Response.Error
 
 
-| Field | Type | Label | Description |
-| ----- | ---- | ----- | ----------- |
-| code | [Rpc.Block.Get.Marks.Response.Error.Code](#anytype.Rpc.Block.Get.Marks.Response.Error.Code) | optional |  |
-| description | [string](#string) | optional |  |
-
-
-<a name="anytype.Rpc.Block.GetPublicWebURL"/>
+
+| Field | Type | Label | Description |
+| ----- | ---- | ----- | ----------- |
+| code | [Rpc.Block.Get.Marks.Response.Error.Code](#anytype.Rpc.Block.Get.Marks.Response.Error.Code) |  |  |
+| description | [string](#string) |  |  |
+
+
+
+
+
+
+<a name="anytype.Rpc.Block.GetPublicWebURL"></a>
+
 ### Rpc.Block.GetPublicWebURL
 
 
-| Field | Type | Label | Description |
-| ----- | ---- | ----- | ----------- |
-
-
-<a name="anytype.Rpc.Block.GetPublicWebURL.Request"/>
+
+
+
+
+
+<a name="anytype.Rpc.Block.GetPublicWebURL.Request"></a>
+
 ### Rpc.Block.GetPublicWebURL.Request
 
 
-| Field | Type | Label | Description |
-| ----- | ---- | ----- | ----------- |
-| blockId | [string](#string) | optional |  |
-
-
-<a name="anytype.Rpc.Block.GetPublicWebURL.Response"/>
+
+| Field | Type | Label | Description |
+| ----- | ---- | ----- | ----------- |
+| blockId | [string](#string) |  |  |
+
+
+
+
+
+
+<a name="anytype.Rpc.Block.GetPublicWebURL.Response"></a>
+
 ### Rpc.Block.GetPublicWebURL.Response
 
 
-| Field | Type | Label | Description |
-| ----- | ---- | ----- | ----------- |
-| error | [Rpc.Block.GetPublicWebURL.Response.Error](#anytype.Rpc.Block.GetPublicWebURL.Response.Error) | optional |  |
-| url | [string](#string) | optional |  |
-
-
-<a name="anytype.Rpc.Block.GetPublicWebURL.Response.Error"/>
+
+| Field | Type | Label | Description |
+| ----- | ---- | ----- | ----------- |
+| error | [Rpc.Block.GetPublicWebURL.Response.Error](#anytype.Rpc.Block.GetPublicWebURL.Response.Error) |  |  |
+| url | [string](#string) |  |  |
+
+
+
+
+
+
+<a name="anytype.Rpc.Block.GetPublicWebURL.Response.Error"></a>
+
 ### Rpc.Block.GetPublicWebURL.Response.Error
 
 
-| Field | Type | Label | Description |
-| ----- | ---- | ----- | ----------- |
-| code | [Rpc.Block.GetPublicWebURL.Response.Error.Code](#anytype.Rpc.Block.GetPublicWebURL.Response.Error.Code) | optional |  |
-| description | [string](#string) | optional |  |
-
-
-<a name="anytype.Rpc.Block.ImportMarkdown"/>
+
+| Field | Type | Label | Description |
+| ----- | ---- | ----- | ----------- |
+| code | [Rpc.Block.GetPublicWebURL.Response.Error.Code](#anytype.Rpc.Block.GetPublicWebURL.Response.Error.Code) |  |  |
+| description | [string](#string) |  |  |
+
+
+
+
+
+
+<a name="anytype.Rpc.Block.ImportMarkdown"></a>
+
 ### Rpc.Block.ImportMarkdown
 
 
-| Field | Type | Label | Description |
-| ----- | ---- | ----- | ----------- |
-
-
-<a name="anytype.Rpc.Block.ImportMarkdown.Request"/>
+
+
+
+
+
+<a name="anytype.Rpc.Block.ImportMarkdown.Request"></a>
+
 ### Rpc.Block.ImportMarkdown.Request
 
 
-| Field | Type | Label | Description |
-| ----- | ---- | ----- | ----------- |
-| contextId | [string](#string) | optional |  |
-| importPath | [string](#string) | optional |  |
-
-
-<a name="anytype.Rpc.Block.ImportMarkdown.Response"/>
+
+| Field | Type | Label | Description |
+| ----- | ---- | ----- | ----------- |
+| contextId | [string](#string) |  |  |
+| importPath | [string](#string) |  |  |
+
+
+
+
+
+
+<a name="anytype.Rpc.Block.ImportMarkdown.Response"></a>
+
 ### Rpc.Block.ImportMarkdown.Response
 
 
-| Field | Type | Label | Description |
-| ----- | ---- | ----- | ----------- |
-| error | [Rpc.Block.ImportMarkdown.Response.Error](#anytype.Rpc.Block.ImportMarkdown.Response.Error) | optional |  |
+
+| Field | Type | Label | Description |
+| ----- | ---- | ----- | ----------- |
+| error | [Rpc.Block.ImportMarkdown.Response.Error](#anytype.Rpc.Block.ImportMarkdown.Response.Error) |  |  |
 | rootLinkIds | [string](#string) | repeated |  |
-| event | [ResponseEvent](#anytype.ResponseEvent) | optional |  |
-
-
-<a name="anytype.Rpc.Block.ImportMarkdown.Response.Error"/>
+| event | [ResponseEvent](#anytype.ResponseEvent) |  |  |
+
+
+
+
+
+
+<a name="anytype.Rpc.Block.ImportMarkdown.Response.Error"></a>
+
 ### Rpc.Block.ImportMarkdown.Response.Error
 
 
-| Field | Type | Label | Description |
-| ----- | ---- | ----- | ----------- |
-| code | [Rpc.Block.ImportMarkdown.Response.Error.Code](#anytype.Rpc.Block.ImportMarkdown.Response.Error.Code) | optional |  |
-| description | [string](#string) | optional |  |
-
-
-<a name="anytype.Rpc.Block.Merge"/>
+
+| Field | Type | Label | Description |
+| ----- | ---- | ----- | ----------- |
+| code | [Rpc.Block.ImportMarkdown.Response.Error.Code](#anytype.Rpc.Block.ImportMarkdown.Response.Error.Code) |  |  |
+| description | [string](#string) |  |  |
+
+
+
+
+
+
+<a name="anytype.Rpc.Block.Merge"></a>
+
 ### Rpc.Block.Merge
 
 
-| Field | Type | Label | Description |
-| ----- | ---- | ----- | ----------- |
-
-
-<a name="anytype.Rpc.Block.Merge.Request"/>
+
+
+
+
+
+<a name="anytype.Rpc.Block.Merge.Request"></a>
+
 ### Rpc.Block.Merge.Request
 
 
-| Field | Type | Label | Description |
-| ----- | ---- | ----- | ----------- |
-| contextId | [string](#string) | optional |  |
-| firstBlockId | [string](#string) | optional |  |
-| secondBlockId | [string](#string) | optional |  |
-
-
-<a name="anytype.Rpc.Block.Merge.Response"/>
+
+| Field | Type | Label | Description |
+| ----- | ---- | ----- | ----------- |
+| contextId | [string](#string) |  |  |
+| firstBlockId | [string](#string) |  |  |
+| secondBlockId | [string](#string) |  |  |
+
+
+
+
+
+
+<a name="anytype.Rpc.Block.Merge.Response"></a>
+
 ### Rpc.Block.Merge.Response
 
 
-| Field | Type | Label | Description |
-| ----- | ---- | ----- | ----------- |
-| error | [Rpc.Block.Merge.Response.Error](#anytype.Rpc.Block.Merge.Response.Error) | optional |  |
-| event | [ResponseEvent](#anytype.ResponseEvent) | optional |  |
-
-
-<a name="anytype.Rpc.Block.Merge.Response.Error"/>
+
+| Field | Type | Label | Description |
+| ----- | ---- | ----- | ----------- |
+| error | [Rpc.Block.Merge.Response.Error](#anytype.Rpc.Block.Merge.Response.Error) |  |  |
+| event | [ResponseEvent](#anytype.ResponseEvent) |  |  |
+
+
+
+
+
+
+<a name="anytype.Rpc.Block.Merge.Response.Error"></a>
+
 ### Rpc.Block.Merge.Response.Error
 
 
-| Field | Type | Label | Description |
-| ----- | ---- | ----- | ----------- |
-| code | [Rpc.Block.Merge.Response.Error.Code](#anytype.Rpc.Block.Merge.Response.Error.Code) | optional |  |
-| description | [string](#string) | optional |  |
-
-
-<a name="anytype.Rpc.Block.ObjectType"/>
+
+| Field | Type | Label | Description |
+| ----- | ---- | ----- | ----------- |
+| code | [Rpc.Block.Merge.Response.Error.Code](#anytype.Rpc.Block.Merge.Response.Error.Code) |  |  |
+| description | [string](#string) |  |  |
+
+
+
+
+
+
+<a name="anytype.Rpc.Block.ObjectType"></a>
+
 ### Rpc.Block.ObjectType
 
 
-| Field | Type | Label | Description |
-| ----- | ---- | ----- | ----------- |
-
-
-<a name="anytype.Rpc.Block.ObjectType.Set"/>
+
+
+
+
+
+<a name="anytype.Rpc.Block.ObjectType.Set"></a>
+
 ### Rpc.Block.ObjectType.Set
 
 
-| Field | Type | Label | Description |
-| ----- | ---- | ----- | ----------- |
-
-
-<a name="anytype.Rpc.Block.ObjectType.Set.Request"/>
+
+
+
+
+
+<a name="anytype.Rpc.Block.ObjectType.Set.Request"></a>
+
 ### Rpc.Block.ObjectType.Set.Request
 
 
-| Field | Type | Label | Description |
-| ----- | ---- | ----- | ----------- |
-| contextId | [string](#string) | optional |  |
-| objectTypeUrl | [string](#string) | optional |  |
-
-
-<a name="anytype.Rpc.Block.ObjectType.Set.Response"/>
+
+| Field | Type | Label | Description |
+| ----- | ---- | ----- | ----------- |
+| contextId | [string](#string) |  |  |
+| objectTypeUrl | [string](#string) |  |  |
+
+
+
+
+
+
+<a name="anytype.Rpc.Block.ObjectType.Set.Response"></a>
+
 ### Rpc.Block.ObjectType.Set.Response
 
 
-| Field | Type | Label | Description |
-| ----- | ---- | ----- | ----------- |
-| error | [Rpc.Block.ObjectType.Set.Response.Error](#anytype.Rpc.Block.ObjectType.Set.Response.Error) | optional |  |
-| event | [ResponseEvent](#anytype.ResponseEvent) | optional |  |
-
-
-<a name="anytype.Rpc.Block.ObjectType.Set.Response.Error"/>
+
+| Field | Type | Label | Description |
+| ----- | ---- | ----- | ----------- |
+| error | [Rpc.Block.ObjectType.Set.Response.Error](#anytype.Rpc.Block.ObjectType.Set.Response.Error) |  |  |
+| event | [ResponseEvent](#anytype.ResponseEvent) |  |  |
+
+
+
+
+
+
+<a name="anytype.Rpc.Block.ObjectType.Set.Response.Error"></a>
+
 ### Rpc.Block.ObjectType.Set.Response.Error
 
 
-| Field | Type | Label | Description |
-| ----- | ---- | ----- | ----------- |
-| code | [Rpc.Block.ObjectType.Set.Response.Error.Code](#anytype.Rpc.Block.ObjectType.Set.Response.Error.Code) | optional |  |
-| description | [string](#string) | optional |  |
-
-
-<a name="anytype.Rpc.Block.Open"/>
+
+| Field | Type | Label | Description |
+| ----- | ---- | ----- | ----------- |
+| code | [Rpc.Block.ObjectType.Set.Response.Error.Code](#anytype.Rpc.Block.ObjectType.Set.Response.Error.Code) |  |  |
+| description | [string](#string) |  |  |
+
+
+
+
+
+
+<a name="anytype.Rpc.Block.Open"></a>
+
 ### Rpc.Block.Open
-
-
-| Field | Type | Label | Description |
-| ----- | ---- | ----- | ----------- |
-
-
-<a name="anytype.Rpc.Block.Open.Request"/>
+Works with a smart blocks (block-organizers, like page, dashboard etc)
+**Example scenario**
+1A. On front-end start.
+    1. Front -&gt; MW: Rpc.Block.Open.Request(dashboard.id)
+    2. MW -&gt; Front: BlockShow(dashboard)
+    3. MW -&gt; Front: Rpc.Block.Open.Response(err)
+1B. User clicks on a page icon on the dashboard.
+    1. Front -&gt; MW: Rpc.Block.Close.Request(dashboard.id)
+Get close response first, then open request:
+    2. MW -&gt; Front: Rpc.Block.Close.Response(err)
+    3. Front -&gt; MW: Rpc.Block.Open.Request(page.id)
+    4. MW -&gt; Front: BlockShow(&lt;page, blocks&gt;)
+    5. MW -&gt; Front: Rpc.Block.Open.Response(err)
+Image/Video/File blocks then:
+    6. MW -&gt; Front: BlockShow(&lt;blocks&gt;)
+
+
+
+
+
+
+<a name="anytype.Rpc.Block.Open.Request"></a>
+
 ### Rpc.Block.Open.Request
 
 
-| Field | Type | Label | Description |
-| ----- | ---- | ----- | ----------- |
-| contextId | [string](#string) | optional |  |
-| blockId | [string](#string) | optional |  |
-| traceId | [string](#string) | optional |  |
-
-
-<a name="anytype.Rpc.Block.Open.Response"/>
+
+| Field | Type | Label | Description |
+| ----- | ---- | ----- | ----------- |
+| contextId | [string](#string) |  | id of the context blo1k |
+| blockId | [string](#string) |  |  |
+| traceId | [string](#string) |  |  |
+
+
+
+
+
+
+<a name="anytype.Rpc.Block.Open.Response"></a>
+
 ### Rpc.Block.Open.Response
 
 
-| Field | Type | Label | Description |
-| ----- | ---- | ----- | ----------- |
-| error | [Rpc.Block.Open.Response.Error](#anytype.Rpc.Block.Open.Response.Error) | optional |  |
-| event | [ResponseEvent](#anytype.ResponseEvent) | optional |  |
-
-
-<a name="anytype.Rpc.Block.Open.Response.Error"/>
+
+| Field | Type | Label | Description |
+| ----- | ---- | ----- | ----------- |
+| error | [Rpc.Block.Open.Response.Error](#anytype.Rpc.Block.Open.Response.Error) |  |  |
+| event | [ResponseEvent](#anytype.ResponseEvent) |  |  |
+
+
+
+
+
+
+<a name="anytype.Rpc.Block.Open.Response.Error"></a>
+
 ### Rpc.Block.Open.Response.Error
 
 
-| Field | Type | Label | Description |
-| ----- | ---- | ----- | ----------- |
-| code | [Rpc.Block.Open.Response.Error.Code](#anytype.Rpc.Block.Open.Response.Error.Code) | optional |  |
-| description | [string](#string) | optional |  |
-
-
-<a name="anytype.Rpc.Block.OpenBreadcrumbs"/>
+
+| Field | Type | Label | Description |
+| ----- | ---- | ----- | ----------- |
+| code | [Rpc.Block.Open.Response.Error.Code](#anytype.Rpc.Block.Open.Response.Error.Code) |  |  |
+| description | [string](#string) |  |  |
+
+
+
+
+
+
+<a name="anytype.Rpc.Block.OpenBreadcrumbs"></a>
+
 ### Rpc.Block.OpenBreadcrumbs
 
 
-| Field | Type | Label | Description |
-| ----- | ---- | ----- | ----------- |
-
-
-<a name="anytype.Rpc.Block.OpenBreadcrumbs.Request"/>
+
+
+
+
+
+<a name="anytype.Rpc.Block.OpenBreadcrumbs.Request"></a>
+
 ### Rpc.Block.OpenBreadcrumbs.Request
 
 
-| Field | Type | Label | Description |
-| ----- | ---- | ----- | ----------- |
-| contextId | [string](#string) | optional |  |
-| traceId | [string](#string) | optional |  |
-
-
-<a name="anytype.Rpc.Block.OpenBreadcrumbs.Response"/>
+
+| Field | Type | Label | Description |
+| ----- | ---- | ----- | ----------- |
+| contextId | [string](#string) |  | id of the context blo1k |
+| traceId | [string](#string) |  |  |
+
+
+
+
+
+
+<a name="anytype.Rpc.Block.OpenBreadcrumbs.Response"></a>
+
 ### Rpc.Block.OpenBreadcrumbs.Response
 
 
-| Field | Type | Label | Description |
-| ----- | ---- | ----- | ----------- |
-| error | [Rpc.Block.OpenBreadcrumbs.Response.Error](#anytype.Rpc.Block.OpenBreadcrumbs.Response.Error) | optional |  |
-| blockId | [string](#string) | optional |  |
-| event | [ResponseEvent](#anytype.ResponseEvent) | optional |  |
-
-
-<a name="anytype.Rpc.Block.OpenBreadcrumbs.Response.Error"/>
+
+| Field | Type | Label | Description |
+| ----- | ---- | ----- | ----------- |
+| error | [Rpc.Block.OpenBreadcrumbs.Response.Error](#anytype.Rpc.Block.OpenBreadcrumbs.Response.Error) |  |  |
+| blockId | [string](#string) |  |  |
+| event | [ResponseEvent](#anytype.ResponseEvent) |  |  |
+
+
+
+
+
+
+<a name="anytype.Rpc.Block.OpenBreadcrumbs.Response.Error"></a>
+
 ### Rpc.Block.OpenBreadcrumbs.Response.Error
 
 
-| Field | Type | Label | Description |
-| ----- | ---- | ----- | ----------- |
-| code | [Rpc.Block.OpenBreadcrumbs.Response.Error.Code](#anytype.Rpc.Block.OpenBreadcrumbs.Response.Error.Code) | optional |  |
-| description | [string](#string) | optional |  |
-
-
-<a name="anytype.Rpc.Block.Paste"/>
+
+| Field | Type | Label | Description |
+| ----- | ---- | ----- | ----------- |
+| code | [Rpc.Block.OpenBreadcrumbs.Response.Error.Code](#anytype.Rpc.Block.OpenBreadcrumbs.Response.Error.Code) |  |  |
+| description | [string](#string) |  |  |
+
+
+
+
+
+
+<a name="anytype.Rpc.Block.Paste"></a>
+
 ### Rpc.Block.Paste
 
 
-| Field | Type | Label | Description |
-| ----- | ---- | ----- | ----------- |
-
-
-<a name="anytype.Rpc.Block.Paste.Request"/>
+
+
+
+
+
+<a name="anytype.Rpc.Block.Paste.Request"></a>
+
 ### Rpc.Block.Paste.Request
 
 
-| Field | Type | Label | Description |
-| ----- | ---- | ----- | ----------- |
-| contextId | [string](#string) | optional |  |
-| focusedBlockId | [string](#string) | optional |  |
-| selectedTextRange | [Range](#anytype.model.Range) | optional |  |
+
+| Field | Type | Label | Description |
+| ----- | ---- | ----- | ----------- |
+| contextId | [string](#string) |  |  |
+| focusedBlockId | [string](#string) |  |  |
+| selectedTextRange | [model.Range](#anytype.model.Range) |  |  |
 | selectedBlockIds | [string](#string) | repeated |  |
-| isPartOfBlock | [bool](#bool) | optional |  |
-| textSlot | [string](#string) | optional |  |
-| htmlSlot | [string](#string) | optional |  |
-| anySlot | [Block](#anytype.model.Block) | repeated |  |
+| isPartOfBlock | [bool](#bool) |  |  |
+| textSlot | [string](#string) |  |  |
+| htmlSlot | [string](#string) |  |  |
+| anySlot | [model.Block](#anytype.model.Block) | repeated |  |
 | fileSlot | [Rpc.Block.Paste.Request.File](#anytype.Rpc.Block.Paste.Request.File) | repeated |  |
 
 
-<a name="anytype.Rpc.Block.Paste.Request.File"/>
+
+
+
+
+<a name="anytype.Rpc.Block.Paste.Request.File"></a>
+
 ### Rpc.Block.Paste.Request.File
 
 
-| Field | Type | Label | Description |
-| ----- | ---- | ----- | ----------- |
-| name | [string](#string) | optional |  |
-| data | [bytes](#bytes) | optional |  |
-| localPath | [string](#string) | optional |  |
-
-
-<a name="anytype.Rpc.Block.Paste.Response"/>
+
+| Field | Type | Label | Description |
+| ----- | ---- | ----- | ----------- |
+| name | [string](#string) |  |  |
+| data | [bytes](#bytes) |  |  |
+| localPath | [string](#string) |  |  |
+
+
+
+
+
+
+<a name="anytype.Rpc.Block.Paste.Response"></a>
+
 ### Rpc.Block.Paste.Response
 
 
-| Field | Type | Label | Description |
-| ----- | ---- | ----- | ----------- |
-| error | [Rpc.Block.Paste.Response.Error](#anytype.Rpc.Block.Paste.Response.Error) | optional |  |
+
+| Field | Type | Label | Description |
+| ----- | ---- | ----- | ----------- |
+| error | [Rpc.Block.Paste.Response.Error](#anytype.Rpc.Block.Paste.Response.Error) |  |  |
 | blockIds | [string](#string) | repeated |  |
-| caretPosition | [int32](#int32) | optional |  |
-| isSameBlockCaret | [bool](#bool) | optional |  |
-| event | [ResponseEvent](#anytype.ResponseEvent) | optional |  |
-
-
-<a name="anytype.Rpc.Block.Paste.Response.Error"/>
+| caretPosition | [int32](#int32) |  |  |
+| isSameBlockCaret | [bool](#bool) |  |  |
+| event | [ResponseEvent](#anytype.ResponseEvent) |  |  |
+
+
+
+
+
+
+<a name="anytype.Rpc.Block.Paste.Response.Error"></a>
+
 ### Rpc.Block.Paste.Response.Error
 
 
-| Field | Type | Label | Description |
-| ----- | ---- | ----- | ----------- |
-| code | [Rpc.Block.Paste.Response.Error.Code](#anytype.Rpc.Block.Paste.Response.Error.Code) | optional |  |
-| description | [string](#string) | optional |  |
-
-
-<a name="anytype.Rpc.Block.Redo"/>
+
+| Field | Type | Label | Description |
+| ----- | ---- | ----- | ----------- |
+| code | [Rpc.Block.Paste.Response.Error.Code](#anytype.Rpc.Block.Paste.Response.Error.Code) |  |  |
+| description | [string](#string) |  |  |
+
+
+
+
+
+
+<a name="anytype.Rpc.Block.Redo"></a>
+
 ### Rpc.Block.Redo
 
 
-| Field | Type | Label | Description |
-| ----- | ---- | ----- | ----------- |
-
-
-<a name="anytype.Rpc.Block.Redo.Request"/>
+
+
+
+
+
+<a name="anytype.Rpc.Block.Redo.Request"></a>
+
 ### Rpc.Block.Redo.Request
 
 
-| Field | Type | Label | Description |
-| ----- | ---- | ----- | ----------- |
-| contextId | [string](#string) | optional |  |
-
-
-<a name="anytype.Rpc.Block.Redo.Response"/>
+
+| Field | Type | Label | Description |
+| ----- | ---- | ----- | ----------- |
+| contextId | [string](#string) |  | id of the context block |
+
+
+
+
+
+
+<a name="anytype.Rpc.Block.Redo.Response"></a>
+
 ### Rpc.Block.Redo.Response
 
 
-| Field | Type | Label | Description |
-| ----- | ---- | ----- | ----------- |
-| error | [Rpc.Block.Redo.Response.Error](#anytype.Rpc.Block.Redo.Response.Error) | optional |  |
-| event | [ResponseEvent](#anytype.ResponseEvent) | optional |  |
-| counters | [Rpc.Block.UndoRedoCounter](#anytype.Rpc.Block.UndoRedoCounter) | optional |  |
-
-
-<a name="anytype.Rpc.Block.Redo.Response.Error"/>
+
+| Field | Type | Label | Description |
+| ----- | ---- | ----- | ----------- |
+| error | [Rpc.Block.Redo.Response.Error](#anytype.Rpc.Block.Redo.Response.Error) |  |  |
+| event | [ResponseEvent](#anytype.ResponseEvent) |  |  |
+| counters | [Rpc.Block.UndoRedoCounter](#anytype.Rpc.Block.UndoRedoCounter) |  |  |
+
+
+
+
+
+
+<a name="anytype.Rpc.Block.Redo.Response.Error"></a>
+
 ### Rpc.Block.Redo.Response.Error
 
 
-| Field | Type | Label | Description |
-| ----- | ---- | ----- | ----------- |
-| code | [Rpc.Block.Redo.Response.Error.Code](#anytype.Rpc.Block.Redo.Response.Error.Code) | optional |  |
-| description | [string](#string) | optional |  |
-
-
-<a name="anytype.Rpc.Block.Relation"/>
+
+| Field | Type | Label | Description |
+| ----- | ---- | ----- | ----------- |
+| code | [Rpc.Block.Redo.Response.Error.Code](#anytype.Rpc.Block.Redo.Response.Error.Code) |  |  |
+| description | [string](#string) |  |  |
+
+
+
+
+
+
+<a name="anytype.Rpc.Block.Relation"></a>
+
 ### Rpc.Block.Relation
 
 
-| Field | Type | Label | Description |
-| ----- | ---- | ----- | ----------- |
-
-
-<a name="anytype.Rpc.Block.Relation.Add"/>
+
+
+
+
+
+<a name="anytype.Rpc.Block.Relation.Add"></a>
+
 ### Rpc.Block.Relation.Add
 
 
-| Field | Type | Label | Description |
-| ----- | ---- | ----- | ----------- |
-
-
-<a name="anytype.Rpc.Block.Relation.Add.Request"/>
+
+
+
+
+
+<a name="anytype.Rpc.Block.Relation.Add.Request"></a>
+
 ### Rpc.Block.Relation.Add.Request
 
 
-| Field | Type | Label | Description |
-| ----- | ---- | ----- | ----------- |
-| contextId | [string](#string) | optional |  |
-| blockId | [string](#string) | optional |  |
-| relation | [Relation](#anytype.model.Relation) | optional |  |
-
-
-<a name="anytype.Rpc.Block.Relation.Add.Response"/>
+
+| Field | Type | Label | Description |
+| ----- | ---- | ----- | ----------- |
+| contextId | [string](#string) |  |  |
+| blockId | [string](#string) |  |  |
+| relation | [model.Relation](#anytype.model.Relation) |  |  |
+
+
+
+
+
+
+<a name="anytype.Rpc.Block.Relation.Add.Response"></a>
+
 ### Rpc.Block.Relation.Add.Response
 
 
-| Field | Type | Label | Description |
-| ----- | ---- | ----- | ----------- |
-| error | [Rpc.Block.Relation.Add.Response.Error](#anytype.Rpc.Block.Relation.Add.Response.Error) | optional |  |
-| event | [ResponseEvent](#anytype.ResponseEvent) | optional |  |
-
-
-<a name="anytype.Rpc.Block.Relation.Add.Response.Error"/>
+
+| Field | Type | Label | Description |
+| ----- | ---- | ----- | ----------- |
+| error | [Rpc.Block.Relation.Add.Response.Error](#anytype.Rpc.Block.Relation.Add.Response.Error) |  |  |
+| event | [ResponseEvent](#anytype.ResponseEvent) |  |  |
+
+
+
+
+
+
+<a name="anytype.Rpc.Block.Relation.Add.Response.Error"></a>
+
 ### Rpc.Block.Relation.Add.Response.Error
 
 
-| Field | Type | Label | Description |
-| ----- | ---- | ----- | ----------- |
-| code | [Rpc.Block.Relation.Add.Response.Error.Code](#anytype.Rpc.Block.Relation.Add.Response.Error.Code) | optional |  |
-| description | [string](#string) | optional |  |
-
-
-<a name="anytype.Rpc.Block.Relation.SetKey"/>
+
+| Field | Type | Label | Description |
+| ----- | ---- | ----- | ----------- |
+| code | [Rpc.Block.Relation.Add.Response.Error.Code](#anytype.Rpc.Block.Relation.Add.Response.Error.Code) |  |  |
+| description | [string](#string) |  |  |
+
+
+
+
+
+
+<a name="anytype.Rpc.Block.Relation.SetKey"></a>
+
 ### Rpc.Block.Relation.SetKey
 
 
-| Field | Type | Label | Description |
-| ----- | ---- | ----- | ----------- |
-
-
-<a name="anytype.Rpc.Block.Relation.SetKey.Request"/>
+
+
+
+
+
+<a name="anytype.Rpc.Block.Relation.SetKey.Request"></a>
+
 ### Rpc.Block.Relation.SetKey.Request
 
 
-| Field | Type | Label | Description |
-| ----- | ---- | ----- | ----------- |
-| contextId | [string](#string) | optional |  |
-| blockId | [string](#string) | optional |  |
-| key | [string](#string) | optional |  |
-
-
-<a name="anytype.Rpc.Block.Relation.SetKey.Response"/>
+
+| Field | Type | Label | Description |
+| ----- | ---- | ----- | ----------- |
+| contextId | [string](#string) |  |  |
+| blockId | [string](#string) |  |  |
+| key | [string](#string) |  |  |
+
+
+
+
+
+
+<a name="anytype.Rpc.Block.Relation.SetKey.Response"></a>
+
 ### Rpc.Block.Relation.SetKey.Response
 
 
-| Field | Type | Label | Description |
-| ----- | ---- | ----- | ----------- |
-| error | [Rpc.Block.Relation.SetKey.Response.Error](#anytype.Rpc.Block.Relation.SetKey.Response.Error) | optional |  |
-| event | [ResponseEvent](#anytype.ResponseEvent) | optional |  |
-
-
-<a name="anytype.Rpc.Block.Relation.SetKey.Response.Error"/>
+
+| Field | Type | Label | Description |
+| ----- | ---- | ----- | ----------- |
+| error | [Rpc.Block.Relation.SetKey.Response.Error](#anytype.Rpc.Block.Relation.SetKey.Response.Error) |  |  |
+| event | [ResponseEvent](#anytype.ResponseEvent) |  |  |
+
+
+
+
+
+
+<a name="anytype.Rpc.Block.Relation.SetKey.Response.Error"></a>
+
 ### Rpc.Block.Relation.SetKey.Response.Error
 
 
-| Field | Type | Label | Description |
-| ----- | ---- | ----- | ----------- |
-| code | [Rpc.Block.Relation.SetKey.Response.Error.Code](#anytype.Rpc.Block.Relation.SetKey.Response.Error.Code) | optional |  |
-| description | [string](#string) | optional |  |
-
-
-<a name="anytype.Rpc.Block.Replace"/>
+
+| Field | Type | Label | Description |
+| ----- | ---- | ----- | ----------- |
+| code | [Rpc.Block.Relation.SetKey.Response.Error.Code](#anytype.Rpc.Block.Relation.SetKey.Response.Error.Code) |  |  |
+| description | [string](#string) |  |  |
+
+
+
+
+
+
+<a name="anytype.Rpc.Block.Replace"></a>
+
 ### Rpc.Block.Replace
 
 
-| Field | Type | Label | Description |
-| ----- | ---- | ----- | ----------- |
-
-
-<a name="anytype.Rpc.Block.Replace.Request"/>
+
+
+
+
+
+<a name="anytype.Rpc.Block.Replace.Request"></a>
+
 ### Rpc.Block.Replace.Request
 
 
-| Field | Type | Label | Description |
-| ----- | ---- | ----- | ----------- |
-| contextId | [string](#string) | optional |  |
-| blockId | [string](#string) | optional |  |
-| block | [Block](#anytype.model.Block) | optional |  |
-
-
-<a name="anytype.Rpc.Block.Replace.Response"/>
+
+| Field | Type | Label | Description |
+| ----- | ---- | ----- | ----------- |
+| contextId | [string](#string) |  |  |
+| blockId | [string](#string) |  |  |
+| block | [model.Block](#anytype.model.Block) |  |  |
+
+
+
+
+
+
+<a name="anytype.Rpc.Block.Replace.Response"></a>
+
 ### Rpc.Block.Replace.Response
 
 
-| Field | Type | Label | Description |
-| ----- | ---- | ----- | ----------- |
-| error | [Rpc.Block.Replace.Response.Error](#anytype.Rpc.Block.Replace.Response.Error) | optional |  |
-| blockId | [string](#string) | optional |  |
-| event | [ResponseEvent](#anytype.ResponseEvent) | optional |  |
-
-
-<a name="anytype.Rpc.Block.Replace.Response.Error"/>
+
+| Field | Type | Label | Description |
+| ----- | ---- | ----- | ----------- |
+| error | [Rpc.Block.Replace.Response.Error](#anytype.Rpc.Block.Replace.Response.Error) |  |  |
+| blockId | [string](#string) |  |  |
+| event | [ResponseEvent](#anytype.ResponseEvent) |  |  |
+
+
+
+
+
+
+<a name="anytype.Rpc.Block.Replace.Response.Error"></a>
+
 ### Rpc.Block.Replace.Response.Error
 
 
-| Field | Type | Label | Description |
-| ----- | ---- | ----- | ----------- |
-| code | [Rpc.Block.Replace.Response.Error.Code](#anytype.Rpc.Block.Replace.Response.Error.Code) | optional |  |
-| description | [string](#string) | optional |  |
-
-
-<a name="anytype.Rpc.Block.Set"/>
+
+| Field | Type | Label | Description |
+| ----- | ---- | ----- | ----------- |
+| code | [Rpc.Block.Replace.Response.Error.Code](#anytype.Rpc.Block.Replace.Response.Error.Code) |  |  |
+| description | [string](#string) |  |  |
+
+
+
+
+
+
+<a name="anytype.Rpc.Block.Set"></a>
+
 ### Rpc.Block.Set
 
 
-| Field | Type | Label | Description |
-| ----- | ---- | ----- | ----------- |
-
-
-<a name="anytype.Rpc.Block.Set.Details"/>
+
+
+
+
+
+<a name="anytype.Rpc.Block.Set.Details"></a>
+
 ### Rpc.Block.Set.Details
 
 
-| Field | Type | Label | Description |
-| ----- | ---- | ----- | ----------- |
-
-
-<a name="anytype.Rpc.Block.Set.Details.Detail"/>
+
+
+
+
+
+<a name="anytype.Rpc.Block.Set.Details.Detail"></a>
+
 ### Rpc.Block.Set.Details.Detail
 
 
-| Field | Type | Label | Description |
-| ----- | ---- | ----- | ----------- |
-| key | [string](#string) | optional |  |
-| value | [Value](#google.protobuf.Value) | optional |  |
-
-
-<a name="anytype.Rpc.Block.Set.Details.Request"/>
+
+| Field | Type | Label | Description |
+| ----- | ---- | ----- | ----------- |
+| key | [string](#string) |  |  |
+| value | [google.protobuf.Value](#google.protobuf.Value) |  | NUll - removes key |
+
+
+
+
+
+
+<a name="anytype.Rpc.Block.Set.Details.Request"></a>
+
 ### Rpc.Block.Set.Details.Request
 
 
-| Field | Type | Label | Description |
-| ----- | ---- | ----- | ----------- |
-| contextId | [string](#string) | optional |  |
+
+| Field | Type | Label | Description |
+| ----- | ---- | ----- | ----------- |
+| contextId | [string](#string) |  |  |
 | details | [Rpc.Block.Set.Details.Detail](#anytype.Rpc.Block.Set.Details.Detail) | repeated |  |
 
 
-<a name="anytype.Rpc.Block.Set.Details.Response"/>
+
+
+
+
+<a name="anytype.Rpc.Block.Set.Details.Response"></a>
+
 ### Rpc.Block.Set.Details.Response
 
 
-| Field | Type | Label | Description |
-| ----- | ---- | ----- | ----------- |
-| error | [Rpc.Block.Set.Details.Response.Error](#anytype.Rpc.Block.Set.Details.Response.Error) | optional |  |
-| event | [ResponseEvent](#anytype.ResponseEvent) | optional |  |
-
-
-<a name="anytype.Rpc.Block.Set.Details.Response.Error"/>
+
+| Field | Type | Label | Description |
+| ----- | ---- | ----- | ----------- |
+| error | [Rpc.Block.Set.Details.Response.Error](#anytype.Rpc.Block.Set.Details.Response.Error) |  |  |
+| event | [ResponseEvent](#anytype.ResponseEvent) |  |  |
+
+
+
+
+
+
+<a name="anytype.Rpc.Block.Set.Details.Response.Error"></a>
+
 ### Rpc.Block.Set.Details.Response.Error
 
 
-| Field | Type | Label | Description |
-| ----- | ---- | ----- | ----------- |
-| code | [Rpc.Block.Set.Details.Response.Error.Code](#anytype.Rpc.Block.Set.Details.Response.Error.Code) | optional |  |
-| description | [string](#string) | optional |  |
-
-
-<a name="anytype.Rpc.Block.Set.Fields"/>
+
+| Field | Type | Label | Description |
+| ----- | ---- | ----- | ----------- |
+| code | [Rpc.Block.Set.Details.Response.Error.Code](#anytype.Rpc.Block.Set.Details.Response.Error.Code) |  |  |
+| description | [string](#string) |  |  |
+
+
+
+
+
+
+<a name="anytype.Rpc.Block.Set.Fields"></a>
+
 ### Rpc.Block.Set.Fields
 
 
-| Field | Type | Label | Description |
-| ----- | ---- | ----- | ----------- |
-
-
-<a name="anytype.Rpc.Block.Set.Fields.Request"/>
+
+
+
+
+
+<a name="anytype.Rpc.Block.Set.Fields.Request"></a>
+
 ### Rpc.Block.Set.Fields.Request
 
 
-| Field | Type | Label | Description |
-| ----- | ---- | ----- | ----------- |
-| contextId | [string](#string) | optional |  |
-| blockId | [string](#string) | optional |  |
-| fields | [Struct](#google.protobuf.Struct) | optional |  |
-
-
-<a name="anytype.Rpc.Block.Set.Fields.Response"/>
+
+| Field | Type | Label | Description |
+| ----- | ---- | ----- | ----------- |
+| contextId | [string](#string) |  |  |
+| blockId | [string](#string) |  |  |
+| fields | [google.protobuf.Struct](#google.protobuf.Struct) |  |  |
+
+
+
+
+
+
+<a name="anytype.Rpc.Block.Set.Fields.Response"></a>
+
 ### Rpc.Block.Set.Fields.Response
 
 
-| Field | Type | Label | Description |
-| ----- | ---- | ----- | ----------- |
-| error | [Rpc.Block.Set.Fields.Response.Error](#anytype.Rpc.Block.Set.Fields.Response.Error) | optional |  |
-| event | [ResponseEvent](#anytype.ResponseEvent) | optional |  |
-
-
-<a name="anytype.Rpc.Block.Set.Fields.Response.Error"/>
+
+| Field | Type | Label | Description |
+| ----- | ---- | ----- | ----------- |
+| error | [Rpc.Block.Set.Fields.Response.Error](#anytype.Rpc.Block.Set.Fields.Response.Error) |  |  |
+| event | [ResponseEvent](#anytype.ResponseEvent) |  |  |
+
+
+
+
+
+
+<a name="anytype.Rpc.Block.Set.Fields.Response.Error"></a>
+
 ### Rpc.Block.Set.Fields.Response.Error
 
 
-| Field | Type | Label | Description |
-| ----- | ---- | ----- | ----------- |
-| code | [Rpc.Block.Set.Fields.Response.Error.Code](#anytype.Rpc.Block.Set.Fields.Response.Error.Code) | optional |  |
-| description | [string](#string) | optional |  |
-
-
-<a name="anytype.Rpc.Block.Set.File"/>
+
+| Field | Type | Label | Description |
+| ----- | ---- | ----- | ----------- |
+| code | [Rpc.Block.Set.Fields.Response.Error.Code](#anytype.Rpc.Block.Set.Fields.Response.Error.Code) |  |  |
+| description | [string](#string) |  |  |
+
+
+
+
+
+
+<a name="anytype.Rpc.Block.Set.File"></a>
+
 ### Rpc.Block.Set.File
 
 
-| Field | Type | Label | Description |
-| ----- | ---- | ----- | ----------- |
-
-
-<a name="anytype.Rpc.Block.Set.File.Name"/>
+
+
+
+
+
+<a name="anytype.Rpc.Block.Set.File.Name"></a>
+
 ### Rpc.Block.Set.File.Name
 
 
-| Field | Type | Label | Description |
-| ----- | ---- | ----- | ----------- |
-
-
-<a name="anytype.Rpc.Block.Set.File.Name.Request"/>
+
+
+
+
+
+<a name="anytype.Rpc.Block.Set.File.Name.Request"></a>
+
 ### Rpc.Block.Set.File.Name.Request
 
 
-| Field | Type | Label | Description |
-| ----- | ---- | ----- | ----------- |
-| contextId | [string](#string) | optional |  |
-| blockId | [string](#string) | optional |  |
-| name | [string](#string) | optional |  |
-
-
-<a name="anytype.Rpc.Block.Set.File.Name.Response"/>
+
+| Field | Type | Label | Description |
+| ----- | ---- | ----- | ----------- |
+| contextId | [string](#string) |  |  |
+| blockId | [string](#string) |  |  |
+| name | [string](#string) |  |  |
+
+
+
+
+
+
+<a name="anytype.Rpc.Block.Set.File.Name.Response"></a>
+
 ### Rpc.Block.Set.File.Name.Response
 
 
-| Field | Type | Label | Description |
-| ----- | ---- | ----- | ----------- |
-| error | [Rpc.Block.Set.File.Name.Response.Error](#anytype.Rpc.Block.Set.File.Name.Response.Error) | optional |  |
-| event | [ResponseEvent](#anytype.ResponseEvent) | optional |  |
-
-
-<a name="anytype.Rpc.Block.Set.File.Name.Response.Error"/>
+
+| Field | Type | Label | Description |
+| ----- | ---- | ----- | ----------- |
+| error | [Rpc.Block.Set.File.Name.Response.Error](#anytype.Rpc.Block.Set.File.Name.Response.Error) |  |  |
+| event | [ResponseEvent](#anytype.ResponseEvent) |  |  |
+
+
+
+
+
+
+<a name="anytype.Rpc.Block.Set.File.Name.Response.Error"></a>
+
 ### Rpc.Block.Set.File.Name.Response.Error
 
 
-| Field | Type | Label | Description |
-| ----- | ---- | ----- | ----------- |
-| code | [Rpc.Block.Set.File.Name.Response.Error.Code](#anytype.Rpc.Block.Set.File.Name.Response.Error.Code) | optional |  |
-| description | [string](#string) | optional |  |
-
-
-<a name="anytype.Rpc.Block.Set.Image"/>
+
+| Field | Type | Label | Description |
+| ----- | ---- | ----- | ----------- |
+| code | [Rpc.Block.Set.File.Name.Response.Error.Code](#anytype.Rpc.Block.Set.File.Name.Response.Error.Code) |  |  |
+| description | [string](#string) |  |  |
+
+
+
+
+
+
+<a name="anytype.Rpc.Block.Set.Image"></a>
+
 ### Rpc.Block.Set.Image
 
 
-| Field | Type | Label | Description |
-| ----- | ---- | ----- | ----------- |
-
-
-<a name="anytype.Rpc.Block.Set.Image.Name"/>
+
+
+
+
+
+<a name="anytype.Rpc.Block.Set.Image.Name"></a>
+
 ### Rpc.Block.Set.Image.Name
 
 
-| Field | Type | Label | Description |
-| ----- | ---- | ----- | ----------- |
-
-
-<a name="anytype.Rpc.Block.Set.Image.Name.Request"/>
+
+
+
+
+
+<a name="anytype.Rpc.Block.Set.Image.Name.Request"></a>
+
 ### Rpc.Block.Set.Image.Name.Request
 
 
-| Field | Type | Label | Description |
-| ----- | ---- | ----- | ----------- |
-| contextId | [string](#string) | optional |  |
-| blockId | [string](#string) | optional |  |
-| name | [string](#string) | optional |  |
-
-
-<a name="anytype.Rpc.Block.Set.Image.Name.Response"/>
+
+| Field | Type | Label | Description |
+| ----- | ---- | ----- | ----------- |
+| contextId | [string](#string) |  |  |
+| blockId | [string](#string) |  |  |
+| name | [string](#string) |  |  |
+
+
+
+
+
+
+<a name="anytype.Rpc.Block.Set.Image.Name.Response"></a>
+
 ### Rpc.Block.Set.Image.Name.Response
 
 
-| Field | Type | Label | Description |
-| ----- | ---- | ----- | ----------- |
-| error | [Rpc.Block.Set.Image.Name.Response.Error](#anytype.Rpc.Block.Set.Image.Name.Response.Error) | optional |  |
-
-
-<a name="anytype.Rpc.Block.Set.Image.Name.Response.Error"/>
+
+| Field | Type | Label | Description |
+| ----- | ---- | ----- | ----------- |
+| error | [Rpc.Block.Set.Image.Name.Response.Error](#anytype.Rpc.Block.Set.Image.Name.Response.Error) |  |  |
+
+
+
+
+
+
+<a name="anytype.Rpc.Block.Set.Image.Name.Response.Error"></a>
+
 ### Rpc.Block.Set.Image.Name.Response.Error
 
 
-| Field | Type | Label | Description |
-| ----- | ---- | ----- | ----------- |
-| code | [Rpc.Block.Set.Image.Name.Response.Error.Code](#anytype.Rpc.Block.Set.Image.Name.Response.Error.Code) | optional |  |
-| description | [string](#string) | optional |  |
-
-
-<a name="anytype.Rpc.Block.Set.Image.Width"/>
+
+| Field | Type | Label | Description |
+| ----- | ---- | ----- | ----------- |
+| code | [Rpc.Block.Set.Image.Name.Response.Error.Code](#anytype.Rpc.Block.Set.Image.Name.Response.Error.Code) |  |  |
+| description | [string](#string) |  |  |
+
+
+
+
+
+
+<a name="anytype.Rpc.Block.Set.Image.Width"></a>
+
 ### Rpc.Block.Set.Image.Width
 
 
-| Field | Type | Label | Description |
-| ----- | ---- | ----- | ----------- |
-
-
-<a name="anytype.Rpc.Block.Set.Image.Width.Request"/>
+
+
+
+
+
+<a name="anytype.Rpc.Block.Set.Image.Width.Request"></a>
+
 ### Rpc.Block.Set.Image.Width.Request
 
 
-| Field | Type | Label | Description |
-| ----- | ---- | ----- | ----------- |
-| contextId | [string](#string) | optional |  |
-| blockId | [string](#string) | optional |  |
-| width | [int32](#int32) | optional |  |
-
-
-<a name="anytype.Rpc.Block.Set.Image.Width.Response"/>
+
+| Field | Type | Label | Description |
+| ----- | ---- | ----- | ----------- |
+| contextId | [string](#string) |  |  |
+| blockId | [string](#string) |  |  |
+| width | [int32](#int32) |  |  |
+
+
+
+
+
+
+<a name="anytype.Rpc.Block.Set.Image.Width.Response"></a>
+
 ### Rpc.Block.Set.Image.Width.Response
 
 
-| Field | Type | Label | Description |
-| ----- | ---- | ----- | ----------- |
-| error | [Rpc.Block.Set.Image.Width.Response.Error](#anytype.Rpc.Block.Set.Image.Width.Response.Error) | optional |  |
-
-
-<a name="anytype.Rpc.Block.Set.Image.Width.Response.Error"/>
+
+| Field | Type | Label | Description |
+| ----- | ---- | ----- | ----------- |
+| error | [Rpc.Block.Set.Image.Width.Response.Error](#anytype.Rpc.Block.Set.Image.Width.Response.Error) |  |  |
+
+
+
+
+
+
+<a name="anytype.Rpc.Block.Set.Image.Width.Response.Error"></a>
+
 ### Rpc.Block.Set.Image.Width.Response.Error
 
 
-| Field | Type | Label | Description |
-| ----- | ---- | ----- | ----------- |
-| code | [Rpc.Block.Set.Image.Width.Response.Error.Code](#anytype.Rpc.Block.Set.Image.Width.Response.Error.Code) | optional |  |
-| description | [string](#string) | optional |  |
-
-
-<a name="anytype.Rpc.Block.Set.Latex"/>
+
+| Field | Type | Label | Description |
+| ----- | ---- | ----- | ----------- |
+| code | [Rpc.Block.Set.Image.Width.Response.Error.Code](#anytype.Rpc.Block.Set.Image.Width.Response.Error.Code) |  |  |
+| description | [string](#string) |  |  |
+
+
+
+
+
+
+<a name="anytype.Rpc.Block.Set.Latex"></a>
+
 ### Rpc.Block.Set.Latex
 
 
-| Field | Type | Label | Description |
-| ----- | ---- | ----- | ----------- |
-
-
-<a name="anytype.Rpc.Block.Set.Latex.Text"/>
+
+
+
+
+
+<a name="anytype.Rpc.Block.Set.Latex.Text"></a>
+
 ### Rpc.Block.Set.Latex.Text
 
 
-| Field | Type | Label | Description |
-| ----- | ---- | ----- | ----------- |
-
-
-<a name="anytype.Rpc.Block.Set.Latex.Text.Request"/>
+
+
+
+
+
+<a name="anytype.Rpc.Block.Set.Latex.Text.Request"></a>
+
 ### Rpc.Block.Set.Latex.Text.Request
 
 
-| Field | Type | Label | Description |
-| ----- | ---- | ----- | ----------- |
-| contextId | [string](#string) | optional |  |
-| blockId | [string](#string) | optional |  |
-| text | [string](#string) | optional |  |
-
-
-<a name="anytype.Rpc.Block.Set.Latex.Text.Response"/>
+
+| Field | Type | Label | Description |
+| ----- | ---- | ----- | ----------- |
+| contextId | [string](#string) |  |  |
+| blockId | [string](#string) |  |  |
+| text | [string](#string) |  |  |
+
+
+
+
+
+
+<a name="anytype.Rpc.Block.Set.Latex.Text.Response"></a>
+
 ### Rpc.Block.Set.Latex.Text.Response
 
 
-| Field | Type | Label | Description |
-| ----- | ---- | ----- | ----------- |
-| error | [Rpc.Block.Set.Latex.Text.Response.Error](#anytype.Rpc.Block.Set.Latex.Text.Response.Error) | optional |  |
-| event | [ResponseEvent](#anytype.ResponseEvent) | optional |  |
-
-
-<a name="anytype.Rpc.Block.Set.Latex.Text.Response.Error"/>
+
+| Field | Type | Label | Description |
+| ----- | ---- | ----- | ----------- |
+| error | [Rpc.Block.Set.Latex.Text.Response.Error](#anytype.Rpc.Block.Set.Latex.Text.Response.Error) |  |  |
+| event | [ResponseEvent](#anytype.ResponseEvent) |  |  |
+
+
+
+
+
+
+<a name="anytype.Rpc.Block.Set.Latex.Text.Response.Error"></a>
+
 ### Rpc.Block.Set.Latex.Text.Response.Error
 
 
-| Field | Type | Label | Description |
-| ----- | ---- | ----- | ----------- |
-| code | [Rpc.Block.Set.Latex.Text.Response.Error.Code](#anytype.Rpc.Block.Set.Latex.Text.Response.Error.Code) | optional |  |
-| description | [string](#string) | optional |  |
-
-
-<a name="anytype.Rpc.Block.Set.Link"/>
+
+| Field | Type | Label | Description |
+| ----- | ---- | ----- | ----------- |
+| code | [Rpc.Block.Set.Latex.Text.Response.Error.Code](#anytype.Rpc.Block.Set.Latex.Text.Response.Error.Code) |  |  |
+| description | [string](#string) |  |  |
+
+
+
+
+
+
+<a name="anytype.Rpc.Block.Set.Link"></a>
+
 ### Rpc.Block.Set.Link
 
 
-| Field | Type | Label | Description |
-| ----- | ---- | ----- | ----------- |
-
-
-<a name="anytype.Rpc.Block.Set.Link.TargetBlockId"/>
+
+
+
+
+
+<a name="anytype.Rpc.Block.Set.Link.TargetBlockId"></a>
+
 ### Rpc.Block.Set.Link.TargetBlockId
 
 
-| Field | Type | Label | Description |
-| ----- | ---- | ----- | ----------- |
-
-
-<a name="anytype.Rpc.Block.Set.Link.TargetBlockId.Request"/>
+
+
+
+
+
+<a name="anytype.Rpc.Block.Set.Link.TargetBlockId.Request"></a>
+
 ### Rpc.Block.Set.Link.TargetBlockId.Request
 
 
-| Field | Type | Label | Description |
-| ----- | ---- | ----- | ----------- |
-| contextId | [string](#string) | optional |  |
-| blockId | [string](#string) | optional |  |
-| targetBlockId | [string](#string) | optional |  |
-
-
-<a name="anytype.Rpc.Block.Set.Link.TargetBlockId.Response"/>
+
+| Field | Type | Label | Description |
+| ----- | ---- | ----- | ----------- |
+| contextId | [string](#string) |  |  |
+| blockId | [string](#string) |  |  |
+| targetBlockId | [string](#string) |  |  |
+
+
+
+
+
+
+<a name="anytype.Rpc.Block.Set.Link.TargetBlockId.Response"></a>
+
 ### Rpc.Block.Set.Link.TargetBlockId.Response
 
 
-| Field | Type | Label | Description |
-| ----- | ---- | ----- | ----------- |
-| error | [Rpc.Block.Set.Link.TargetBlockId.Response.Error](#anytype.Rpc.Block.Set.Link.TargetBlockId.Response.Error) | optional |  |
-| event | [ResponseEvent](#anytype.ResponseEvent) | optional |  |
-
-
-<a name="anytype.Rpc.Block.Set.Link.TargetBlockId.Response.Error"/>
+
+| Field | Type | Label | Description |
+| ----- | ---- | ----- | ----------- |
+| error | [Rpc.Block.Set.Link.TargetBlockId.Response.Error](#anytype.Rpc.Block.Set.Link.TargetBlockId.Response.Error) |  |  |
+| event | [ResponseEvent](#anytype.ResponseEvent) |  |  |
+
+
+
+
+
+
+<a name="anytype.Rpc.Block.Set.Link.TargetBlockId.Response.Error"></a>
+
 ### Rpc.Block.Set.Link.TargetBlockId.Response.Error
 
 
-| Field | Type | Label | Description |
-| ----- | ---- | ----- | ----------- |
-| code | [Rpc.Block.Set.Link.TargetBlockId.Response.Error.Code](#anytype.Rpc.Block.Set.Link.TargetBlockId.Response.Error.Code) | optional |  |
-| description | [string](#string) | optional |  |
-
-
-<a name="anytype.Rpc.Block.Set.Page"/>
+
+| Field | Type | Label | Description |
+| ----- | ---- | ----- | ----------- |
+| code | [Rpc.Block.Set.Link.TargetBlockId.Response.Error.Code](#anytype.Rpc.Block.Set.Link.TargetBlockId.Response.Error.Code) |  |  |
+| description | [string](#string) |  |  |
+
+
+
+
+
+
+<a name="anytype.Rpc.Block.Set.Page"></a>
+
 ### Rpc.Block.Set.Page
 
 
-| Field | Type | Label | Description |
-| ----- | ---- | ----- | ----------- |
-
-
-<a name="anytype.Rpc.Block.Set.Page.IsArchived"/>
+
+
+
+
+
+<a name="anytype.Rpc.Block.Set.Page.IsArchived"></a>
+
 ### Rpc.Block.Set.Page.IsArchived
 
 
-| Field | Type | Label | Description |
-| ----- | ---- | ----- | ----------- |
-
-
-<a name="anytype.Rpc.Block.Set.Page.IsArchived.Request"/>
+
+
+
+
+
+<a name="anytype.Rpc.Block.Set.Page.IsArchived.Request"></a>
+
 ### Rpc.Block.Set.Page.IsArchived.Request
 
 
-| Field | Type | Label | Description |
-| ----- | ---- | ----- | ----------- |
-| contextId | [string](#string) | optional |  |
-| blockId | [string](#string) | optional |  |
-| isArchived | [bool](#bool) | optional |  |
-
-
-<a name="anytype.Rpc.Block.Set.Page.IsArchived.Response"/>
+
+| Field | Type | Label | Description |
+| ----- | ---- | ----- | ----------- |
+| contextId | [string](#string) |  |  |
+| blockId | [string](#string) |  |  |
+| isArchived | [bool](#bool) |  |  |
+
+
+
+
+
+
+<a name="anytype.Rpc.Block.Set.Page.IsArchived.Response"></a>
+
 ### Rpc.Block.Set.Page.IsArchived.Response
 
 
-| Field | Type | Label | Description |
-| ----- | ---- | ----- | ----------- |
-| error | [Rpc.Block.Set.Page.IsArchived.Response.Error](#anytype.Rpc.Block.Set.Page.IsArchived.Response.Error) | optional |  |
-
-
-<a name="anytype.Rpc.Block.Set.Page.IsArchived.Response.Error"/>
+
+| Field | Type | Label | Description |
+| ----- | ---- | ----- | ----------- |
+| error | [Rpc.Block.Set.Page.IsArchived.Response.Error](#anytype.Rpc.Block.Set.Page.IsArchived.Response.Error) |  |  |
+
+
+
+
+
+
+<a name="anytype.Rpc.Block.Set.Page.IsArchived.Response.Error"></a>
+
 ### Rpc.Block.Set.Page.IsArchived.Response.Error
 
 
-| Field | Type | Label | Description |
-| ----- | ---- | ----- | ----------- |
-| code | [Rpc.Block.Set.Page.IsArchived.Response.Error.Code](#anytype.Rpc.Block.Set.Page.IsArchived.Response.Error.Code) | optional |  |
-| description | [string](#string) | optional |  |
-
-
-<a name="anytype.Rpc.Block.Set.Restrictions"/>
+
+| Field | Type | Label | Description |
+| ----- | ---- | ----- | ----------- |
+| code | [Rpc.Block.Set.Page.IsArchived.Response.Error.Code](#anytype.Rpc.Block.Set.Page.IsArchived.Response.Error.Code) |  |  |
+| description | [string](#string) |  |  |
+
+
+
+
+
+
+<a name="anytype.Rpc.Block.Set.Restrictions"></a>
+
 ### Rpc.Block.Set.Restrictions
 
 
-| Field | Type | Label | Description |
-| ----- | ---- | ----- | ----------- |
-
-
-<a name="anytype.Rpc.Block.Set.Restrictions.Request"/>
+
+
+
+
+
+<a name="anytype.Rpc.Block.Set.Restrictions.Request"></a>
+
 ### Rpc.Block.Set.Restrictions.Request
 
 
-| Field | Type | Label | Description |
-| ----- | ---- | ----- | ----------- |
-| contextId | [string](#string) | optional |  |
-| blockId | [string](#string) | optional |  |
-| restrictions | [Block.Restrictions](#anytype.model.Block.Restrictions) | optional |  |
-
-
-<a name="anytype.Rpc.Block.Set.Restrictions.Response"/>
+
+| Field | Type | Label | Description |
+| ----- | ---- | ----- | ----------- |
+| contextId | [string](#string) |  |  |
+| blockId | [string](#string) |  |  |
+| restrictions | [model.Block.Restrictions](#anytype.model.Block.Restrictions) |  |  |
+
+
+
+
+
+
+<a name="anytype.Rpc.Block.Set.Restrictions.Response"></a>
+
 ### Rpc.Block.Set.Restrictions.Response
 
 
-| Field | Type | Label | Description |
-| ----- | ---- | ----- | ----------- |
-| error | [Rpc.Block.Set.Restrictions.Response.Error](#anytype.Rpc.Block.Set.Restrictions.Response.Error) | optional |  |
-| event | [ResponseEvent](#anytype.ResponseEvent) | optional |  |
-
-
-<a name="anytype.Rpc.Block.Set.Restrictions.Response.Error"/>
+
+| Field | Type | Label | Description |
+| ----- | ---- | ----- | ----------- |
+| error | [Rpc.Block.Set.Restrictions.Response.Error](#anytype.Rpc.Block.Set.Restrictions.Response.Error) |  |  |
+| event | [ResponseEvent](#anytype.ResponseEvent) |  |  |
+
+
+
+
+
+
+<a name="anytype.Rpc.Block.Set.Restrictions.Response.Error"></a>
+
 ### Rpc.Block.Set.Restrictions.Response.Error
 
 
-| Field | Type | Label | Description |
-| ----- | ---- | ----- | ----------- |
-| code | [Rpc.Block.Set.Restrictions.Response.Error.Code](#anytype.Rpc.Block.Set.Restrictions.Response.Error.Code) | optional |  |
-| description | [string](#string) | optional |  |
-
-
-<a name="anytype.Rpc.Block.Set.Text"/>
+
+| Field | Type | Label | Description |
+| ----- | ---- | ----- | ----------- |
+| code | [Rpc.Block.Set.Restrictions.Response.Error.Code](#anytype.Rpc.Block.Set.Restrictions.Response.Error.Code) |  |  |
+| description | [string](#string) |  |  |
+
+
+
+
+
+
+<a name="anytype.Rpc.Block.Set.Text"></a>
+
 ### Rpc.Block.Set.Text
 
 
-| Field | Type | Label | Description |
-| ----- | ---- | ----- | ----------- |
-
-
-<a name="anytype.Rpc.Block.Set.Text.Checked"/>
+
+
+
+
+
+<a name="anytype.Rpc.Block.Set.Text.Checked"></a>
+
 ### Rpc.Block.Set.Text.Checked
 
 
-| Field | Type | Label | Description |
-| ----- | ---- | ----- | ----------- |
-
-
-<a name="anytype.Rpc.Block.Set.Text.Checked.Request"/>
+
+
+
+
+
+<a name="anytype.Rpc.Block.Set.Text.Checked.Request"></a>
+
 ### Rpc.Block.Set.Text.Checked.Request
 
 
-| Field | Type | Label | Description |
-| ----- | ---- | ----- | ----------- |
-| contextId | [string](#string) | optional |  |
-| blockId | [string](#string) | optional |  |
-| checked | [bool](#bool) | optional |  |
-
-
-<a name="anytype.Rpc.Block.Set.Text.Checked.Response"/>
+
+| Field | Type | Label | Description |
+| ----- | ---- | ----- | ----------- |
+| contextId | [string](#string) |  |  |
+| blockId | [string](#string) |  |  |
+| checked | [bool](#bool) |  |  |
+
+
+
+
+
+
+<a name="anytype.Rpc.Block.Set.Text.Checked.Response"></a>
+
 ### Rpc.Block.Set.Text.Checked.Response
 
 
-| Field | Type | Label | Description |
-| ----- | ---- | ----- | ----------- |
-| error | [Rpc.Block.Set.Text.Checked.Response.Error](#anytype.Rpc.Block.Set.Text.Checked.Response.Error) | optional |  |
-| event | [ResponseEvent](#anytype.ResponseEvent) | optional |  |
-
-
-<a name="anytype.Rpc.Block.Set.Text.Checked.Response.Error"/>
+
+| Field | Type | Label | Description |
+| ----- | ---- | ----- | ----------- |
+| error | [Rpc.Block.Set.Text.Checked.Response.Error](#anytype.Rpc.Block.Set.Text.Checked.Response.Error) |  |  |
+| event | [ResponseEvent](#anytype.ResponseEvent) |  |  |
+
+
+
+
+
+
+<a name="anytype.Rpc.Block.Set.Text.Checked.Response.Error"></a>
+
 ### Rpc.Block.Set.Text.Checked.Response.Error
 
 
-| Field | Type | Label | Description |
-| ----- | ---- | ----- | ----------- |
-| code | [Rpc.Block.Set.Text.Checked.Response.Error.Code](#anytype.Rpc.Block.Set.Text.Checked.Response.Error.Code) | optional |  |
-| description | [string](#string) | optional |  |
-
-
-<a name="anytype.Rpc.Block.Set.Text.Color"/>
+
+| Field | Type | Label | Description |
+| ----- | ---- | ----- | ----------- |
+| code | [Rpc.Block.Set.Text.Checked.Response.Error.Code](#anytype.Rpc.Block.Set.Text.Checked.Response.Error.Code) |  |  |
+| description | [string](#string) |  |  |
+
+
+
+
+
+
+<a name="anytype.Rpc.Block.Set.Text.Color"></a>
+
 ### Rpc.Block.Set.Text.Color
 
 
-| Field | Type | Label | Description |
-| ----- | ---- | ----- | ----------- |
-
-
-<a name="anytype.Rpc.Block.Set.Text.Color.Request"/>
+
+
+
+
+
+<a name="anytype.Rpc.Block.Set.Text.Color.Request"></a>
+
 ### Rpc.Block.Set.Text.Color.Request
 
 
-| Field | Type | Label | Description |
-| ----- | ---- | ----- | ----------- |
-| contextId | [string](#string) | optional |  |
-| blockId | [string](#string) | optional |  |
-| color | [string](#string) | optional |  |
-
-
-<a name="anytype.Rpc.Block.Set.Text.Color.Response"/>
+
+| Field | Type | Label | Description |
+| ----- | ---- | ----- | ----------- |
+| contextId | [string](#string) |  |  |
+| blockId | [string](#string) |  |  |
+| color | [string](#string) |  |  |
+
+
+
+
+
+
+<a name="anytype.Rpc.Block.Set.Text.Color.Response"></a>
+
 ### Rpc.Block.Set.Text.Color.Response
 
 
-| Field | Type | Label | Description |
-| ----- | ---- | ----- | ----------- |
-| error | [Rpc.Block.Set.Text.Color.Response.Error](#anytype.Rpc.Block.Set.Text.Color.Response.Error) | optional |  |
-| event | [ResponseEvent](#anytype.ResponseEvent) | optional |  |
-
-
-<a name="anytype.Rpc.Block.Set.Text.Color.Response.Error"/>
+
+| Field | Type | Label | Description |
+| ----- | ---- | ----- | ----------- |
+| error | [Rpc.Block.Set.Text.Color.Response.Error](#anytype.Rpc.Block.Set.Text.Color.Response.Error) |  |  |
+| event | [ResponseEvent](#anytype.ResponseEvent) |  |  |
+
+
+
+
+
+
+<a name="anytype.Rpc.Block.Set.Text.Color.Response.Error"></a>
+
 ### Rpc.Block.Set.Text.Color.Response.Error
 
 
-| Field | Type | Label | Description |
-| ----- | ---- | ----- | ----------- |
-| code | [Rpc.Block.Set.Text.Color.Response.Error.Code](#anytype.Rpc.Block.Set.Text.Color.Response.Error.Code) | optional |  |
-| description | [string](#string) | optional |  |
-
-
-<a name="anytype.Rpc.Block.Set.Text.Style"/>
+
+| Field | Type | Label | Description |
+| ----- | ---- | ----- | ----------- |
+| code | [Rpc.Block.Set.Text.Color.Response.Error.Code](#anytype.Rpc.Block.Set.Text.Color.Response.Error.Code) |  |  |
+| description | [string](#string) |  |  |
+
+
+
+
+
+
+<a name="anytype.Rpc.Block.Set.Text.Style"></a>
+
 ### Rpc.Block.Set.Text.Style
 
 
-| Field | Type | Label | Description |
-| ----- | ---- | ----- | ----------- |
-
-
-<a name="anytype.Rpc.Block.Set.Text.Style.Request"/>
+
+
+
+
+
+<a name="anytype.Rpc.Block.Set.Text.Style.Request"></a>
+
 ### Rpc.Block.Set.Text.Style.Request
 
 
-| Field | Type | Label | Description |
-| ----- | ---- | ----- | ----------- |
-| contextId | [string](#string) | optional |  |
-| blockId | [string](#string) | optional |  |
-| style | [Block.Content.Text.Style](#anytype.model.Block.Content.Text.Style) | optional |  |
-
-
-<a name="anytype.Rpc.Block.Set.Text.Style.Response"/>
+
+| Field | Type | Label | Description |
+| ----- | ---- | ----- | ----------- |
+| contextId | [string](#string) |  |  |
+| blockId | [string](#string) |  |  |
+| style | [model.Block.Content.Text.Style](#anytype.model.Block.Content.Text.Style) |  |  |
+
+
+
+
+
+
+<a name="anytype.Rpc.Block.Set.Text.Style.Response"></a>
+
 ### Rpc.Block.Set.Text.Style.Response
 
 
-| Field | Type | Label | Description |
-| ----- | ---- | ----- | ----------- |
-| error | [Rpc.Block.Set.Text.Style.Response.Error](#anytype.Rpc.Block.Set.Text.Style.Response.Error) | optional |  |
-| event | [ResponseEvent](#anytype.ResponseEvent) | optional |  |
-
-
-<a name="anytype.Rpc.Block.Set.Text.Style.Response.Error"/>
+
+| Field | Type | Label | Description |
+| ----- | ---- | ----- | ----------- |
+| error | [Rpc.Block.Set.Text.Style.Response.Error](#anytype.Rpc.Block.Set.Text.Style.Response.Error) |  |  |
+| event | [ResponseEvent](#anytype.ResponseEvent) |  |  |
+
+
+
+
+
+
+<a name="anytype.Rpc.Block.Set.Text.Style.Response.Error"></a>
+
 ### Rpc.Block.Set.Text.Style.Response.Error
 
 
-| Field | Type | Label | Description |
-| ----- | ---- | ----- | ----------- |
-| code | [Rpc.Block.Set.Text.Style.Response.Error.Code](#anytype.Rpc.Block.Set.Text.Style.Response.Error.Code) | optional |  |
-| description | [string](#string) | optional |  |
-
-
-<a name="anytype.Rpc.Block.Set.Text.Text"/>
+
+| Field | Type | Label | Description |
+| ----- | ---- | ----- | ----------- |
+| code | [Rpc.Block.Set.Text.Style.Response.Error.Code](#anytype.Rpc.Block.Set.Text.Style.Response.Error.Code) |  |  |
+| description | [string](#string) |  |  |
+
+
+
+
+
+
+<a name="anytype.Rpc.Block.Set.Text.Text"></a>
+
 ### Rpc.Block.Set.Text.Text
 
 
-| Field | Type | Label | Description |
-| ----- | ---- | ----- | ----------- |
-
-
-<a name="anytype.Rpc.Block.Set.Text.Text.Request"/>
+
+
+
+
+
+<a name="anytype.Rpc.Block.Set.Text.Text.Request"></a>
+
 ### Rpc.Block.Set.Text.Text.Request
 
 
-| Field | Type | Label | Description |
-| ----- | ---- | ----- | ----------- |
-| contextId | [string](#string) | optional |  |
-| blockId | [string](#string) | optional |  |
-| text | [string](#string) | optional |  |
-| marks | [Block.Content.Text.Marks](#anytype.model.Block.Content.Text.Marks) | optional |  |
-
-
-<a name="anytype.Rpc.Block.Set.Text.Text.Response"/>
+
+| Field | Type | Label | Description |
+| ----- | ---- | ----- | ----------- |
+| contextId | [string](#string) |  |  |
+| blockId | [string](#string) |  |  |
+| text | [string](#string) |  |  |
+| marks | [model.Block.Content.Text.Marks](#anytype.model.Block.Content.Text.Marks) |  |  |
+
+
+
+
+
+
+<a name="anytype.Rpc.Block.Set.Text.Text.Response"></a>
+
 ### Rpc.Block.Set.Text.Text.Response
 
 
-| Field | Type | Label | Description |
-| ----- | ---- | ----- | ----------- |
-| error | [Rpc.Block.Set.Text.Text.Response.Error](#anytype.Rpc.Block.Set.Text.Text.Response.Error) | optional |  |
-| event | [ResponseEvent](#anytype.ResponseEvent) | optional |  |
-
-
-<a name="anytype.Rpc.Block.Set.Text.Text.Response.Error"/>
+
+| Field | Type | Label | Description |
+| ----- | ---- | ----- | ----------- |
+| error | [Rpc.Block.Set.Text.Text.Response.Error](#anytype.Rpc.Block.Set.Text.Text.Response.Error) |  |  |
+| event | [ResponseEvent](#anytype.ResponseEvent) |  |  |
+
+
+
+
+
+
+<a name="anytype.Rpc.Block.Set.Text.Text.Response.Error"></a>
+
 ### Rpc.Block.Set.Text.Text.Response.Error
 
 
-| Field | Type | Label | Description |
-| ----- | ---- | ----- | ----------- |
-| code | [Rpc.Block.Set.Text.Text.Response.Error.Code](#anytype.Rpc.Block.Set.Text.Text.Response.Error.Code) | optional |  |
-| description | [string](#string) | optional |  |
-
-
-<a name="anytype.Rpc.Block.Set.Video"/>
+
+| Field | Type | Label | Description |
+| ----- | ---- | ----- | ----------- |
+| code | [Rpc.Block.Set.Text.Text.Response.Error.Code](#anytype.Rpc.Block.Set.Text.Text.Response.Error.Code) |  |  |
+| description | [string](#string) |  |  |
+
+
+
+
+
+
+<a name="anytype.Rpc.Block.Set.Video"></a>
+
 ### Rpc.Block.Set.Video
 
 
-| Field | Type | Label | Description |
-| ----- | ---- | ----- | ----------- |
-
-
-<a name="anytype.Rpc.Block.Set.Video.Name"/>
+
+
+
+
+
+<a name="anytype.Rpc.Block.Set.Video.Name"></a>
+
 ### Rpc.Block.Set.Video.Name
 
 
-| Field | Type | Label | Description |
-| ----- | ---- | ----- | ----------- |
-
-
-<a name="anytype.Rpc.Block.Set.Video.Name.Request"/>
+
+
+
+
+
+<a name="anytype.Rpc.Block.Set.Video.Name.Request"></a>
+
 ### Rpc.Block.Set.Video.Name.Request
 
 
-| Field | Type | Label | Description |
-| ----- | ---- | ----- | ----------- |
-| contextId | [string](#string) | optional |  |
-| blockId | [string](#string) | optional |  |
-| name | [string](#string) | optional |  |
-
-
-<a name="anytype.Rpc.Block.Set.Video.Name.Response"/>
+
+| Field | Type | Label | Description |
+| ----- | ---- | ----- | ----------- |
+| contextId | [string](#string) |  |  |
+| blockId | [string](#string) |  |  |
+| name | [string](#string) |  |  |
+
+
+
+
+
+
+<a name="anytype.Rpc.Block.Set.Video.Name.Response"></a>
+
 ### Rpc.Block.Set.Video.Name.Response
 
 
-| Field | Type | Label | Description |
-| ----- | ---- | ----- | ----------- |
-| error | [Rpc.Block.Set.Video.Name.Response.Error](#anytype.Rpc.Block.Set.Video.Name.Response.Error) | optional |  |
-
-
-<a name="anytype.Rpc.Block.Set.Video.Name.Response.Error"/>
+
+| Field | Type | Label | Description |
+| ----- | ---- | ----- | ----------- |
+| error | [Rpc.Block.Set.Video.Name.Response.Error](#anytype.Rpc.Block.Set.Video.Name.Response.Error) |  |  |
+
+
+
+
+
+
+<a name="anytype.Rpc.Block.Set.Video.Name.Response.Error"></a>
+
 ### Rpc.Block.Set.Video.Name.Response.Error
 
 
-| Field | Type | Label | Description |
-| ----- | ---- | ----- | ----------- |
-| code | [Rpc.Block.Set.Video.Name.Response.Error.Code](#anytype.Rpc.Block.Set.Video.Name.Response.Error.Code) | optional |  |
-| description | [string](#string) | optional |  |
-
-
-<a name="anytype.Rpc.Block.Set.Video.Width"/>
+
+| Field | Type | Label | Description |
+| ----- | ---- | ----- | ----------- |
+| code | [Rpc.Block.Set.Video.Name.Response.Error.Code](#anytype.Rpc.Block.Set.Video.Name.Response.Error.Code) |  |  |
+| description | [string](#string) |  |  |
+
+
+
+
+
+
+<a name="anytype.Rpc.Block.Set.Video.Width"></a>
+
 ### Rpc.Block.Set.Video.Width
 
 
-| Field | Type | Label | Description |
-| ----- | ---- | ----- | ----------- |
-
-
-<a name="anytype.Rpc.Block.Set.Video.Width.Request"/>
+
+
+
+
+
+<a name="anytype.Rpc.Block.Set.Video.Width.Request"></a>
+
 ### Rpc.Block.Set.Video.Width.Request
 
 
-| Field | Type | Label | Description |
-| ----- | ---- | ----- | ----------- |
-| contextId | [string](#string) | optional |  |
-| blockId | [string](#string) | optional |  |
-| width | [int32](#int32) | optional |  |
-
-
-<a name="anytype.Rpc.Block.Set.Video.Width.Response"/>
+
+| Field | Type | Label | Description |
+| ----- | ---- | ----- | ----------- |
+| contextId | [string](#string) |  |  |
+| blockId | [string](#string) |  |  |
+| width | [int32](#int32) |  |  |
+
+
+
+
+
+
+<a name="anytype.Rpc.Block.Set.Video.Width.Response"></a>
+
 ### Rpc.Block.Set.Video.Width.Response
 
 
-| Field | Type | Label | Description |
-| ----- | ---- | ----- | ----------- |
-| error | [Rpc.Block.Set.Video.Width.Response.Error](#anytype.Rpc.Block.Set.Video.Width.Response.Error) | optional |  |
-
-
-<a name="anytype.Rpc.Block.Set.Video.Width.Response.Error"/>
+
+| Field | Type | Label | Description |
+| ----- | ---- | ----- | ----------- |
+| error | [Rpc.Block.Set.Video.Width.Response.Error](#anytype.Rpc.Block.Set.Video.Width.Response.Error) |  |  |
+
+
+
+
+
+
+<a name="anytype.Rpc.Block.Set.Video.Width.Response.Error"></a>
+
 ### Rpc.Block.Set.Video.Width.Response.Error
 
 
-| Field | Type | Label | Description |
-| ----- | ---- | ----- | ----------- |
-| code | [Rpc.Block.Set.Video.Width.Response.Error.Code](#anytype.Rpc.Block.Set.Video.Width.Response.Error.Code) | optional |  |
-| description | [string](#string) | optional |  |
-
-
-<a name="anytype.Rpc.Block.SetBreadcrumbs"/>
+
+| Field | Type | Label | Description |
+| ----- | ---- | ----- | ----------- |
+| code | [Rpc.Block.Set.Video.Width.Response.Error.Code](#anytype.Rpc.Block.Set.Video.Width.Response.Error.Code) |  |  |
+| description | [string](#string) |  |  |
+
+
+
+
+
+
+<a name="anytype.Rpc.Block.SetBreadcrumbs"></a>
+
 ### Rpc.Block.SetBreadcrumbs
 
 
-| Field | Type | Label | Description |
-| ----- | ---- | ----- | ----------- |
-
-
-<a name="anytype.Rpc.Block.SetBreadcrumbs.Request"/>
+
+
+
+
+
+<a name="anytype.Rpc.Block.SetBreadcrumbs.Request"></a>
+
 ### Rpc.Block.SetBreadcrumbs.Request
 
 
-| Field | Type | Label | Description |
-| ----- | ---- | ----- | ----------- |
-| breadcrumbsId | [string](#string) | optional |  |
-| ids | [string](#string) | repeated |  |
-
-
-<a name="anytype.Rpc.Block.SetBreadcrumbs.Response"/>
+
+| Field | Type | Label | Description |
+| ----- | ---- | ----- | ----------- |
+| breadcrumbsId | [string](#string) |  |  |
+| ids | [string](#string) | repeated | page ids |
+
+
+
+
+
+
+<a name="anytype.Rpc.Block.SetBreadcrumbs.Response"></a>
+
 ### Rpc.Block.SetBreadcrumbs.Response
 
 
-| Field | Type | Label | Description |
-| ----- | ---- | ----- | ----------- |
-| error | [Rpc.Block.SetBreadcrumbs.Response.Error](#anytype.Rpc.Block.SetBreadcrumbs.Response.Error) | optional |  |
-| event | [ResponseEvent](#anytype.ResponseEvent) | optional |  |
-
-
-<a name="anytype.Rpc.Block.SetBreadcrumbs.Response.Error"/>
+
+| Field | Type | Label | Description |
+| ----- | ---- | ----- | ----------- |
+| error | [Rpc.Block.SetBreadcrumbs.Response.Error](#anytype.Rpc.Block.SetBreadcrumbs.Response.Error) |  |  |
+| event | [ResponseEvent](#anytype.ResponseEvent) |  |  |
+
+
+
+
+
+
+<a name="anytype.Rpc.Block.SetBreadcrumbs.Response.Error"></a>
+
 ### Rpc.Block.SetBreadcrumbs.Response.Error
 
 
-| Field | Type | Label | Description |
-| ----- | ---- | ----- | ----------- |
-| code | [Rpc.Block.SetBreadcrumbs.Response.Error.Code](#anytype.Rpc.Block.SetBreadcrumbs.Response.Error.Code) | optional |  |
-| description | [string](#string) | optional |  |
-
-
-<a name="anytype.Rpc.Block.Show"/>
+
+| Field | Type | Label | Description |
+| ----- | ---- | ----- | ----------- |
+| code | [Rpc.Block.SetBreadcrumbs.Response.Error.Code](#anytype.Rpc.Block.SetBreadcrumbs.Response.Error.Code) |  |  |
+| description | [string](#string) |  |  |
+
+
+
+
+
+
+<a name="anytype.Rpc.Block.Show"></a>
+
 ### Rpc.Block.Show
 
 
-| Field | Type | Label | Description |
-| ----- | ---- | ----- | ----------- |
-
-
-<a name="anytype.Rpc.Block.Show.Request"/>
+
+
+
+
+
+<a name="anytype.Rpc.Block.Show.Request"></a>
+
 ### Rpc.Block.Show.Request
 
 
-| Field | Type | Label | Description |
-| ----- | ---- | ----- | ----------- |
-| contextId | [string](#string) | optional |  |
-| blockId | [string](#string) | optional |  |
-| traceId | [string](#string) | optional |  |
-
-
-<a name="anytype.Rpc.Block.Show.Response"/>
+
+| Field | Type | Label | Description |
+| ----- | ---- | ----- | ----------- |
+| contextId | [string](#string) |  | id of the context blo1k |
+| blockId | [string](#string) |  |  |
+| traceId | [string](#string) |  |  |
+
+
+
+
+
+
+<a name="anytype.Rpc.Block.Show.Response"></a>
+
 ### Rpc.Block.Show.Response
 
 
-| Field | Type | Label | Description |
-| ----- | ---- | ----- | ----------- |
-| error | [Rpc.Block.Show.Response.Error](#anytype.Rpc.Block.Show.Response.Error) | optional |  |
-| event | [ResponseEvent](#anytype.ResponseEvent) | optional |  |
-
-
-<a name="anytype.Rpc.Block.Show.Response.Error"/>
+
+| Field | Type | Label | Description |
+| ----- | ---- | ----- | ----------- |
+| error | [Rpc.Block.Show.Response.Error](#anytype.Rpc.Block.Show.Response.Error) |  |  |
+| event | [ResponseEvent](#anytype.ResponseEvent) |  |  |
+
+
+
+
+
+
+<a name="anytype.Rpc.Block.Show.Response.Error"></a>
+
 ### Rpc.Block.Show.Response.Error
 
 
-| Field | Type | Label | Description |
-| ----- | ---- | ----- | ----------- |
-| code | [Rpc.Block.Show.Response.Error.Code](#anytype.Rpc.Block.Show.Response.Error.Code) | optional |  |
-| description | [string](#string) | optional |  |
-
-
-<a name="anytype.Rpc.Block.Split"/>
+
+| Field | Type | Label | Description |
+| ----- | ---- | ----- | ----------- |
+| code | [Rpc.Block.Show.Response.Error.Code](#anytype.Rpc.Block.Show.Response.Error.Code) |  |  |
+| description | [string](#string) |  |  |
+
+
+
+
+
+
+<a name="anytype.Rpc.Block.Split"></a>
+
 ### Rpc.Block.Split
 
 
-| Field | Type | Label | Description |
-| ----- | ---- | ----- | ----------- |
-
-
-<a name="anytype.Rpc.Block.Split.Request"/>
+
+
+
+
+
+<a name="anytype.Rpc.Block.Split.Request"></a>
+
 ### Rpc.Block.Split.Request
 
 
-| Field | Type | Label | Description |
-| ----- | ---- | ----- | ----------- |
-| contextId | [string](#string) | optional |  |
-| blockId | [string](#string) | optional |  |
-| range | [Range](#anytype.model.Range) | optional |  |
-| style | [Block.Content.Text.Style](#anytype.model.Block.Content.Text.Style) | optional |  |
-| mode | [Rpc.Block.Split.Request.Mode](#anytype.Rpc.Block.Split.Request.Mode) | optional |  |
-
-
-<a name="anytype.Rpc.Block.Split.Response"/>
+
+| Field | Type | Label | Description |
+| ----- | ---- | ----- | ----------- |
+| contextId | [string](#string) |  |  |
+| blockId | [string](#string) |  |  |
+| range | [model.Range](#anytype.model.Range) |  |  |
+| style | [model.Block.Content.Text.Style](#anytype.model.Block.Content.Text.Style) |  |  |
+| mode | [Rpc.Block.Split.Request.Mode](#anytype.Rpc.Block.Split.Request.Mode) |  |  |
+
+
+
+
+
+
+<a name="anytype.Rpc.Block.Split.Response"></a>
+
 ### Rpc.Block.Split.Response
 
 
-| Field | Type | Label | Description |
-| ----- | ---- | ----- | ----------- |
-| error | [Rpc.Block.Split.Response.Error](#anytype.Rpc.Block.Split.Response.Error) | optional |  |
-| blockId | [string](#string) | optional |  |
-| event | [ResponseEvent](#anytype.ResponseEvent) | optional |  |
-
-
-<a name="anytype.Rpc.Block.Split.Response.Error"/>
+
+| Field | Type | Label | Description |
+| ----- | ---- | ----- | ----------- |
+| error | [Rpc.Block.Split.Response.Error](#anytype.Rpc.Block.Split.Response.Error) |  |  |
+| blockId | [string](#string) |  |  |
+| event | [ResponseEvent](#anytype.ResponseEvent) |  |  |
+
+
+
+
+
+
+<a name="anytype.Rpc.Block.Split.Response.Error"></a>
+
 ### Rpc.Block.Split.Response.Error
 
 
-| Field | Type | Label | Description |
-| ----- | ---- | ----- | ----------- |
-| code | [Rpc.Block.Split.Response.Error.Code](#anytype.Rpc.Block.Split.Response.Error.Code) | optional |  |
-| description | [string](#string) | optional |  |
-
-
-<a name="anytype.Rpc.Block.Undo"/>
+
+| Field | Type | Label | Description |
+| ----- | ---- | ----- | ----------- |
+| code | [Rpc.Block.Split.Response.Error.Code](#anytype.Rpc.Block.Split.Response.Error.Code) |  |  |
+| description | [string](#string) |  |  |
+
+
+
+
+
+
+<a name="anytype.Rpc.Block.Undo"></a>
+
 ### Rpc.Block.Undo
 
 
-| Field | Type | Label | Description |
-| ----- | ---- | ----- | ----------- |
-
-
-<a name="anytype.Rpc.Block.Undo.Request"/>
+
+
+
+
+
+<a name="anytype.Rpc.Block.Undo.Request"></a>
+
 ### Rpc.Block.Undo.Request
 
 
-| Field | Type | Label | Description |
-| ----- | ---- | ----- | ----------- |
-| contextId | [string](#string) | optional |  |
-
-
-<a name="anytype.Rpc.Block.Undo.Response"/>
+
+| Field | Type | Label | Description |
+| ----- | ---- | ----- | ----------- |
+| contextId | [string](#string) |  | id of the context block |
+
+
+
+
+
+
+<a name="anytype.Rpc.Block.Undo.Response"></a>
+
 ### Rpc.Block.Undo.Response
 
 
-| Field | Type | Label | Description |
-| ----- | ---- | ----- | ----------- |
-| error | [Rpc.Block.Undo.Response.Error](#anytype.Rpc.Block.Undo.Response.Error) | optional |  |
-| event | [ResponseEvent](#anytype.ResponseEvent) | optional |  |
-| counters | [Rpc.Block.UndoRedoCounter](#anytype.Rpc.Block.UndoRedoCounter) | optional |  |
-
-
-<a name="anytype.Rpc.Block.Undo.Response.Error"/>
+
+| Field | Type | Label | Description |
+| ----- | ---- | ----- | ----------- |
+| error | [Rpc.Block.Undo.Response.Error](#anytype.Rpc.Block.Undo.Response.Error) |  |  |
+| event | [ResponseEvent](#anytype.ResponseEvent) |  |  |
+| counters | [Rpc.Block.UndoRedoCounter](#anytype.Rpc.Block.UndoRedoCounter) |  |  |
+
+
+
+
+
+
+<a name="anytype.Rpc.Block.Undo.Response.Error"></a>
+
 ### Rpc.Block.Undo.Response.Error
 
 
-| Field | Type | Label | Description |
-| ----- | ---- | ----- | ----------- |
-| code | [Rpc.Block.Undo.Response.Error.Code](#anytype.Rpc.Block.Undo.Response.Error.Code) | optional |  |
-| description | [string](#string) | optional |  |
-
-
-<a name="anytype.Rpc.Block.UndoRedoCounter"/>
+
+| Field | Type | Label | Description |
+| ----- | ---- | ----- | ----------- |
+| code | [Rpc.Block.Undo.Response.Error.Code](#anytype.Rpc.Block.Undo.Response.Error.Code) |  |  |
+| description | [string](#string) |  |  |
+
+
+
+
+
+
+<a name="anytype.Rpc.Block.UndoRedoCounter"></a>
+
 ### Rpc.Block.UndoRedoCounter
-
-
-| Field | Type | Label | Description |
-| ----- | ---- | ----- | ----------- |
-| undo | [int32](#int32) | optional |  |
-| redo | [int32](#int32) | optional |  |
-
-
-<a name="anytype.Rpc.Block.Unlink"/>
+Available undo/redo operations
+
+
+| Field | Type | Label | Description |
+| ----- | ---- | ----- | ----------- |
+| undo | [int32](#int32) |  |  |
+| redo | [int32](#int32) |  |  |
+
+
+
+
+
+
+<a name="anytype.Rpc.Block.Unlink"></a>
+
 ### Rpc.Block.Unlink
-
-
-| Field | Type | Label | Description |
-| ----- | ---- | ----- | ----------- |
-
-
-<a name="anytype.Rpc.Block.Unlink.Request"/>
+Remove blocks from the childrenIds of its parents
+
+
+
+
+
+
+<a name="anytype.Rpc.Block.Unlink.Request"></a>
+
 ### Rpc.Block.Unlink.Request
 
 
-| Field | Type | Label | Description |
-| ----- | ---- | ----- | ----------- |
-| contextId | [string](#string) | optional |  |
+
+| Field | Type | Label | Description |
+| ----- | ---- | ----- | ----------- |
+| contextId | [string](#string) |  | id of the context block |
+| blockIds | [string](#string) | repeated | targets to remove |
+
+
+
+
+
+
+<a name="anytype.Rpc.Block.Unlink.Response"></a>
+
+### Rpc.Block.Unlink.Response
+
+
+
+| Field | Type | Label | Description |
+| ----- | ---- | ----- | ----------- |
+| error | [Rpc.Block.Unlink.Response.Error](#anytype.Rpc.Block.Unlink.Response.Error) |  |  |
+| event | [ResponseEvent](#anytype.ResponseEvent) |  |  |
+
+
+
+
+
+
+<a name="anytype.Rpc.Block.Unlink.Response.Error"></a>
+
+### Rpc.Block.Unlink.Response.Error
+
+
+
+| Field | Type | Label | Description |
+| ----- | ---- | ----- | ----------- |
+| code | [Rpc.Block.Unlink.Response.Error.Code](#anytype.Rpc.Block.Unlink.Response.Error.Code) |  |  |
+| description | [string](#string) |  |  |
+
+
+
+
+
+
+<a name="anytype.Rpc.Block.UpdateContent"></a>
+
+### Rpc.Block.UpdateContent
+
+
+
+
+
+
+
+<a name="anytype.Rpc.Block.UpdateContent.Request"></a>
+
+### Rpc.Block.UpdateContent.Request
+
+
+
+| Field | Type | Label | Description |
+| ----- | ---- | ----- | ----------- |
+| contextId | [string](#string) |  |  |
+| blockId | [string](#string) |  |  |
+| block | [model.Block](#anytype.model.Block) |  |  |
+
+
+
+
+
+
+<a name="anytype.Rpc.Block.UpdateContent.Response"></a>
+
+### Rpc.Block.UpdateContent.Response
+
+
+
+| Field | Type | Label | Description |
+| ----- | ---- | ----- | ----------- |
+| error | [Rpc.Block.UpdateContent.Response.Error](#anytype.Rpc.Block.UpdateContent.Response.Error) |  |  |
+| event | [ResponseEvent](#anytype.ResponseEvent) |  |  |
+
+
+
+
+
+
+<a name="anytype.Rpc.Block.UpdateContent.Response.Error"></a>
+
+### Rpc.Block.UpdateContent.Response.Error
+
+
+
+| Field | Type | Label | Description |
+| ----- | ---- | ----- | ----------- |
+| code | [Rpc.Block.UpdateContent.Response.Error.Code](#anytype.Rpc.Block.UpdateContent.Response.Error.Code) |  |  |
+| description | [string](#string) |  |  |
+
+
+
+
+
+
+<a name="anytype.Rpc.Block.Upload"></a>
+
+### Rpc.Block.Upload
+
+
+
+
+
+
+
+<a name="anytype.Rpc.Block.Upload.Request"></a>
+
+### Rpc.Block.Upload.Request
+
+
+
+| Field | Type | Label | Description |
+| ----- | ---- | ----- | ----------- |
+| contextId | [string](#string) |  |  |
+| blockId | [string](#string) |  |  |
+| filePath | [string](#string) |  |  |
+| url | [string](#string) |  |  |
+
+
+
+
+
+
+<a name="anytype.Rpc.Block.Upload.Response"></a>
+
+### Rpc.Block.Upload.Response
+
+
+
+| Field | Type | Label | Description |
+| ----- | ---- | ----- | ----------- |
+| error | [Rpc.Block.Upload.Response.Error](#anytype.Rpc.Block.Upload.Response.Error) |  |  |
+| event | [ResponseEvent](#anytype.ResponseEvent) |  |  |
+
+
+
+
+
+
+<a name="anytype.Rpc.Block.Upload.Response.Error"></a>
+
+### Rpc.Block.Upload.Response.Error
+
+
+
+| Field | Type | Label | Description |
+| ----- | ---- | ----- | ----------- |
+| code | [Rpc.Block.Upload.Response.Error.Code](#anytype.Rpc.Block.Upload.Response.Error.Code) |  |  |
+| description | [string](#string) |  |  |
+
+
+
+
+
+
+<a name="anytype.Rpc.BlockList"></a>
+
+### Rpc.BlockList
+
+
+
+
+
+
+
+<a name="anytype.Rpc.BlockList.ConvertChildrenToPages"></a>
+
+### Rpc.BlockList.ConvertChildrenToPages
+
+
+
+
+
+
+
+<a name="anytype.Rpc.BlockList.ConvertChildrenToPages.Request"></a>
+
+### Rpc.BlockList.ConvertChildrenToPages.Request
+
+
+
+| Field | Type | Label | Description |
+| ----- | ---- | ----- | ----------- |
+| contextId | [string](#string) |  |  |
 | blockIds | [string](#string) | repeated |  |
-
-
-<a name="anytype.Rpc.Block.Unlink.Response"/>
-### Rpc.Block.Unlink.Response
-
-
-| Field | Type | Label | Description |
-| ----- | ---- | ----- | ----------- |
-| error | [Rpc.Block.Unlink.Response.Error](#anytype.Rpc.Block.Unlink.Response.Error) | optional |  |
-| event | [ResponseEvent](#anytype.ResponseEvent) | optional |  |
-
-
-<a name="anytype.Rpc.Block.Unlink.Response.Error"/>
-### Rpc.Block.Unlink.Response.Error
-
-
-| Field | Type | Label | Description |
-| ----- | ---- | ----- | ----------- |
-| code | [Rpc.Block.Unlink.Response.Error.Code](#anytype.Rpc.Block.Unlink.Response.Error.Code) | optional |  |
-| description | [string](#string) | optional |  |
-
-
-<a name="anytype.Rpc.Block.UpdateContent"/>
-### Rpc.Block.UpdateContent
-
-
-| Field | Type | Label | Description |
-| ----- | ---- | ----- | ----------- |
-
-
-<a name="anytype.Rpc.Block.UpdateContent.Request"/>
-### Rpc.Block.UpdateContent.Request
-
-
-| Field | Type | Label | Description |
-| ----- | ---- | ----- | ----------- |
-| contextId | [string](#string) | optional |  |
-| blockId | [string](#string) | optional |  |
-| block | [Block](#anytype.model.Block) | optional |  |
-
-
-<a name="anytype.Rpc.Block.UpdateContent.Response"/>
-### Rpc.Block.UpdateContent.Response
-
-
-| Field | Type | Label | Description |
-| ----- | ---- | ----- | ----------- |
-| error | [Rpc.Block.UpdateContent.Response.Error](#anytype.Rpc.Block.UpdateContent.Response.Error) | optional |  |
-| event | [ResponseEvent](#anytype.ResponseEvent) | optional |  |
-
-
-<a name="anytype.Rpc.Block.UpdateContent.Response.Error"/>
-### Rpc.Block.UpdateContent.Response.Error
-
-
-| Field | Type | Label | Description |
-| ----- | ---- | ----- | ----------- |
-| code | [Rpc.Block.UpdateContent.Response.Error.Code](#anytype.Rpc.Block.UpdateContent.Response.Error.Code) | optional |  |
-| description | [string](#string) | optional |  |
-
-
-<a name="anytype.Rpc.Block.Upload"/>
-### Rpc.Block.Upload
-
-
-| Field | Type | Label | Description |
-| ----- | ---- | ----- | ----------- |
-
-
-<a name="anytype.Rpc.Block.Upload.Request"/>
-### Rpc.Block.Upload.Request
-
-
-| Field | Type | Label | Description |
-| ----- | ---- | ----- | ----------- |
-| contextId | [string](#string) | optional |  |
-| blockId | [string](#string) | optional |  |
-| filePath | [string](#string) | optional |  |
-| url | [string](#string) | optional |  |
-
-
-<a name="anytype.Rpc.Block.Upload.Response"/>
-### Rpc.Block.Upload.Response
-
-
-| Field | Type | Label | Description |
-| ----- | ---- | ----- | ----------- |
-| error | [Rpc.Block.Upload.Response.Error](#anytype.Rpc.Block.Upload.Response.Error) | optional |  |
-| event | [ResponseEvent](#anytype.ResponseEvent) | optional |  |
-
-
-<a name="anytype.Rpc.Block.Upload.Response.Error"/>
-### Rpc.Block.Upload.Response.Error
-
-
-| Field | Type | Label | Description |
-| ----- | ---- | ----- | ----------- |
-| code | [Rpc.Block.Upload.Response.Error.Code](#anytype.Rpc.Block.Upload.Response.Error.Code) | optional |  |
-| description | [string](#string) | optional |  |
-
-
-<a name="anytype.Rpc.BlockList"/>
-### Rpc.BlockList
-
-
-| Field | Type | Label | Description |
-| ----- | ---- | ----- | ----------- |
-
-
-<a name="anytype.Rpc.BlockList.ConvertChildrenToPages"/>
-### Rpc.BlockList.ConvertChildrenToPages
-
-
-| Field | Type | Label | Description |
-| ----- | ---- | ----- | ----------- |
-
-
-<a name="anytype.Rpc.BlockList.ConvertChildrenToPages.Request"/>
-### Rpc.BlockList.ConvertChildrenToPages.Request
-
-
-| Field | Type | Label | Description |
-| ----- | ---- | ----- | ----------- |
-| contextId | [string](#string) | optional |  |
+| objectType | [string](#string) |  |  |
+
+
+
+
+
+
+<a name="anytype.Rpc.BlockList.ConvertChildrenToPages.Response"></a>
+
+### Rpc.BlockList.ConvertChildrenToPages.Response
+
+
+
+| Field | Type | Label | Description |
+| ----- | ---- | ----- | ----------- |
+| error | [Rpc.BlockList.ConvertChildrenToPages.Response.Error](#anytype.Rpc.BlockList.ConvertChildrenToPages.Response.Error) |  |  |
+| linkIds | [string](#string) | repeated |  |
+
+
+
+
+
+
+<a name="anytype.Rpc.BlockList.ConvertChildrenToPages.Response.Error"></a>
+
+### Rpc.BlockList.ConvertChildrenToPages.Response.Error
+
+
+
+| Field | Type | Label | Description |
+| ----- | ---- | ----- | ----------- |
+| code | [Rpc.BlockList.ConvertChildrenToPages.Response.Error.Code](#anytype.Rpc.BlockList.ConvertChildrenToPages.Response.Error.Code) |  |  |
+| description | [string](#string) |  |  |
+
+
+
+
+
+
+<a name="anytype.Rpc.BlockList.Duplicate"></a>
+
+### Rpc.BlockList.Duplicate
+Makes blocks copy by given ids and paste it to shown place
+
+
+
+
+
+
+<a name="anytype.Rpc.BlockList.Duplicate.Request"></a>
+
+### Rpc.BlockList.Duplicate.Request
+
+
+
+| Field | Type | Label | Description |
+| ----- | ---- | ----- | ----------- |
+| contextId | [string](#string) |  | id of the context block |
+| targetId | [string](#string) |  | id of the closest block |
+| blockIds | [string](#string) | repeated | id of block for duplicate |
+| position | [model.Block.Position](#anytype.model.Block.Position) |  |  |
+
+
+
+
+
+
+<a name="anytype.Rpc.BlockList.Duplicate.Response"></a>
+
+### Rpc.BlockList.Duplicate.Response
+
+
+
+| Field | Type | Label | Description |
+| ----- | ---- | ----- | ----------- |
+| error | [Rpc.BlockList.Duplicate.Response.Error](#anytype.Rpc.BlockList.Duplicate.Response.Error) |  |  |
 | blockIds | [string](#string) | repeated |  |
-| objectType | [string](#string) | optional |  |
-
-
-<a name="anytype.Rpc.BlockList.ConvertChildrenToPages.Response"/>
-### Rpc.BlockList.ConvertChildrenToPages.Response
-
-
-| Field | Type | Label | Description |
-| ----- | ---- | ----- | ----------- |
-| error | [Rpc.BlockList.ConvertChildrenToPages.Response.Error](#anytype.Rpc.BlockList.ConvertChildrenToPages.Response.Error) | optional |  |
-| linkIds | [string](#string) | repeated |  |
-
-
-<a name="anytype.Rpc.BlockList.ConvertChildrenToPages.Response.Error"/>
-### Rpc.BlockList.ConvertChildrenToPages.Response.Error
-
-
-| Field | Type | Label | Description |
-| ----- | ---- | ----- | ----------- |
-| code | [Rpc.BlockList.ConvertChildrenToPages.Response.Error.Code](#anytype.Rpc.BlockList.ConvertChildrenToPages.Response.Error.Code) | optional |  |
-| description | [string](#string) | optional |  |
-
-
-<a name="anytype.Rpc.BlockList.Duplicate"/>
-### Rpc.BlockList.Duplicate
-
-
-| Field | Type | Label | Description |
-| ----- | ---- | ----- | ----------- |
-
-
-<a name="anytype.Rpc.BlockList.Duplicate.Request"/>
-### Rpc.BlockList.Duplicate.Request
-
-
-| Field | Type | Label | Description |
-| ----- | ---- | ----- | ----------- |
-| contextId | [string](#string) | optional |  |
-| targetId | [string](#string) | optional |  |
+| event | [ResponseEvent](#anytype.ResponseEvent) |  |  |
+
+
+
+
+
+
+<a name="anytype.Rpc.BlockList.Duplicate.Response.Error"></a>
+
+### Rpc.BlockList.Duplicate.Response.Error
+
+
+
+| Field | Type | Label | Description |
+| ----- | ---- | ----- | ----------- |
+| code | [Rpc.BlockList.Duplicate.Response.Error.Code](#anytype.Rpc.BlockList.Duplicate.Response.Error.Code) |  |  |
+| description | [string](#string) |  |  |
+
+
+
+
+
+
+<a name="anytype.Rpc.BlockList.Move"></a>
+
+### Rpc.BlockList.Move
+
+
+
+
+
+
+
+<a name="anytype.Rpc.BlockList.Move.Request"></a>
+
+### Rpc.BlockList.Move.Request
+
+
+
+| Field | Type | Label | Description |
+| ----- | ---- | ----- | ----------- |
+| contextId | [string](#string) |  |  |
 | blockIds | [string](#string) | repeated |  |
-| position | [Block.Position](#anytype.model.Block.Position) | optional |  |
-
-
-<a name="anytype.Rpc.BlockList.Duplicate.Response"/>
-### Rpc.BlockList.Duplicate.Response
-
-
-| Field | Type | Label | Description |
-| ----- | ---- | ----- | ----------- |
-| error | [Rpc.BlockList.Duplicate.Response.Error](#anytype.Rpc.BlockList.Duplicate.Response.Error) | optional |  |
+| targetContextId | [string](#string) |  |  |
+| dropTargetId | [string](#string) |  | id of the simple block to insert considering position |
+| position | [model.Block.Position](#anytype.model.Block.Position) |  | position relatively to the dropTargetId simple block |
+
+
+
+
+
+
+<a name="anytype.Rpc.BlockList.Move.Response"></a>
+
+### Rpc.BlockList.Move.Response
+
+
+
+| Field | Type | Label | Description |
+| ----- | ---- | ----- | ----------- |
+| error | [Rpc.BlockList.Move.Response.Error](#anytype.Rpc.BlockList.Move.Response.Error) |  |  |
+| event | [ResponseEvent](#anytype.ResponseEvent) |  |  |
+
+
+
+
+
+
+<a name="anytype.Rpc.BlockList.Move.Response.Error"></a>
+
+### Rpc.BlockList.Move.Response.Error
+
+
+
+| Field | Type | Label | Description |
+| ----- | ---- | ----- | ----------- |
+| code | [Rpc.BlockList.Move.Response.Error.Code](#anytype.Rpc.BlockList.Move.Response.Error.Code) |  |  |
+| description | [string](#string) |  |  |
+
+
+
+
+
+
+<a name="anytype.Rpc.BlockList.MoveToNewPage"></a>
+
+### Rpc.BlockList.MoveToNewPage
+
+
+
+
+
+
+
+<a name="anytype.Rpc.BlockList.MoveToNewPage.Request"></a>
+
+### Rpc.BlockList.MoveToNewPage.Request
+
+
+
+| Field | Type | Label | Description |
+| ----- | ---- | ----- | ----------- |
+| contextId | [string](#string) |  |  |
 | blockIds | [string](#string) | repeated |  |
-| event | [ResponseEvent](#anytype.ResponseEvent) | optional |  |
-
-
-<a name="anytype.Rpc.BlockList.Duplicate.Response.Error"/>
-### Rpc.BlockList.Duplicate.Response.Error
-
-
-| Field | Type | Label | Description |
-| ----- | ---- | ----- | ----------- |
-| code | [Rpc.BlockList.Duplicate.Response.Error.Code](#anytype.Rpc.BlockList.Duplicate.Response.Error.Code) | optional |  |
-| description | [string](#string) | optional |  |
-
-
-<a name="anytype.Rpc.BlockList.Move"/>
-### Rpc.BlockList.Move
-
-
-| Field | Type | Label | Description |
-| ----- | ---- | ----- | ----------- |
-
-
-<a name="anytype.Rpc.BlockList.Move.Request"/>
-### Rpc.BlockList.Move.Request
-
-
-| Field | Type | Label | Description |
-| ----- | ---- | ----- | ----------- |
-| contextId | [string](#string) | optional |  |
+| details | [google.protobuf.Struct](#google.protobuf.Struct) |  | page details |
+| dropTargetId | [string](#string) |  | id of the simple block to insert considering position |
+| position | [model.Block.Position](#anytype.model.Block.Position) |  | position relatively to the dropTargetId simple block |
+
+
+
+
+
+
+<a name="anytype.Rpc.BlockList.MoveToNewPage.Response"></a>
+
+### Rpc.BlockList.MoveToNewPage.Response
+
+
+
+| Field | Type | Label | Description |
+| ----- | ---- | ----- | ----------- |
+| error | [Rpc.BlockList.MoveToNewPage.Response.Error](#anytype.Rpc.BlockList.MoveToNewPage.Response.Error) |  |  |
+| linkId | [string](#string) |  |  |
+| event | [ResponseEvent](#anytype.ResponseEvent) |  |  |
+
+
+
+
+
+
+<a name="anytype.Rpc.BlockList.MoveToNewPage.Response.Error"></a>
+
+### Rpc.BlockList.MoveToNewPage.Response.Error
+
+
+
+| Field | Type | Label | Description |
+| ----- | ---- | ----- | ----------- |
+| code | [Rpc.BlockList.MoveToNewPage.Response.Error.Code](#anytype.Rpc.BlockList.MoveToNewPage.Response.Error.Code) |  |  |
+| description | [string](#string) |  |  |
+
+
+
+
+
+
+<a name="anytype.Rpc.BlockList.Set"></a>
+
+### Rpc.BlockList.Set
+
+
+
+
+
+
+
+<a name="anytype.Rpc.BlockList.Set.Align"></a>
+
+### Rpc.BlockList.Set.Align
+
+
+
+
+
+
+
+<a name="anytype.Rpc.BlockList.Set.Align.Request"></a>
+
+### Rpc.BlockList.Set.Align.Request
+
+
+
+| Field | Type | Label | Description |
+| ----- | ---- | ----- | ----------- |
+| contextId | [string](#string) |  |  |
+| blockIds | [string](#string) | repeated | when empty - align will be applied as layoutAlign |
+| align | [model.Block.Align](#anytype.model.Block.Align) |  |  |
+
+
+
+
+
+
+<a name="anytype.Rpc.BlockList.Set.Align.Response"></a>
+
+### Rpc.BlockList.Set.Align.Response
+
+
+
+| Field | Type | Label | Description |
+| ----- | ---- | ----- | ----------- |
+| error | [Rpc.BlockList.Set.Align.Response.Error](#anytype.Rpc.BlockList.Set.Align.Response.Error) |  |  |
+| event | [ResponseEvent](#anytype.ResponseEvent) |  |  |
+
+
+
+
+
+
+<a name="anytype.Rpc.BlockList.Set.Align.Response.Error"></a>
+
+### Rpc.BlockList.Set.Align.Response.Error
+
+
+
+| Field | Type | Label | Description |
+| ----- | ---- | ----- | ----------- |
+| code | [Rpc.BlockList.Set.Align.Response.Error.Code](#anytype.Rpc.BlockList.Set.Align.Response.Error.Code) |  |  |
+| description | [string](#string) |  |  |
+
+
+
+
+
+
+<a name="anytype.Rpc.BlockList.Set.BackgroundColor"></a>
+
+### Rpc.BlockList.Set.BackgroundColor
+
+
+
+
+
+
+
+<a name="anytype.Rpc.BlockList.Set.BackgroundColor.Request"></a>
+
+### Rpc.BlockList.Set.BackgroundColor.Request
+
+
+
+| Field | Type | Label | Description |
+| ----- | ---- | ----- | ----------- |
+| contextId | [string](#string) |  |  |
 | blockIds | [string](#string) | repeated |  |
-| targetContextId | [string](#string) | optional |  |
-| dropTargetId | [string](#string) | optional |  |
-| position | [Block.Position](#anytype.model.Block.Position) | optional |  |
-
-
-<a name="anytype.Rpc.BlockList.Move.Response"/>
-### Rpc.BlockList.Move.Response
-
-
-| Field | Type | Label | Description |
-| ----- | ---- | ----- | ----------- |
-| error | [Rpc.BlockList.Move.Response.Error](#anytype.Rpc.BlockList.Move.Response.Error) | optional |  |
-| event | [ResponseEvent](#anytype.ResponseEvent) | optional |  |
-
-
-<a name="anytype.Rpc.BlockList.Move.Response.Error"/>
-### Rpc.BlockList.Move.Response.Error
-
-
-| Field | Type | Label | Description |
-| ----- | ---- | ----- | ----------- |
-| code | [Rpc.BlockList.Move.Response.Error.Code](#anytype.Rpc.BlockList.Move.Response.Error.Code) | optional |  |
-| description | [string](#string) | optional |  |
-
-
-<a name="anytype.Rpc.BlockList.MoveToNewPage"/>
-### Rpc.BlockList.MoveToNewPage
-
-
-| Field | Type | Label | Description |
-| ----- | ---- | ----- | ----------- |
-
-
-<a name="anytype.Rpc.BlockList.MoveToNewPage.Request"/>
-### Rpc.BlockList.MoveToNewPage.Request
-
-
-| Field | Type | Label | Description |
-| ----- | ---- | ----- | ----------- |
-| contextId | [string](#string) | optional |  |
+| color | [string](#string) |  |  |
+
+
+
+
+
+
+<a name="anytype.Rpc.BlockList.Set.BackgroundColor.Response"></a>
+
+### Rpc.BlockList.Set.BackgroundColor.Response
+
+
+
+| Field | Type | Label | Description |
+| ----- | ---- | ----- | ----------- |
+| error | [Rpc.BlockList.Set.BackgroundColor.Response.Error](#anytype.Rpc.BlockList.Set.BackgroundColor.Response.Error) |  |  |
+| event | [ResponseEvent](#anytype.ResponseEvent) |  |  |
+
+
+
+
+
+
+<a name="anytype.Rpc.BlockList.Set.BackgroundColor.Response.Error"></a>
+
+### Rpc.BlockList.Set.BackgroundColor.Response.Error
+
+
+
+| Field | Type | Label | Description |
+| ----- | ---- | ----- | ----------- |
+| code | [Rpc.BlockList.Set.BackgroundColor.Response.Error.Code](#anytype.Rpc.BlockList.Set.BackgroundColor.Response.Error.Code) |  |  |
+| description | [string](#string) |  |  |
+
+
+
+
+
+
+<a name="anytype.Rpc.BlockList.Set.Div"></a>
+
+### Rpc.BlockList.Set.Div
+
+
+
+
+
+
+
+<a name="anytype.Rpc.BlockList.Set.Div.Style"></a>
+
+### Rpc.BlockList.Set.Div.Style
+
+
+
+
+
+
+
+<a name="anytype.Rpc.BlockList.Set.Div.Style.Request"></a>
+
+### Rpc.BlockList.Set.Div.Style.Request
+
+
+
+| Field | Type | Label | Description |
+| ----- | ---- | ----- | ----------- |
+| contextId | [string](#string) |  |  |
 | blockIds | [string](#string) | repeated |  |
-| details | [Struct](#google.protobuf.Struct) | optional |  |
-| dropTargetId | [string](#string) | optional |  |
-| position | [Block.Position](#anytype.model.Block.Position) | optional |  |
-
-
-<a name="anytype.Rpc.BlockList.MoveToNewPage.Response"/>
-### Rpc.BlockList.MoveToNewPage.Response
-
-
-| Field | Type | Label | Description |
-| ----- | ---- | ----- | ----------- |
-| error | [Rpc.BlockList.MoveToNewPage.Response.Error](#anytype.Rpc.BlockList.MoveToNewPage.Response.Error) | optional |  |
-| linkId | [string](#string) | optional |  |
-| event | [ResponseEvent](#anytype.ResponseEvent) | optional |  |
-
-
-<a name="anytype.Rpc.BlockList.MoveToNewPage.Response.Error"/>
-### Rpc.BlockList.MoveToNewPage.Response.Error
-
-
-| Field | Type | Label | Description |
-| ----- | ---- | ----- | ----------- |
-| code | [Rpc.BlockList.MoveToNewPage.Response.Error.Code](#anytype.Rpc.BlockList.MoveToNewPage.Response.Error.Code) | optional |  |
-| description | [string](#string) | optional |  |
-
-
-<a name="anytype.Rpc.BlockList.Set"/>
-### Rpc.BlockList.Set
-
-
-| Field | Type | Label | Description |
-| ----- | ---- | ----- | ----------- |
-
-
-<a name="anytype.Rpc.BlockList.Set.Align"/>
-### Rpc.BlockList.Set.Align
-
-
-| Field | Type | Label | Description |
-| ----- | ---- | ----- | ----------- |
-
-
-<a name="anytype.Rpc.BlockList.Set.Align.Request"/>
-### Rpc.BlockList.Set.Align.Request
-
-
-| Field | Type | Label | Description |
-| ----- | ---- | ----- | ----------- |
-| contextId | [string](#string) | optional |  |
+| style | [model.Block.Content.Div.Style](#anytype.model.Block.Content.Div.Style) |  |  |
+
+
+
+
+
+
+<a name="anytype.Rpc.BlockList.Set.Div.Style.Response"></a>
+
+### Rpc.BlockList.Set.Div.Style.Response
+
+
+
+| Field | Type | Label | Description |
+| ----- | ---- | ----- | ----------- |
+| error | [Rpc.BlockList.Set.Div.Style.Response.Error](#anytype.Rpc.BlockList.Set.Div.Style.Response.Error) |  |  |
+| event | [ResponseEvent](#anytype.ResponseEvent) |  |  |
+
+
+
+
+
+
+<a name="anytype.Rpc.BlockList.Set.Div.Style.Response.Error"></a>
+
+### Rpc.BlockList.Set.Div.Style.Response.Error
+
+
+
+| Field | Type | Label | Description |
+| ----- | ---- | ----- | ----------- |
+| code | [Rpc.BlockList.Set.Div.Style.Response.Error.Code](#anytype.Rpc.BlockList.Set.Div.Style.Response.Error.Code) |  |  |
+| description | [string](#string) |  |  |
+
+
+
+
+
+
+<a name="anytype.Rpc.BlockList.Set.Fields"></a>
+
+### Rpc.BlockList.Set.Fields
+
+
+
+
+
+
+
+<a name="anytype.Rpc.BlockList.Set.Fields.Request"></a>
+
+### Rpc.BlockList.Set.Fields.Request
+
+
+
+| Field | Type | Label | Description |
+| ----- | ---- | ----- | ----------- |
+| contextId | [string](#string) |  |  |
+| blockFields | [Rpc.BlockList.Set.Fields.Request.BlockField](#anytype.Rpc.BlockList.Set.Fields.Request.BlockField) | repeated |  |
+
+
+
+
+
+
+<a name="anytype.Rpc.BlockList.Set.Fields.Request.BlockField"></a>
+
+### Rpc.BlockList.Set.Fields.Request.BlockField
+
+
+
+| Field | Type | Label | Description |
+| ----- | ---- | ----- | ----------- |
+| blockId | [string](#string) |  |  |
+| fields | [google.protobuf.Struct](#google.protobuf.Struct) |  |  |
+
+
+
+
+
+
+<a name="anytype.Rpc.BlockList.Set.Fields.Response"></a>
+
+### Rpc.BlockList.Set.Fields.Response
+
+
+
+| Field | Type | Label | Description |
+| ----- | ---- | ----- | ----------- |
+| error | [Rpc.BlockList.Set.Fields.Response.Error](#anytype.Rpc.BlockList.Set.Fields.Response.Error) |  |  |
+| event | [ResponseEvent](#anytype.ResponseEvent) |  |  |
+
+
+
+
+
+
+<a name="anytype.Rpc.BlockList.Set.Fields.Response.Error"></a>
+
+### Rpc.BlockList.Set.Fields.Response.Error
+
+
+
+| Field | Type | Label | Description |
+| ----- | ---- | ----- | ----------- |
+| code | [Rpc.BlockList.Set.Fields.Response.Error.Code](#anytype.Rpc.BlockList.Set.Fields.Response.Error.Code) |  |  |
+| description | [string](#string) |  |  |
+
+
+
+
+
+
+<a name="anytype.Rpc.BlockList.Set.File"></a>
+
+### Rpc.BlockList.Set.File
+
+
+
+
+
+
+
+<a name="anytype.Rpc.BlockList.Set.File.Style"></a>
+
+### Rpc.BlockList.Set.File.Style
+
+
+
+
+
+
+
+<a name="anytype.Rpc.BlockList.Set.File.Style.Request"></a>
+
+### Rpc.BlockList.Set.File.Style.Request
+
+
+
+| Field | Type | Label | Description |
+| ----- | ---- | ----- | ----------- |
+| contextId | [string](#string) |  |  |
 | blockIds | [string](#string) | repeated |  |
-| align | [Block.Align](#anytype.model.Block.Align) | optional |  |
-
-
-<a name="anytype.Rpc.BlockList.Set.Align.Response"/>
-### Rpc.BlockList.Set.Align.Response
-
-
-| Field | Type | Label | Description |
-| ----- | ---- | ----- | ----------- |
-| error | [Rpc.BlockList.Set.Align.Response.Error](#anytype.Rpc.BlockList.Set.Align.Response.Error) | optional |  |
-| event | [ResponseEvent](#anytype.ResponseEvent) | optional |  |
-
-
-<a name="anytype.Rpc.BlockList.Set.Align.Response.Error"/>
-### Rpc.BlockList.Set.Align.Response.Error
-
-
-| Field | Type | Label | Description |
-| ----- | ---- | ----- | ----------- |
-| code | [Rpc.BlockList.Set.Align.Response.Error.Code](#anytype.Rpc.BlockList.Set.Align.Response.Error.Code) | optional |  |
-| description | [string](#string) | optional |  |
-
-
-<a name="anytype.Rpc.BlockList.Set.BackgroundColor"/>
-### Rpc.BlockList.Set.BackgroundColor
-
-
-| Field | Type | Label | Description |
-| ----- | ---- | ----- | ----------- |
-
-
-<a name="anytype.Rpc.BlockList.Set.BackgroundColor.Request"/>
-### Rpc.BlockList.Set.BackgroundColor.Request
-
-
-| Field | Type | Label | Description |
-| ----- | ---- | ----- | ----------- |
-| contextId | [string](#string) | optional |  |
-| blockIds | [string](#string) | repeated |  |
-| color | [string](#string) | optional |  |
-
-
-<a name="anytype.Rpc.BlockList.Set.BackgroundColor.Response"/>
-### Rpc.BlockList.Set.BackgroundColor.Response
-
-
-| Field | Type | Label | Description |
-| ----- | ---- | ----- | ----------- |
-| error | [Rpc.BlockList.Set.BackgroundColor.Response.Error](#anytype.Rpc.BlockList.Set.BackgroundColor.Response.Error) | optional |  |
-| event | [ResponseEvent](#anytype.ResponseEvent) | optional |  |
-
-
-<a name="anytype.Rpc.BlockList.Set.BackgroundColor.Response.Error"/>
-### Rpc.BlockList.Set.BackgroundColor.Response.Error
-
-
-| Field | Type | Label | Description |
-| ----- | ---- | ----- | ----------- |
-| code | [Rpc.BlockList.Set.BackgroundColor.Response.Error.Code](#anytype.Rpc.BlockList.Set.BackgroundColor.Response.Error.Code) | optional |  |
-| description | [string](#string) | optional |  |
-
-
-<a name="anytype.Rpc.BlockList.Set.Div"/>
-### Rpc.BlockList.Set.Div
-
-
-| Field | Type | Label | Description |
-| ----- | ---- | ----- | ----------- |
-
-
-<a name="anytype.Rpc.BlockList.Set.Div.Style"/>
-### Rpc.BlockList.Set.Div.Style
-
-
-| Field | Type | Label | Description |
-| ----- | ---- | ----- | ----------- |
-
-
-<a name="anytype.Rpc.BlockList.Set.Div.Style.Request"/>
-### Rpc.BlockList.Set.Div.Style.Request
-
-
-| Field | Type | Label | Description |
-| ----- | ---- | ----- | ----------- |
-| contextId | [string](#string) | optional |  |
-| blockIds | [string](#string) | repeated |  |
-| style | [Block.Content.Div.Style](#anytype.model.Block.Content.Div.Style) | optional |  |
-
-
-<a name="anytype.Rpc.BlockList.Set.Div.Style.Response"/>
-### Rpc.BlockList.Set.Div.Style.Response
-
-
-| Field | Type | Label | Description |
-| ----- | ---- | ----- | ----------- |
-| error | [Rpc.BlockList.Set.Div.Style.Response.Error](#anytype.Rpc.BlockList.Set.Div.Style.Response.Error) | optional |  |
-| event | [ResponseEvent](#anytype.ResponseEvent) | optional |  |
-
-
-<a name="anytype.Rpc.BlockList.Set.Div.Style.Response.Error"/>
-### Rpc.BlockList.Set.Div.Style.Response.Error
-
-
-| Field | Type | Label | Description |
-| ----- | ---- | ----- | ----------- |
-| code | [Rpc.BlockList.Set.Div.Style.Response.Error.Code](#anytype.Rpc.BlockList.Set.Div.Style.Response.Error.Code) | optional |  |
-| description | [string](#string) | optional |  |
-
-
-<a name="anytype.Rpc.BlockList.Set.Fields"/>
-### Rpc.BlockList.Set.Fields
-
-
-| Field | Type | Label | Description |
-| ----- | ---- | ----- | ----------- |
-
-
-<a name="anytype.Rpc.BlockList.Set.Fields.Request"/>
-### Rpc.BlockList.Set.Fields.Request
-
-
-| Field | Type | Label | Description |
-| ----- | ---- | ----- | ----------- |
-| contextId | [string](#string) | optional |  |
-| blockFields | [Rpc.BlockList.Set.Fields.Request.BlockField](#anytype.Rpc.BlockList.Set.Fields.Request.BlockField) | repeated |  |
-
-
-<a name="anytype.Rpc.BlockList.Set.Fields.Request.BlockField"/>
-### Rpc.BlockList.Set.Fields.Request.BlockField
-
-
-| Field | Type | Label | Description |
-| ----- | ---- | ----- | ----------- |
-| blockId | [string](#string) | optional |  |
-| fields | [Struct](#google.protobuf.Struct) | optional |  |
-
-
-<a name="anytype.Rpc.BlockList.Set.Fields.Response"/>
-### Rpc.BlockList.Set.Fields.Response
-
-
-| Field | Type | Label | Description |
-| ----- | ---- | ----- | ----------- |
-| error | [Rpc.BlockList.Set.Fields.Response.Error](#anytype.Rpc.BlockList.Set.Fields.Response.Error) | optional |  |
-| event | [ResponseEvent](#anytype.ResponseEvent) | optional |  |
-
-
-<a name="anytype.Rpc.BlockList.Set.Fields.Response.Error"/>
-### Rpc.BlockList.Set.Fields.Response.Error
-
-
-| Field | Type | Label | Description |
-| ----- | ---- | ----- | ----------- |
-| code | [Rpc.BlockList.Set.Fields.Response.Error.Code](#anytype.Rpc.BlockList.Set.Fields.Response.Error.Code) | optional |  |
-| description | [string](#string) | optional |  |
-
-
-<a name="anytype.Rpc.BlockList.Set.File"/>
-### Rpc.BlockList.Set.File
-
-
-| Field | Type | Label | Description |
-| ----- | ---- | ----- | ----------- |
-
-
-<a name="anytype.Rpc.BlockList.Set.File.Style"/>
-### Rpc.BlockList.Set.File.Style
-
-
-| Field | Type | Label | Description |
-| ----- | ---- | ----- | ----------- |
-
-
-<a name="anytype.Rpc.BlockList.Set.File.Style.Request"/>
-### Rpc.BlockList.Set.File.Style.Request
-
-
-| Field | Type | Label | Description |
-| ----- | ---- | ----- | ----------- |
-| contextId | [string](#string) | optional |  |
-| blockIds | [string](#string) | repeated |  |
-| style | [Block.Content.File.Style](#anytype.model.Block.Content.File.Style) | optional |  |
-
-
-<a name="anytype.Rpc.BlockList.Set.File.Style.Response"/>
+| style | [model.Block.Content.File.Style](#anytype.model.Block.Content.File.Style) |  |  |
+
+
+
+
+
+
+<a name="anytype.Rpc.BlockList.Set.File.Style.Response"></a>
+
 ### Rpc.BlockList.Set.File.Style.Response
 
 
-| Field | Type | Label | Description |
-| ----- | ---- | ----- | ----------- |
-| error | [Rpc.BlockList.Set.File.Style.Response.Error](#anytype.Rpc.BlockList.Set.File.Style.Response.Error) | optional |  |
-| event | [ResponseEvent](#anytype.ResponseEvent) | optional |  |
-
-
-<a name="anytype.Rpc.BlockList.Set.File.Style.Response.Error"/>
+
+| Field | Type | Label | Description |
+| ----- | ---- | ----- | ----------- |
+| error | [Rpc.BlockList.Set.File.Style.Response.Error](#anytype.Rpc.BlockList.Set.File.Style.Response.Error) |  |  |
+| event | [ResponseEvent](#anytype.ResponseEvent) |  |  |
+
+
+
+
+
+
+<a name="anytype.Rpc.BlockList.Set.File.Style.Response.Error"></a>
+
 ### Rpc.BlockList.Set.File.Style.Response.Error
 
 
-| Field | Type | Label | Description |
-| ----- | ---- | ----- | ----------- |
-| code | [Rpc.BlockList.Set.File.Style.Response.Error.Code](#anytype.Rpc.BlockList.Set.File.Style.Response.Error.Code) | optional |  |
-| description | [string](#string) | optional |  |
-
-
-<a name="anytype.Rpc.BlockList.Set.Text"/>
-### Rpc.BlockList.Set.Text
-
-
-| Field | Type | Label | Description |
-| ----- | ---- | ----- | ----------- |
-
-
-<a name="anytype.Rpc.BlockList.Set.Text.Color"/>
-### Rpc.BlockList.Set.Text.Color
-
-
-| Field | Type | Label | Description |
-| ----- | ---- | ----- | ----------- |
-
-
-<a name="anytype.Rpc.BlockList.Set.Text.Color.Request"/>
-### Rpc.BlockList.Set.Text.Color.Request
-
-
-| Field | Type | Label | Description |
-| ----- | ---- | ----- | ----------- |
-| contextId | [string](#string) | optional |  |
-| blockIds | [string](#string) | repeated |  |
-| color | [string](#string) | optional |  |
-
-
-<a name="anytype.Rpc.BlockList.Set.Text.Color.Response"/>
-### Rpc.BlockList.Set.Text.Color.Response
-
-
-| Field | Type | Label | Description |
-| ----- | ---- | ----- | ----------- |
-| error | [Rpc.BlockList.Set.Text.Color.Response.Error](#anytype.Rpc.BlockList.Set.Text.Color.Response.Error) | optional |  |
-| event | [ResponseEvent](#anytype.ResponseEvent) | optional |  |
-
-
-<a name="anytype.Rpc.BlockList.Set.Text.Color.Response.Error"/>
-### Rpc.BlockList.Set.Text.Color.Response.Error
-
-
-| Field | Type | Label | Description |
-| ----- | ---- | ----- | ----------- |
-| code | [Rpc.BlockList.Set.Text.Color.Response.Error.Code](#anytype.Rpc.BlockList.Set.Text.Color.Response.Error.Code) | optional |  |
-| description | [string](#string) | optional |  |
-
-
-<a name="anytype.Rpc.BlockList.Set.Text.Mark"/>
-### Rpc.BlockList.Set.Text.Mark
-
-
-| Field | Type | Label | Description |
-| ----- | ---- | ----- | ----------- |
-
-
-<a name="anytype.Rpc.BlockList.Set.Text.Mark.Request"/>
-### Rpc.BlockList.Set.Text.Mark.Request
-
-
-| Field | Type | Label | Description |
-| ----- | ---- | ----- | ----------- |
-| contextId | [string](#string) | optional |  |
-| blockIds | [string](#string) | repeated |  |
-| mark | [Block.Content.Text.Mark](#anytype.model.Block.Content.Text.Mark) | optional |  |
-
-
-<a name="anytype.Rpc.BlockList.Set.Text.Mark.Response"/>
-### Rpc.BlockList.Set.Text.Mark.Response
-
-
-| Field | Type | Label | Description |
-| ----- | ---- | ----- | ----------- |
-| error | [Rpc.BlockList.Set.Text.Mark.Response.Error](#anytype.Rpc.BlockList.Set.Text.Mark.Response.Error) | optional |  |
-| event | [ResponseEvent](#anytype.ResponseEvent) | optional |  |
-
-
-<a name="anytype.Rpc.BlockList.Set.Text.Mark.Response.Error"/>
-### Rpc.BlockList.Set.Text.Mark.Response.Error
-
-
-| Field | Type | Label | Description |
-| ----- | ---- | ----- | ----------- |
-| code | [Rpc.BlockList.Set.Text.Mark.Response.Error.Code](#anytype.Rpc.BlockList.Set.Text.Mark.Response.Error.Code) | optional |  |
-| description | [string](#string) | optional |  |
-
-
-<a name="anytype.Rpc.BlockList.Set.Text.Style"/>
-### Rpc.BlockList.Set.Text.Style
-
-
-| Field | Type | Label | Description |
-| ----- | ---- | ----- | ----------- |
-
-
-<a name="anytype.Rpc.BlockList.Set.Text.Style.Request"/>
-### Rpc.BlockList.Set.Text.Style.Request
-
-
-| Field | Type | Label | Description |
-| ----- | ---- | ----- | ----------- |
-| contextId | [string](#string) | optional |  |
-| blockIds | [string](#string) | repeated |  |
-| style | [Block.Content.Text.Style](#anytype.model.Block.Content.Text.Style) | optional |  |
-
-
-<a name="anytype.Rpc.BlockList.Set.Text.Style.Response"/>
-### Rpc.BlockList.Set.Text.Style.Response
-
-
-| Field | Type | Label | Description |
-| ----- | ---- | ----- | ----------- |
-| error | [Rpc.BlockList.Set.Text.Style.Response.Error](#anytype.Rpc.BlockList.Set.Text.Style.Response.Error) | optional |  |
-| event | [ResponseEvent](#anytype.ResponseEvent) | optional |  |
-
-
-<a name="anytype.Rpc.BlockList.Set.Text.Style.Response.Error"/>
-### Rpc.BlockList.Set.Text.Style.Response.Error
-
-
-| Field | Type | Label | Description |
-| ----- | ---- | ----- | ----------- |
-| code | [Rpc.BlockList.Set.Text.Style.Response.Error.Code](#anytype.Rpc.BlockList.Set.Text.Style.Response.Error.Code) | optional |  |
-| description | [string](#string) | optional |  |
-
-
-<a name="anytype.Rpc.BlockList.TurnInto"/>
-### Rpc.BlockList.TurnInto
-
-
-| Field | Type | Label | Description |
-| ----- | ---- | ----- | ----------- |
-
-
-<a name="anytype.Rpc.BlockList.TurnInto.Request"/>
-### Rpc.BlockList.TurnInto.Request
-
-
-| Field | Type | Label | Description |
-| ----- | ---- | ----- | ----------- |
-| contextId | [string](#string) | optional |  |
-| blockIds | [string](#string) | repeated |  |
-| style | [Block.Content.Text.Style](#anytype.model.Block.Content.Text.Style) | optional |  |
-
-
-<a name="anytype.Rpc.BlockList.TurnInto.Response"/>
-### Rpc.BlockList.TurnInto.Response
-
-
-| Field | Type | Label | Description |
-| ----- | ---- | ----- | ----------- |
-| error | [Rpc.BlockList.TurnInto.Response.Error](#anytype.Rpc.BlockList.TurnInto.Response.Error) | optional |  |
-| event | [ResponseEvent](#anytype.ResponseEvent) | optional |  |
-
-
-<a name="anytype.Rpc.BlockList.TurnInto.Response.Error"/>
-### Rpc.BlockList.TurnInto.Response.Error
-
-
-| Field | Type | Label | Description |
-| ----- | ---- | ----- | ----------- |
-| code | [Rpc.BlockList.TurnInto.Response.Error.Code](#anytype.Rpc.BlockList.TurnInto.Response.Error.Code) | optional |  |
-| description | [string](#string) | optional |  |
-
-
-<a name="anytype.Rpc.CloneTemplate"/>
-### Rpc.CloneTemplate
-
-
-| Field | Type | Label | Description |
-| ----- | ---- | ----- | ----------- |
-
-
-<a name="anytype.Rpc.CloneTemplate.Request"/>
-### Rpc.CloneTemplate.Request
-
-
-| Field | Type | Label | Description |
-| ----- | ---- | ----- | ----------- |
-| contextId | [string](#string) | optional |  |
-
-
-<a name="anytype.Rpc.CloneTemplate.Response"/>
-### Rpc.CloneTemplate.Response
-
-
-| Field | Type | Label | Description |
-| ----- | ---- | ----- | ----------- |
-| error | [Rpc.CloneTemplate.Response.Error](#anytype.Rpc.CloneTemplate.Response.Error) | optional |  |
-| id | [string](#string) | optional |  |
-
-
-<a name="anytype.Rpc.CloneTemplate.Response.Error"/>
-### Rpc.CloneTemplate.Response.Error
-
-
-| Field | Type | Label | Description |
-| ----- | ---- | ----- | ----------- |
-| code | [Rpc.CloneTemplate.Response.Error.Code](#anytype.Rpc.CloneTemplate.Response.Error.Code) | optional |  |
-| description | [string](#string) | optional |  |
-
-
-<a name="anytype.Rpc.Config"/>
-### Rpc.Config
-
-
-| Field | Type | Label | Description |
-| ----- | ---- | ----- | ----------- |
-
-
-<a name="anytype.Rpc.Config.Get"/>
-### Rpc.Config.Get
-
-
-| Field | Type | Label | Description |
-| ----- | ---- | ----- | ----------- |
-
-
-<a name="anytype.Rpc.Config.Get.Request"/>
-### Rpc.Config.Get.Request
-
-
-| Field | Type | Label | Description |
-| ----- | ---- | ----- | ----------- |
-
-
-<a name="anytype.Rpc.Config.Get.Response"/>
-### Rpc.Config.Get.Response
-
-
-| Field | Type | Label | Description |
-| ----- | ---- | ----- | ----------- |
-| error | [Rpc.Config.Get.Response.Error](#anytype.Rpc.Config.Get.Response.Error) | optional |  |
-| homeBlockId | [string](#string) | optional |  |
-| archiveBlockId | [string](#string) | optional |  |
-| profileBlockId | [string](#string) | optional |  |
-| marketplaceTypeId | [string](#string) | optional |  |
-| marketplaceRelationId | [string](#string) | optional |  |
-| marketplaceTemplateId | [string](#string) | optional |  |
-| gatewayUrl | [string](#string) | optional |  |
-
-
-<a name="anytype.Rpc.Config.Get.Response.Error"/>
-### Rpc.Config.Get.Response.Error
-
-
-| Field | Type | Label | Description |
-| ----- | ---- | ----- | ----------- |
-| code | [Rpc.Config.Get.Response.Error.Code](#anytype.Rpc.Config.Get.Response.Error.Code) | optional |  |
-| description | [string](#string) | optional |  |
-
-
-<a name="anytype.Rpc.Debug"/>
-### Rpc.Debug
-
-
-| Field | Type | Label | Description |
-| ----- | ---- | ----- | ----------- |
-
-
-<a name="anytype.Rpc.Debug.Sync"/>
-### Rpc.Debug.Sync
-
-
-| Field | Type | Label | Description |
-| ----- | ---- | ----- | ----------- |
-
-
-<a name="anytype.Rpc.Debug.Sync.Request"/>
-### Rpc.Debug.Sync.Request
-
-
-| Field | Type | Label | Description |
-| ----- | ---- | ----- | ----------- |
-| recordsTraverseLimit | [int32](#int32) | optional |  |
-| skipEmptyLogs | [bool](#bool) | optional |  |
-| tryToDownloadRemoteRecords | [bool](#bool) | optional |  |
-
-
-<a name="anytype.Rpc.Debug.Sync.Response"/>
-### Rpc.Debug.Sync.Response
-
-
-| Field | Type | Label | Description |
-| ----- | ---- | ----- | ----------- |
-| error | [Rpc.Debug.Sync.Response.Error](#anytype.Rpc.Debug.Sync.Response.Error) | optional |  |
-| threads | [Rpc.Debug.threadInfo](#anytype.Rpc.Debug.threadInfo) | repeated |  |
-| deviceId | [string](#string) | optional |  |
-| totalThreads | [int32](#int32) | optional |  |
-| threadsWithoutReplInOwnLog | [int32](#int32) | optional |  |
-| threadsWithoutHeadDownloaded | [int32](#int32) | optional |  |
-| totalRecords | [int32](#int32) | optional |  |
-| totalSize | [int32](#int32) | optional |  |
-
-
-<a name="anytype.Rpc.Debug.Sync.Response.Error"/>
-### Rpc.Debug.Sync.Response.Error
-
-
-| Field | Type | Label | Description |
-| ----- | ---- | ----- | ----------- |
-| code | [Rpc.Debug.Sync.Response.Error.Code](#anytype.Rpc.Debug.Sync.Response.Error.Code) | optional |  |
-| description | [string](#string) | optional |  |
-
-
-<a name="anytype.Rpc.Debug.Thread"/>
-### Rpc.Debug.Thread
-
-
-| Field | Type | Label | Description |
-| ----- | ---- | ----- | ----------- |
-
-
-<a name="anytype.Rpc.Debug.Thread.Request"/>
-### Rpc.Debug.Thread.Request
-
-
-| Field | Type | Label | Description |
-| ----- | ---- | ----- | ----------- |
-| threadId | [string](#string) | optional |  |
-| skipEmptyLogs | [bool](#bool) | optional |  |
-| tryToDownloadRemoteRecords | [bool](#bool) | optional |  |
-
-
-<a name="anytype.Rpc.Debug.Thread.Response"/>
-### Rpc.Debug.Thread.Response
-
-
-| Field | Type | Label | Description |
-| ----- | ---- | ----- | ----------- |
-| error | [Rpc.Debug.Thread.Response.Error](#anytype.Rpc.Debug.Thread.Response.Error) | optional |  |
-| info | [Rpc.Debug.threadInfo](#anytype.Rpc.Debug.threadInfo) | optional |  |
-
-
-<a name="anytype.Rpc.Debug.Thread.Response.Error"/>
-### Rpc.Debug.Thread.Response.Error
-
-
-| Field | Type | Label | Description |
-| ----- | ---- | ----- | ----------- |
-| code | [Rpc.Debug.Thread.Response.Error.Code](#anytype.Rpc.Debug.Thread.Response.Error.Code) | optional |  |
-| description | [string](#string) | optional |  |
-
-
-<a name="anytype.Rpc.Debug.Tree"/>
-### Rpc.Debug.Tree
-
-
-| Field | Type | Label | Description |
-| ----- | ---- | ----- | ----------- |
-
-
-<a name="anytype.Rpc.Debug.Tree.Request"/>
-### Rpc.Debug.Tree.Request
-
-
-| Field | Type | Label | Description |
-| ----- | ---- | ----- | ----------- |
-| blockId | [string](#string) | optional |  |
-| path | [string](#string) | optional |  |
-
-
-<a name="anytype.Rpc.Debug.Tree.Response"/>
-### Rpc.Debug.Tree.Response
-
-
-| Field | Type | Label | Description |
-| ----- | ---- | ----- | ----------- |
-| error | [Rpc.Debug.Tree.Response.Error](#anytype.Rpc.Debug.Tree.Response.Error) | optional |  |
-| filename | [string](#string) | optional |  |
-
-
-<a name="anytype.Rpc.Debug.Tree.Response.Error"/>
-### Rpc.Debug.Tree.Response.Error
-
-
-| Field | Type | Label | Description |
-| ----- | ---- | ----- | ----------- |
-| code | [Rpc.Debug.Tree.Response.Error.Code](#anytype.Rpc.Debug.Tree.Response.Error.Code) | optional |  |
-| description | [string](#string) | optional |  |
-
-
-<a name="anytype.Rpc.Debug.logInfo"/>
-### Rpc.Debug.logInfo
-
-
-| Field | Type | Label | Description |
-| ----- | ---- | ----- | ----------- |
-| id | [string](#string) | optional |  |
-| head | [string](#string) | optional |  |
-| headDownloaded | [bool](#bool) | optional |  |
-| totalRecords | [int32](#int32) | optional |  |
-| totalSize | [int32](#int32) | optional |  |
-| firstRecordTs | [int32](#int32) | optional |  |
-| firstRecordVer | [int32](#int32) | optional |  |
-| lastRecordTs | [int32](#int32) | optional |  |
-| lastRecordVer | [int32](#int32) | optional |  |
-| lastPullSecAgo | [int32](#int32) | optional |  |
-| upStatus | [string](#string) | optional |  |
-| downStatus | [string](#string) | optional |  |
-| error | [string](#string) | optional |  |
-
-
-<a name="anytype.Rpc.Debug.threadInfo"/>
-### Rpc.Debug.threadInfo
-
-
-| Field | Type | Label | Description |
-| ----- | ---- | ----- | ----------- |
-| id | [string](#string) | optional |  |
-| logsWithDownloadedHead | [int32](#int32) | optional |  |
-| logsWithWholeTreeDownloaded | [int32](#int32) | optional |  |
-| logs | [Rpc.Debug.logInfo](#anytype.Rpc.Debug.logInfo) | repeated |  |
-| ownLogHasCafeReplicator | [bool](#bool) | optional |  |
-| cafeLastPullSecAgo | [int32](#int32) | optional |  |
-| cafeUpStatus | [string](#string) | optional |  |
-| cafeDownStatus | [string](#string) | optional |  |
-| totalRecords | [int32](#int32) | optional |  |
-| totalSize | [int32](#int32) | optional |  |
-| error | [string](#string) | optional |  |
-
-
-<a name="anytype.Rpc.DownloadFile"/>
-### Rpc.DownloadFile
-
-
-| Field | Type | Label | Description |
-| ----- | ---- | ----- | ----------- |
-
-
-<a name="anytype.Rpc.DownloadFile.Request"/>
-### Rpc.DownloadFile.Request
-
-
-| Field | Type | Label | Description |
-| ----- | ---- | ----- | ----------- |
-| hash | [string](#string) | optional |  |
-| path | [string](#string) | optional |  |
-
-
-<a name="anytype.Rpc.DownloadFile.Response"/>
-### Rpc.DownloadFile.Response
-
-
-| Field | Type | Label | Description |
-| ----- | ---- | ----- | ----------- |
-| error | [Rpc.DownloadFile.Response.Error](#anytype.Rpc.DownloadFile.Response.Error) | optional |  |
-| localPath | [string](#string) | optional |  |
-
-
-<a name="anytype.Rpc.DownloadFile.Response.Error"/>
-### Rpc.DownloadFile.Response.Error
-
-
-| Field | Type | Label | Description |
-| ----- | ---- | ----- | ----------- |
-| code | [Rpc.DownloadFile.Response.Error.Code](#anytype.Rpc.DownloadFile.Response.Error.Code) | optional |  |
-| description | [string](#string) | optional |  |
-
-
-<a name="anytype.Rpc.Export"/>
-### Rpc.Export
-
-
-| Field | Type | Label | Description |
-| ----- | ---- | ----- | ----------- |
-
-
-<a name="anytype.Rpc.Export.Request"/>
-### Rpc.Export.Request
-
-
-| Field | Type | Label | Description |
-| ----- | ---- | ----- | ----------- |
-| path | [string](#string) | optional |  |
-| docIds | [string](#string) | repeated |  |
-| format | [Rpc.Export.Format](#anytype.Rpc.Export.Format) | optional |  |
-| zip | [bool](#bool) | optional |  |
-
-
-<a name="anytype.Rpc.Export.Response"/>
-### Rpc.Export.Response
-
-
-| Field | Type | Label | Description |
-| ----- | ---- | ----- | ----------- |
-| error | [Rpc.Export.Response.Error](#anytype.Rpc.Export.Response.Error) | optional |  |
-| path | [string](#string) | optional |  |
-| event | [ResponseEvent](#anytype.ResponseEvent) | optional |  |
-
-
-<a name="anytype.Rpc.Export.Response.Error"/>
-### Rpc.Export.Response.Error
-
-
-| Field | Type | Label | Description |
-| ----- | ---- | ----- | ----------- |
-| code | [Rpc.Export.Response.Error.Code](#anytype.Rpc.Export.Response.Error.Code) | optional |  |
-| description | [string](#string) | optional |  |
-
-
-<a name="anytype.Rpc.ExportLocalstore"/>
-### Rpc.ExportLocalstore
-
-
-| Field | Type | Label | Description |
-| ----- | ---- | ----- | ----------- |
-
-
-<a name="anytype.Rpc.ExportLocalstore.Request"/>
-### Rpc.ExportLocalstore.Request
-
-
-| Field | Type | Label | Description |
-| ----- | ---- | ----- | ----------- |
-| path | [string](#string) | optional |  |
-| docIds | [string](#string) | repeated |  |
-
-
-<a name="anytype.Rpc.ExportLocalstore.Response"/>
-### Rpc.ExportLocalstore.Response
-
-
-| Field | Type | Label | Description |
-| ----- | ---- | ----- | ----------- |
-| error | [Rpc.ExportLocalstore.Response.Error](#anytype.Rpc.ExportLocalstore.Response.Error) | optional |  |
-| path | [string](#string) | optional |  |
-| event | [ResponseEvent](#anytype.ResponseEvent) | optional |  |
-
-
-<a name="anytype.Rpc.ExportLocalstore.Response.Error"/>
-### Rpc.ExportLocalstore.Response.Error
-
-
-| Field | Type | Label | Description |
-| ----- | ---- | ----- | ----------- |
-| code | [Rpc.ExportLocalstore.Response.Error.Code](#anytype.Rpc.ExportLocalstore.Response.Error.Code) | optional |  |
-| description | [string](#string) | optional |  |
-
-
-<a name="anytype.Rpc.ExportTemplates"/>
-### Rpc.ExportTemplates
-
-
-| Field | Type | Label | Description |
-| ----- | ---- | ----- | ----------- |
-
-
-<a name="anytype.Rpc.ExportTemplates.Request"/>
-### Rpc.ExportTemplates.Request
-
-
-| Field | Type | Label | Description |
-| ----- | ---- | ----- | ----------- |
-| path | [string](#string) | optional |  |
-
-
-<a name="anytype.Rpc.ExportTemplates.Response"/>
-### Rpc.ExportTemplates.Response
-
-
-| Field | Type | Label | Description |
-| ----- | ---- | ----- | ----------- |
-| error | [Rpc.ExportTemplates.Response.Error](#anytype.Rpc.ExportTemplates.Response.Error) | optional |  |
-| path | [string](#string) | optional |  |
-| event | [ResponseEvent](#anytype.ResponseEvent) | optional |  |
-
-
-<a name="anytype.Rpc.ExportTemplates.Response.Error"/>
-### Rpc.ExportTemplates.Response.Error
-
-
-| Field | Type | Label | Description |
-| ----- | ---- | ----- | ----------- |
-| code | [Rpc.ExportTemplates.Response.Error.Code](#anytype.Rpc.ExportTemplates.Response.Error.Code) | optional |  |
-| description | [string](#string) | optional |  |
-
-
-<a name="anytype.Rpc.ExternalDrop"/>
-### Rpc.ExternalDrop
-
-
-| Field | Type | Label | Description |
-| ----- | ---- | ----- | ----------- |
-
-
-<a name="anytype.Rpc.ExternalDrop.Content"/>
-### Rpc.ExternalDrop.Content
-
-
-| Field | Type | Label | Description |
-| ----- | ---- | ----- | ----------- |
-
-
-<a name="anytype.Rpc.ExternalDrop.Content.Request"/>
-### Rpc.ExternalDrop.Content.Request
-
-
-| Field | Type | Label | Description |
-| ----- | ---- | ----- | ----------- |
-| contextId | [string](#string) | optional |  |
-| focusedBlockId | [string](#string) | optional |  |
-| content | [bytes](#bytes) | optional |  |
-
-
-<a name="anytype.Rpc.ExternalDrop.Content.Response"/>
-### Rpc.ExternalDrop.Content.Response
-
-
-| Field | Type | Label | Description |
-| ----- | ---- | ----- | ----------- |
-| error | [Rpc.ExternalDrop.Content.Response.Error](#anytype.Rpc.ExternalDrop.Content.Response.Error) | optional |  |
-
-
-<a name="anytype.Rpc.ExternalDrop.Content.Response.Error"/>
-### Rpc.ExternalDrop.Content.Response.Error
-
-
-| Field | Type | Label | Description |
-| ----- | ---- | ----- | ----------- |
-| code | [Rpc.ExternalDrop.Content.Response.Error.Code](#anytype.Rpc.ExternalDrop.Content.Response.Error.Code) | optional |  |
-| description | [string](#string) | optional |  |
-
-
-<a name="anytype.Rpc.ExternalDrop.Files"/>
-### Rpc.ExternalDrop.Files
-
-
-| Field | Type | Label | Description |
-| ----- | ---- | ----- | ----------- |
-
-
-<a name="anytype.Rpc.ExternalDrop.Files.Request"/>
-### Rpc.ExternalDrop.Files.Request
-
-
-| Field | Type | Label | Description |
-| ----- | ---- | ----- | ----------- |
-| contextId | [string](#string) | optional |  |
-| dropTargetId | [string](#string) | optional |  |
-| position | [Block.Position](#anytype.model.Block.Position) | optional |  |
-| localFilePaths | [string](#string) | repeated |  |
-
-
-<a name="anytype.Rpc.ExternalDrop.Files.Response"/>
-### Rpc.ExternalDrop.Files.Response
-
-
-| Field | Type | Label | Description |
-| ----- | ---- | ----- | ----------- |
-| error | [Rpc.ExternalDrop.Files.Response.Error](#anytype.Rpc.ExternalDrop.Files.Response.Error) | optional |  |
-| event | [ResponseEvent](#anytype.ResponseEvent) | optional |  |
-
-
-<a name="anytype.Rpc.ExternalDrop.Files.Response.Error"/>
-### Rpc.ExternalDrop.Files.Response.Error
-
-
-| Field | Type | Label | Description |
-| ----- | ---- | ----- | ----------- |
-| code | [Rpc.ExternalDrop.Files.Response.Error.Code](#anytype.Rpc.ExternalDrop.Files.Response.Error.Code) | optional |  |
-| description | [string](#string) | optional |  |
-
-
-<a name="anytype.Rpc.File"/>
-### Rpc.File
-
-
-| Field | Type | Label | Description |
-| ----- | ---- | ----- | ----------- |
-
-
-<a name="anytype.Rpc.File.Offload"/>
-### Rpc.File.Offload
-
-
-| Field | Type | Label | Description |
-| ----- | ---- | ----- | ----------- |
-
-
-<a name="anytype.Rpc.File.Offload.Request"/>
-### Rpc.File.Offload.Request
-
-
-| Field | Type | Label | Description |
-| ----- | ---- | ----- | ----------- |
-| id | [string](#string) | optional |  |
-| includeNotPinned | [bool](#bool) | optional |  |
-
-
-<a name="anytype.Rpc.File.Offload.Response"/>
-### Rpc.File.Offload.Response
-
-
-| Field | Type | Label | Description |
-| ----- | ---- | ----- | ----------- |
-| error | [Rpc.File.Offload.Response.Error](#anytype.Rpc.File.Offload.Response.Error) | optional |  |
-| bytesOffloaded | [uint64](#uint64) | optional |  |
-
-
-<a name="anytype.Rpc.File.Offload.Response.Error"/>
-### Rpc.File.Offload.Response.Error
-
-
-| Field | Type | Label | Description |
-| ----- | ---- | ----- | ----------- |
-| code | [Rpc.File.Offload.Response.Error.Code](#anytype.Rpc.File.Offload.Response.Error.Code) | optional |  |
-| description | [string](#string) | optional |  |
-
-
-<a name="anytype.Rpc.FileList"/>
-### Rpc.FileList
-
-
-| Field | Type | Label | Description |
-| ----- | ---- | ----- | ----------- |
-
-
-<a name="anytype.Rpc.FileList.Offload"/>
-### Rpc.FileList.Offload
-
-
-| Field | Type | Label | Description |
-| ----- | ---- | ----- | ----------- |
-
-
-<a name="anytype.Rpc.FileList.Offload.Request"/>
-### Rpc.FileList.Offload.Request
-
-
-| Field | Type | Label | Description |
-| ----- | ---- | ----- | ----------- |
-| onlyIds | [string](#string) | repeated |  |
-| includeNotPinned | [bool](#bool) | optional |  |
-
-
-<a name="anytype.Rpc.FileList.Offload.Response"/>
-### Rpc.FileList.Offload.Response
-
-
-| Field | Type | Label | Description |
-| ----- | ---- | ----- | ----------- |
-| error | [Rpc.FileList.Offload.Response.Error](#anytype.Rpc.FileList.Offload.Response.Error) | optional |  |
-| filesOffloaded | [int32](#int32) | optional |  |
-| bytesOffloaded | [uint64](#uint64) | optional |  |
-
-
-<a name="anytype.Rpc.FileList.Offload.Response.Error"/>
-### Rpc.FileList.Offload.Response.Error
-
-
-| Field | Type | Label | Description |
-| ----- | ---- | ----- | ----------- |
-| code | [Rpc.FileList.Offload.Response.Error.Code](#anytype.Rpc.FileList.Offload.Response.Error.Code) | optional |  |
-| description | [string](#string) | optional |  |
-
-
-<a name="anytype.Rpc.GenericErrorResponse"/>
-### Rpc.GenericErrorResponse
-
-
-| Field | Type | Label | Description |
-| ----- | ---- | ----- | ----------- |
-| error | [Rpc.GenericErrorResponse.Error](#anytype.Rpc.GenericErrorResponse.Error) | optional |  |
-
-
-<a name="anytype.Rpc.GenericErrorResponse.Error"/>
-### Rpc.GenericErrorResponse.Error
-
-
-| Field | Type | Label | Description |
-| ----- | ---- | ----- | ----------- |
-| code | [Rpc.GenericErrorResponse.Error.Code](#anytype.Rpc.GenericErrorResponse.Error.Code) | optional |  |
-| description | [string](#string) | optional |  |
-
-
-<a name="anytype.Rpc.History"/>
-### Rpc.History
-
-
-| Field | Type | Label | Description |
-| ----- | ---- | ----- | ----------- |
-
-
-<a name="anytype.Rpc.History.SetVersion"/>
-### Rpc.History.SetVersion
-
-
-| Field | Type | Label | Description |
-| ----- | ---- | ----- | ----------- |
-
-
-<a name="anytype.Rpc.History.SetVersion.Request"/>
-### Rpc.History.SetVersion.Request
-
-
-| Field | Type | Label | Description |
-| ----- | ---- | ----- | ----------- |
-| pageId | [string](#string) | optional |  |
-| versionId | [string](#string) | optional |  |
-
-
-<a name="anytype.Rpc.History.SetVersion.Response"/>
-### Rpc.History.SetVersion.Response
-
-
-| Field | Type | Label | Description |
-| ----- | ---- | ----- | ----------- |
-| error | [Rpc.History.SetVersion.Response.Error](#anytype.Rpc.History.SetVersion.Response.Error) | optional |  |
-
-
-<a name="anytype.Rpc.History.SetVersion.Response.Error"/>
-### Rpc.History.SetVersion.Response.Error
-
-
-| Field | Type | Label | Description |
-| ----- | ---- | ----- | ----------- |
-| code | [Rpc.History.SetVersion.Response.Error.Code](#anytype.Rpc.History.SetVersion.Response.Error.Code) | optional |  |
-| description | [string](#string) | optional |  |
-
-
-<a name="anytype.Rpc.History.Show"/>
-### Rpc.History.Show
-
-
-| Field | Type | Label | Description |
-| ----- | ---- | ----- | ----------- |
-
-
-<a name="anytype.Rpc.History.Show.Request"/>
-### Rpc.History.Show.Request
-
-
-| Field | Type | Label | Description |
-| ----- | ---- | ----- | ----------- |
-| pageId | [string](#string) | optional |  |
-| versionId | [string](#string) | optional |  |
-| traceId | [string](#string) | optional |  |
-
-
-<a name="anytype.Rpc.History.Show.Response"/>
-### Rpc.History.Show.Response
-
-
-| Field | Type | Label | Description |
-| ----- | ---- | ----- | ----------- |
-| error | [Rpc.History.Show.Response.Error](#anytype.Rpc.History.Show.Response.Error) | optional |  |
-| objectShow | [Event.Object.Show](#anytype.Event.Object.Show) | optional |  |
-| version | [Rpc.History.Versions.Version](#anytype.Rpc.History.Versions.Version) | optional |  |
-| traceId | [string](#string) | optional |  |
-
-
-<a name="anytype.Rpc.History.Show.Response.Error"/>
-### Rpc.History.Show.Response.Error
-
-
-| Field | Type | Label | Description |
-| ----- | ---- | ----- | ----------- |
-| code | [Rpc.History.Show.Response.Error.Code](#anytype.Rpc.History.Show.Response.Error.Code) | optional |  |
-| description | [string](#string) | optional |  |
-
-
-<a name="anytype.Rpc.History.Versions"/>
-### Rpc.History.Versions
-
-
-| Field | Type | Label | Description |
-| ----- | ---- | ----- | ----------- |
-
-
-<a name="anytype.Rpc.History.Versions.Request"/>
-### Rpc.History.Versions.Request
-
-
-| Field | Type | Label | Description |
-| ----- | ---- | ----- | ----------- |
-| pageId | [string](#string) | optional |  |
-| lastVersionId | [string](#string) | optional |  |
-| limit | [int32](#int32) | optional |  |
-
-
-<a name="anytype.Rpc.History.Versions.Response"/>
-### Rpc.History.Versions.Response
-
-
-| Field | Type | Label | Description |
-| ----- | ---- | ----- | ----------- |
-| error | [Rpc.History.Versions.Response.Error](#anytype.Rpc.History.Versions.Response.Error) | optional |  |
-| versions | [Rpc.History.Versions.Version](#anytype.Rpc.History.Versions.Version) | repeated |  |
-
-
-<a name="anytype.Rpc.History.Versions.Response.Error"/>
-### Rpc.History.Versions.Response.Error
-
-
-| Field | Type | Label | Description |
-| ----- | ---- | ----- | ----------- |
-| code | [Rpc.History.Versions.Response.Error.Code](#anytype.Rpc.History.Versions.Response.Error.Code) | optional |  |
-| description | [string](#string) | optional |  |
-
-
-<a name="anytype.Rpc.History.Versions.Version"/>
-### Rpc.History.Versions.Version
-
-
-| Field | Type | Label | Description |
-| ----- | ---- | ----- | ----------- |
-| id | [string](#string) | optional |  |
-| previousIds | [string](#string) | repeated |  |
-| authorId | [string](#string) | optional |  |
-| authorName | [string](#string) | optional |  |
-| time | [int64](#int64) | optional |  |
-| groupId | [int64](#int64) | optional |  |
-
-
-<a name="anytype.Rpc.LinkPreview"/>
-### Rpc.LinkPreview
-
-
-| Field | Type | Label | Description |
-| ----- | ---- | ----- | ----------- |
-
-
-<a name="anytype.Rpc.LinkPreview.Request"/>
-### Rpc.LinkPreview.Request
-
-
-| Field | Type | Label | Description |
-| ----- | ---- | ----- | ----------- |
-| url | [string](#string) | optional |  |
-
-
-<a name="anytype.Rpc.LinkPreview.Response"/>
-### Rpc.LinkPreview.Response
-
-
-| Field | Type | Label | Description |
-| ----- | ---- | ----- | ----------- |
-| error | [Rpc.LinkPreview.Response.Error](#anytype.Rpc.LinkPreview.Response.Error) | optional |  |
-| linkPreview | [LinkPreview](#anytype.model.LinkPreview) | optional |  |
-
-
-<a name="anytype.Rpc.LinkPreview.Response.Error"/>
-### Rpc.LinkPreview.Response.Error
-
-
-| Field | Type | Label | Description |
-| ----- | ---- | ----- | ----------- |
-| code | [Rpc.LinkPreview.Response.Error.Code](#anytype.Rpc.LinkPreview.Response.Error.Code) | optional |  |
-| description | [string](#string) | optional |  |
-
-
-<a name="anytype.Rpc.Log"/>
-### Rpc.Log
-
-
-| Field | Type | Label | Description |
-| ----- | ---- | ----- | ----------- |
-
-
-<a name="anytype.Rpc.Log.Send"/>
-### Rpc.Log.Send
-
-
-| Field | Type | Label | Description |
-| ----- | ---- | ----- | ----------- |
-
-
-<a name="anytype.Rpc.Log.Send.Request"/>
-### Rpc.Log.Send.Request
-
-
-| Field | Type | Label | Description |
-| ----- | ---- | ----- | ----------- |
-| message | [string](#string) | optional |  |
-| level | [Rpc.Log.Send.Request.Level](#anytype.Rpc.Log.Send.Request.Level) | optional |  |
-
-
-<a name="anytype.Rpc.Log.Send.Response"/>
-### Rpc.Log.Send.Response
-
-
-| Field | Type | Label | Description |
-| ----- | ---- | ----- | ----------- |
-| error | [Rpc.Log.Send.Response.Error](#anytype.Rpc.Log.Send.Response.Error) | optional |  |
-
-
-<a name="anytype.Rpc.Log.Send.Response.Error"/>
-### Rpc.Log.Send.Response.Error
-
-
-| Field | Type | Label | Description |
-| ----- | ---- | ----- | ----------- |
-| code | [Rpc.Log.Send.Response.Error.Code](#anytype.Rpc.Log.Send.Response.Error.Code) | optional |  |
-| description | [string](#string) | optional |  |
-
-
-<a name="anytype.Rpc.MakeTemplate"/>
-### Rpc.MakeTemplate
-
-
-| Field | Type | Label | Description |
-| ----- | ---- | ----- | ----------- |
-
-
-<a name="anytype.Rpc.MakeTemplate.Request"/>
-### Rpc.MakeTemplate.Request
-
-
-| Field | Type | Label | Description |
-| ----- | ---- | ----- | ----------- |
-| contextId | [string](#string) | optional |  |
-
-
-<a name="anytype.Rpc.MakeTemplate.Response"/>
-### Rpc.MakeTemplate.Response
-
-
-| Field | Type | Label | Description |
-| ----- | ---- | ----- | ----------- |
-| error | [Rpc.MakeTemplate.Response.Error](#anytype.Rpc.MakeTemplate.Response.Error) | optional |  |
-| id | [string](#string) | optional |  |
-
-
-<a name="anytype.Rpc.MakeTemplate.Response.Error"/>
-### Rpc.MakeTemplate.Response.Error
-
-
-| Field | Type | Label | Description |
-| ----- | ---- | ----- | ----------- |
-| code | [Rpc.MakeTemplate.Response.Error.Code](#anytype.Rpc.MakeTemplate.Response.Error.Code) | optional |  |
-| description | [string](#string) | optional |  |
-
-
-<a name="anytype.Rpc.MakeTemplateByObjectType"/>
-### Rpc.MakeTemplateByObjectType
-
-
-| Field | Type | Label | Description |
-| ----- | ---- | ----- | ----------- |
-
-
-<a name="anytype.Rpc.MakeTemplateByObjectType.Request"/>
-### Rpc.MakeTemplateByObjectType.Request
-
-
-| Field | Type | Label | Description |
-| ----- | ---- | ----- | ----------- |
-| objectType | [string](#string) | optional |  |
-
-
-<a name="anytype.Rpc.MakeTemplateByObjectType.Response"/>
-### Rpc.MakeTemplateByObjectType.Response
-
-
-| Field | Type | Label | Description |
-| ----- | ---- | ----- | ----------- |
-| error | [Rpc.MakeTemplateByObjectType.Response.Error](#anytype.Rpc.MakeTemplateByObjectType.Response.Error) | optional |  |
-| id | [string](#string) | optional |  |
-
-
-<a name="anytype.Rpc.MakeTemplateByObjectType.Response.Error"/>
-### Rpc.MakeTemplateByObjectType.Response.Error
-
-
-| Field | Type | Label | Description |
-| ----- | ---- | ----- | ----------- |
-| code | [Rpc.MakeTemplateByObjectType.Response.Error.Code](#anytype.Rpc.MakeTemplateByObjectType.Response.Error.Code) | optional |  |
-| description | [string](#string) | optional |  |
-
-
-<a name="anytype.Rpc.Navigation"/>
-### Rpc.Navigation
-
-
-| Field | Type | Label | Description |
-| ----- | ---- | ----- | ----------- |
-
-
-<a name="anytype.Rpc.Navigation.GetObjectInfoWithLinks"/>
-### Rpc.Navigation.GetObjectInfoWithLinks
-
-
-| Field | Type | Label | Description |
-| ----- | ---- | ----- | ----------- |
-
-
-<a name="anytype.Rpc.Navigation.GetObjectInfoWithLinks.Request"/>
-### Rpc.Navigation.GetObjectInfoWithLinks.Request
-
-
-| Field | Type | Label | Description |
-| ----- | ---- | ----- | ----------- |
-| objectId | [string](#string) | optional |  |
-| context | [Rpc.Navigation.Context](#anytype.Rpc.Navigation.Context) | optional |  |
-
-
-<a name="anytype.Rpc.Navigation.GetObjectInfoWithLinks.Response"/>
-### Rpc.Navigation.GetObjectInfoWithLinks.Response
-
-
-| Field | Type | Label | Description |
-| ----- | ---- | ----- | ----------- |
-| error | [Rpc.Navigation.GetObjectInfoWithLinks.Response.Error](#anytype.Rpc.Navigation.GetObjectInfoWithLinks.Response.Error) | optional |  |
-| object | [ObjectInfoWithLinks](#anytype.model.ObjectInfoWithLinks) | optional |  |
-
-
-<a name="anytype.Rpc.Navigation.GetObjectInfoWithLinks.Response.Error"/>
-### Rpc.Navigation.GetObjectInfoWithLinks.Response.Error
-
-
-| Field | Type | Label | Description |
-| ----- | ---- | ----- | ----------- |
-| code | [Rpc.Navigation.GetObjectInfoWithLinks.Response.Error.Code](#anytype.Rpc.Navigation.GetObjectInfoWithLinks.Response.Error.Code) | optional |  |
-| description | [string](#string) | optional |  |
-
-
-<a name="anytype.Rpc.Navigation.ListObjects"/>
-### Rpc.Navigation.ListObjects
-
-
-| Field | Type | Label | Description |
-| ----- | ---- | ----- | ----------- |
-
-
-<a name="anytype.Rpc.Navigation.ListObjects.Request"/>
-### Rpc.Navigation.ListObjects.Request
-
-
-| Field | Type | Label | Description |
-| ----- | ---- | ----- | ----------- |
-| context | [Rpc.Navigation.Context](#anytype.Rpc.Navigation.Context) | optional |  |
-| fullText | [string](#string) | optional |  |
-| limit | [int32](#int32) | optional |  |
-| offset | [int32](#int32) | optional |  |
-
-
-<a name="anytype.Rpc.Navigation.ListObjects.Response"/>
-### Rpc.Navigation.ListObjects.Response
-
-
-| Field | Type | Label | Description |
-| ----- | ---- | ----- | ----------- |
-| error | [Rpc.Navigation.ListObjects.Response.Error](#anytype.Rpc.Navigation.ListObjects.Response.Error) | optional |  |
-| objects | [ObjectInfo](#anytype.model.ObjectInfo) | repeated |  |
-
-
-<a name="anytype.Rpc.Navigation.ListObjects.Response.Error"/>
-### Rpc.Navigation.ListObjects.Response.Error
-
-
-| Field | Type | Label | Description |
-| ----- | ---- | ----- | ----------- |
-| code | [Rpc.Navigation.ListObjects.Response.Error.Code](#anytype.Rpc.Navigation.ListObjects.Response.Error.Code) | optional |  |
-| description | [string](#string) | optional |  |
-
-
-<a name="anytype.Rpc.Object"/>
-### Rpc.Object
-
-
-| Field | Type | Label | Description |
-| ----- | ---- | ----- | ----------- |
-
-
-<a name="anytype.Rpc.Object.AddWithObjectId"/>
-### Rpc.Object.AddWithObjectId
-
-
-| Field | Type | Label | Description |
-| ----- | ---- | ----- | ----------- |
-
-
-<a name="anytype.Rpc.Object.AddWithObjectId.Request"/>
-### Rpc.Object.AddWithObjectId.Request
-
-
-| Field | Type | Label | Description |
-| ----- | ---- | ----- | ----------- |
-| objectId | [string](#string) | optional |  |
-| payload | [string](#string) | optional |  |
-
-
-<a name="anytype.Rpc.Object.AddWithObjectId.Response"/>
-### Rpc.Object.AddWithObjectId.Response
-
-
-| Field | Type | Label | Description |
-| ----- | ---- | ----- | ----------- |
-| error | [Rpc.Object.AddWithObjectId.Response.Error](#anytype.Rpc.Object.AddWithObjectId.Response.Error) | optional |  |
-
-
-<a name="anytype.Rpc.Object.AddWithObjectId.Response.Error"/>
-### Rpc.Object.AddWithObjectId.Response.Error
-
-
-| Field | Type | Label | Description |
-| ----- | ---- | ----- | ----------- |
-| code | [Rpc.Object.AddWithObjectId.Response.Error.Code](#anytype.Rpc.Object.AddWithObjectId.Response.Error.Code) | optional |  |
-| description | [string](#string) | optional |  |
-
-
-<a name="anytype.Rpc.Object.FeaturedRelation"/>
-### Rpc.Object.FeaturedRelation
-
-
-| Field | Type | Label | Description |
-| ----- | ---- | ----- | ----------- |
-
-
-<a name="anytype.Rpc.Object.FeaturedRelation.Add"/>
-### Rpc.Object.FeaturedRelation.Add
-
-
-| Field | Type | Label | Description |
-| ----- | ---- | ----- | ----------- |
-
-
-<a name="anytype.Rpc.Object.FeaturedRelation.Add.Request"/>
-### Rpc.Object.FeaturedRelation.Add.Request
-
-
-| Field | Type | Label | Description |
-| ----- | ---- | ----- | ----------- |
-| contextId | [string](#string) | optional |  |
-| relations | [string](#string) | repeated |  |
-
-
-<a name="anytype.Rpc.Object.FeaturedRelation.Add.Response"/>
-### Rpc.Object.FeaturedRelation.Add.Response
-
-
-| Field | Type | Label | Description |
-| ----- | ---- | ----- | ----------- |
-| error | [Rpc.Object.FeaturedRelation.Add.Response.Error](#anytype.Rpc.Object.FeaturedRelation.Add.Response.Error) | optional |  |
-| event | [ResponseEvent](#anytype.ResponseEvent) | optional |  |
-
-
-<a name="anytype.Rpc.Object.FeaturedRelation.Add.Response.Error"/>
-### Rpc.Object.FeaturedRelation.Add.Response.Error
-
-
-| Field | Type | Label | Description |
-| ----- | ---- | ----- | ----------- |
-| code | [Rpc.Object.FeaturedRelation.Add.Response.Error.Code](#anytype.Rpc.Object.FeaturedRelation.Add.Response.Error.Code) | optional |  |
-| description | [string](#string) | optional |  |
-
-
-<a name="anytype.Rpc.Object.FeaturedRelation.Remove"/>
-### Rpc.Object.FeaturedRelation.Remove
-
-
-| Field | Type | Label | Description |
-| ----- | ---- | ----- | ----------- |
-
-
-<a name="anytype.Rpc.Object.FeaturedRelation.Remove.Request"/>
-### Rpc.Object.FeaturedRelation.Remove.Request
-
-
-| Field | Type | Label | Description |
-| ----- | ---- | ----- | ----------- |
-| contextId | [string](#string) | optional |  |
-| relations | [string](#string) | repeated |  |
-
-
-<a name="anytype.Rpc.Object.FeaturedRelation.Remove.Response"/>
-### Rpc.Object.FeaturedRelation.Remove.Response
-
-
-| Field | Type | Label | Description |
-| ----- | ---- | ----- | ----------- |
-| error | [Rpc.Object.FeaturedRelation.Remove.Response.Error](#anytype.Rpc.Object.FeaturedRelation.Remove.Response.Error) | optional |  |
-| event | [ResponseEvent](#anytype.ResponseEvent) | optional |  |
-
-
-<a name="anytype.Rpc.Object.FeaturedRelation.Remove.Response.Error"/>
-### Rpc.Object.FeaturedRelation.Remove.Response.Error
-
-
-| Field | Type | Label | Description |
-| ----- | ---- | ----- | ----------- |
-| code | [Rpc.Object.FeaturedRelation.Remove.Response.Error.Code](#anytype.Rpc.Object.FeaturedRelation.Remove.Response.Error.Code) | optional |  |
-| description | [string](#string) | optional |  |
-
-
-<a name="anytype.Rpc.Object.Graph"/>
-### Rpc.Object.Graph
-
-
-| Field | Type | Label | Description |
-| ----- | ---- | ----- | ----------- |
-
-
-<a name="anytype.Rpc.Object.Graph.Edge"/>
-### Rpc.Object.Graph.Edge
-
-
-| Field | Type | Label | Description |
-| ----- | ---- | ----- | ----------- |
-| source | [string](#string) | optional |  |
-| target | [string](#string) | optional |  |
-| name | [string](#string) | optional |  |
-| type | [Rpc.Object.Graph.Edge.Type](#anytype.Rpc.Object.Graph.Edge.Type) | optional |  |
-| description | [string](#string) | optional |  |
-| iconImage | [string](#string) | optional |  |
-| iconEmoji | [string](#string) | optional |  |
-
-
-<a name="anytype.Rpc.Object.Graph.Node"/>
-### Rpc.Object.Graph.Node
-
-
-| Field | Type | Label | Description |
-| ----- | ---- | ----- | ----------- |
-| id | [string](#string) | optional |  |
-| type | [string](#string) | optional |  |
-| name | [string](#string) | optional |  |
-| layout | [int32](#int32) | optional |  |
-| description | [string](#string) | optional |  |
-| iconImage | [string](#string) | optional |  |
-| iconEmoji | [string](#string) | optional |  |
-| done | [bool](#bool) | optional |  |
-| relationFormat | [int32](#int32) | optional |  |
-
-
-<a name="anytype.Rpc.Object.Graph.Request"/>
-### Rpc.Object.Graph.Request
-
-
-| Field | Type | Label | Description |
-| ----- | ---- | ----- | ----------- |
-| filters | [Block.Content.Dataview.Filter](#anytype.model.Block.Content.Dataview.Filter) | repeated |  |
-| limit | [int32](#int32) | optional |  |
-| objectTypeFilter | [string](#string) | repeated |  |
-
-
-<a name="anytype.Rpc.Object.Graph.Response"/>
-### Rpc.Object.Graph.Response
-
-
-| Field | Type | Label | Description |
-| ----- | ---- | ----- | ----------- |
-| error | [Rpc.Object.Graph.Response.Error](#anytype.Rpc.Object.Graph.Response.Error) | optional |  |
-| nodes | [Rpc.Object.Graph.Node](#anytype.Rpc.Object.Graph.Node) | repeated |  |
-| edges | [Rpc.Object.Graph.Edge](#anytype.Rpc.Object.Graph.Edge) | repeated |  |
-
-
-<a name="anytype.Rpc.Object.Graph.Response.Error"/>
-### Rpc.Object.Graph.Response.Error
-
-
-| Field | Type | Label | Description |
-| ----- | ---- | ----- | ----------- |
-| code | [Rpc.Object.Graph.Response.Error.Code](#anytype.Rpc.Object.Graph.Response.Error.Code) | optional |  |
-| description | [string](#string) | optional |  |
-
-
-<a name="anytype.Rpc.Object.RelationAdd"/>
-### Rpc.Object.RelationAdd
-
-
-| Field | Type | Label | Description |
-| ----- | ---- | ----- | ----------- |
-
-
-<a name="anytype.Rpc.Object.RelationAdd.Request"/>
-### Rpc.Object.RelationAdd.Request
-
-
-| Field | Type | Label | Description |
-| ----- | ---- | ----- | ----------- |
-| contextId | [string](#string) | optional |  |
-| relation | [Relation](#anytype.model.Relation) | optional |  |
-
-
-<a name="anytype.Rpc.Object.RelationAdd.Response"/>
-### Rpc.Object.RelationAdd.Response
-
-
-| Field | Type | Label | Description |
-| ----- | ---- | ----- | ----------- |
-| error | [Rpc.Object.RelationAdd.Response.Error](#anytype.Rpc.Object.RelationAdd.Response.Error) | optional |  |
-| event | [ResponseEvent](#anytype.ResponseEvent) | optional |  |
-| relationKey | [string](#string) | optional |  |
-| relation | [Relation](#anytype.model.Relation) | optional |  |
-
-
-<a name="anytype.Rpc.Object.RelationAdd.Response.Error"/>
-### Rpc.Object.RelationAdd.Response.Error
-
-
-| Field | Type | Label | Description |
-| ----- | ---- | ----- | ----------- |
-| code | [Rpc.Object.RelationAdd.Response.Error.Code](#anytype.Rpc.Object.RelationAdd.Response.Error.Code) | optional |  |
-| description | [string](#string) | optional |  |
-
-
-<a name="anytype.Rpc.Object.RelationDelete"/>
-### Rpc.Object.RelationDelete
-
-
-| Field | Type | Label | Description |
-| ----- | ---- | ----- | ----------- |
-
-
-<a name="anytype.Rpc.Object.RelationDelete.Request"/>
-### Rpc.Object.RelationDelete.Request
-
-
-| Field | Type | Label | Description |
-| ----- | ---- | ----- | ----------- |
-| contextId | [string](#string) | optional |  |
-| relationKey | [string](#string) | optional |  |
-
-
-<a name="anytype.Rpc.Object.RelationDelete.Response"/>
-### Rpc.Object.RelationDelete.Response
-
-
-| Field | Type | Label | Description |
-| ----- | ---- | ----- | ----------- |
-| error | [Rpc.Object.RelationDelete.Response.Error](#anytype.Rpc.Object.RelationDelete.Response.Error) | optional |  |
-| event | [ResponseEvent](#anytype.ResponseEvent) | optional |  |
-
-
-<a name="anytype.Rpc.Object.RelationDelete.Response.Error"/>
-### Rpc.Object.RelationDelete.Response.Error
-
-
-| Field | Type | Label | Description |
-| ----- | ---- | ----- | ----------- |
-| code | [Rpc.Object.RelationDelete.Response.Error.Code](#anytype.Rpc.Object.RelationDelete.Response.Error.Code) | optional |  |
-| description | [string](#string) | optional |  |
-
-
-<a name="anytype.Rpc.Object.RelationListAvailable"/>
-### Rpc.Object.RelationListAvailable
-
-
-| Field | Type | Label | Description |
-| ----- | ---- | ----- | ----------- |
-
-
-<a name="anytype.Rpc.Object.RelationListAvailable.Request"/>
-### Rpc.Object.RelationListAvailable.Request
-
-
-| Field | Type | Label | Description |
-| ----- | ---- | ----- | ----------- |
-| contextId | [string](#string) | optional |  |
-
-
-<a name="anytype.Rpc.Object.RelationListAvailable.Response"/>
-### Rpc.Object.RelationListAvailable.Response
-
-
-| Field | Type | Label | Description |
-| ----- | ---- | ----- | ----------- |
-| error | [Rpc.Object.RelationListAvailable.Response.Error](#anytype.Rpc.Object.RelationListAvailable.Response.Error) | optional |  |
-| relations | [Relation](#anytype.model.Relation) | repeated |  |
-
-
-<a name="anytype.Rpc.Object.RelationListAvailable.Response.Error"/>
-### Rpc.Object.RelationListAvailable.Response.Error
-
-
-| Field | Type | Label | Description |
-| ----- | ---- | ----- | ----------- |
-| code | [Rpc.Object.RelationListAvailable.Response.Error.Code](#anytype.Rpc.Object.RelationListAvailable.Response.Error.Code) | optional |  |
-| description | [string](#string) | optional |  |
-
-
-<a name="anytype.Rpc.Object.RelationOptionAdd"/>
-### Rpc.Object.RelationOptionAdd
-
-
-| Field | Type | Label | Description |
-| ----- | ---- | ----- | ----------- |
-
-
-<a name="anytype.Rpc.Object.RelationOptionAdd.Request"/>
-### Rpc.Object.RelationOptionAdd.Request
-
-
-| Field | Type | Label | Description |
-| ----- | ---- | ----- | ----------- |
-| contextId | [string](#string) | optional |  |
-| relationKey | [string](#string) | optional |  |
-| option | [Relation.Option](#anytype.model.Relation.Option) | optional |  |
-
-
-<a name="anytype.Rpc.Object.RelationOptionAdd.Response"/>
-### Rpc.Object.RelationOptionAdd.Response
-
-
-| Field | Type | Label | Description |
-| ----- | ---- | ----- | ----------- |
-| error | [Rpc.Object.RelationOptionAdd.Response.Error](#anytype.Rpc.Object.RelationOptionAdd.Response.Error) | optional |  |
-| event | [ResponseEvent](#anytype.ResponseEvent) | optional |  |
-| option | [Relation.Option](#anytype.model.Relation.Option) | optional |  |
-
-
-<a name="anytype.Rpc.Object.RelationOptionAdd.Response.Error"/>
-### Rpc.Object.RelationOptionAdd.Response.Error
-
-
-| Field | Type | Label | Description |
-| ----- | ---- | ----- | ----------- |
-| code | [Rpc.Object.RelationOptionAdd.Response.Error.Code](#anytype.Rpc.Object.RelationOptionAdd.Response.Error.Code) | optional |  |
-| description | [string](#string) | optional |  |
-
-
-<a name="anytype.Rpc.Object.RelationOptionDelete"/>
-### Rpc.Object.RelationOptionDelete
-
-
-| Field | Type | Label | Description |
-| ----- | ---- | ----- | ----------- |
-
-
-<a name="anytype.Rpc.Object.RelationOptionDelete.Request"/>
-### Rpc.Object.RelationOptionDelete.Request
-
-
-| Field | Type | Label | Description |
-| ----- | ---- | ----- | ----------- |
-| contextId | [string](#string) | optional |  |
-| relationKey | [string](#string) | optional |  |
-| optionId | [string](#string) | optional |  |
-| confirmRemoveAllValuesInRecords | [bool](#bool) | optional |  |
-
-
-<a name="anytype.Rpc.Object.RelationOptionDelete.Response"/>
-### Rpc.Object.RelationOptionDelete.Response
-
-
-| Field | Type | Label | Description |
-| ----- | ---- | ----- | ----------- |
-| error | [Rpc.Object.RelationOptionDelete.Response.Error](#anytype.Rpc.Object.RelationOptionDelete.Response.Error) | optional |  |
-| event | [ResponseEvent](#anytype.ResponseEvent) | optional |  |
-
-
-<a name="anytype.Rpc.Object.RelationOptionDelete.Response.Error"/>
-### Rpc.Object.RelationOptionDelete.Response.Error
-
-
-| Field | Type | Label | Description |
-| ----- | ---- | ----- | ----------- |
-| code | [Rpc.Object.RelationOptionDelete.Response.Error.Code](#anytype.Rpc.Object.RelationOptionDelete.Response.Error.Code) | optional |  |
-| description | [string](#string) | optional |  |
-
-
-<a name="anytype.Rpc.Object.RelationOptionUpdate"/>
-### Rpc.Object.RelationOptionUpdate
-
-
-| Field | Type | Label | Description |
-| ----- | ---- | ----- | ----------- |
-
-
-<a name="anytype.Rpc.Object.RelationOptionUpdate.Request"/>
-### Rpc.Object.RelationOptionUpdate.Request
-
-
-| Field | Type | Label | Description |
-| ----- | ---- | ----- | ----------- |
-| contextId | [string](#string) | optional |  |
-| relationKey | [string](#string) | optional |  |
-| option | [Relation.Option](#anytype.model.Relation.Option) | optional |  |
-
-
-<a name="anytype.Rpc.Object.RelationOptionUpdate.Response"/>
-### Rpc.Object.RelationOptionUpdate.Response
-
-
-| Field | Type | Label | Description |
-| ----- | ---- | ----- | ----------- |
-| error | [Rpc.Object.RelationOptionUpdate.Response.Error](#anytype.Rpc.Object.RelationOptionUpdate.Response.Error) | optional |  |
-| event | [ResponseEvent](#anytype.ResponseEvent) | optional |  |
-
-
-<a name="anytype.Rpc.Object.RelationOptionUpdate.Response.Error"/>
-### Rpc.Object.RelationOptionUpdate.Response.Error
-
-
-| Field | Type | Label | Description |
-| ----- | ---- | ----- | ----------- |
-| code | [Rpc.Object.RelationOptionUpdate.Response.Error.Code](#anytype.Rpc.Object.RelationOptionUpdate.Response.Error.Code) | optional |  |
-| description | [string](#string) | optional |  |
-
-
-<a name="anytype.Rpc.Object.RelationUpdate"/>
-### Rpc.Object.RelationUpdate
-
-
-| Field | Type | Label | Description |
-| ----- | ---- | ----- | ----------- |
-
-
-<a name="anytype.Rpc.Object.RelationUpdate.Request"/>
-### Rpc.Object.RelationUpdate.Request
-
-
-| Field | Type | Label | Description |
-| ----- | ---- | ----- | ----------- |
-| contextId | [string](#string) | optional |  |
-| relationKey | [string](#string) | optional |  |
-| relation | [Relation](#anytype.model.Relation) | optional |  |
-
-
-<a name="anytype.Rpc.Object.RelationUpdate.Response"/>
-### Rpc.Object.RelationUpdate.Response
-
-
-| Field | Type | Label | Description |
-| ----- | ---- | ----- | ----------- |
-| error | [Rpc.Object.RelationUpdate.Response.Error](#anytype.Rpc.Object.RelationUpdate.Response.Error) | optional |  |
-| event | [ResponseEvent](#anytype.ResponseEvent) | optional |  |
-
-
-<a name="anytype.Rpc.Object.RelationUpdate.Response.Error"/>
-### Rpc.Object.RelationUpdate.Response.Error
-
-
-| Field | Type | Label | Description |
-| ----- | ---- | ----- | ----------- |
-| code | [Rpc.Object.RelationUpdate.Response.Error.Code](#anytype.Rpc.Object.RelationUpdate.Response.Error.Code) | optional |  |
-| description | [string](#string) | optional |  |
-
-
-<a name="anytype.Rpc.Object.Search"/>
-### Rpc.Object.Search
-
-
-| Field | Type | Label | Description |
-| ----- | ---- | ----- | ----------- |
-
-
-<a name="anytype.Rpc.Object.Search.Request"/>
-### Rpc.Object.Search.Request
-
-
-| Field | Type | Label | Description |
-| ----- | ---- | ----- | ----------- |
-| filters | [Block.Content.Dataview.Filter](#anytype.model.Block.Content.Dataview.Filter) | repeated |  |
-| sorts | [Block.Content.Dataview.Sort](#anytype.model.Block.Content.Dataview.Sort) | repeated |  |
-| fullText | [string](#string) | optional |  |
-| offset | [int32](#int32) | optional |  |
-| limit | [int32](#int32) | optional |  |
-| objectTypeFilter | [string](#string) | repeated |  |
-| keys | [string](#string) | repeated |  |
-| ignoreWorkspace | [bool](#bool) | optional |  |
-
-
-<a name="anytype.Rpc.Object.Search.Response"/>
-### Rpc.Object.Search.Response
-
-
-| Field | Type | Label | Description |
-| ----- | ---- | ----- | ----------- |
-| error | [Rpc.Object.Search.Response.Error](#anytype.Rpc.Object.Search.Response.Error) | optional |  |
-| records | [Struct](#google.protobuf.Struct) | repeated |  |
-
-
-<a name="anytype.Rpc.Object.Search.Response.Error"/>
-### Rpc.Object.Search.Response.Error
-
-
-| Field | Type | Label | Description |
-| ----- | ---- | ----- | ----------- |
-| code | [Rpc.Object.Search.Response.Error.Code](#anytype.Rpc.Object.Search.Response.Error.Code) | optional |  |
-| description | [string](#string) | optional |  |
-
-
-<a name="anytype.Rpc.Object.SetIsArchived"/>
-### Rpc.Object.SetIsArchived
-
-
-| Field | Type | Label | Description |
-| ----- | ---- | ----- | ----------- |
-
-
-<a name="anytype.Rpc.Object.SetIsArchived.Request"/>
-### Rpc.Object.SetIsArchived.Request
-
-
-| Field | Type | Label | Description |
-| ----- | ---- | ----- | ----------- |
-| contextId | [string](#string) | optional |  |
-| isArchived | [bool](#bool) | optional |  |
-
-
-<a name="anytype.Rpc.Object.SetIsArchived.Response"/>
-### Rpc.Object.SetIsArchived.Response
-
-
-| Field | Type | Label | Description |
-| ----- | ---- | ----- | ----------- |
-| error | [Rpc.Object.SetIsArchived.Response.Error](#anytype.Rpc.Object.SetIsArchived.Response.Error) | optional |  |
-| event | [ResponseEvent](#anytype.ResponseEvent) | optional |  |
-
-
-<a name="anytype.Rpc.Object.SetIsArchived.Response.Error"/>
-### Rpc.Object.SetIsArchived.Response.Error
-
-
-| Field | Type | Label | Description |
-| ----- | ---- | ----- | ----------- |
-| code | [Rpc.Object.SetIsArchived.Response.Error.Code](#anytype.Rpc.Object.SetIsArchived.Response.Error.Code) | optional |  |
-| description | [string](#string) | optional |  |
-
-
-<a name="anytype.Rpc.Object.SetIsFavorite"/>
-### Rpc.Object.SetIsFavorite
-
-
-| Field | Type | Label | Description |
-| ----- | ---- | ----- | ----------- |
-
-
-<a name="anytype.Rpc.Object.SetIsFavorite.Request"/>
-### Rpc.Object.SetIsFavorite.Request
-
-
-| Field | Type | Label | Description |
-| ----- | ---- | ----- | ----------- |
-| contextId | [string](#string) | optional |  |
-| isFavorite | [bool](#bool) | optional |  |
-
-
-<a name="anytype.Rpc.Object.SetIsFavorite.Response"/>
-### Rpc.Object.SetIsFavorite.Response
-
-
-| Field | Type | Label | Description |
-| ----- | ---- | ----- | ----------- |
-| error | [Rpc.Object.SetIsFavorite.Response.Error](#anytype.Rpc.Object.SetIsFavorite.Response.Error) | optional |  |
-| event | [ResponseEvent](#anytype.ResponseEvent) | optional |  |
-
-
-<a name="anytype.Rpc.Object.SetIsFavorite.Response.Error"/>
-### Rpc.Object.SetIsFavorite.Response.Error
-
-
-| Field | Type | Label | Description |
-| ----- | ---- | ----- | ----------- |
-| code | [Rpc.Object.SetIsFavorite.Response.Error.Code](#anytype.Rpc.Object.SetIsFavorite.Response.Error.Code) | optional |  |
-| description | [string](#string) | optional |  |
-
-
-<a name="anytype.Rpc.Object.SetLayout"/>
-### Rpc.Object.SetLayout
-
-
-| Field | Type | Label | Description |
-| ----- | ---- | ----- | ----------- |
-
-
-<a name="anytype.Rpc.Object.SetLayout.Request"/>
-### Rpc.Object.SetLayout.Request
-
-
-| Field | Type | Label | Description |
-| ----- | ---- | ----- | ----------- |
-| contextId | [string](#string) | optional |  |
-| layout | [ObjectType.Layout](#anytype.model.ObjectType.Layout) | optional |  |
-
-
-<a name="anytype.Rpc.Object.SetLayout.Response"/>
-### Rpc.Object.SetLayout.Response
-
-
-| Field | Type | Label | Description |
-| ----- | ---- | ----- | ----------- |
-| error | [Rpc.Object.SetLayout.Response.Error](#anytype.Rpc.Object.SetLayout.Response.Error) | optional |  |
-| event | [ResponseEvent](#anytype.ResponseEvent) | optional |  |
-
-
-<a name="anytype.Rpc.Object.SetLayout.Response.Error"/>
-### Rpc.Object.SetLayout.Response.Error
-
-
-| Field | Type | Label | Description |
-| ----- | ---- | ----- | ----------- |
-| code | [Rpc.Object.SetLayout.Response.Error.Code](#anytype.Rpc.Object.SetLayout.Response.Error.Code) | optional |  |
-| description | [string](#string) | optional |  |
-
-
-<a name="anytype.Rpc.Object.ShareByLink"/>
-### Rpc.Object.ShareByLink
-
-
-| Field | Type | Label | Description |
-| ----- | ---- | ----- | ----------- |
-
-
-<a name="anytype.Rpc.Object.ShareByLink.Request"/>
-### Rpc.Object.ShareByLink.Request
-
-
-| Field | Type | Label | Description |
-| ----- | ---- | ----- | ----------- |
-| objectId | [string](#string) | optional |  |
-
-
-<a name="anytype.Rpc.Object.ShareByLink.Response"/>
-### Rpc.Object.ShareByLink.Response
-
-
-| Field | Type | Label | Description |
-| ----- | ---- | ----- | ----------- |
-| link | [string](#string) | optional |  |
-| error | [Rpc.Object.ShareByLink.Response.Error](#anytype.Rpc.Object.ShareByLink.Response.Error) | optional |  |
-
-
-<a name="anytype.Rpc.Object.ShareByLink.Response.Error"/>
-### Rpc.Object.ShareByLink.Response.Error
-
-
-| Field | Type | Label | Description |
-| ----- | ---- | ----- | ----------- |
-| code | [Rpc.Object.ShareByLink.Response.Error.Code](#anytype.Rpc.Object.ShareByLink.Response.Error.Code) | optional |  |
-| description | [string](#string) | optional |  |
-
-
-<a name="anytype.Rpc.Object.ToSet"/>
-### Rpc.Object.ToSet
-
-
-| Field | Type | Label | Description |
-| ----- | ---- | ----- | ----------- |
-
-
-<a name="anytype.Rpc.Object.ToSet.Request"/>
-### Rpc.Object.ToSet.Request
-
-
-| Field | Type | Label | Description |
-| ----- | ---- | ----- | ----------- |
-| contextId | [string](#string) | optional |  |
-| source | [string](#string) | repeated |  |
-
-
-<a name="anytype.Rpc.Object.ToSet.Response"/>
-### Rpc.Object.ToSet.Response
-
-
-| Field | Type | Label | Description |
-| ----- | ---- | ----- | ----------- |
-| error | [Rpc.Object.ToSet.Response.Error](#anytype.Rpc.Object.ToSet.Response.Error) | optional |  |
-| setId | [string](#string) | optional |  |
-
-
-<a name="anytype.Rpc.Object.ToSet.Response.Error"/>
-### Rpc.Object.ToSet.Response.Error
-
-
-| Field | Type | Label | Description |
-| ----- | ---- | ----- | ----------- |
-| code | [Rpc.Object.ToSet.Response.Error.Code](#anytype.Rpc.Object.ToSet.Response.Error.Code) | optional |  |
-| description | [string](#string) | optional |  |
-
-
-<a name="anytype.Rpc.ObjectList"/>
-### Rpc.ObjectList
-
-
-| Field | Type | Label | Description |
-| ----- | ---- | ----- | ----------- |
-
-
-<a name="anytype.Rpc.ObjectList.Delete"/>
-### Rpc.ObjectList.Delete
-
-
-| Field | Type | Label | Description |
-| ----- | ---- | ----- | ----------- |
-
-
-<a name="anytype.Rpc.ObjectList.Delete.Request"/>
-### Rpc.ObjectList.Delete.Request
-
-
-| Field | Type | Label | Description |
-| ----- | ---- | ----- | ----------- |
-| objectIds | [string](#string) | repeated |  |
-
-
-<a name="anytype.Rpc.ObjectList.Delete.Response"/>
-### Rpc.ObjectList.Delete.Response
-
-
-| Field | Type | Label | Description |
-| ----- | ---- | ----- | ----------- |
-| error | [Rpc.ObjectList.Delete.Response.Error](#anytype.Rpc.ObjectList.Delete.Response.Error) | optional |  |
-| event | [ResponseEvent](#anytype.ResponseEvent) | optional |  |
-
-
-<a name="anytype.Rpc.ObjectList.Delete.Response.Error"/>
-### Rpc.ObjectList.Delete.Response.Error
-
-
-| Field | Type | Label | Description |
-| ----- | ---- | ----- | ----------- |
-| code | [Rpc.ObjectList.Delete.Response.Error.Code](#anytype.Rpc.ObjectList.Delete.Response.Error.Code) | optional |  |
-| description | [string](#string) | optional |  |
-
-
-<a name="anytype.Rpc.ObjectList.Set"/>
-### Rpc.ObjectList.Set
-
-
-| Field | Type | Label | Description |
-| ----- | ---- | ----- | ----------- |
-
-
-<a name="anytype.Rpc.ObjectList.Set.IsArchived"/>
-### Rpc.ObjectList.Set.IsArchived
-
-
-| Field | Type | Label | Description |
-| ----- | ---- | ----- | ----------- |
-
-
-<a name="anytype.Rpc.ObjectList.Set.IsArchived.Request"/>
-### Rpc.ObjectList.Set.IsArchived.Request
-
-
-| Field | Type | Label | Description |
-| ----- | ---- | ----- | ----------- |
-| objectIds | [string](#string) | repeated |  |
-| isArchived | [bool](#bool) | optional |  |
-
-
-<a name="anytype.Rpc.ObjectList.Set.IsArchived.Response"/>
-### Rpc.ObjectList.Set.IsArchived.Response
-
-
-| Field | Type | Label | Description |
-| ----- | ---- | ----- | ----------- |
-| error | [Rpc.ObjectList.Set.IsArchived.Response.Error](#anytype.Rpc.ObjectList.Set.IsArchived.Response.Error) | optional |  |
-
-
-<a name="anytype.Rpc.ObjectList.Set.IsArchived.Response.Error"/>
-### Rpc.ObjectList.Set.IsArchived.Response.Error
-
-
-| Field | Type | Label | Description |
-| ----- | ---- | ----- | ----------- |
-| code | [Rpc.ObjectList.Set.IsArchived.Response.Error.Code](#anytype.Rpc.ObjectList.Set.IsArchived.Response.Error.Code) | optional |  |
-| description | [string](#string) | optional |  |
-
-
-<a name="anytype.Rpc.ObjectList.Set.IsFavorite"/>
-### Rpc.ObjectList.Set.IsFavorite
-
-
-| Field | Type | Label | Description |
-| ----- | ---- | ----- | ----------- |
-
-
-<a name="anytype.Rpc.ObjectList.Set.IsFavorite.Request"/>
-### Rpc.ObjectList.Set.IsFavorite.Request
-
-
-| Field | Type | Label | Description |
-| ----- | ---- | ----- | ----------- |
-| objectIds | [string](#string) | repeated |  |
-| isFavorite | [bool](#bool) | optional |  |
-
-
-<a name="anytype.Rpc.ObjectList.Set.IsFavorite.Response"/>
-### Rpc.ObjectList.Set.IsFavorite.Response
-
-
-| Field | Type | Label | Description |
-| ----- | ---- | ----- | ----------- |
-| error | [Rpc.ObjectList.Set.IsFavorite.Response.Error](#anytype.Rpc.ObjectList.Set.IsFavorite.Response.Error) | optional |  |
-
-
-<a name="anytype.Rpc.ObjectList.Set.IsFavorite.Response.Error"/>
-### Rpc.ObjectList.Set.IsFavorite.Response.Error
-
-
-| Field | Type | Label | Description |
-| ----- | ---- | ----- | ----------- |
-| code | [Rpc.ObjectList.Set.IsFavorite.Response.Error.Code](#anytype.Rpc.ObjectList.Set.IsFavorite.Response.Error.Code) | optional |  |
-| description | [string](#string) | optional |  |
-
-
-<a name="anytype.Rpc.ObjectType"/>
-### Rpc.ObjectType
-
-
-| Field | Type | Label | Description |
-| ----- | ---- | ----- | ----------- |
-
-
-<a name="anytype.Rpc.ObjectType.Create"/>
-### Rpc.ObjectType.Create
-
-
-| Field | Type | Label | Description |
-| ----- | ---- | ----- | ----------- |
-
-
-<a name="anytype.Rpc.ObjectType.Create.Request"/>
-### Rpc.ObjectType.Create.Request
-
-
-| Field | Type | Label | Description |
-| ----- | ---- | ----- | ----------- |
-| objectType | [ObjectType](#anytype.model.ObjectType) | optional |  |
-
-
-<a name="anytype.Rpc.ObjectType.Create.Response"/>
-### Rpc.ObjectType.Create.Response
-
-
-| Field | Type | Label | Description |
-| ----- | ---- | ----- | ----------- |
-| error | [Rpc.ObjectType.Create.Response.Error](#anytype.Rpc.ObjectType.Create.Response.Error) | optional |  |
-| objectType | [ObjectType](#anytype.model.ObjectType) | optional |  |
-
-
-<a name="anytype.Rpc.ObjectType.Create.Response.Error"/>
-### Rpc.ObjectType.Create.Response.Error
-
-
-| Field | Type | Label | Description |
-| ----- | ---- | ----- | ----------- |
-| code | [Rpc.ObjectType.Create.Response.Error.Code](#anytype.Rpc.ObjectType.Create.Response.Error.Code) | optional |  |
-| description | [string](#string) | optional |  |
-
-
-<a name="anytype.Rpc.ObjectType.List"/>
-### Rpc.ObjectType.List
-
-
-| Field | Type | Label | Description |
-| ----- | ---- | ----- | ----------- |
-
-
-<a name="anytype.Rpc.ObjectType.List.Request"/>
-### Rpc.ObjectType.List.Request
-
-
-| Field | Type | Label | Description |
-| ----- | ---- | ----- | ----------- |
-
-
-<a name="anytype.Rpc.ObjectType.List.Response"/>
-### Rpc.ObjectType.List.Response
-
-
-| Field | Type | Label | Description |
-| ----- | ---- | ----- | ----------- |
-| error | [Rpc.ObjectType.List.Response.Error](#anytype.Rpc.ObjectType.List.Response.Error) | optional |  |
-| objectTypes | [ObjectType](#anytype.model.ObjectType) | repeated |  |
-
-
-<a name="anytype.Rpc.ObjectType.List.Response.Error"/>
-### Rpc.ObjectType.List.Response.Error
-
-
-| Field | Type | Label | Description |
-| ----- | ---- | ----- | ----------- |
-| code | [Rpc.ObjectType.List.Response.Error.Code](#anytype.Rpc.ObjectType.List.Response.Error.Code) | optional |  |
-| description | [string](#string) | optional |  |
-
-
-<a name="anytype.Rpc.ObjectType.Relation"/>
-### Rpc.ObjectType.Relation
-
-
-| Field | Type | Label | Description |
-| ----- | ---- | ----- | ----------- |
-
-
-<a name="anytype.Rpc.ObjectType.Relation.Add"/>
-### Rpc.ObjectType.Relation.Add
-
-
-| Field | Type | Label | Description |
-| ----- | ---- | ----- | ----------- |
-
-
-<a name="anytype.Rpc.ObjectType.Relation.Add.Request"/>
-### Rpc.ObjectType.Relation.Add.Request
-
-
-| Field | Type | Label | Description |
-| ----- | ---- | ----- | ----------- |
-| objectTypeUrl | [string](#string) | optional |  |
-| relations | [Relation](#anytype.model.Relation) | repeated |  |
-
-
-<a name="anytype.Rpc.ObjectType.Relation.Add.Response"/>
-### Rpc.ObjectType.Relation.Add.Response
-
-
-| Field | Type | Label | Description |
-| ----- | ---- | ----- | ----------- |
-| error | [Rpc.ObjectType.Relation.Add.Response.Error](#anytype.Rpc.ObjectType.Relation.Add.Response.Error) | optional |  |
-| relations | [Relation](#anytype.model.Relation) | repeated |  |
-
-
-<a name="anytype.Rpc.ObjectType.Relation.Add.Response.Error"/>
-### Rpc.ObjectType.Relation.Add.Response.Error
-
-
-| Field | Type | Label | Description |
-| ----- | ---- | ----- | ----------- |
-| code | [Rpc.ObjectType.Relation.Add.Response.Error.Code](#anytype.Rpc.ObjectType.Relation.Add.Response.Error.Code) | optional |  |
-| description | [string](#string) | optional |  |
-
-
-<a name="anytype.Rpc.ObjectType.Relation.List"/>
-### Rpc.ObjectType.Relation.List
-
-
-| Field | Type | Label | Description |
-| ----- | ---- | ----- | ----------- |
-
-
-<a name="anytype.Rpc.ObjectType.Relation.List.Request"/>
-### Rpc.ObjectType.Relation.List.Request
-
-
-| Field | Type | Label | Description |
-| ----- | ---- | ----- | ----------- |
-| objectTypeUrl | [string](#string) | optional |  |
-| appendRelationsFromOtherTypes | [bool](#bool) | optional |  |
-
-
-<a name="anytype.Rpc.ObjectType.Relation.List.Response"/>
-### Rpc.ObjectType.Relation.List.Response
-
-
-| Field | Type | Label | Description |
-| ----- | ---- | ----- | ----------- |
-| error | [Rpc.ObjectType.Relation.List.Response.Error](#anytype.Rpc.ObjectType.Relation.List.Response.Error) | optional |  |
-| relations | [Relation](#anytype.model.Relation) | repeated |  |
-
-
-<a name="anytype.Rpc.ObjectType.Relation.List.Response.Error"/>
-### Rpc.ObjectType.Relation.List.Response.Error
-
-
-| Field | Type | Label | Description |
-| ----- | ---- | ----- | ----------- |
-| code | [Rpc.ObjectType.Relation.List.Response.Error.Code](#anytype.Rpc.ObjectType.Relation.List.Response.Error.Code) | optional |  |
-| description | [string](#string) | optional |  |
-
-
-<a name="anytype.Rpc.ObjectType.Relation.Remove"/>
-### Rpc.ObjectType.Relation.Remove
-
-
-| Field | Type | Label | Description |
-| ----- | ---- | ----- | ----------- |
-
-
-<a name="anytype.Rpc.ObjectType.Relation.Remove.Request"/>
-### Rpc.ObjectType.Relation.Remove.Request
-
-
-| Field | Type | Label | Description |
-| ----- | ---- | ----- | ----------- |
-| objectTypeUrl | [string](#string) | optional |  |
-| relationKey | [string](#string) | optional |  |
-
-
-<a name="anytype.Rpc.ObjectType.Relation.Remove.Response"/>
-### Rpc.ObjectType.Relation.Remove.Response
-
-
-| Field | Type | Label | Description |
-| ----- | ---- | ----- | ----------- |
-| error | [Rpc.ObjectType.Relation.Remove.Response.Error](#anytype.Rpc.ObjectType.Relation.Remove.Response.Error) | optional |  |
-
-
-<a name="anytype.Rpc.ObjectType.Relation.Remove.Response.Error"/>
-### Rpc.ObjectType.Relation.Remove.Response.Error
-
-
-| Field | Type | Label | Description |
-| ----- | ---- | ----- | ----------- |
-| code | [Rpc.ObjectType.Relation.Remove.Response.Error.Code](#anytype.Rpc.ObjectType.Relation.Remove.Response.Error.Code) | optional |  |
-| description | [string](#string) | optional |  |
-
-
-<a name="anytype.Rpc.ObjectType.Relation.Update"/>
-### Rpc.ObjectType.Relation.Update
-
-
-| Field | Type | Label | Description |
-| ----- | ---- | ----- | ----------- |
-
-
-<a name="anytype.Rpc.ObjectType.Relation.Update.Request"/>
-### Rpc.ObjectType.Relation.Update.Request
-
-
-| Field | Type | Label | Description |
-| ----- | ---- | ----- | ----------- |
-| objectTypeUrl | [string](#string) | optional |  |
-| relation | [Relation](#anytype.model.Relation) | optional |  |
-
-
-<a name="anytype.Rpc.ObjectType.Relation.Update.Response"/>
-### Rpc.ObjectType.Relation.Update.Response
-
-
-| Field | Type | Label | Description |
-| ----- | ---- | ----- | ----------- |
-| error | [Rpc.ObjectType.Relation.Update.Response.Error](#anytype.Rpc.ObjectType.Relation.Update.Response.Error) | optional |  |
-
-
-<a name="anytype.Rpc.ObjectType.Relation.Update.Response.Error"/>
-### Rpc.ObjectType.Relation.Update.Response.Error
-
-
-| Field | Type | Label | Description |
-| ----- | ---- | ----- | ----------- |
-| code | [Rpc.ObjectType.Relation.Update.Response.Error.Code](#anytype.Rpc.ObjectType.Relation.Update.Response.Error.Code) | optional |  |
-| description | [string](#string) | optional |  |
-
-
-<a name="anytype.Rpc.Page"/>
-### Rpc.Page
-
-
-| Field | Type | Label | Description |
-| ----- | ---- | ----- | ----------- |
-
-
-<a name="anytype.Rpc.Page.Create"/>
-### Rpc.Page.Create
-
-
-| Field | Type | Label | Description |
-| ----- | ---- | ----- | ----------- |
-
-
-<a name="anytype.Rpc.Page.Create.Request"/>
-### Rpc.Page.Create.Request
-
-
-| Field | Type | Label | Description |
-| ----- | ---- | ----- | ----------- |
-| details | [Struct](#google.protobuf.Struct) | optional |  |
-
-
-<a name="anytype.Rpc.Page.Create.Response"/>
-### Rpc.Page.Create.Response
-
-
-| Field | Type | Label | Description |
-| ----- | ---- | ----- | ----------- |
-| error | [Rpc.Page.Create.Response.Error](#anytype.Rpc.Page.Create.Response.Error) | optional |  |
-| pageId | [string](#string) | optional |  |
-| event | [ResponseEvent](#anytype.ResponseEvent) | optional |  |
-
-
-<a name="anytype.Rpc.Page.Create.Response.Error"/>
-### Rpc.Page.Create.Response.Error
-
-
-| Field | Type | Label | Description |
-| ----- | ---- | ----- | ----------- |
-| code | [Rpc.Page.Create.Response.Error.Code](#anytype.Rpc.Page.Create.Response.Error.Code) | optional |  |
-| description | [string](#string) | optional |  |
-
-
-<a name="anytype.Rpc.Ping"/>
-### Rpc.Ping
-
-
-| Field | Type | Label | Description |
-| ----- | ---- | ----- | ----------- |
-
-
-<a name="anytype.Rpc.Ping.Request"/>
-### Rpc.Ping.Request
-
-
-| Field | Type | Label | Description |
-| ----- | ---- | ----- | ----------- |
-| index | [int32](#int32) | optional |  |
-| numberOfEventsToSend | [int32](#int32) | optional |  |
-
-
-<a name="anytype.Rpc.Ping.Response"/>
-### Rpc.Ping.Response
-
-
-| Field | Type | Label | Description |
-| ----- | ---- | ----- | ----------- |
-| error | [Rpc.Ping.Response.Error](#anytype.Rpc.Ping.Response.Error) | optional |  |
-| index | [int32](#int32) | optional |  |
-
-
-<a name="anytype.Rpc.Ping.Response.Error"/>
-### Rpc.Ping.Response.Error
-
-
-| Field | Type | Label | Description |
-| ----- | ---- | ----- | ----------- |
-| code | [Rpc.Ping.Response.Error.Code](#anytype.Rpc.Ping.Response.Error.Code) | optional |  |
-| description | [string](#string) | optional |  |
-
-
-<a name="anytype.Rpc.Process"/>
-### Rpc.Process
-
-
-| Field | Type | Label | Description |
-| ----- | ---- | ----- | ----------- |
-
-
-<a name="anytype.Rpc.Process.Cancel"/>
-### Rpc.Process.Cancel
-
-
-| Field | Type | Label | Description |
-| ----- | ---- | ----- | ----------- |
-
-
-<a name="anytype.Rpc.Process.Cancel.Request"/>
-### Rpc.Process.Cancel.Request
-
-
-| Field | Type | Label | Description |
-| ----- | ---- | ----- | ----------- |
-| id | [string](#string) | optional |  |
-
-
-<a name="anytype.Rpc.Process.Cancel.Response"/>
-### Rpc.Process.Cancel.Response
-
-
-| Field | Type | Label | Description |
-| ----- | ---- | ----- | ----------- |
-| error | [Rpc.Process.Cancel.Response.Error](#anytype.Rpc.Process.Cancel.Response.Error) | optional |  |
-
-
-<a name="anytype.Rpc.Process.Cancel.Response.Error"/>
-### Rpc.Process.Cancel.Response.Error
-
-
-| Field | Type | Label | Description |
-| ----- | ---- | ----- | ----------- |
-| code | [Rpc.Process.Cancel.Response.Error.Code](#anytype.Rpc.Process.Cancel.Response.Error.Code) | optional |  |
-| description | [string](#string) | optional |  |
-
-
-<a name="anytype.Rpc.Set"/>
-### Rpc.Set
-
-
-| Field | Type | Label | Description |
-| ----- | ---- | ----- | ----------- |
-
-
-<a name="anytype.Rpc.Set.Create"/>
-### Rpc.Set.Create
-
-
-| Field | Type | Label | Description |
-| ----- | ---- | ----- | ----------- |
-
-
-<a name="anytype.Rpc.Set.Create.Request"/>
-### Rpc.Set.Create.Request
-
-
-| Field | Type | Label | Description |
-| ----- | ---- | ----- | ----------- |
-| source | [string](#string) | repeated |  |
-| details | [Struct](#google.protobuf.Struct) | optional |  |
-| templateId | [string](#string) | optional |  |
-
-
-<a name="anytype.Rpc.Set.Create.Response"/>
-### Rpc.Set.Create.Response
-
-
-| Field | Type | Label | Description |
-| ----- | ---- | ----- | ----------- |
-| error | [Rpc.Set.Create.Response.Error](#anytype.Rpc.Set.Create.Response.Error) | optional |  |
-| id | [string](#string) | optional |  |
-| event | [ResponseEvent](#anytype.ResponseEvent) | optional |  |
-
-
-<a name="anytype.Rpc.Set.Create.Response.Error"/>
-### Rpc.Set.Create.Response.Error
-
-
-| Field | Type | Label | Description |
-| ----- | ---- | ----- | ----------- |
-| code | [Rpc.Set.Create.Response.Error.Code](#anytype.Rpc.Set.Create.Response.Error.Code) | optional |  |
-| description | [string](#string) | optional |  |
-
-
-<a name="anytype.Rpc.Shutdown"/>
-### Rpc.Shutdown
-
-
-| Field | Type | Label | Description |
-| ----- | ---- | ----- | ----------- |
-
-
-<a name="anytype.Rpc.Shutdown.Request"/>
-### Rpc.Shutdown.Request
-
-
-| Field | Type | Label | Description |
-| ----- | ---- | ----- | ----------- |
-
-
-<a name="anytype.Rpc.Shutdown.Response"/>
-### Rpc.Shutdown.Response
-
-
-| Field | Type | Label | Description |
-| ----- | ---- | ----- | ----------- |
-| error | [Rpc.Shutdown.Response.Error](#anytype.Rpc.Shutdown.Response.Error) | optional |  |
-
-
-<a name="anytype.Rpc.Shutdown.Response.Error"/>
-### Rpc.Shutdown.Response.Error
-
-
-| Field | Type | Label | Description |
-| ----- | ---- | ----- | ----------- |
-| code | [Rpc.Shutdown.Response.Error.Code](#anytype.Rpc.Shutdown.Response.Error.Code) | optional |  |
-| description | [string](#string) | optional |  |
-
-
-<a name="anytype.Rpc.UploadFile"/>
-### Rpc.UploadFile
-
-
-| Field | Type | Label | Description |
-| ----- | ---- | ----- | ----------- |
-
-
-<a name="anytype.Rpc.UploadFile.Request"/>
-### Rpc.UploadFile.Request
-
-
-| Field | Type | Label | Description |
-| ----- | ---- | ----- | ----------- |
-| url | [string](#string) | optional |  |
-| localPath | [string](#string) | optional |  |
-| type | [Block.Content.File.Type](#anytype.model.Block.Content.File.Type) | optional |  |
-| disableEncryption | [bool](#bool) | optional |  |
-| style | [Block.Content.File.Style](#anytype.model.Block.Content.File.Style) | optional |  |
-
-
-<a name="anytype.Rpc.UploadFile.Response"/>
-### Rpc.UploadFile.Response
-
-
-| Field | Type | Label | Description |
-| ----- | ---- | ----- | ----------- |
-| error | [Rpc.UploadFile.Response.Error](#anytype.Rpc.UploadFile.Response.Error) | optional |  |
-| hash | [string](#string) | optional |  |
-
-
-<a name="anytype.Rpc.UploadFile.Response.Error"/>
-### Rpc.UploadFile.Response.Error
-
-
-| Field | Type | Label | Description |
-| ----- | ---- | ----- | ----------- |
-| code | [Rpc.UploadFile.Response.Error.Code](#anytype.Rpc.UploadFile.Response.Error.Code) | optional |  |
-| description | [string](#string) | optional |  |
-
-
-<a name="anytype.Rpc.Version"/>
-### Rpc.Version
-
-
-| Field | Type | Label | Description |
-| ----- | ---- | ----- | ----------- |
-
-
-<a name="anytype.Rpc.Version.Get"/>
-### Rpc.Version.Get
-
-
-| Field | Type | Label | Description |
-| ----- | ---- | ----- | ----------- |
-
-
-<a name="anytype.Rpc.Version.Get.Request"/>
-### Rpc.Version.Get.Request
-
-
-| Field | Type | Label | Description |
-| ----- | ---- | ----- | ----------- |
-
-
-<a name="anytype.Rpc.Version.Get.Response"/>
-### Rpc.Version.Get.Response
-
-
-| Field | Type | Label | Description |
-| ----- | ---- | ----- | ----------- |
-| error | [Rpc.Version.Get.Response.Error](#anytype.Rpc.Version.Get.Response.Error) | optional |  |
-| version | [string](#string) | optional |  |
-| details | [string](#string) | optional |  |
-
-
-<a name="anytype.Rpc.Version.Get.Response.Error"/>
-### Rpc.Version.Get.Response.Error
-
-
-| Field | Type | Label | Description |
-| ----- | ---- | ----- | ----------- |
-| code | [Rpc.Version.Get.Response.Error.Code](#anytype.Rpc.Version.Get.Response.Error.Code) | optional |  |
-| description | [string](#string) | optional |  |
-
-
-<a name="anytype.Rpc.Wallet"/>
-### Rpc.Wallet
-
-
-| Field | Type | Label | Description |
-| ----- | ---- | ----- | ----------- |
-
-
-<a name="anytype.Rpc.Wallet.Convert"/>
-### Rpc.Wallet.Convert
-
-
-| Field | Type | Label | Description |
-| ----- | ---- | ----- | ----------- |
-
-
-<a name="anytype.Rpc.Wallet.Convert.Request"/>
-### Rpc.Wallet.Convert.Request
-
-
-| Field | Type | Label | Description |
-| ----- | ---- | ----- | ----------- |
-| mnemonic | [string](#string) | optional |  |
-| entropy | [string](#string) | optional |  |
-
-
-<a name="anytype.Rpc.Wallet.Convert.Response"/>
-### Rpc.Wallet.Convert.Response
-
-
-| Field | Type | Label | Description |
-| ----- | ---- | ----- | ----------- |
-| error | [Rpc.Wallet.Convert.Response.Error](#anytype.Rpc.Wallet.Convert.Response.Error) | optional |  |
-| entropy | [string](#string) | optional |  |
-| mnemonic | [string](#string) | optional |  |
-
-
-<a name="anytype.Rpc.Wallet.Convert.Response.Error"/>
-### Rpc.Wallet.Convert.Response.Error
-
-
-| Field | Type | Label | Description |
-| ----- | ---- | ----- | ----------- |
-| code | [Rpc.Wallet.Convert.Response.Error.Code](#anytype.Rpc.Wallet.Convert.Response.Error.Code) | optional |  |
-| description | [string](#string) | optional |  |
-
-
-<a name="anytype.Rpc.Wallet.Create"/>
-### Rpc.Wallet.Create
-
-
-| Field | Type | Label | Description |
-| ----- | ---- | ----- | ----------- |
-
-
-<a name="anytype.Rpc.Wallet.Create.Request"/>
-### Rpc.Wallet.Create.Request
-Front-end-to-middleware request to create a new wallet
-
-| Field | Type | Label | Description |
-| ----- | ---- | ----- | ----------- |
-| rootPath | [string](#string) | optional |  |
-
-
-<a name="anytype.Rpc.Wallet.Create.Response"/>
-### Rpc.Wallet.Create.Response
-Middleware-to-front-end response, that can contain mnemonic of a created account and a NULL error or an empty mnemonic and a non-NULL error
-
-| Field | Type | Label | Description |
-| ----- | ---- | ----- | ----------- |
-| error | [Rpc.Wallet.Create.Response.Error](#anytype.Rpc.Wallet.Create.Response.Error) | optional |  |
-| mnemonic | [string](#string) | optional |  |
-
-
-<a name="anytype.Rpc.Wallet.Create.Response.Error"/>
-### Rpc.Wallet.Create.Response.Error
-
-
-| Field | Type | Label | Description |
-| ----- | ---- | ----- | ----------- |
-| code | [Rpc.Wallet.Create.Response.Error.Code](#anytype.Rpc.Wallet.Create.Response.Error.Code) | optional |  |
-| description | [string](#string) | optional |  |
-
-
-<a name="anytype.Rpc.Wallet.Recover"/>
-### Rpc.Wallet.Recover
-
-
-| Field | Type | Label | Description |
-| ----- | ---- | ----- | ----------- |
-
-
-<a name="anytype.Rpc.Wallet.Recover.Request"/>
-### Rpc.Wallet.Recover.Request
-Front end to middleware request-to-recover-a wallet with this mnemonic and a rootPath
-
-| Field | Type | Label | Description |
-| ----- | ---- | ----- | ----------- |
-| rootPath | [string](#string) | optional |  |
-| mnemonic | [string](#string) | optional |  |
-
-
-<a name="anytype.Rpc.Wallet.Recover.Response"/>
-### Rpc.Wallet.Recover.Response
-Middleware-to-front-end response, that can contain a NULL error or a non-NULL error
-
-| Field | Type | Label | Description |
-| ----- | ---- | ----- | ----------- |
-| error | [Rpc.Wallet.Recover.Response.Error](#anytype.Rpc.Wallet.Recover.Response.Error) | optional |  |
-
-
-<a name="anytype.Rpc.Wallet.Recover.Response.Error"/>
-### Rpc.Wallet.Recover.Response.Error
-
-
-| Field | Type | Label | Description |
-| ----- | ---- | ----- | ----------- |
-| code | [Rpc.Wallet.Recover.Response.Error.Code](#anytype.Rpc.Wallet.Recover.Response.Error.Code) | optional |  |
-| description | [string](#string) | optional |  |
-
-
-<a name="anytype.Rpc.Workspace"/>
-### Rpc.Workspace
-
-
-| Field | Type | Label | Description |
-| ----- | ---- | ----- | ----------- |
-
-
-<a name="anytype.Rpc.Workspace.Create"/>
-### Rpc.Workspace.Create
-
-
-| Field | Type | Label | Description |
-| ----- | ---- | ----- | ----------- |
-
-
-<a name="anytype.Rpc.Workspace.Create.Request"/>
-### Rpc.Workspace.Create.Request
-
-
-| Field | Type | Label | Description |
-| ----- | ---- | ----- | ----------- |
-| name | [string](#string) | optional |  |
-
-
-<a name="anytype.Rpc.Workspace.Create.Response"/>
-### Rpc.Workspace.Create.Response
-
-
-| Field | Type | Label | Description |
-| ----- | ---- | ----- | ----------- |
-| error | [Rpc.Workspace.Create.Response.Error](#anytype.Rpc.Workspace.Create.Response.Error) | optional |  |
-| workspaceId | [string](#string) | optional |  |
-
-
-<a name="anytype.Rpc.Workspace.Create.Response.Error"/>
-### Rpc.Workspace.Create.Response.Error
-
-
-| Field | Type | Label | Description |
-| ----- | ---- | ----- | ----------- |
-| code | [Rpc.Workspace.Create.Response.Error.Code](#anytype.Rpc.Workspace.Create.Response.Error.Code) | optional |  |
-| description | [string](#string) | optional |  |
-
-
-<a name="anytype.Rpc.Workspace.GetAll"/>
-### Rpc.Workspace.GetAll
-
-
-| Field | Type | Label | Description |
-| ----- | ---- | ----- | ----------- |
-
-
-<a name="anytype.Rpc.Workspace.GetAll.Request"/>
-### Rpc.Workspace.GetAll.Request
-
-
-| Field | Type | Label | Description |
-| ----- | ---- | ----- | ----------- |
-
-
-<a name="anytype.Rpc.Workspace.GetAll.Response"/>
-### Rpc.Workspace.GetAll.Response
-
-
-| Field | Type | Label | Description |
-| ----- | ---- | ----- | ----------- |
-| error | [Rpc.Workspace.GetAll.Response.Error](#anytype.Rpc.Workspace.GetAll.Response.Error) | optional |  |
-| workspaceIds | [string](#string) | repeated |  |
-
-
-<a name="anytype.Rpc.Workspace.GetAll.Response.Error"/>
-### Rpc.Workspace.GetAll.Response.Error
-
-
-| Field | Type | Label | Description |
-| ----- | ---- | ----- | ----------- |
-| code | [Rpc.Workspace.GetAll.Response.Error.Code](#anytype.Rpc.Workspace.GetAll.Response.Error.Code) | optional |  |
-| description | [string](#string) | optional |  |
-
-
-<a name="anytype.Rpc.Workspace.GetCurrent"/>
-### Rpc.Workspace.GetCurrent
-
-
-| Field | Type | Label | Description |
-| ----- | ---- | ----- | ----------- |
-
-
-<a name="anytype.Rpc.Workspace.GetCurrent.Request"/>
-### Rpc.Workspace.GetCurrent.Request
-
-
-| Field | Type | Label | Description |
-| ----- | ---- | ----- | ----------- |
-
-
-<a name="anytype.Rpc.Workspace.GetCurrent.Response"/>
-### Rpc.Workspace.GetCurrent.Response
-
-
-| Field | Type | Label | Description |
-| ----- | ---- | ----- | ----------- |
-| error | [Rpc.Workspace.GetCurrent.Response.Error](#anytype.Rpc.Workspace.GetCurrent.Response.Error) | optional |  |
-| workspaceId | [string](#string) | optional |  |
-
-
-<a name="anytype.Rpc.Workspace.GetCurrent.Response.Error"/>
-### Rpc.Workspace.GetCurrent.Response.Error
-
-
-| Field | Type | Label | Description |
-| ----- | ---- | ----- | ----------- |
-| code | [Rpc.Workspace.GetCurrent.Response.Error.Code](#anytype.Rpc.Workspace.GetCurrent.Response.Error.Code) | optional |  |
-| description | [string](#string) | optional |  |
-
-
-<a name="anytype.Rpc.Workspace.Select"/>
-### Rpc.Workspace.Select
-
-
-| Field | Type | Label | Description |
-| ----- | ---- | ----- | ----------- |
-
-
-<a name="anytype.Rpc.Workspace.Select.Request"/>
-### Rpc.Workspace.Select.Request
-
-
-| Field | Type | Label | Description |
-| ----- | ---- | ----- | ----------- |
-| workspaceId | [string](#string) | optional |  |
-
-
-<a name="anytype.Rpc.Workspace.Select.Response"/>
-### Rpc.Workspace.Select.Response
-
-
-| Field | Type | Label | Description |
-| ----- | ---- | ----- | ----------- |
-| error | [Rpc.Workspace.Select.Response.Error](#anytype.Rpc.Workspace.Select.Response.Error) | optional |  |
-
-
-<a name="anytype.Rpc.Workspace.Select.Response.Error"/>
-### Rpc.Workspace.Select.Response.Error
-
-
-| Field | Type | Label | Description |
-| ----- | ---- | ----- | ----------- |
-| code | [Rpc.Workspace.Select.Response.Error.Code](#anytype.Rpc.Workspace.Select.Response.Error.Code) | optional |  |
-| description | [string](#string) | optional |  |
-
-
-<a name="anytype.Rpc.Workspace.SetIsHighlighted"/>
-### Rpc.Workspace.SetIsHighlighted
-
-
-| Field | Type | Label | Description |
-| ----- | ---- | ----- | ----------- |
-
-
-<a name="anytype.Rpc.Workspace.SetIsHighlighted.Request"/>
-### Rpc.Workspace.SetIsHighlighted.Request
-
-
-| Field | Type | Label | Description |
-| ----- | ---- | ----- | ----------- |
-| objectId | [string](#string) | optional |  |
-| isHighlighted | [bool](#bool) | optional |  |
-
-
-<a name="anytype.Rpc.Workspace.SetIsHighlighted.Response"/>
-### Rpc.Workspace.SetIsHighlighted.Response
-
-
-| Field | Type | Label | Description |
-| ----- | ---- | ----- | ----------- |
-| error | [Rpc.Workspace.SetIsHighlighted.Response.Error](#anytype.Rpc.Workspace.SetIsHighlighted.Response.Error) | optional |  |
-
-
-<a name="anytype.Rpc.Workspace.SetIsHighlighted.Response.Error"/>
-### Rpc.Workspace.SetIsHighlighted.Response.Error
-
-
-| Field | Type | Label | Description |
-| ----- | ---- | ----- | ----------- |
-| code | [Rpc.Workspace.SetIsHighlighted.Response.Error.Code](#anytype.Rpc.Workspace.SetIsHighlighted.Response.Error.Code) | optional |  |
-| description | [string](#string) | optional |  |
-
-
-
-<a name="anytype.Rpc.Account.Create.Response.Error.Code"/>
-### Rpc.Account.Create.Response.Error.Code
-
-
-| Name | Number | Description |
-| ---- | ------ | ----------- |
-| NULL | 0 |  |
-| UNKNOWN_ERROR | 1 |  |
-| BAD_INPUT | 2 |  |
-| ACCOUNT_CREATED_BUT_FAILED_TO_START_NODE | 101 |  |
-| ACCOUNT_CREATED_BUT_FAILED_TO_SET_NAME | 102 |  |
-| ACCOUNT_CREATED_BUT_FAILED_TO_SET_AVATAR | 103 |  |
-| FAILED_TO_STOP_RUNNING_NODE | 104 |  |
-| BAD_INVITE_CODE | 900 |  |
-
-<a name="anytype.Rpc.Account.Recover.Response.Error.Code"/>
-### Rpc.Account.Recover.Response.Error.Code
-
-
-| Name | Number | Description |
-| ---- | ------ | ----------- |
-| NULL | 0 |  |
-| UNKNOWN_ERROR | 1 |  |
-| BAD_INPUT | 2 |  |
-| NO_ACCOUNTS_FOUND | 101 |  |
-| NEED_TO_RECOVER_WALLET_FIRST | 102 |  |
-| FAILED_TO_CREATE_LOCAL_REPO | 103 |  |
-| LOCAL_REPO_EXISTS_BUT_CORRUPTED | 104 |  |
-| FAILED_TO_RUN_NODE | 105 |  |
-| WALLET_RECOVER_NOT_PERFORMED | 106 |  |
-| FAILED_TO_STOP_RUNNING_NODE | 107 |  |
-| ANOTHER_ANYTYPE_PROCESS_IS_RUNNING | 108 |  |
-
-<a name="anytype.Rpc.Account.Select.Response.Error.Code"/>
-### Rpc.Account.Select.Response.Error.Code
-
-
-| Name | Number | Description |
-| ---- | ------ | ----------- |
-| NULL | 0 |  |
-| UNKNOWN_ERROR | 1 |  |
-| BAD_INPUT | 2 |  |
-| FAILED_TO_CREATE_LOCAL_REPO | 101 |  |
-| LOCAL_REPO_EXISTS_BUT_CORRUPTED | 102 |  |
-| FAILED_TO_RUN_NODE | 103 |  |
-| FAILED_TO_FIND_ACCOUNT_INFO | 104 |  |
-| LOCAL_REPO_NOT_EXISTS_AND_MNEMONIC_NOT_SET | 105 |  |
-| FAILED_TO_STOP_SEARCHER_NODE | 106 |  |
-| FAILED_TO_RECOVER_PREDEFINED_BLOCKS | 107 |  |
-| ANOTHER_ANYTYPE_PROCESS_IS_RUNNING | 108 |  |
-
-<a name="anytype.Rpc.Account.Stop.Response.Error.Code"/>
-### Rpc.Account.Stop.Response.Error.Code
-
-
-| Name | Number | Description |
-| ---- | ------ | ----------- |
-| NULL | 0 |  |
-| UNKNOWN_ERROR | 1 |  |
-| BAD_INPUT | 2 |  |
-| ACCOUNT_IS_NOT_RUNNING | 101 |  |
-| FAILED_TO_STOP_NODE | 102 |  |
-| FAILED_TO_REMOVE_ACCOUNT_DATA | 103 |  |
-
-<a name="anytype.Rpc.ApplyTemplate.Response.Error.Code"/>
-### Rpc.ApplyTemplate.Response.Error.Code
-
-
-| Name | Number | Description |
-| ---- | ------ | ----------- |
-| NULL | 0 |  |
-| UNKNOWN_ERROR | 1 |  |
-| BAD_INPUT | 2 |  |
-
-<a name="anytype.Rpc.Block.Bookmark.CreateAndFetch.Response.Error.Code"/>
-### Rpc.Block.Bookmark.CreateAndFetch.Response.Error.Code
-
-
-| Name | Number | Description |
-| ---- | ------ | ----------- |
-| NULL | 0 |  |
-| UNKNOWN_ERROR | 1 |  |
-| BAD_INPUT | 2 |  |
-
-<a name="anytype.Rpc.Block.Bookmark.Fetch.Response.Error.Code"/>
-### Rpc.Block.Bookmark.Fetch.Response.Error.Code
-
-
-| Name | Number | Description |
-| ---- | ------ | ----------- |
-| NULL | 0 |  |
-| UNKNOWN_ERROR | 1 |  |
-| BAD_INPUT | 2 |  |
-
-<a name="anytype.Rpc.Block.Close.Response.Error.Code"/>
-### Rpc.Block.Close.Response.Error.Code
-
-
-| Name | Number | Description |
-| ---- | ------ | ----------- |
-| NULL | 0 |  |
-| UNKNOWN_ERROR | 1 |  |
-| BAD_INPUT | 2 |  |
-
-<a name="anytype.Rpc.Block.Copy.Response.Error.Code"/>
-### Rpc.Block.Copy.Response.Error.Code
-
-
-| Name | Number | Description |
-| ---- | ------ | ----------- |
-| NULL | 0 |  |
-| UNKNOWN_ERROR | 1 |  |
-| BAD_INPUT | 2 |  |
-
-<a name="anytype.Rpc.Block.Create.Response.Error.Code"/>
-### Rpc.Block.Create.Response.Error.Code
-
-
-| Name | Number | Description |
-| ---- | ------ | ----------- |
-| NULL | 0 |  |
-| UNKNOWN_ERROR | 1 |  |
-| BAD_INPUT | 2 |  |
-
-<a name="anytype.Rpc.Block.CreatePage.Response.Error.Code"/>
-### Rpc.Block.CreatePage.Response.Error.Code
-
-
-| Name | Number | Description |
-| ---- | ------ | ----------- |
-| NULL | 0 |  |
-| UNKNOWN_ERROR | 1 |  |
-| BAD_INPUT | 2 |  |
-
-<a name="anytype.Rpc.Block.CreateSet.Response.Error.Code"/>
-### Rpc.Block.CreateSet.Response.Error.Code
-
-
-| Name | Number | Description |
-| ---- | ------ | ----------- |
-| NULL | 0 |  |
-| UNKNOWN_ERROR | 1 |  |
-| BAD_INPUT | 2 |  |
-| UNKNOWN_OBJECT_TYPE_URL | 3 |  |
-
-<a name="anytype.Rpc.Block.Cut.Response.Error.Code"/>
-### Rpc.Block.Cut.Response.Error.Code
-
-
-| Name | Number | Description |
-| ---- | ------ | ----------- |
-| NULL | 0 |  |
-| UNKNOWN_ERROR | 1 |  |
-| BAD_INPUT | 2 |  |
-
-<a name="anytype.Rpc.Block.Dataview.RecordCreate.Response.Error.Code"/>
-### Rpc.Block.Dataview.RecordCreate.Response.Error.Code
-
-
-| Name | Number | Description |
-| ---- | ------ | ----------- |
-| NULL | 0 |  |
-| UNKNOWN_ERROR | 1 |  |
-| BAD_INPUT | 2 |  |
-
-<a name="anytype.Rpc.Block.Dataview.RecordDelete.Response.Error.Code"/>
-### Rpc.Block.Dataview.RecordDelete.Response.Error.Code
-
-
-| Name | Number | Description |
-| ---- | ------ | ----------- |
-| NULL | 0 |  |
-| UNKNOWN_ERROR | 1 |  |
-| BAD_INPUT | 2 |  |
-
-<a name="anytype.Rpc.Block.Dataview.RecordRelationOptionAdd.Response.Error.Code"/>
-### Rpc.Block.Dataview.RecordRelationOptionAdd.Response.Error.Code
-
-
-| Name | Number | Description |
-| ---- | ------ | ----------- |
-| NULL | 0 |  |
-| UNKNOWN_ERROR | 1 |  |
-| BAD_INPUT | 2 |  |
-
-<a name="anytype.Rpc.Block.Dataview.RecordRelationOptionDelete.Response.Error.Code"/>
-### Rpc.Block.Dataview.RecordRelationOptionDelete.Response.Error.Code
-
-
-| Name | Number | Description |
-| ---- | ------ | ----------- |
-| NULL | 0 |  |
-| UNKNOWN_ERROR | 1 |  |
-| BAD_INPUT | 2 |  |
-
-<a name="anytype.Rpc.Block.Dataview.RecordRelationOptionUpdate.Response.Error.Code"/>
-### Rpc.Block.Dataview.RecordRelationOptionUpdate.Response.Error.Code
-
-
-| Name | Number | Description |
-| ---- | ------ | ----------- |
-| NULL | 0 |  |
-| UNKNOWN_ERROR | 1 |  |
-| BAD_INPUT | 2 |  |
-
-<a name="anytype.Rpc.Block.Dataview.RecordUpdate.Response.Error.Code"/>
-### Rpc.Block.Dataview.RecordUpdate.Response.Error.Code
-
-
-| Name | Number | Description |
-| ---- | ------ | ----------- |
-| NULL | 0 |  |
-| UNKNOWN_ERROR | 1 |  |
-| BAD_INPUT | 2 |  |
-
-<a name="anytype.Rpc.Block.Dataview.RelationAdd.Response.Error.Code"/>
-### Rpc.Block.Dataview.RelationAdd.Response.Error.Code
-
-
-| Name | Number | Description |
-| ---- | ------ | ----------- |
-| NULL | 0 |  |
-| UNKNOWN_ERROR | 1 |  |
-| BAD_INPUT | 2 |  |
-
-<a name="anytype.Rpc.Block.Dataview.RelationDelete.Response.Error.Code"/>
-### Rpc.Block.Dataview.RelationDelete.Response.Error.Code
-
-
-| Name | Number | Description |
-| ---- | ------ | ----------- |
-| NULL | 0 |  |
-| UNKNOWN_ERROR | 1 |  |
-| BAD_INPUT | 2 |  |
-
-<a name="anytype.Rpc.Block.Dataview.RelationListAvailable.Response.Error.Code"/>
-### Rpc.Block.Dataview.RelationListAvailable.Response.Error.Code
-
-
-| Name | Number | Description |
-| ---- | ------ | ----------- |
-| NULL | 0 |  |
-| UNKNOWN_ERROR | 1 |  |
-| BAD_INPUT | 2 |  |
-| NOT_A_DATAVIEW_BLOCK | 3 |  |
-
-<a name="anytype.Rpc.Block.Dataview.RelationUpdate.Response.Error.Code"/>
-### Rpc.Block.Dataview.RelationUpdate.Response.Error.Code
-
-
-| Name | Number | Description |
-| ---- | ------ | ----------- |
-| NULL | 0 |  |
-| UNKNOWN_ERROR | 1 |  |
-| BAD_INPUT | 2 |  |
-
-<a name="anytype.Rpc.Block.Dataview.SetSource.Response.Error.Code"/>
-### Rpc.Block.Dataview.SetSource.Response.Error.Code
-
-
-| Name | Number | Description |
-| ---- | ------ | ----------- |
-| NULL | 0 |  |
-| UNKNOWN_ERROR | 1 |  |
-| BAD_INPUT | 2 |  |
-
-<a name="anytype.Rpc.Block.Dataview.ViewCreate.Response.Error.Code"/>
-### Rpc.Block.Dataview.ViewCreate.Response.Error.Code
-
-
-| Name | Number | Description |
-| ---- | ------ | ----------- |
-| NULL | 0 |  |
-| UNKNOWN_ERROR | 1 |  |
-| BAD_INPUT | 2 |  |
-
-<a name="anytype.Rpc.Block.Dataview.ViewDelete.Response.Error.Code"/>
-### Rpc.Block.Dataview.ViewDelete.Response.Error.Code
-
-
-| Name | Number | Description |
-| ---- | ------ | ----------- |
-| NULL | 0 |  |
-| UNKNOWN_ERROR | 1 |  |
-| BAD_INPUT | 2 |  |
-
-<a name="anytype.Rpc.Block.Dataview.ViewSetActive.Response.Error.Code"/>
-### Rpc.Block.Dataview.ViewSetActive.Response.Error.Code
-
-
-| Name | Number | Description |
-| ---- | ------ | ----------- |
-| NULL | 0 |  |
-| UNKNOWN_ERROR | 1 |  |
-| BAD_INPUT | 2 |  |
-
-<a name="anytype.Rpc.Block.Dataview.ViewSetPosition.Response.Error.Code"/>
-### Rpc.Block.Dataview.ViewSetPosition.Response.Error.Code
-
-
-| Name | Number | Description |
-| ---- | ------ | ----------- |
-| NULL | 0 |  |
-| UNKNOWN_ERROR | 1 |  |
-| BAD_INPUT | 2 |  |
-
-<a name="anytype.Rpc.Block.Dataview.ViewUpdate.Response.Error.Code"/>
-### Rpc.Block.Dataview.ViewUpdate.Response.Error.Code
-
-
-| Name | Number | Description |
-| ---- | ------ | ----------- |
-| NULL | 0 |  |
-| UNKNOWN_ERROR | 1 |  |
-| BAD_INPUT | 2 |  |
-
-<a name="anytype.Rpc.Block.Download.Response.Error.Code"/>
-### Rpc.Block.Download.Response.Error.Code
-
-
-| Name | Number | Description |
-| ---- | ------ | ----------- |
-| NULL | 0 |  |
-| UNKNOWN_ERROR | 1 |  |
-| BAD_INPUT | 2 |  |
-
-<a name="anytype.Rpc.Block.Export.Response.Error.Code"/>
-### Rpc.Block.Export.Response.Error.Code
-
-
-| Name | Number | Description |
-| ---- | ------ | ----------- |
-| NULL | 0 |  |
-| UNKNOWN_ERROR | 1 |  |
-| BAD_INPUT | 2 |  |
-
-<a name="anytype.Rpc.Block.File.CreateAndUpload.Response.Error.Code"/>
-### Rpc.Block.File.CreateAndUpload.Response.Error.Code
-
-
-| Name | Number | Description |
-| ---- | ------ | ----------- |
-| NULL | 0 |  |
-| UNKNOWN_ERROR | 1 |  |
-| BAD_INPUT | 2 |  |
-
-<a name="anytype.Rpc.Block.Get.Marks.Response.Error.Code"/>
-### Rpc.Block.Get.Marks.Response.Error.Code
-
-
-| Name | Number | Description |
-| ---- | ------ | ----------- |
-| NULL | 0 |  |
-| UNKNOWN_ERROR | 1 |  |
-| BAD_INPUT | 2 |  |
-
-<a name="anytype.Rpc.Block.GetPublicWebURL.Response.Error.Code"/>
-### Rpc.Block.GetPublicWebURL.Response.Error.Code
-
-
-| Name | Number | Description |
-| ---- | ------ | ----------- |
-| NULL | 0 |  |
-| UNKNOWN_ERROR | 1 |  |
-| BAD_INPUT | 2 |  |
-
-<a name="anytype.Rpc.Block.ImportMarkdown.Response.Error.Code"/>
-### Rpc.Block.ImportMarkdown.Response.Error.Code
-
-
-| Name | Number | Description |
-| ---- | ------ | ----------- |
-| NULL | 0 |  |
-| UNKNOWN_ERROR | 1 |  |
-| BAD_INPUT | 2 |  |
-
-<a name="anytype.Rpc.Block.Merge.Response.Error.Code"/>
-### Rpc.Block.Merge.Response.Error.Code
-
-
-| Name | Number | Description |
-| ---- | ------ | ----------- |
-| NULL | 0 |  |
-| UNKNOWN_ERROR | 1 |  |
-| BAD_INPUT | 2 |  |
-
-<a name="anytype.Rpc.Block.ObjectType.Set.Response.Error.Code"/>
-### Rpc.Block.ObjectType.Set.Response.Error.Code
-
-
-| Name | Number | Description |
-| ---- | ------ | ----------- |
-| NULL | 0 |  |
-| UNKNOWN_ERROR | 1 |  |
-| BAD_INPUT | 2 |  |
-| UNKNOWN_OBJECT_TYPE_URL | 3 |  |
-
-<a name="anytype.Rpc.Block.Open.Response.Error.Code"/>
-### Rpc.Block.Open.Response.Error.Code
-
-
-| Name | Number | Description |
-| ---- | ------ | ----------- |
-| NULL | 0 |  |
-| UNKNOWN_ERROR | 1 |  |
-| BAD_INPUT | 2 |  |
-| NOT_FOUND | 3 |  |
-| ANYTYPE_NEEDS_UPGRADE | 10 |  |
-
-<a name="anytype.Rpc.Block.OpenBreadcrumbs.Response.Error.Code"/>
-### Rpc.Block.OpenBreadcrumbs.Response.Error.Code
-
-
-| Name | Number | Description |
-| ---- | ------ | ----------- |
-| NULL | 0 |  |
-| UNKNOWN_ERROR | 1 |  |
-| BAD_INPUT | 2 |  |
-
-<a name="anytype.Rpc.Block.Paste.Response.Error.Code"/>
-### Rpc.Block.Paste.Response.Error.Code
-
-
-| Name | Number | Description |
-| ---- | ------ | ----------- |
-| NULL | 0 |  |
-| UNKNOWN_ERROR | 1 |  |
-| BAD_INPUT | 2 |  |
-
-<a name="anytype.Rpc.Block.Redo.Response.Error.Code"/>
-### Rpc.Block.Redo.Response.Error.Code
-
-
-| Name | Number | Description |
-| ---- | ------ | ----------- |
-| NULL | 0 |  |
-| UNKNOWN_ERROR | 1 |  |
-| BAD_INPUT | 2 |  |
-| CAN_NOT_MOVE | 3 |  |
-
-<a name="anytype.Rpc.Block.Relation.Add.Response.Error.Code"/>
-### Rpc.Block.Relation.Add.Response.Error.Code
-
-
-| Name | Number | Description |
-| ---- | ------ | ----------- |
-| NULL | 0 |  |
-| UNKNOWN_ERROR | 1 |  |
-| BAD_INPUT | 2 |  |
-
-<a name="anytype.Rpc.Block.Relation.SetKey.Response.Error.Code"/>
-### Rpc.Block.Relation.SetKey.Response.Error.Code
-
-
-| Name | Number | Description |
-| ---- | ------ | ----------- |
-| NULL | 0 |  |
-| UNKNOWN_ERROR | 1 |  |
-| BAD_INPUT | 2 |  |
-
-<a name="anytype.Rpc.Block.Replace.Response.Error.Code"/>
-### Rpc.Block.Replace.Response.Error.Code
-
-
-| Name | Number | Description |
-| ---- | ------ | ----------- |
-| NULL | 0 |  |
-| UNKNOWN_ERROR | 1 |  |
-| BAD_INPUT | 2 |  |
-
-<a name="anytype.Rpc.Block.Set.Details.Response.Error.Code"/>
-### Rpc.Block.Set.Details.Response.Error.Code
-
-
-| Name | Number | Description |
-| ---- | ------ | ----------- |
-| NULL | 0 |  |
-| UNKNOWN_ERROR | 1 |  |
-| BAD_INPUT | 2 |  |
-
-<a name="anytype.Rpc.Block.Set.Fields.Response.Error.Code"/>
-### Rpc.Block.Set.Fields.Response.Error.Code
-
-
-| Name | Number | Description |
-| ---- | ------ | ----------- |
-| NULL | 0 |  |
-| UNKNOWN_ERROR | 1 |  |
-| BAD_INPUT | 2 |  |
-
-<a name="anytype.Rpc.Block.Set.File.Name.Response.Error.Code"/>
-### Rpc.Block.Set.File.Name.Response.Error.Code
-
-
-| Name | Number | Description |
-| ---- | ------ | ----------- |
-| NULL | 0 |  |
-| UNKNOWN_ERROR | 1 |  |
-| BAD_INPUT | 2 |  |
-
-<a name="anytype.Rpc.Block.Set.Image.Name.Response.Error.Code"/>
-### Rpc.Block.Set.Image.Name.Response.Error.Code
-
-
-| Name | Number | Description |
-| ---- | ------ | ----------- |
-| NULL | 0 |  |
-| UNKNOWN_ERROR | 1 |  |
-| BAD_INPUT | 2 |  |
-
-<a name="anytype.Rpc.Block.Set.Image.Width.Response.Error.Code"/>
-### Rpc.Block.Set.Image.Width.Response.Error.Code
-
-
-| Name | Number | Description |
-| ---- | ------ | ----------- |
-| NULL | 0 |  |
-| UNKNOWN_ERROR | 1 |  |
-| BAD_INPUT | 2 |  |
-
-<a name="anytype.Rpc.Block.Set.Latex.Text.Response.Error.Code"/>
-### Rpc.Block.Set.Latex.Text.Response.Error.Code
-
-
-| Name | Number | Description |
-| ---- | ------ | ----------- |
-| NULL | 0 |  |
-| UNKNOWN_ERROR | 1 |  |
-| BAD_INPUT | 2 |  |
-
-<a name="anytype.Rpc.Block.Set.Link.TargetBlockId.Response.Error.Code"/>
-### Rpc.Block.Set.Link.TargetBlockId.Response.Error.Code
-
-
-| Name | Number | Description |
-| ---- | ------ | ----------- |
-| NULL | 0 |  |
-| UNKNOWN_ERROR | 1 |  |
-| BAD_INPUT | 2 |  |
-
-<a name="anytype.Rpc.Block.Set.Page.IsArchived.Response.Error.Code"/>
-### Rpc.Block.Set.Page.IsArchived.Response.Error.Code
-
-
-| Name | Number | Description |
-| ---- | ------ | ----------- |
-| NULL | 0 |  |
-| UNKNOWN_ERROR | 1 |  |
-| BAD_INPUT | 2 |  |
-
-<a name="anytype.Rpc.Block.Set.Restrictions.Response.Error.Code"/>
-### Rpc.Block.Set.Restrictions.Response.Error.Code
-
-
-| Name | Number | Description |
-| ---- | ------ | ----------- |
-| NULL | 0 |  |
-| UNKNOWN_ERROR | 1 |  |
-| BAD_INPUT | 2 |  |
-
-<a name="anytype.Rpc.Block.Set.Text.Checked.Response.Error.Code"/>
-### Rpc.Block.Set.Text.Checked.Response.Error.Code
-
-
-| Name | Number | Description |
-| ---- | ------ | ----------- |
-| NULL | 0 |  |
-| UNKNOWN_ERROR | 1 |  |
-| BAD_INPUT | 2 |  |
-
-<a name="anytype.Rpc.Block.Set.Text.Color.Response.Error.Code"/>
-### Rpc.Block.Set.Text.Color.Response.Error.Code
-
-
-| Name | Number | Description |
-| ---- | ------ | ----------- |
-| NULL | 0 |  |
-| UNKNOWN_ERROR | 1 |  |
-| BAD_INPUT | 2 |  |
-
-<a name="anytype.Rpc.Block.Set.Text.Style.Response.Error.Code"/>
-### Rpc.Block.Set.Text.Style.Response.Error.Code
-
-
-| Name | Number | Description |
-| ---- | ------ | ----------- |
-| NULL | 0 |  |
-| UNKNOWN_ERROR | 1 |  |
-| BAD_INPUT | 2 |  |
-
-<a name="anytype.Rpc.Block.Set.Text.Text.Response.Error.Code"/>
-### Rpc.Block.Set.Text.Text.Response.Error.Code
-
-
-| Name | Number | Description |
-| ---- | ------ | ----------- |
-| NULL | 0 |  |
-| UNKNOWN_ERROR | 1 |  |
-| BAD_INPUT | 2 |  |
-
-<a name="anytype.Rpc.Block.Set.Video.Name.Response.Error.Code"/>
-### Rpc.Block.Set.Video.Name.Response.Error.Code
-
-
-| Name | Number | Description |
-| ---- | ------ | ----------- |
-| NULL | 0 |  |
-| UNKNOWN_ERROR | 1 |  |
-| BAD_INPUT | 2 |  |
-
-<a name="anytype.Rpc.Block.Set.Video.Width.Response.Error.Code"/>
-### Rpc.Block.Set.Video.Width.Response.Error.Code
-
-
-| Name | Number | Description |
-| ---- | ------ | ----------- |
-| NULL | 0 |  |
-| UNKNOWN_ERROR | 1 |  |
-| BAD_INPUT | 2 |  |
-
-<a name="anytype.Rpc.Block.SetBreadcrumbs.Response.Error.Code"/>
-### Rpc.Block.SetBreadcrumbs.Response.Error.Code
-
-
-| Name | Number | Description |
-| ---- | ------ | ----------- |
-| NULL | 0 |  |
-| UNKNOWN_ERROR | 1 |  |
-| BAD_INPUT | 2 |  |
-
-<a name="anytype.Rpc.Block.Show.Response.Error.Code"/>
-### Rpc.Block.Show.Response.Error.Code
-
-
-| Name | Number | Description |
-| ---- | ------ | ----------- |
-| NULL | 0 |  |
-| UNKNOWN_ERROR | 1 |  |
-| BAD_INPUT | 2 |  |
-| NOT_FOUND | 3 |  |
-| ANYTYPE_NEEDS_UPGRADE | 10 |  |
-
-<a name="anytype.Rpc.Block.Split.Request.Mode"/>
-### Rpc.Block.Split.Request.Mode
-
-
-| Name | Number | Description |
-| ---- | ------ | ----------- |
-| BOTTOM | 0 |  |
-| TOP | 1 |  |
-| INNER | 2 |  |
-| TITLE | 3 |  |
-
-<a name="anytype.Rpc.Block.Split.Response.Error.Code"/>
-### Rpc.Block.Split.Response.Error.Code
-
-
-| Name | Number | Description |
-| ---- | ------ | ----------- |
-| NULL | 0 |  |
-| UNKNOWN_ERROR | 1 |  |
-| BAD_INPUT | 2 |  |
-
-<a name="anytype.Rpc.Block.Undo.Response.Error.Code"/>
-### Rpc.Block.Undo.Response.Error.Code
-
-
-| Name | Number | Description |
-| ---- | ------ | ----------- |
-| NULL | 0 |  |
-| UNKNOWN_ERROR | 1 |  |
-| BAD_INPUT | 2 |  |
-| CAN_NOT_MOVE | 3 |  |
-
-<a name="anytype.Rpc.Block.Unlink.Response.Error.Code"/>
-### Rpc.Block.Unlink.Response.Error.Code
-
-
-| Name | Number | Description |
-| ---- | ------ | ----------- |
-| NULL | 0 |  |
-| UNKNOWN_ERROR | 1 |  |
-| BAD_INPUT | 2 |  |
-
-<a name="anytype.Rpc.Block.UpdateContent.Response.Error.Code"/>
-### Rpc.Block.UpdateContent.Response.Error.Code
-
-
-| Name | Number | Description |
-| ---- | ------ | ----------- |
-| NULL | 0 |  |
-| UNKNOWN_ERROR | 1 |  |
-| BAD_INPUT | 2 |  |
-
-<a name="anytype.Rpc.Block.Upload.Response.Error.Code"/>
-### Rpc.Block.Upload.Response.Error.Code
-
-
-| Name | Number | Description |
-| ---- | ------ | ----------- |
-| NULL | 0 |  |
-| UNKNOWN_ERROR | 1 |  |
-| BAD_INPUT | 2 |  |
-
-<a name="anytype.Rpc.BlockList.ConvertChildrenToPages.Response.Error.Code"/>
-### Rpc.BlockList.ConvertChildrenToPages.Response.Error.Code
-
-
-| Name | Number | Description |
-| ---- | ------ | ----------- |
-| NULL | 0 |  |
-| UNKNOWN_ERROR | 1 |  |
-| BAD_INPUT | 2 |  |
-
-<a name="anytype.Rpc.BlockList.Duplicate.Response.Error.Code"/>
-### Rpc.BlockList.Duplicate.Response.Error.Code
-
-
-| Name | Number | Description |
-| ---- | ------ | ----------- |
-| NULL | 0 |  |
-| UNKNOWN_ERROR | 1 |  |
-| BAD_INPUT | 2 |  |
-
-<<<<<<< HEAD
-<a name="anytype.Rpc.BlockList.Set.Fields.Response.Error"></a>
-
-### Rpc.BlockList.Set.Fields.Response.Error
-
-
-
-| Field | Type | Label | Description |
-| ----- | ---- | ----- | ----------- |
-| code | [Rpc.BlockList.Set.Fields.Response.Error.Code](#anytype.Rpc.BlockList.Set.Fields.Response.Error.Code) |  |  |
+
+| Field | Type | Label | Description |
+| ----- | ---- | ----- | ----------- |
+| code | [Rpc.BlockList.Set.File.Style.Response.Error.Code](#anytype.Rpc.BlockList.Set.File.Style.Response.Error.Code) |  |  |
 | description | [string](#string) |  |  |
 
 
@@ -13121,7 +10280,8 @@
 | url | [string](#string) |  |  |
 | localPath | [string](#string) |  |  |
 | type | [model.Block.Content.File.Type](#anytype.model.Block.Content.File.Type) |  |  |
-| disableEncryption | [bool](#bool) |  |  |
+| disableEncryption | [bool](#bool) |  | deprecated, has no affect |
+| style | [model.Block.Content.File.Style](#anytype.model.Block.Content.File.Style) |  |  |
 
 
 
@@ -14702,6 +11862,19 @@
 
 
 
+<a name="anytype.Rpc.BlockList.Set.File.Style.Response.Error.Code"></a>
+
+### Rpc.BlockList.Set.File.Style.Response.Error.Code
+
+
+| Name | Number | Description |
+| ---- | ------ | ----------- |
+| NULL | 0 |  |
+| UNKNOWN_ERROR | 1 |  |
+| BAD_INPUT | 2 | ... |
+
+
+
 <a name="anytype.Rpc.BlockList.Set.Text.Color.Response.Error.Code"></a>
 
 ### Rpc.BlockList.Set.Text.Color.Response.Error.Code
@@ -16315,6 +13488,7 @@
 | hash | [Event.Block.Fill.File.Hash](#anytype.Event.Block.Fill.File.Hash) |  |  |
 | name | [Event.Block.Fill.File.Name](#anytype.Event.Block.Fill.File.Name) |  |  |
 | size | [Event.Block.Fill.File.Size](#anytype.Event.Block.Fill.File.Size) |  |  |
+| style | [Event.Block.Fill.File.Style](#anytype.Event.Block.Fill.File.Style) |  |  |
 
 
 
@@ -16390,6 +13564,21 @@
 | Field | Type | Label | Description |
 | ----- | ---- | ----- | ----------- |
 | value | [model.Block.Content.File.State](#anytype.model.Block.Content.File.State) |  |  |
+
+
+
+
+
+
+<a name="anytype.Event.Block.Fill.File.Style"></a>
+
+### Event.Block.Fill.File.Style
+
+
+
+| Field | Type | Label | Description |
+| ----- | ---- | ----- | ----------- |
+| value | [model.Block.Content.File.Style](#anytype.model.Block.Content.File.Style) |  |  |
 
 
 
@@ -16809,855 +13998,414 @@
 | Field | Type | Label | Description |
 | ----- | ---- | ----- | ----------- |
 | value | [model.Block.Content.Div.Style](#anytype.model.Block.Content.Div.Style) |  |  |
-=======
-<a name="anytype.Rpc.BlockList.Move.Response.Error.Code"/>
-### Rpc.BlockList.Move.Response.Error.Code
->>>>>>> e50e6c88
-
-
-| Name | Number | Description |
-| ---- | ------ | ----------- |
-| NULL | 0 |  |
-| UNKNOWN_ERROR | 1 |  |
-| BAD_INPUT | 2 |  |
-
-<a name="anytype.Rpc.BlockList.MoveToNewPage.Response.Error.Code"/>
-### Rpc.BlockList.MoveToNewPage.Response.Error.Code
-
-
-| Name | Number | Description |
-| ---- | ------ | ----------- |
-| NULL | 0 |  |
-| UNKNOWN_ERROR | 1 |  |
-| BAD_INPUT | 2 |  |
-
-<a name="anytype.Rpc.BlockList.Set.Align.Response.Error.Code"/>
-### Rpc.BlockList.Set.Align.Response.Error.Code
-
-
-| Name | Number | Description |
-| ---- | ------ | ----------- |
-| NULL | 0 |  |
-| UNKNOWN_ERROR | 1 |  |
-| BAD_INPUT | 2 |  |
-
-<a name="anytype.Rpc.BlockList.Set.BackgroundColor.Response.Error.Code"/>
-### Rpc.BlockList.Set.BackgroundColor.Response.Error.Code
-
-
-| Name | Number | Description |
-| ---- | ------ | ----------- |
-| NULL | 0 |  |
-| UNKNOWN_ERROR | 1 |  |
-| BAD_INPUT | 2 |  |
-
-<a name="anytype.Rpc.BlockList.Set.Div.Style.Response.Error.Code"/>
-### Rpc.BlockList.Set.Div.Style.Response.Error.Code
-
-
-| Name | Number | Description |
-| ---- | ------ | ----------- |
-| NULL | 0 |  |
-| UNKNOWN_ERROR | 1 |  |
-| BAD_INPUT | 2 |  |
-
-<a name="anytype.Rpc.BlockList.Set.Fields.Response.Error.Code"/>
-### Rpc.BlockList.Set.Fields.Response.Error.Code
-
-
-| Name | Number | Description |
-| ---- | ------ | ----------- |
-| NULL | 0 |  |
-| UNKNOWN_ERROR | 1 |  |
-| BAD_INPUT | 2 |  |
-
-<a name="anytype.Rpc.BlockList.Set.File.Style.Response.Error.Code"/>
-### Rpc.BlockList.Set.File.Style.Response.Error.Code
-
-
-| Name | Number | Description |
-| ---- | ------ | ----------- |
-| NULL | 0 |  |
-| UNKNOWN_ERROR | 1 |  |
-| BAD_INPUT | 2 |  |
-
-<a name="anytype.Rpc.BlockList.Set.Text.Color.Response.Error.Code"/>
-### Rpc.BlockList.Set.Text.Color.Response.Error.Code
-
-
-| Name | Number | Description |
-| ---- | ------ | ----------- |
-| NULL | 0 |  |
-| UNKNOWN_ERROR | 1 |  |
-| BAD_INPUT | 2 |  |
-
-<a name="anytype.Rpc.BlockList.Set.Text.Mark.Response.Error.Code"/>
-### Rpc.BlockList.Set.Text.Mark.Response.Error.Code
-
-
-| Name | Number | Description |
-| ---- | ------ | ----------- |
-| NULL | 0 |  |
-| UNKNOWN_ERROR | 1 |  |
-| BAD_INPUT | 2 |  |
-
-<a name="anytype.Rpc.BlockList.Set.Text.Style.Response.Error.Code"/>
-### Rpc.BlockList.Set.Text.Style.Response.Error.Code
-
-
-| Name | Number | Description |
-| ---- | ------ | ----------- |
-| NULL | 0 |  |
-| UNKNOWN_ERROR | 1 |  |
-| BAD_INPUT | 2 |  |
-
-<a name="anytype.Rpc.BlockList.TurnInto.Response.Error.Code"/>
-### Rpc.BlockList.TurnInto.Response.Error.Code
-
-
-| Name | Number | Description |
-| ---- | ------ | ----------- |
-| NULL | 0 |  |
-| UNKNOWN_ERROR | 1 |  |
-| BAD_INPUT | 2 |  |
-
-<a name="anytype.Rpc.CloneTemplate.Response.Error.Code"/>
-### Rpc.CloneTemplate.Response.Error.Code
-
-
-| Name | Number | Description |
-| ---- | ------ | ----------- |
-| NULL | 0 |  |
-| UNKNOWN_ERROR | 1 |  |
-| BAD_INPUT | 2 |  |
-
-<a name="anytype.Rpc.Config.Get.Response.Error.Code"/>
-### Rpc.Config.Get.Response.Error.Code
-
-
-| Name | Number | Description |
-| ---- | ------ | ----------- |
-| NULL | 0 |  |
-| UNKNOWN_ERROR | 1 |  |
-| BAD_INPUT | 2 |  |
-| NODE_NOT_STARTED | 101 |  |
-
-<a name="anytype.Rpc.Debug.Sync.Response.Error.Code"/>
-### Rpc.Debug.Sync.Response.Error.Code
-
-
-| Name | Number | Description |
-| ---- | ------ | ----------- |
-| NULL | 0 |  |
-| UNKNOWN_ERROR | 1 |  |
-| BAD_INPUT | 2 |  |
-
-<a name="anytype.Rpc.Debug.Thread.Response.Error.Code"/>
-### Rpc.Debug.Thread.Response.Error.Code
-
-
-| Name | Number | Description |
-| ---- | ------ | ----------- |
-| NULL | 0 |  |
-| UNKNOWN_ERROR | 1 |  |
-| BAD_INPUT | 2 |  |
-
-<a name="anytype.Rpc.Debug.Tree.Response.Error.Code"/>
-### Rpc.Debug.Tree.Response.Error.Code
-
-
-| Name | Number | Description |
-| ---- | ------ | ----------- |
-| NULL | 0 |  |
-| UNKNOWN_ERROR | 1 |  |
-| BAD_INPUT | 2 |  |
-
-<a name="anytype.Rpc.DownloadFile.Response.Error.Code"/>
-### Rpc.DownloadFile.Response.Error.Code
-
-
-| Name | Number | Description |
-| ---- | ------ | ----------- |
-| NULL | 0 |  |
-| UNKNOWN_ERROR | 1 |  |
-| BAD_INPUT | 2 |  |
-| NOT_FOUND | 3 |  |
-
-<a name="anytype.Rpc.Export.Format"/>
-### Rpc.Export.Format
-
-
-| Name | Number | Description |
-| ---- | ------ | ----------- |
-| Markdown | 0 |  |
-| Protobuf | 1 |  |
-| JSON | 2 |  |
-| DOT | 3 |  |
-| SVG | 4 |  |
-| GRAPH_JSON | 5 |  |
-
-<a name="anytype.Rpc.Export.Response.Error.Code"/>
-### Rpc.Export.Response.Error.Code
-
-
-| Name | Number | Description |
-| ---- | ------ | ----------- |
-| NULL | 0 |  |
-| UNKNOWN_ERROR | 1 |  |
-| BAD_INPUT | 2 |  |
-
-<a name="anytype.Rpc.ExportLocalstore.Response.Error.Code"/>
-### Rpc.ExportLocalstore.Response.Error.Code
-
-
-| Name | Number | Description |
-| ---- | ------ | ----------- |
-| NULL | 0 |  |
-| UNKNOWN_ERROR | 1 |  |
-| BAD_INPUT | 2 |  |
-
-<a name="anytype.Rpc.ExportTemplates.Response.Error.Code"/>
-### Rpc.ExportTemplates.Response.Error.Code
-
-
-| Name | Number | Description |
-| ---- | ------ | ----------- |
-| NULL | 0 |  |
-| UNKNOWN_ERROR | 1 |  |
-| BAD_INPUT | 2 |  |
-
-<a name="anytype.Rpc.ExternalDrop.Content.Response.Error.Code"/>
-### Rpc.ExternalDrop.Content.Response.Error.Code
-
-
-| Name | Number | Description |
-| ---- | ------ | ----------- |
-| NULL | 0 |  |
-| UNKNOWN_ERROR | 1 |  |
-| BAD_INPUT | 2 |  |
-
-<a name="anytype.Rpc.ExternalDrop.Files.Response.Error.Code"/>
-### Rpc.ExternalDrop.Files.Response.Error.Code
-
-
-| Name | Number | Description |
-| ---- | ------ | ----------- |
-| NULL | 0 |  |
-| UNKNOWN_ERROR | 1 |  |
-| BAD_INPUT | 2 |  |
-
-<a name="anytype.Rpc.File.Offload.Response.Error.Code"/>
-### Rpc.File.Offload.Response.Error.Code
-
-
-| Name | Number | Description |
-| ---- | ------ | ----------- |
-| NULL | 0 |  |
-| UNKNOWN_ERROR | 1 |  |
-| BAD_INPUT | 2 |  |
-| NODE_NOT_STARTED | 103 |  |
-| FILE_NOT_YET_PINNED | 104 |  |
-
-<a name="anytype.Rpc.FileList.Offload.Response.Error.Code"/>
-### Rpc.FileList.Offload.Response.Error.Code
-
-
-| Name | Number | Description |
-| ---- | ------ | ----------- |
-| NULL | 0 |  |
-| UNKNOWN_ERROR | 1 |  |
-| BAD_INPUT | 2 |  |
-| NODE_NOT_STARTED | 103 |  |
-
-<a name="anytype.Rpc.GenericErrorResponse.Error.Code"/>
-### Rpc.GenericErrorResponse.Error.Code
-
-
-| Name | Number | Description |
-| ---- | ------ | ----------- |
-| NULL | 0 |  |
-| UNKNOWN_ERROR | 1 |  |
-| BAD_INPUT | 2 |  |
-
-<a name="anytype.Rpc.History.SetVersion.Response.Error.Code"/>
-### Rpc.History.SetVersion.Response.Error.Code
-
-
-| Name | Number | Description |
-| ---- | ------ | ----------- |
-| NULL | 0 |  |
-| UNKNOWN_ERROR | 1 |  |
-| BAD_INPUT | 2 |  |
-
-<a name="anytype.Rpc.History.Show.Response.Error.Code"/>
-### Rpc.History.Show.Response.Error.Code
-
-
-| Name | Number | Description |
-| ---- | ------ | ----------- |
-| NULL | 0 |  |
-| UNKNOWN_ERROR | 1 |  |
-| BAD_INPUT | 2 |  |
-
-<a name="anytype.Rpc.History.Versions.Response.Error.Code"/>
-### Rpc.History.Versions.Response.Error.Code
-
-
-| Name | Number | Description |
-| ---- | ------ | ----------- |
-| NULL | 0 |  |
-| UNKNOWN_ERROR | 1 |  |
-| BAD_INPUT | 2 |  |
-
-<a name="anytype.Rpc.LinkPreview.Response.Error.Code"/>
-### Rpc.LinkPreview.Response.Error.Code
-
-
-| Name | Number | Description |
-| ---- | ------ | ----------- |
-| NULL | 0 |  |
-| UNKNOWN_ERROR | 1 |  |
-| BAD_INPUT | 2 |  |
-
-<a name="anytype.Rpc.Log.Send.Request.Level"/>
-### Rpc.Log.Send.Request.Level
-
-
-| Name | Number | Description |
-| ---- | ------ | ----------- |
-| DEBUG | 0 |  |
-| ERROR | 1 |  |
-| FATAL | 2 |  |
-| INFO | 3 |  |
-| PANIC | 4 |  |
-| WARNING | 5 |  |
-
-<a name="anytype.Rpc.Log.Send.Response.Error.Code"/>
-### Rpc.Log.Send.Response.Error.Code
-
-
-| Name | Number | Description |
-| ---- | ------ | ----------- |
-| NULL | 0 |  |
-| UNKNOWN_ERROR | 1 |  |
-| BAD_INPUT | 2 |  |
-| NOT_FOUND | 101 |  |
-| TIMEOUT | 102 |  |
-
-<a name="anytype.Rpc.MakeTemplate.Response.Error.Code"/>
-### Rpc.MakeTemplate.Response.Error.Code
-
-
-| Name | Number | Description |
-| ---- | ------ | ----------- |
-| NULL | 0 |  |
-| UNKNOWN_ERROR | 1 |  |
-| BAD_INPUT | 2 |  |
-
-<a name="anytype.Rpc.MakeTemplateByObjectType.Response.Error.Code"/>
-### Rpc.MakeTemplateByObjectType.Response.Error.Code
-
-
-| Name | Number | Description |
-| ---- | ------ | ----------- |
-| NULL | 0 |  |
-| UNKNOWN_ERROR | 1 |  |
-| BAD_INPUT | 2 |  |
-
-<a name="anytype.Rpc.Navigation.Context"/>
-### Rpc.Navigation.Context
-
-
-| Name | Number | Description |
-| ---- | ------ | ----------- |
-| Navigation | 0 |  |
-| MoveTo | 1 |  |
-| LinkTo | 2 |  |
-
-<a name="anytype.Rpc.Navigation.GetObjectInfoWithLinks.Response.Error.Code"/>
-### Rpc.Navigation.GetObjectInfoWithLinks.Response.Error.Code
-
-
-| Name | Number | Description |
-| ---- | ------ | ----------- |
-| NULL | 0 |  |
-| UNKNOWN_ERROR | 1 |  |
-| BAD_INPUT | 2 |  |
-
-<a name="anytype.Rpc.Navigation.ListObjects.Response.Error.Code"/>
-### Rpc.Navigation.ListObjects.Response.Error.Code
-
-
-| Name | Number | Description |
-| ---- | ------ | ----------- |
-| NULL | 0 |  |
-| UNKNOWN_ERROR | 1 |  |
-| BAD_INPUT | 2 |  |
-
-<a name="anytype.Rpc.Object.AddWithObjectId.Response.Error.Code"/>
-### Rpc.Object.AddWithObjectId.Response.Error.Code
-
-
-| Name | Number | Description |
-| ---- | ------ | ----------- |
-| NULL | 0 |  |
-| UNKNOWN_ERROR | 1 |  |
-| BAD_INPUT | 2 |  |
-
-<a name="anytype.Rpc.Object.FeaturedRelation.Add.Response.Error.Code"/>
-### Rpc.Object.FeaturedRelation.Add.Response.Error.Code
-
-
-| Name | Number | Description |
-| ---- | ------ | ----------- |
-| NULL | 0 |  |
-| UNKNOWN_ERROR | 1 |  |
-| BAD_INPUT | 2 |  |
-
-<a name="anytype.Rpc.Object.FeaturedRelation.Remove.Response.Error.Code"/>
-### Rpc.Object.FeaturedRelation.Remove.Response.Error.Code
-
-
-| Name | Number | Description |
-| ---- | ------ | ----------- |
-| NULL | 0 |  |
-| UNKNOWN_ERROR | 1 |  |
-| BAD_INPUT | 2 |  |
-
-<a name="anytype.Rpc.Object.Graph.Edge.Type"/>
-### Rpc.Object.Graph.Edge.Type
-
-
-| Name | Number | Description |
-| ---- | ------ | ----------- |
-| Link | 0 |  |
-| Relation | 1 |  |
-
-<a name="anytype.Rpc.Object.Graph.Response.Error.Code"/>
-### Rpc.Object.Graph.Response.Error.Code
-
-
-| Name | Number | Description |
-| ---- | ------ | ----------- |
-| NULL | 0 |  |
-| UNKNOWN_ERROR | 1 |  |
-| BAD_INPUT | 2 |  |
-
-<a name="anytype.Rpc.Object.RelationAdd.Response.Error.Code"/>
-### Rpc.Object.RelationAdd.Response.Error.Code
-
-
-| Name | Number | Description |
-| ---- | ------ | ----------- |
-| NULL | 0 |  |
-| UNKNOWN_ERROR | 1 |  |
-| BAD_INPUT | 2 |  |
-
-<a name="anytype.Rpc.Object.RelationDelete.Response.Error.Code"/>
-### Rpc.Object.RelationDelete.Response.Error.Code
-
-
-| Name | Number | Description |
-| ---- | ------ | ----------- |
-| NULL | 0 |  |
-| UNKNOWN_ERROR | 1 |  |
-| BAD_INPUT | 2 |  |
-
-<a name="anytype.Rpc.Object.RelationListAvailable.Response.Error.Code"/>
-### Rpc.Object.RelationListAvailable.Response.Error.Code
-
-
-| Name | Number | Description |
-| ---- | ------ | ----------- |
-| NULL | 0 |  |
-| UNKNOWN_ERROR | 1 |  |
-| BAD_INPUT | 2 |  |
-
-<a name="anytype.Rpc.Object.RelationOptionAdd.Response.Error.Code"/>
-### Rpc.Object.RelationOptionAdd.Response.Error.Code
-
-
-| Name | Number | Description |
-| ---- | ------ | ----------- |
-| NULL | 0 |  |
-| UNKNOWN_ERROR | 1 |  |
-| BAD_INPUT | 2 |  |
-
-<a name="anytype.Rpc.Object.RelationOptionDelete.Response.Error.Code"/>
-### Rpc.Object.RelationOptionDelete.Response.Error.Code
-
-
-| Name | Number | Description |
-| ---- | ------ | ----------- |
-| NULL | 0 |  |
-| UNKNOWN_ERROR | 1 |  |
-| BAD_INPUT | 2 |  |
-| SOME_RECORDS_HAS_RELATION_VALUE_WITH_THIS_OPTION | 3 |  |
-
-<a name="anytype.Rpc.Object.RelationOptionUpdate.Response.Error.Code"/>
-### Rpc.Object.RelationOptionUpdate.Response.Error.Code
-
-
-| Name | Number | Description |
-| ---- | ------ | ----------- |
-| NULL | 0 |  |
-| UNKNOWN_ERROR | 1 |  |
-| BAD_INPUT | 2 |  |
-
-<a name="anytype.Rpc.Object.RelationUpdate.Response.Error.Code"/>
-### Rpc.Object.RelationUpdate.Response.Error.Code
-
-
-| Name | Number | Description |
-| ---- | ------ | ----------- |
-| NULL | 0 |  |
-| UNKNOWN_ERROR | 1 |  |
-| BAD_INPUT | 2 |  |
-
-<a name="anytype.Rpc.Object.Search.Response.Error.Code"/>
-### Rpc.Object.Search.Response.Error.Code
-
-
-| Name | Number | Description |
-| ---- | ------ | ----------- |
-| NULL | 0 |  |
-| UNKNOWN_ERROR | 1 |  |
-| BAD_INPUT | 2 |  |
-
-<a name="anytype.Rpc.Object.SetIsArchived.Response.Error.Code"/>
-### Rpc.Object.SetIsArchived.Response.Error.Code
-
-
-| Name | Number | Description |
-| ---- | ------ | ----------- |
-| NULL | 0 |  |
-| UNKNOWN_ERROR | 1 |  |
-| BAD_INPUT | 2 |  |
-
-<a name="anytype.Rpc.Object.SetIsFavorite.Response.Error.Code"/>
-### Rpc.Object.SetIsFavorite.Response.Error.Code
-
-
-| Name | Number | Description |
-| ---- | ------ | ----------- |
-| NULL | 0 |  |
-| UNKNOWN_ERROR | 1 |  |
-| BAD_INPUT | 2 |  |
-
-<a name="anytype.Rpc.Object.SetLayout.Response.Error.Code"/>
-### Rpc.Object.SetLayout.Response.Error.Code
-
-
-| Name | Number | Description |
-| ---- | ------ | ----------- |
-| NULL | 0 |  |
-| UNKNOWN_ERROR | 1 |  |
-| BAD_INPUT | 2 |  |
-
-<a name="anytype.Rpc.Object.ShareByLink.Response.Error.Code"/>
-### Rpc.Object.ShareByLink.Response.Error.Code
-
-
-| Name | Number | Description |
-| ---- | ------ | ----------- |
-| NULL | 0 |  |
-| UNKNOWN_ERROR | 1 |  |
-| BAD_INPUT | 2 |  |
-
-<a name="anytype.Rpc.Object.ToSet.Response.Error.Code"/>
-### Rpc.Object.ToSet.Response.Error.Code
-
-
-| Name | Number | Description |
-| ---- | ------ | ----------- |
-| NULL | 0 |  |
-| UNKNOWN_ERROR | 1 |  |
-| BAD_INPUT | 2 |  |
-
-<a name="anytype.Rpc.ObjectList.Delete.Response.Error.Code"/>
-### Rpc.ObjectList.Delete.Response.Error.Code
-
-
-| Name | Number | Description |
-| ---- | ------ | ----------- |
-| NULL | 0 |  |
-| UNKNOWN_ERROR | 1 |  |
-| BAD_INPUT | 2 |  |
-
-<a name="anytype.Rpc.ObjectList.Set.IsArchived.Response.Error.Code"/>
-### Rpc.ObjectList.Set.IsArchived.Response.Error.Code
-
-
-| Name | Number | Description |
-| ---- | ------ | ----------- |
-| NULL | 0 |  |
-| UNKNOWN_ERROR | 1 |  |
-| BAD_INPUT | 2 |  |
-
-<a name="anytype.Rpc.ObjectList.Set.IsFavorite.Response.Error.Code"/>
-### Rpc.ObjectList.Set.IsFavorite.Response.Error.Code
-
-
-| Name | Number | Description |
-| ---- | ------ | ----------- |
-| NULL | 0 |  |
-| UNKNOWN_ERROR | 1 |  |
-| BAD_INPUT | 2 |  |
-
-<a name="anytype.Rpc.ObjectType.Create.Response.Error.Code"/>
-### Rpc.ObjectType.Create.Response.Error.Code
-
-
-| Name | Number | Description |
-| ---- | ------ | ----------- |
-| NULL | 0 |  |
-| UNKNOWN_ERROR | 1 |  |
-| BAD_INPUT | 2 |  |
-| UNKNOWN_OBJECT_TYPE_URL | 3 |  |
-
-<a name="anytype.Rpc.ObjectType.List.Response.Error.Code"/>
-### Rpc.ObjectType.List.Response.Error.Code
-
-
-| Name | Number | Description |
-| ---- | ------ | ----------- |
-| NULL | 0 |  |
-| UNKNOWN_ERROR | 1 |  |
-| BAD_INPUT | 2 |  |
-
-<a name="anytype.Rpc.ObjectType.Relation.Add.Response.Error.Code"/>
-### Rpc.ObjectType.Relation.Add.Response.Error.Code
-
-
-| Name | Number | Description |
-| ---- | ------ | ----------- |
-| NULL | 0 |  |
-| UNKNOWN_ERROR | 1 |  |
-| BAD_INPUT | 2 |  |
-| UNKNOWN_OBJECT_TYPE_URL | 3 |  |
-| READONLY_OBJECT_TYPE | 4 |  |
-
-<a name="anytype.Rpc.ObjectType.Relation.List.Response.Error.Code"/>
-### Rpc.ObjectType.Relation.List.Response.Error.Code
-
-
-| Name | Number | Description |
-| ---- | ------ | ----------- |
-| NULL | 0 |  |
-| UNKNOWN_ERROR | 1 |  |
-| BAD_INPUT | 2 |  |
-| UNKNOWN_OBJECT_TYPE_URL | 3 |  |
-
-<a name="anytype.Rpc.ObjectType.Relation.Remove.Response.Error.Code"/>
-### Rpc.ObjectType.Relation.Remove.Response.Error.Code
-
-
-| Name | Number | Description |
-| ---- | ------ | ----------- |
-| NULL | 0 |  |
-| UNKNOWN_ERROR | 1 |  |
-| BAD_INPUT | 2 |  |
-| UNKNOWN_OBJECT_TYPE_URL | 3 |  |
-| READONLY_OBJECT_TYPE | 4 |  |
-
-<a name="anytype.Rpc.ObjectType.Relation.Update.Response.Error.Code"/>
-### Rpc.ObjectType.Relation.Update.Response.Error.Code
-
-
-| Name | Number | Description |
-| ---- | ------ | ----------- |
-| NULL | 0 |  |
-| UNKNOWN_ERROR | 1 |  |
-| BAD_INPUT | 2 |  |
-| UNKNOWN_OBJECT_TYPE_URL | 3 |  |
-| READONLY_OBJECT_TYPE | 4 |  |
-
-<a name="anytype.Rpc.Page.Create.Response.Error.Code"/>
-### Rpc.Page.Create.Response.Error.Code
-
-
-| Name | Number | Description |
-| ---- | ------ | ----------- |
-| NULL | 0 |  |
-| UNKNOWN_ERROR | 1 |  |
-| BAD_INPUT | 2 |  |
-
-<a name="anytype.Rpc.Ping.Response.Error.Code"/>
-### Rpc.Ping.Response.Error.Code
-
-
-| Name | Number | Description |
-| ---- | ------ | ----------- |
-| NULL | 0 |  |
-| UNKNOWN_ERROR | 1 |  |
-| BAD_INPUT | 2 |  |
-
-<a name="anytype.Rpc.Process.Cancel.Response.Error.Code"/>
-### Rpc.Process.Cancel.Response.Error.Code
-
-
-| Name | Number | Description |
-| ---- | ------ | ----------- |
-| NULL | 0 |  |
-| UNKNOWN_ERROR | 1 |  |
-| BAD_INPUT | 2 |  |
-
-<a name="anytype.Rpc.Set.Create.Response.Error.Code"/>
-### Rpc.Set.Create.Response.Error.Code
-
-
-| Name | Number | Description |
-| ---- | ------ | ----------- |
-| NULL | 0 |  |
-| UNKNOWN_ERROR | 1 |  |
-| BAD_INPUT | 2 |  |
-| UNKNOWN_OBJECT_TYPE_URL | 3 |  |
-
-<a name="anytype.Rpc.Shutdown.Response.Error.Code"/>
-### Rpc.Shutdown.Response.Error.Code
-
-
-| Name | Number | Description |
-| ---- | ------ | ----------- |
-| NULL | 0 |  |
-| UNKNOWN_ERROR | 1 |  |
-| BAD_INPUT | 2 |  |
-| NODE_NOT_STARTED | 101 |  |
-
-<a name="anytype.Rpc.UploadFile.Response.Error.Code"/>
-### Rpc.UploadFile.Response.Error.Code
-
-
-| Name | Number | Description |
-| ---- | ------ | ----------- |
-| NULL | 0 |  |
-| UNKNOWN_ERROR | 1 |  |
-| BAD_INPUT | 2 |  |
-
-<a name="anytype.Rpc.Version.Get.Response.Error.Code"/>
-### Rpc.Version.Get.Response.Error.Code
-
-
-| Name | Number | Description |
-| ---- | ------ | ----------- |
-| NULL | 0 |  |
-| UNKNOWN_ERROR | 1 |  |
-| BAD_INPUT | 2 |  |
-| VERSION_IS_EMPTY | 3 |  |
-| NOT_FOUND | 101 |  |
-| TIMEOUT | 102 |  |
-
-<a name="anytype.Rpc.Wallet.Convert.Response.Error.Code"/>
-### Rpc.Wallet.Convert.Response.Error.Code
-
-
-| Name | Number | Description |
-| ---- | ------ | ----------- |
-| NULL | 0 |  |
-| UNKNOWN_ERROR | 1 |  |
-| BAD_INPUT | 2 |  |
-
-<a name="anytype.Rpc.Wallet.Create.Response.Error.Code"/>
-### Rpc.Wallet.Create.Response.Error.Code
-
-
-| Name | Number | Description |
-| ---- | ------ | ----------- |
-| NULL | 0 |  |
-| UNKNOWN_ERROR | 1 |  |
-| BAD_INPUT | 2 |  |
-| FAILED_TO_CREATE_LOCAL_REPO | 101 |  |
-
-<a name="anytype.Rpc.Wallet.Recover.Response.Error.Code"/>
-### Rpc.Wallet.Recover.Response.Error.Code
-
-
-| Name | Number | Description |
-| ---- | ------ | ----------- |
-| NULL | 0 |  |
-| UNKNOWN_ERROR | 1 |  |
-| BAD_INPUT | 2 |  |
-| FAILED_TO_CREATE_LOCAL_REPO | 101 |  |
-
-<a name="anytype.Rpc.Workspace.Create.Response.Error.Code"/>
-### Rpc.Workspace.Create.Response.Error.Code
-
-
-| Name | Number | Description |
-| ---- | ------ | ----------- |
-| NULL | 0 |  |
-| UNKNOWN_ERROR | 1 |  |
-| BAD_INPUT | 2 |  |
-
-<a name="anytype.Rpc.Workspace.GetAll.Response.Error.Code"/>
-### Rpc.Workspace.GetAll.Response.Error.Code
-
-
-| Name | Number | Description |
-| ---- | ------ | ----------- |
-| NULL | 0 |  |
-| UNKNOWN_ERROR | 1 |  |
-| BAD_INPUT | 2 |  |
-
-<a name="anytype.Rpc.Workspace.GetCurrent.Response.Error.Code"/>
-### Rpc.Workspace.GetCurrent.Response.Error.Code
-
-
-| Name | Number | Description |
-| ---- | ------ | ----------- |
-| NULL | 0 |  |
-| UNKNOWN_ERROR | 1 |  |
-| BAD_INPUT | 2 |  |
-
-<a name="anytype.Rpc.Workspace.Select.Response.Error.Code"/>
-### Rpc.Workspace.Select.Response.Error.Code
-
-
-| Name | Number | Description |
-| ---- | ------ | ----------- |
-| NULL | 0 |  |
-| UNKNOWN_ERROR | 1 |  |
-| BAD_INPUT | 2 |  |
-
-<a name="anytype.Rpc.Workspace.SetIsHighlighted.Response.Error.Code"/>
-### Rpc.Workspace.SetIsHighlighted.Response.Error.Code
-
-
-| Name | Number | Description |
-| ---- | ------ | ----------- |
-| NULL | 0 |  |
-| UNKNOWN_ERROR | 1 |  |
-| BAD_INPUT | 2 |  |
-
-
-
-
-<a name="events.proto"/>
-<p align="right"><a href="#top">Top</a></p>
-
-## events.proto
-
-
-
-<a name="anytype.Event"/>
-### Event
-
-
-| Field | Type | Label | Description |
-| ----- | ---- | ----- | ----------- |
-| messages | [Event.Message](#anytype.Event.Message) | repeated |  |
-| contextId | [string](#string) | optional |  |
-| initiator | [Account](#anytype.model.Account) | optional |  |
-| traceId | [string](#string) | optional |  |
-
-
-<a name="anytype.Event.Account"/>
-### Event.Account
-
-
-| Field | Type | Label | Description |
-| ----- | ---- | ----- | ----------- |
-<<<<<<< HEAD
+
+
+
+
+
+
+<a name="anytype.Event.Block.Set.Fields"></a>
+
+### Event.Block.Set.Fields
+
+
+
+| Field | Type | Label | Description |
+| ----- | ---- | ----- | ----------- |
+| id | [string](#string) |  |  |
+| fields | [google.protobuf.Struct](#google.protobuf.Struct) |  |  |
+
+
+
+
+
+
+<a name="anytype.Event.Block.Set.File"></a>
+
+### Event.Block.Set.File
+
+
+
+| Field | Type | Label | Description |
+| ----- | ---- | ----- | ----------- |
+| id | [string](#string) |  |  |
+| type | [Event.Block.Set.File.Type](#anytype.Event.Block.Set.File.Type) |  |  |
+| state | [Event.Block.Set.File.State](#anytype.Event.Block.Set.File.State) |  |  |
+| mime | [Event.Block.Set.File.Mime](#anytype.Event.Block.Set.File.Mime) |  |  |
+| hash | [Event.Block.Set.File.Hash](#anytype.Event.Block.Set.File.Hash) |  |  |
+| name | [Event.Block.Set.File.Name](#anytype.Event.Block.Set.File.Name) |  |  |
+| size | [Event.Block.Set.File.Size](#anytype.Event.Block.Set.File.Size) |  |  |
+| style | [Event.Block.Set.File.Style](#anytype.Event.Block.Set.File.Style) |  |  |
+
+
+
+
+
+
+<a name="anytype.Event.Block.Set.File.Hash"></a>
+
+### Event.Block.Set.File.Hash
+
+
+
+| Field | Type | Label | Description |
+| ----- | ---- | ----- | ----------- |
+| value | [string](#string) |  |  |
+
+
+
+
+
+
+<a name="anytype.Event.Block.Set.File.Mime"></a>
+
+### Event.Block.Set.File.Mime
+
+
+
+| Field | Type | Label | Description |
+| ----- | ---- | ----- | ----------- |
+| value | [string](#string) |  |  |
+
+
+
+
+
+
+<a name="anytype.Event.Block.Set.File.Name"></a>
+
+### Event.Block.Set.File.Name
+
+
+
+| Field | Type | Label | Description |
+| ----- | ---- | ----- | ----------- |
+| value | [string](#string) |  |  |
+
+
+
+
+
+
+<a name="anytype.Event.Block.Set.File.Size"></a>
+
+### Event.Block.Set.File.Size
+
+
+
+| Field | Type | Label | Description |
+| ----- | ---- | ----- | ----------- |
+| value | [int64](#int64) |  |  |
+
+
+
+
+
+
+<a name="anytype.Event.Block.Set.File.State"></a>
+
+### Event.Block.Set.File.State
+
+
+
+| Field | Type | Label | Description |
+| ----- | ---- | ----- | ----------- |
+| value | [model.Block.Content.File.State](#anytype.model.Block.Content.File.State) |  |  |
+
+
+
+
+
+
+<a name="anytype.Event.Block.Set.File.Style"></a>
+
+### Event.Block.Set.File.Style
+
+
+
+| Field | Type | Label | Description |
+| ----- | ---- | ----- | ----------- |
+| value | [model.Block.Content.File.Style](#anytype.model.Block.Content.File.Style) |  |  |
+
+
+
+
+
+
+<a name="anytype.Event.Block.Set.File.Type"></a>
+
+### Event.Block.Set.File.Type
+
+
+
+| Field | Type | Label | Description |
+| ----- | ---- | ----- | ----------- |
+| value | [model.Block.Content.File.Type](#anytype.model.Block.Content.File.Type) |  |  |
+
+
+
+
+
+
+<a name="anytype.Event.Block.Set.File.Width"></a>
+
+### Event.Block.Set.File.Width
+
+
+
+| Field | Type | Label | Description |
+| ----- | ---- | ----- | ----------- |
+| value | [int32](#int32) |  |  |
+
+
+
+
+
+
+<a name="anytype.Event.Block.Set.Latex"></a>
+
+### Event.Block.Set.Latex
+
+
+
+| Field | Type | Label | Description |
+| ----- | ---- | ----- | ----------- |
+| id | [string](#string) |  |  |
+| text | [Event.Block.Set.Latex.Text](#anytype.Event.Block.Set.Latex.Text) |  |  |
+
+
+
+
+
+
+<a name="anytype.Event.Block.Set.Latex.Text"></a>
+
+### Event.Block.Set.Latex.Text
+
+
+
+| Field | Type | Label | Description |
+| ----- | ---- | ----- | ----------- |
+| value | [string](#string) |  |  |
+
+
+
+
+
+
+<a name="anytype.Event.Block.Set.Link"></a>
+
+### Event.Block.Set.Link
+
+
+
+| Field | Type | Label | Description |
+| ----- | ---- | ----- | ----------- |
+| id | [string](#string) |  |  |
+| targetBlockId | [Event.Block.Set.Link.TargetBlockId](#anytype.Event.Block.Set.Link.TargetBlockId) |  |  |
+| style | [Event.Block.Set.Link.Style](#anytype.Event.Block.Set.Link.Style) |  |  |
+| fields | [Event.Block.Set.Link.Fields](#anytype.Event.Block.Set.Link.Fields) |  |  |
+
+
+
+
+
+
+<a name="anytype.Event.Block.Set.Link.Fields"></a>
+
+### Event.Block.Set.Link.Fields
+
+
+
+| Field | Type | Label | Description |
+| ----- | ---- | ----- | ----------- |
+| value | [google.protobuf.Struct](#google.protobuf.Struct) |  |  |
+
+
+
+
+
+
+<a name="anytype.Event.Block.Set.Link.Style"></a>
+
+### Event.Block.Set.Link.Style
+
+
+
+| Field | Type | Label | Description |
+| ----- | ---- | ----- | ----------- |
+| value | [model.Block.Content.Link.Style](#anytype.model.Block.Content.Link.Style) |  |  |
+
+
+
+
+
+
+<a name="anytype.Event.Block.Set.Link.TargetBlockId"></a>
+
+### Event.Block.Set.Link.TargetBlockId
+
+
+
+| Field | Type | Label | Description |
+| ----- | ---- | ----- | ----------- |
+| value | [string](#string) |  |  |
+
+
+
+
+
+
+<a name="anytype.Event.Block.Set.Relation"></a>
+
+### Event.Block.Set.Relation
+
+
+
+| Field | Type | Label | Description |
+| ----- | ---- | ----- | ----------- |
+| id | [string](#string) |  |  |
+| key | [Event.Block.Set.Relation.Key](#anytype.Event.Block.Set.Relation.Key) |  |  |
+
+
+
+
+
+
+<a name="anytype.Event.Block.Set.Relation.Key"></a>
+
+### Event.Block.Set.Relation.Key
+
+
+
+| Field | Type | Label | Description |
+| ----- | ---- | ----- | ----------- |
+| value | [string](#string) |  |  |
+
+
+
+
+
+
+<a name="anytype.Event.Block.Set.Restrictions"></a>
+
+### Event.Block.Set.Restrictions
+
+
+
+| Field | Type | Label | Description |
+| ----- | ---- | ----- | ----------- |
+| id | [string](#string) |  |  |
+| restrictions | [model.Block.Restrictions](#anytype.model.Block.Restrictions) |  |  |
+
+
+
+
+
+
+<a name="anytype.Event.Block.Set.Text"></a>
+
+### Event.Block.Set.Text
+
+
+
+| Field | Type | Label | Description |
+| ----- | ---- | ----- | ----------- |
+| id | [string](#string) |  |  |
+| text | [Event.Block.Set.Text.Text](#anytype.Event.Block.Set.Text.Text) |  |  |
+| style | [Event.Block.Set.Text.Style](#anytype.Event.Block.Set.Text.Style) |  |  |
+| marks | [Event.Block.Set.Text.Marks](#anytype.Event.Block.Set.Text.Marks) |  |  |
+| checked | [Event.Block.Set.Text.Checked](#anytype.Event.Block.Set.Text.Checked) |  |  |
+| color | [Event.Block.Set.Text.Color](#anytype.Event.Block.Set.Text.Color) |  |  |
+
+
+
+
+
+
+<a name="anytype.Event.Block.Set.Text.Checked"></a>
+
+### Event.Block.Set.Text.Checked
+
+
+
+| Field | Type | Label | Description |
+| ----- | ---- | ----- | ----------- |
+| value | [bool](#bool) |  |  |
+
+
+
+
+
+
+<a name="anytype.Event.Block.Set.Text.Color"></a>
+
+### Event.Block.Set.Text.Color
+
+
+
+| Field | Type | Label | Description |
+| ----- | ---- | ----- | ----------- |
+| value | [string](#string) |  |  |
+
+
+
+
+
+
+<a name="anytype.Event.Block.Set.Text.Marks"></a>
+
+### Event.Block.Set.Text.Marks
+
+
+
+| Field | Type | Label | Description |
+| ----- | ---- | ----- | ----------- |
+| value | [model.Block.Content.Text.Marks](#anytype.model.Block.Content.Text.Marks) |  |  |
+
+
+
+
+
+
+<a name="anytype.Event.Block.Set.Text.Style"></a>
+
+### Event.Block.Set.Text.Style
+
+
+
+| Field | Type | Label | Description |
+| ----- | ---- | ----- | ----------- |
+| value | [model.Block.Content.Text.Style](#anytype.model.Block.Content.Text.Style) |  |  |
+
+
+
+
+
+
+<a name="anytype.Event.Block.Set.Text.Text"></a>
+
+### Event.Block.Set.Text.Text
+
+
+
+| Field | Type | Label | Description |
+| ----- | ---- | ----- | ----------- |
+| value | [string](#string) |  |  |
+
+
+
+
+
+
+<a name="anytype.Event.Message"></a>
+
+### Event.Message
+
+
+
+| Field | Type | Label | Description |
+| ----- | ---- | ----- | ----------- |
 | accountShow | [Event.Account.Show](#anytype.Event.Account.Show) |  |  |
 | accountDetails | [Event.Account.Details](#anytype.Event.Account.Details) |  |  |
 | accountConfigUpdate | [Event.Account.Config.Update](#anytype.Event.Account.Config.Update) |  |  |
@@ -17715,349 +14463,246 @@
 
 
 <a name="anytype.Event.Object"></a>
-=======
->>>>>>> e50e6c88
-
-
-<a name="anytype.Event.Account.Config"/>
-### Event.Account.Config
-
-
-| Field | Type | Label | Description |
-| ----- | ---- | ----- | ----------- |
-
-
-<a name="anytype.Event.Account.Config.Update"/>
-### Event.Account.Config.Update
-
-
-| Field | Type | Label | Description |
-| ----- | ---- | ----- | ----------- |
-| config | [Account.Config](#anytype.model.Account.Config) | optional |  |
-
-
-<a name="anytype.Event.Account.Details"/>
-### Event.Account.Details
-
-
-| Field | Type | Label | Description |
-| ----- | ---- | ----- | ----------- |
-| profileId | [string](#string) | optional |  |
-| details | [Struct](#google.protobuf.Struct) | optional |  |
-
-
-<a name="anytype.Event.Account.Show"/>
-### Event.Account.Show
-Message, that will be sent to the front on each account found after an AccountRecoverRequest
-
-| Field | Type | Label | Description |
-| ----- | ---- | ----- | ----------- |
-| index | [int32](#int32) | optional |  |
-| account | [Account](#anytype.model.Account) | optional |  |
-
-
-<a name="anytype.Event.Block"/>
-### Event.Block
-
-
-| Field | Type | Label | Description |
-| ----- | ---- | ----- | ----------- |
-<<<<<<< HEAD
+
+### Event.Object
+
+
+
+
+
+
+
+<a name="anytype.Event.Object.Details"></a>
+
+### Event.Object.Details
+
+
+
+
+
+
+
+<a name="anytype.Event.Object.Details.Amend"></a>
+
+### Event.Object.Details.Amend
+Amend (i.e. add a new key-value pair or update an existing key-value pair) existing state
+
+
+| Field | Type | Label | Description |
+| ----- | ---- | ----- | ----------- |
 | id | [string](#string) |  | context objectId |
 | details | [Event.Object.Details.Amend.KeyValue](#anytype.Event.Object.Details.Amend.KeyValue) | repeated | slice of changed key-values |
 | subIds | [string](#string) | repeated |  |
 
 
-=======
->>>>>>> e50e6c88
-
-
-<a name="anytype.Event.Block.Add"/>
-### Event.Block.Add
-
-
-| Field | Type | Label | Description |
-| ----- | ---- | ----- | ----------- |
-| blocks | [Block](#anytype.model.Block) | repeated |  |
-
-
-<a name="anytype.Event.Block.Dataview"/>
-### Event.Block.Dataview
-
-
-| Field | Type | Label | Description |
-| ----- | ---- | ----- | ----------- |
-
-
-<a name="anytype.Event.Block.Dataview.RecordsDelete"/>
-### Event.Block.Dataview.RecordsDelete
-
-
-| Field | Type | Label | Description |
-| ----- | ---- | ----- | ----------- |
-| id | [string](#string) | optional |  |
-| viewId | [string](#string) | optional |  |
-| removed | [string](#string) | repeated |  |
-
-
-<a name="anytype.Event.Block.Dataview.RecordsInsert"/>
-### Event.Block.Dataview.RecordsInsert
-
-
-| Field | Type | Label | Description |
-| ----- | ---- | ----- | ----------- |
-<<<<<<< HEAD
+
+
+
+
+<a name="anytype.Event.Object.Details.Amend.KeyValue"></a>
+
+### Event.Object.Details.Amend.KeyValue
+
+
+
+| Field | Type | Label | Description |
+| ----- | ---- | ----- | ----------- |
+| key | [string](#string) |  |  |
+| value | [google.protobuf.Value](#google.protobuf.Value) |  | should not be null |
+
+
+
+
+
+
+<a name="anytype.Event.Object.Details.Set"></a>
+
+### Event.Object.Details.Set
+Overwrite current state
+
+
+| Field | Type | Label | Description |
+| ----- | ---- | ----- | ----------- |
 | id | [string](#string) |  | context objectId |
 | details | [google.protobuf.Struct](#google.protobuf.Struct) |  | can not be a partial state. Should replace client details state |
 | subIds | [string](#string) | repeated |  |
 
-=======
-| id | [string](#string) | optional |  |
-| viewId | [string](#string) | optional |  |
-| records | [Struct](#google.protobuf.Struct) | repeated |  |
-| insertPosition | [uint32](#uint32) | optional |  |
->>>>>>> e50e6c88
-
-
-<a name="anytype.Event.Block.Dataview.RecordsSet"/>
-### Event.Block.Dataview.RecordsSet
-
-
-| Field | Type | Label | Description |
-| ----- | ---- | ----- | ----------- |
-| id | [string](#string) | optional |  |
-| viewId | [string](#string) | optional |  |
-| records | [Struct](#google.protobuf.Struct) | repeated |  |
-| total | [uint32](#uint32) | optional |  |
-
-
-<a name="anytype.Event.Block.Dataview.RecordsUpdate"/>
-### Event.Block.Dataview.RecordsUpdate
-
-
-| Field | Type | Label | Description |
-| ----- | ---- | ----- | ----------- |
-<<<<<<< HEAD
+
+
+
+
+
+<a name="anytype.Event.Object.Details.Unset"></a>
+
+### Event.Object.Details.Unset
+Unset existing detail keys
+
+
+| Field | Type | Label | Description |
+| ----- | ---- | ----- | ----------- |
 | id | [string](#string) |  | context objectId |
 | keys | [string](#string) | repeated |  |
 | subIds | [string](#string) | repeated |  |
 
 
-=======
-| id | [string](#string) | optional |  |
-| viewId | [string](#string) | optional |  |
-| records | [Struct](#google.protobuf.Struct) | repeated |  |
->>>>>>> e50e6c88
-
-
-<a name="anytype.Event.Block.Dataview.RelationDelete"/>
-### Event.Block.Dataview.RelationDelete
-
-
-| Field | Type | Label | Description |
-| ----- | ---- | ----- | ----------- |
-| id | [string](#string) | optional |  |
-| relationKey | [string](#string) | optional |  |
-
-
-<a name="anytype.Event.Block.Dataview.RelationSet"/>
-### Event.Block.Dataview.RelationSet
-
-
-| Field | Type | Label | Description |
-| ----- | ---- | ----- | ----------- |
-| id | [string](#string) | optional |  |
-| relationKey | [string](#string) | optional |  |
-| relation | [Relation](#anytype.model.Relation) | optional |  |
-
-
-<a name="anytype.Event.Block.Dataview.SourceSet"/>
-### Event.Block.Dataview.SourceSet
-
-
-| Field | Type | Label | Description |
-| ----- | ---- | ----- | ----------- |
-| id | [string](#string) | optional |  |
-| source | [string](#string) | repeated |  |
-
-
-<a name="anytype.Event.Block.Dataview.ViewDelete"/>
-### Event.Block.Dataview.ViewDelete
-
-
-| Field | Type | Label | Description |
-| ----- | ---- | ----- | ----------- |
-| id | [string](#string) | optional |  |
-| viewId | [string](#string) | optional |  |
-
-
-<a name="anytype.Event.Block.Dataview.ViewOrder"/>
-### Event.Block.Dataview.ViewOrder
-
-
-| Field | Type | Label | Description |
-| ----- | ---- | ----- | ----------- |
-| id | [string](#string) | optional |  |
-| viewIds | [string](#string) | repeated |  |
-
-
-<a name="anytype.Event.Block.Dataview.ViewSet"/>
-### Event.Block.Dataview.ViewSet
-
-
-| Field | Type | Label | Description |
-| ----- | ---- | ----- | ----------- |
-| id | [string](#string) | optional |  |
-| viewId | [string](#string) | optional |  |
-| view | [Block.Content.Dataview.View](#anytype.model.Block.Content.Dataview.View) | optional |  |
-| offset | [uint32](#uint32) | optional |  |
-| limit | [uint32](#uint32) | optional |  |
-
-
-<a name="anytype.Event.Block.Delete"/>
-### Event.Block.Delete
-
-
-| Field | Type | Label | Description |
-| ----- | ---- | ----- | ----------- |
-| blockIds | [string](#string) | repeated |  |
-
-
-<a name="anytype.Event.Block.FilesUpload"/>
-### Event.Block.FilesUpload
-Middleware to front end event message, that will be sent on one of this scenarios:
-Precondition: user A opened a block
-1. User A drops a set of files/pictures/videos
-2. User A creates a MediaBlock and drops a single media, that corresponds to its type.
-
-| Field | Type | Label | Description |
-| ----- | ---- | ----- | ----------- |
-| blockId | [string](#string) | optional |  |
-| filePath | [string](#string) | repeated |  |
-
-
-<a name="anytype.Event.Block.Fill"/>
-### Event.Block.Fill
-
-
-| Field | Type | Label | Description |
-| ----- | ---- | ----- | ----------- |
-
-
-<a name="anytype.Event.Block.Fill.Align"/>
-### Event.Block.Fill.Align
-
-
-| Field | Type | Label | Description |
-| ----- | ---- | ----- | ----------- |
-| id | [string](#string) | optional |  |
-| align | [Block.Align](#anytype.model.Block.Align) | optional |  |
-
-
-<a name="anytype.Event.Block.Fill.BackgroundColor"/>
-### Event.Block.Fill.BackgroundColor
-
-
-| Field | Type | Label | Description |
-| ----- | ---- | ----- | ----------- |
-| id | [string](#string) | optional |  |
-| backgroundColor | [string](#string) | optional |  |
-
-
-<a name="anytype.Event.Block.Fill.Bookmark"/>
-### Event.Block.Fill.Bookmark
-
-
-| Field | Type | Label | Description |
-| ----- | ---- | ----- | ----------- |
-| id | [string](#string) | optional |  |
-| url | [Event.Block.Fill.Bookmark.Url](#anytype.Event.Block.Fill.Bookmark.Url) | optional |  |
-| title | [Event.Block.Fill.Bookmark.Title](#anytype.Event.Block.Fill.Bookmark.Title) | optional |  |
-| description | [Event.Block.Fill.Bookmark.Description](#anytype.Event.Block.Fill.Bookmark.Description) | optional |  |
-| imageHash | [Event.Block.Fill.Bookmark.ImageHash](#anytype.Event.Block.Fill.Bookmark.ImageHash) | optional |  |
-| faviconHash | [Event.Block.Fill.Bookmark.FaviconHash](#anytype.Event.Block.Fill.Bookmark.FaviconHash) | optional |  |
-| type | [Event.Block.Fill.Bookmark.Type](#anytype.Event.Block.Fill.Bookmark.Type) | optional |  |
-
-
-<a name="anytype.Event.Block.Fill.Bookmark.Description"/>
-### Event.Block.Fill.Bookmark.Description
-
-
-| Field | Type | Label | Description |
-| ----- | ---- | ----- | ----------- |
-| value | [string](#string) | optional |  |
-
-
-<a name="anytype.Event.Block.Fill.Bookmark.FaviconHash"/>
-### Event.Block.Fill.Bookmark.FaviconHash
-
-
-| Field | Type | Label | Description |
-| ----- | ---- | ----- | ----------- |
-| value | [string](#string) | optional |  |
-
-
-<a name="anytype.Event.Block.Fill.Bookmark.ImageHash"/>
-### Event.Block.Fill.Bookmark.ImageHash
-
-
-| Field | Type | Label | Description |
-| ----- | ---- | ----- | ----------- |
-| value | [string](#string) | optional |  |
-
-
-<a name="anytype.Event.Block.Fill.Bookmark.Title"/>
-### Event.Block.Fill.Bookmark.Title
-
-
-| Field | Type | Label | Description |
-| ----- | ---- | ----- | ----------- |
-| value | [string](#string) | optional |  |
-
-
-<a name="anytype.Event.Block.Fill.Bookmark.Type"/>
-### Event.Block.Fill.Bookmark.Type
-
-
-| Field | Type | Label | Description |
-| ----- | ---- | ----- | ----------- |
-| value | [LinkPreview.Type](#anytype.model.LinkPreview.Type) | optional |  |
-
-
-<a name="anytype.Event.Block.Fill.Bookmark.Url"/>
-### Event.Block.Fill.Bookmark.Url
-
-
-| Field | Type | Label | Description |
-| ----- | ---- | ----- | ----------- |
-| value | [string](#string) | optional |  |
-
-
-<a name="anytype.Event.Block.Fill.ChildrenIds"/>
-### Event.Block.Fill.ChildrenIds
-
-
-| Field | Type | Label | Description |
-| ----- | ---- | ----- | ----------- |
-| id | [string](#string) | optional |  |
-| childrenIds | [string](#string) | repeated |  |
-
-
-<a name="anytype.Event.Block.Fill.DatabaseRecords"/>
-### Event.Block.Fill.DatabaseRecords
-
-
-| Field | Type | Label | Description |
-| ----- | ---- | ----- | ----------- |
-| id | [string](#string) | optional |  |
-| records | [Struct](#google.protobuf.Struct) | repeated |  |
-
-
-<a name="anytype.Event.Block.Fill.Details"/>
-### Event.Block.Fill.Details
-
-
-<<<<<<< HEAD
+
+
+
+
+<a name="anytype.Event.Object.Relation"></a>
+
+### Event.Object.Relation
+
+
+
+
+
+
+
+<a name="anytype.Event.Object.Relation.Remove"></a>
+
+### Event.Object.Relation.Remove
+
+
+
+| Field | Type | Label | Description |
+| ----- | ---- | ----- | ----------- |
+| id | [string](#string) |  | context objectId |
+| relationKey | [string](#string) |  |  |
+
+
+
+
+
+
+<a name="anytype.Event.Object.Relation.Set"></a>
+
+### Event.Object.Relation.Set
+
+
+
+| Field | Type | Label | Description |
+| ----- | ---- | ----- | ----------- |
+| id | [string](#string) |  | context objectId |
+| relationKey | [string](#string) |  |  |
+| relation | [model.Relation](#anytype.model.Relation) |  | missing value means relation should be removed |
+
+
+
+
+
+
+<a name="anytype.Event.Object.Relations"></a>
+
+### Event.Object.Relations
+
+
+
+
+
+
+
+<a name="anytype.Event.Object.Relations.Amend"></a>
+
+### Event.Object.Relations.Amend
+
+
+
+| Field | Type | Label | Description |
+| ----- | ---- | ----- | ----------- |
+| id | [string](#string) |  | context objectId |
+| relations | [model.Relation](#anytype.model.Relation) | repeated |  |
+
+
+
+
+
+
+<a name="anytype.Event.Object.Relations.Remove"></a>
+
+### Event.Object.Relations.Remove
+
+
+
+| Field | Type | Label | Description |
+| ----- | ---- | ----- | ----------- |
+| id | [string](#string) |  | context objectId |
+| keys | [string](#string) | repeated |  |
+
+
+
+
+
+
+<a name="anytype.Event.Object.Relations.Set"></a>
+
+### Event.Object.Relations.Set
+
+
+
+| Field | Type | Label | Description |
+| ----- | ---- | ----- | ----------- |
+| id | [string](#string) |  | context objectId |
+| relations | [model.Relation](#anytype.model.Relation) | repeated |  |
+
+
+
+
+
+
+<a name="anytype.Event.Object.Remove"></a>
+
+### Event.Object.Remove
+
+
+
+| Field | Type | Label | Description |
+| ----- | ---- | ----- | ----------- |
+| ids | [string](#string) | repeated | notifies that objects were removed |
+
+
+
+
+
+
+<a name="anytype.Event.Object.Show"></a>
+
+### Event.Object.Show
+Works with a smart blocks: Page, Dashboard
+Dashboard opened, click on a page, Rpc.Block.open, Block.ShowFullscreen(PageBlock)
+
+
+| Field | Type | Label | Description |
+| ----- | ---- | ----- | ----------- |
+| rootId | [string](#string) |  | Root block id |
+| blocks | [model.Block](#anytype.model.Block) | repeated | dependent simple blocks (descendants) |
+| details | [Event.Object.Details.Set](#anytype.Event.Object.Details.Set) | repeated | details for the current and dependent objects |
+| type | [model.SmartBlockType](#anytype.model.SmartBlockType) |  |  |
+| objectTypes | [model.ObjectType](#anytype.model.ObjectType) | repeated | objectTypes contains ONLY to get layouts for the actual and all dependent objects. Relations are currently omitted // todo: switch to other pb model |
+| relations | [model.Relation](#anytype.model.Relation) | repeated | combined relations of object&#39;s type &#43; extra relations. If object doesn&#39;t has some relation key in the details this means client should hide it and only suggest when adding existing one |
+| restrictions | [model.Restrictions](#anytype.model.Restrictions) |  | object restrictions |
+
+
+
+
+
+
+<a name="anytype.Event.Object.Show.RelationWithValuePerObject"></a>
+
+### Event.Object.Show.RelationWithValuePerObject
+
+
+
+| Field | Type | Label | Description |
+| ----- | ---- | ----- | ----------- |
+| objectId | [string](#string) |  |  |
+| relations | [model.RelationWithValue](#anytype.model.RelationWithValue) | repeated |  |
+
+
+
+
+
+
 <a name="anytype.Event.Object.Subscription"></a>
 
 ### Event.Object.Subscription
@@ -18133,1063 +14778,353 @@
 
 
 <a name="anytype.Event.Ping"></a>
-=======
-| Field | Type | Label | Description |
-| ----- | ---- | ----- | ----------- |
-| id | [string](#string) | optional |  |
-| details | [Struct](#google.protobuf.Struct) | optional |  |
->>>>>>> e50e6c88
-
-
-<a name="anytype.Event.Block.Fill.Div"/>
-### Event.Block.Fill.Div
-
-
-| Field | Type | Label | Description |
-| ----- | ---- | ----- | ----------- |
-| id | [string](#string) | optional |  |
-| style | [Event.Block.Fill.Div.Style](#anytype.Event.Block.Fill.Div.Style) | optional |  |
-
-
-<a name="anytype.Event.Block.Fill.Div.Style"/>
-### Event.Block.Fill.Div.Style
-
-
-| Field | Type | Label | Description |
-| ----- | ---- | ----- | ----------- |
-| value | [Block.Content.Div.Style](#anytype.model.Block.Content.Div.Style) | optional |  |
-
-
-<a name="anytype.Event.Block.Fill.Fields"/>
-### Event.Block.Fill.Fields
-
-
-| Field | Type | Label | Description |
-| ----- | ---- | ----- | ----------- |
-| id | [string](#string) | optional |  |
-| fields | [Struct](#google.protobuf.Struct) | optional |  |
-
-
-<a name="anytype.Event.Block.Fill.File"/>
-### Event.Block.Fill.File
-
-
-| Field | Type | Label | Description |
-| ----- | ---- | ----- | ----------- |
-| id | [string](#string) | optional |  |
-| type | [Event.Block.Fill.File.Type](#anytype.Event.Block.Fill.File.Type) | optional |  |
-| state | [Event.Block.Fill.File.State](#anytype.Event.Block.Fill.File.State) | optional |  |
-| mime | [Event.Block.Fill.File.Mime](#anytype.Event.Block.Fill.File.Mime) | optional |  |
-| hash | [Event.Block.Fill.File.Hash](#anytype.Event.Block.Fill.File.Hash) | optional |  |
-| name | [Event.Block.Fill.File.Name](#anytype.Event.Block.Fill.File.Name) | optional |  |
-| size | [Event.Block.Fill.File.Size](#anytype.Event.Block.Fill.File.Size) | optional |  |
-| style | [Event.Block.Fill.File.Style](#anytype.Event.Block.Fill.File.Style) | optional |  |
-
-
-<a name="anytype.Event.Block.Fill.File.Hash"/>
-### Event.Block.Fill.File.Hash
-
-
-| Field | Type | Label | Description |
-| ----- | ---- | ----- | ----------- |
-| value | [string](#string) | optional |  |
-
-
-<a name="anytype.Event.Block.Fill.File.Mime"/>
-### Event.Block.Fill.File.Mime
-
-
-| Field | Type | Label | Description |
-| ----- | ---- | ----- | ----------- |
-| value | [string](#string) | optional |  |
-
-
-<a name="anytype.Event.Block.Fill.File.Name"/>
-### Event.Block.Fill.File.Name
-
-
-| Field | Type | Label | Description |
-| ----- | ---- | ----- | ----------- |
-| value | [string](#string) | optional |  |
-
-
-<a name="anytype.Event.Block.Fill.File.Size"/>
-### Event.Block.Fill.File.Size
-
-
-| Field | Type | Label | Description |
-| ----- | ---- | ----- | ----------- |
-| value | [int64](#int64) | optional |  |
-
-
-<a name="anytype.Event.Block.Fill.File.State"/>
-### Event.Block.Fill.File.State
-
-
-| Field | Type | Label | Description |
-| ----- | ---- | ----- | ----------- |
-| value | [Block.Content.File.State](#anytype.model.Block.Content.File.State) | optional |  |
-
-
-<a name="anytype.Event.Block.Fill.File.Style"/>
-### Event.Block.Fill.File.Style
-
-
-| Field | Type | Label | Description |
-| ----- | ---- | ----- | ----------- |
-| value | [Block.Content.File.Style](#anytype.model.Block.Content.File.Style) | optional |  |
-
-
-<a name="anytype.Event.Block.Fill.File.Type"/>
-### Event.Block.Fill.File.Type
-
-
-| Field | Type | Label | Description |
-| ----- | ---- | ----- | ----------- |
-| value | [Block.Content.File.Type](#anytype.model.Block.Content.File.Type) | optional |  |
-
-
-<a name="anytype.Event.Block.Fill.File.Width"/>
-### Event.Block.Fill.File.Width
-
-
-| Field | Type | Label | Description |
-| ----- | ---- | ----- | ----------- |
-| value | [int32](#int32) | optional |  |
-
-
-<a name="anytype.Event.Block.Fill.Link"/>
-### Event.Block.Fill.Link
-
-
-| Field | Type | Label | Description |
-| ----- | ---- | ----- | ----------- |
-| id | [string](#string) | optional |  |
-| targetBlockId | [Event.Block.Fill.Link.TargetBlockId](#anytype.Event.Block.Fill.Link.TargetBlockId) | optional |  |
-| style | [Event.Block.Fill.Link.Style](#anytype.Event.Block.Fill.Link.Style) | optional |  |
-| fields | [Event.Block.Fill.Link.Fields](#anytype.Event.Block.Fill.Link.Fields) | optional |  |
-
-
-<a name="anytype.Event.Block.Fill.Link.Fields"/>
-### Event.Block.Fill.Link.Fields
-
-
-| Field | Type | Label | Description |
-| ----- | ---- | ----- | ----------- |
-| value | [Struct](#google.protobuf.Struct) | optional |  |
-
-
-<a name="anytype.Event.Block.Fill.Link.Style"/>
-### Event.Block.Fill.Link.Style
-
-
-| Field | Type | Label | Description |
-| ----- | ---- | ----- | ----------- |
-| value | [Block.Content.Link.Style](#anytype.model.Block.Content.Link.Style) | optional |  |
-
-
-<a name="anytype.Event.Block.Fill.Link.TargetBlockId"/>
-### Event.Block.Fill.Link.TargetBlockId
-
-
-| Field | Type | Label | Description |
-| ----- | ---- | ----- | ----------- |
-| value | [string](#string) | optional |  |
-
-
-<a name="anytype.Event.Block.Fill.Restrictions"/>
-### Event.Block.Fill.Restrictions
-
-
-| Field | Type | Label | Description |
-| ----- | ---- | ----- | ----------- |
-| id | [string](#string) | optional |  |
-| restrictions | [Block.Restrictions](#anytype.model.Block.Restrictions) | optional |  |
-
-
-<a name="anytype.Event.Block.Fill.Text"/>
-### Event.Block.Fill.Text
-
-
-| Field | Type | Label | Description |
-| ----- | ---- | ----- | ----------- |
-| id | [string](#string) | optional |  |
-| text | [Event.Block.Fill.Text.Text](#anytype.Event.Block.Fill.Text.Text) | optional |  |
-| style | [Event.Block.Fill.Text.Style](#anytype.Event.Block.Fill.Text.Style) | optional |  |
-| marks | [Event.Block.Fill.Text.Marks](#anytype.Event.Block.Fill.Text.Marks) | optional |  |
-| checked | [Event.Block.Fill.Text.Checked](#anytype.Event.Block.Fill.Text.Checked) | optional |  |
-| color | [Event.Block.Fill.Text.Color](#anytype.Event.Block.Fill.Text.Color) | optional |  |
-
-
-<a name="anytype.Event.Block.Fill.Text.Checked"/>
-### Event.Block.Fill.Text.Checked
-
-
-| Field | Type | Label | Description |
-| ----- | ---- | ----- | ----------- |
-| value | [bool](#bool) | optional |  |
-
-
-<a name="anytype.Event.Block.Fill.Text.Color"/>
-### Event.Block.Fill.Text.Color
-
-
-| Field | Type | Label | Description |
-| ----- | ---- | ----- | ----------- |
-| value | [string](#string) | optional |  |
-
-
-<a name="anytype.Event.Block.Fill.Text.Marks"/>
-### Event.Block.Fill.Text.Marks
-
-
-| Field | Type | Label | Description |
-| ----- | ---- | ----- | ----------- |
-| value | [Block.Content.Text.Marks](#anytype.model.Block.Content.Text.Marks) | optional |  |
-
-
-<a name="anytype.Event.Block.Fill.Text.Style"/>
-### Event.Block.Fill.Text.Style
-
-
-| Field | Type | Label | Description |
-| ----- | ---- | ----- | ----------- |
-| value | [Block.Content.Text.Style](#anytype.model.Block.Content.Text.Style) | optional |  |
-
-
-<a name="anytype.Event.Block.Fill.Text.Text"/>
-### Event.Block.Fill.Text.Text
-
-
-| Field | Type | Label | Description |
-| ----- | ---- | ----- | ----------- |
-| value | [string](#string) | optional |  |
-
-
-<a name="anytype.Event.Block.MarksInfo"/>
-### Event.Block.MarksInfo
-
-
-| Field | Type | Label | Description |
-| ----- | ---- | ----- | ----------- |
-| marksInRange | [Block.Content.Text.Mark.Type](#anytype.model.Block.Content.Text.Mark.Type) | repeated |  |
-
-
-<a name="anytype.Event.Block.Set"/>
-### Event.Block.Set
-
-
-| Field | Type | Label | Description |
-| ----- | ---- | ----- | ----------- |
-
-
-<a name="anytype.Event.Block.Set.Align"/>
-### Event.Block.Set.Align
-
-
-| Field | Type | Label | Description |
-| ----- | ---- | ----- | ----------- |
-| id | [string](#string) | optional |  |
-| align | [Block.Align](#anytype.model.Block.Align) | optional |  |
-
-
-<a name="anytype.Event.Block.Set.BackgroundColor"/>
-### Event.Block.Set.BackgroundColor
-
-
-| Field | Type | Label | Description |
-| ----- | ---- | ----- | ----------- |
-| id | [string](#string) | optional |  |
-| backgroundColor | [string](#string) | optional |  |
-
-
-<a name="anytype.Event.Block.Set.Bookmark"/>
-### Event.Block.Set.Bookmark
-
-
-| Field | Type | Label | Description |
-| ----- | ---- | ----- | ----------- |
-| id | [string](#string) | optional |  |
-| url | [Event.Block.Set.Bookmark.Url](#anytype.Event.Block.Set.Bookmark.Url) | optional |  |
-| title | [Event.Block.Set.Bookmark.Title](#anytype.Event.Block.Set.Bookmark.Title) | optional |  |
-| description | [Event.Block.Set.Bookmark.Description](#anytype.Event.Block.Set.Bookmark.Description) | optional |  |
-| imageHash | [Event.Block.Set.Bookmark.ImageHash](#anytype.Event.Block.Set.Bookmark.ImageHash) | optional |  |
-| faviconHash | [Event.Block.Set.Bookmark.FaviconHash](#anytype.Event.Block.Set.Bookmark.FaviconHash) | optional |  |
-| type | [Event.Block.Set.Bookmark.Type](#anytype.Event.Block.Set.Bookmark.Type) | optional |  |
-
-
-<a name="anytype.Event.Block.Set.Bookmark.Description"/>
-### Event.Block.Set.Bookmark.Description
-
-
-| Field | Type | Label | Description |
-| ----- | ---- | ----- | ----------- |
-| value | [string](#string) | optional |  |
-
-
-<a name="anytype.Event.Block.Set.Bookmark.FaviconHash"/>
-### Event.Block.Set.Bookmark.FaviconHash
-
-
-| Field | Type | Label | Description |
-| ----- | ---- | ----- | ----------- |
-| value | [string](#string) | optional |  |
-
-
-<a name="anytype.Event.Block.Set.Bookmark.ImageHash"/>
-### Event.Block.Set.Bookmark.ImageHash
-
-
-| Field | Type | Label | Description |
-| ----- | ---- | ----- | ----------- |
-| value | [string](#string) | optional |  |
-
-
-<a name="anytype.Event.Block.Set.Bookmark.Title"/>
-### Event.Block.Set.Bookmark.Title
-
-
-| Field | Type | Label | Description |
-| ----- | ---- | ----- | ----------- |
-| value | [string](#string) | optional |  |
-
-
-<a name="anytype.Event.Block.Set.Bookmark.Type"/>
-### Event.Block.Set.Bookmark.Type
-
-
-| Field | Type | Label | Description |
-| ----- | ---- | ----- | ----------- |
-| value | [LinkPreview.Type](#anytype.model.LinkPreview.Type) | optional |  |
-
-
-<a name="anytype.Event.Block.Set.Bookmark.Url"/>
-### Event.Block.Set.Bookmark.Url
-
-
-| Field | Type | Label | Description |
-| ----- | ---- | ----- | ----------- |
-| value | [string](#string) | optional |  |
-
-
-<a name="anytype.Event.Block.Set.ChildrenIds"/>
-### Event.Block.Set.ChildrenIds
-
-
-| Field | Type | Label | Description |
-| ----- | ---- | ----- | ----------- |
-| id | [string](#string) | optional |  |
-| childrenIds | [string](#string) | repeated |  |
-
-
-<a name="anytype.Event.Block.Set.Div"/>
-### Event.Block.Set.Div
-
-
-| Field | Type | Label | Description |
-| ----- | ---- | ----- | ----------- |
-| id | [string](#string) | optional |  |
-| style | [Event.Block.Set.Div.Style](#anytype.Event.Block.Set.Div.Style) | optional |  |
-
-
-<a name="anytype.Event.Block.Set.Div.Style"/>
-### Event.Block.Set.Div.Style
-
-
-| Field | Type | Label | Description |
-| ----- | ---- | ----- | ----------- |
-| value | [Block.Content.Div.Style](#anytype.model.Block.Content.Div.Style) | optional |  |
-
-
-<a name="anytype.Event.Block.Set.Fields"/>
-### Event.Block.Set.Fields
-
-
-| Field | Type | Label | Description |
-| ----- | ---- | ----- | ----------- |
-| id | [string](#string) | optional |  |
-| fields | [Struct](#google.protobuf.Struct) | optional |  |
-
-
-<a name="anytype.Event.Block.Set.File"/>
-### Event.Block.Set.File
-
-
-| Field | Type | Label | Description |
-| ----- | ---- | ----- | ----------- |
-| id | [string](#string) | optional |  |
-| type | [Event.Block.Set.File.Type](#anytype.Event.Block.Set.File.Type) | optional |  |
-| state | [Event.Block.Set.File.State](#anytype.Event.Block.Set.File.State) | optional |  |
-| mime | [Event.Block.Set.File.Mime](#anytype.Event.Block.Set.File.Mime) | optional |  |
-| hash | [Event.Block.Set.File.Hash](#anytype.Event.Block.Set.File.Hash) | optional |  |
-| name | [Event.Block.Set.File.Name](#anytype.Event.Block.Set.File.Name) | optional |  |
-| size | [Event.Block.Set.File.Size](#anytype.Event.Block.Set.File.Size) | optional |  |
-| style | [Event.Block.Set.File.Style](#anytype.Event.Block.Set.File.Style) | optional |  |
-
-
-<a name="anytype.Event.Block.Set.File.Hash"/>
-### Event.Block.Set.File.Hash
-
-
-| Field | Type | Label | Description |
-| ----- | ---- | ----- | ----------- |
-| value | [string](#string) | optional |  |
-
-
-<a name="anytype.Event.Block.Set.File.Mime"/>
-### Event.Block.Set.File.Mime
-
-
-| Field | Type | Label | Description |
-| ----- | ---- | ----- | ----------- |
-| value | [string](#string) | optional |  |
-
-
-<a name="anytype.Event.Block.Set.File.Name"/>
-### Event.Block.Set.File.Name
-
-
-| Field | Type | Label | Description |
-| ----- | ---- | ----- | ----------- |
-| value | [string](#string) | optional |  |
-
-
-<a name="anytype.Event.Block.Set.File.Size"/>
-### Event.Block.Set.File.Size
-
-
-| Field | Type | Label | Description |
-| ----- | ---- | ----- | ----------- |
-| value | [int64](#int64) | optional |  |
-
-
-<a name="anytype.Event.Block.Set.File.State"/>
-### Event.Block.Set.File.State
-
-
-| Field | Type | Label | Description |
-| ----- | ---- | ----- | ----------- |
-| value | [Block.Content.File.State](#anytype.model.Block.Content.File.State) | optional |  |
-
-
-<a name="anytype.Event.Block.Set.File.Style"/>
-### Event.Block.Set.File.Style
-
-
-| Field | Type | Label | Description |
-| ----- | ---- | ----- | ----------- |
-| value | [Block.Content.File.Style](#anytype.model.Block.Content.File.Style) | optional |  |
-
-
-<a name="anytype.Event.Block.Set.File.Type"/>
-### Event.Block.Set.File.Type
-
-
-| Field | Type | Label | Description |
-| ----- | ---- | ----- | ----------- |
-| value | [Block.Content.File.Type](#anytype.model.Block.Content.File.Type) | optional |  |
-
-
-<a name="anytype.Event.Block.Set.File.Width"/>
-### Event.Block.Set.File.Width
-
-
-| Field | Type | Label | Description |
-| ----- | ---- | ----- | ----------- |
-| value | [int32](#int32) | optional |  |
-
-
-<a name="anytype.Event.Block.Set.Latex"/>
-### Event.Block.Set.Latex
-
-
-| Field | Type | Label | Description |
-| ----- | ---- | ----- | ----------- |
-| id | [string](#string) | optional |  |
-| text | [Event.Block.Set.Latex.Text](#anytype.Event.Block.Set.Latex.Text) | optional |  |
-
-
-<a name="anytype.Event.Block.Set.Latex.Text"/>
-### Event.Block.Set.Latex.Text
-
-
-| Field | Type | Label | Description |
-| ----- | ---- | ----- | ----------- |
-| value | [string](#string) | optional |  |
-
-
-<a name="anytype.Event.Block.Set.Link"/>
-### Event.Block.Set.Link
-
-
-| Field | Type | Label | Description |
-| ----- | ---- | ----- | ----------- |
-| id | [string](#string) | optional |  |
-| targetBlockId | [Event.Block.Set.Link.TargetBlockId](#anytype.Event.Block.Set.Link.TargetBlockId) | optional |  |
-| style | [Event.Block.Set.Link.Style](#anytype.Event.Block.Set.Link.Style) | optional |  |
-| fields | [Event.Block.Set.Link.Fields](#anytype.Event.Block.Set.Link.Fields) | optional |  |
-
-
-<a name="anytype.Event.Block.Set.Link.Fields"/>
-### Event.Block.Set.Link.Fields
-
-
-| Field | Type | Label | Description |
-| ----- | ---- | ----- | ----------- |
-| value | [Struct](#google.protobuf.Struct) | optional |  |
-
-
-<a name="anytype.Event.Block.Set.Link.Style"/>
-### Event.Block.Set.Link.Style
-
-
-| Field | Type | Label | Description |
-| ----- | ---- | ----- | ----------- |
-| value | [Block.Content.Link.Style](#anytype.model.Block.Content.Link.Style) | optional |  |
-
-
-<a name="anytype.Event.Block.Set.Link.TargetBlockId"/>
-### Event.Block.Set.Link.TargetBlockId
-
-
-| Field | Type | Label | Description |
-| ----- | ---- | ----- | ----------- |
-| value | [string](#string) | optional |  |
-
-
-<a name="anytype.Event.Block.Set.Relation"/>
-### Event.Block.Set.Relation
-
-
-| Field | Type | Label | Description |
-| ----- | ---- | ----- | ----------- |
-| id | [string](#string) | optional |  |
-| key | [Event.Block.Set.Relation.Key](#anytype.Event.Block.Set.Relation.Key) | optional |  |
-
-
-<a name="anytype.Event.Block.Set.Relation.Key"/>
-### Event.Block.Set.Relation.Key
-
-
-| Field | Type | Label | Description |
-| ----- | ---- | ----- | ----------- |
-| value | [string](#string) | optional |  |
-
-
-<a name="anytype.Event.Block.Set.Restrictions"/>
-### Event.Block.Set.Restrictions
-
-
-| Field | Type | Label | Description |
-| ----- | ---- | ----- | ----------- |
-| id | [string](#string) | optional |  |
-| restrictions | [Block.Restrictions](#anytype.model.Block.Restrictions) | optional |  |
-
-
-<a name="anytype.Event.Block.Set.Text"/>
-### Event.Block.Set.Text
-
-
-| Field | Type | Label | Description |
-| ----- | ---- | ----- | ----------- |
-| id | [string](#string) | optional |  |
-| text | [Event.Block.Set.Text.Text](#anytype.Event.Block.Set.Text.Text) | optional |  |
-| style | [Event.Block.Set.Text.Style](#anytype.Event.Block.Set.Text.Style) | optional |  |
-| marks | [Event.Block.Set.Text.Marks](#anytype.Event.Block.Set.Text.Marks) | optional |  |
-| checked | [Event.Block.Set.Text.Checked](#anytype.Event.Block.Set.Text.Checked) | optional |  |
-| color | [Event.Block.Set.Text.Color](#anytype.Event.Block.Set.Text.Color) | optional |  |
-
-
-<a name="anytype.Event.Block.Set.Text.Checked"/>
-### Event.Block.Set.Text.Checked
-
-
-| Field | Type | Label | Description |
-| ----- | ---- | ----- | ----------- |
-| value | [bool](#bool) | optional |  |
-
-
-<a name="anytype.Event.Block.Set.Text.Color"/>
-### Event.Block.Set.Text.Color
-
-
-| Field | Type | Label | Description |
-| ----- | ---- | ----- | ----------- |
-| value | [string](#string) | optional |  |
-
-
-<a name="anytype.Event.Block.Set.Text.Marks"/>
-### Event.Block.Set.Text.Marks
-
-
-| Field | Type | Label | Description |
-| ----- | ---- | ----- | ----------- |
-| value | [Block.Content.Text.Marks](#anytype.model.Block.Content.Text.Marks) | optional |  |
-
-
-<a name="anytype.Event.Block.Set.Text.Style"/>
-### Event.Block.Set.Text.Style
-
-
-| Field | Type | Label | Description |
-| ----- | ---- | ----- | ----------- |
-| value | [Block.Content.Text.Style](#anytype.model.Block.Content.Text.Style) | optional |  |
-
-
-<a name="anytype.Event.Block.Set.Text.Text"/>
-### Event.Block.Set.Text.Text
-
-
-| Field | Type | Label | Description |
-| ----- | ---- | ----- | ----------- |
-| value | [string](#string) | optional |  |
-
-
-<a name="anytype.Event.Message"/>
-### Event.Message
-
-
-| Field | Type | Label | Description |
-| ----- | ---- | ----- | ----------- |
-| accountShow | [Event.Account.Show](#anytype.Event.Account.Show) | optional |  |
-| accountDetails | [Event.Account.Details](#anytype.Event.Account.Details) | optional |  |
-| accountConfigUpdate | [Event.Account.Config.Update](#anytype.Event.Account.Config.Update) | optional |  |
-| objectDetailsSet | [Event.Object.Details.Set](#anytype.Event.Object.Details.Set) | optional |  |
-| objectDetailsAmend | [Event.Object.Details.Amend](#anytype.Event.Object.Details.Amend) | optional |  |
-| objectDetailsUnset | [Event.Object.Details.Unset](#anytype.Event.Object.Details.Unset) | optional |  |
-| objectRelationsSet | [Event.Object.Relations.Set](#anytype.Event.Object.Relations.Set) | optional |  |
-| objectRelationsAmend | [Event.Object.Relations.Amend](#anytype.Event.Object.Relations.Amend) | optional |  |
-| objectRelationsRemove | [Event.Object.Relations.Remove](#anytype.Event.Object.Relations.Remove) | optional |  |
-| objectRemove | [Event.Object.Remove](#anytype.Event.Object.Remove) | optional |  |
-| objectShow | [Event.Object.Show](#anytype.Event.Object.Show) | optional |  |
-| blockAdd | [Event.Block.Add](#anytype.Event.Block.Add) | optional |  |
-| blockDelete | [Event.Block.Delete](#anytype.Event.Block.Delete) | optional |  |
-| filesUpload | [Event.Block.FilesUpload](#anytype.Event.Block.FilesUpload) | optional |  |
-| marksInfo | [Event.Block.MarksInfo](#anytype.Event.Block.MarksInfo) | optional |  |
-| blockSetFields | [Event.Block.Set.Fields](#anytype.Event.Block.Set.Fields) | optional |  |
-| blockSetChildrenIds | [Event.Block.Set.ChildrenIds](#anytype.Event.Block.Set.ChildrenIds) | optional |  |
-| blockSetRestrictions | [Event.Block.Set.Restrictions](#anytype.Event.Block.Set.Restrictions) | optional |  |
-| blockSetBackgroundColor | [Event.Block.Set.BackgroundColor](#anytype.Event.Block.Set.BackgroundColor) | optional |  |
-| blockSetText | [Event.Block.Set.Text](#anytype.Event.Block.Set.Text) | optional |  |
-| blockSetFile | [Event.Block.Set.File](#anytype.Event.Block.Set.File) | optional |  |
-| blockSetLink | [Event.Block.Set.Link](#anytype.Event.Block.Set.Link) | optional |  |
-| blockSetBookmark | [Event.Block.Set.Bookmark](#anytype.Event.Block.Set.Bookmark) | optional |  |
-| blockSetAlign | [Event.Block.Set.Align](#anytype.Event.Block.Set.Align) | optional |  |
-| blockSetDiv | [Event.Block.Set.Div](#anytype.Event.Block.Set.Div) | optional |  |
-| blockSetRelation | [Event.Block.Set.Relation](#anytype.Event.Block.Set.Relation) | optional |  |
-| blockSetLatex | [Event.Block.Set.Latex](#anytype.Event.Block.Set.Latex) | optional |  |
-| blockDataviewRecordsSet | [Event.Block.Dataview.RecordsSet](#anytype.Event.Block.Dataview.RecordsSet) | optional |  |
-| blockDataviewRecordsUpdate | [Event.Block.Dataview.RecordsUpdate](#anytype.Event.Block.Dataview.RecordsUpdate) | optional |  |
-| blockDataviewRecordsInsert | [Event.Block.Dataview.RecordsInsert](#anytype.Event.Block.Dataview.RecordsInsert) | optional |  |
-| blockDataviewRecordsDelete | [Event.Block.Dataview.RecordsDelete](#anytype.Event.Block.Dataview.RecordsDelete) | optional |  |
-| blockDataviewSourceSet | [Event.Block.Dataview.SourceSet](#anytype.Event.Block.Dataview.SourceSet) | optional |  |
-| blockDataviewViewSet | [Event.Block.Dataview.ViewSet](#anytype.Event.Block.Dataview.ViewSet) | optional |  |
-| blockDataviewViewDelete | [Event.Block.Dataview.ViewDelete](#anytype.Event.Block.Dataview.ViewDelete) | optional |  |
-| blockDataviewViewOrder | [Event.Block.Dataview.ViewOrder](#anytype.Event.Block.Dataview.ViewOrder) | optional |  |
-| blockDataviewRelationDelete | [Event.Block.Dataview.RelationDelete](#anytype.Event.Block.Dataview.RelationDelete) | optional |  |
-| blockDataviewRelationSet | [Event.Block.Dataview.RelationSet](#anytype.Event.Block.Dataview.RelationSet) | optional |  |
-| userBlockJoin | [Event.User.Block.Join](#anytype.Event.User.Block.Join) | optional |  |
-| userBlockLeft | [Event.User.Block.Left](#anytype.Event.User.Block.Left) | optional |  |
-| userBlockSelectRange | [Event.User.Block.SelectRange](#anytype.Event.User.Block.SelectRange) | optional |  |
-| userBlockTextRange | [Event.User.Block.TextRange](#anytype.Event.User.Block.TextRange) | optional |  |
-| ping | [Event.Ping](#anytype.Event.Ping) | optional |  |
-| processNew | [Event.Process.New](#anytype.Event.Process.New) | optional |  |
-| processUpdate | [Event.Process.Update](#anytype.Event.Process.Update) | optional |  |
-| processDone | [Event.Process.Done](#anytype.Event.Process.Done) | optional |  |
-| threadStatus | [Event.Status.Thread](#anytype.Event.Status.Thread) | optional |  |
-
-
-<a name="anytype.Event.Object"/>
-### Event.Object
-
-
-| Field | Type | Label | Description |
-| ----- | ---- | ----- | ----------- |
-
-
-<a name="anytype.Event.Object.Details"/>
-### Event.Object.Details
-
-
-| Field | Type | Label | Description |
-| ----- | ---- | ----- | ----------- |
-
-
-<a name="anytype.Event.Object.Details.Amend"/>
-### Event.Object.Details.Amend
-
-
-| Field | Type | Label | Description |
-| ----- | ---- | ----- | ----------- |
-| id | [string](#string) | optional |  |
-| details | [Event.Object.Details.Amend.KeyValue](#anytype.Event.Object.Details.Amend.KeyValue) | repeated |  |
-
-
-<a name="anytype.Event.Object.Details.Amend.KeyValue"/>
-### Event.Object.Details.Amend.KeyValue
-
-
-| Field | Type | Label | Description |
-| ----- | ---- | ----- | ----------- |
-| key | [string](#string) | optional |  |
-| value | [Value](#google.protobuf.Value) | optional |  |
-
-
-<a name="anytype.Event.Object.Details.Set"/>
-### Event.Object.Details.Set
-
-
-| Field | Type | Label | Description |
-| ----- | ---- | ----- | ----------- |
-| id | [string](#string) | optional |  |
-| details | [Struct](#google.protobuf.Struct) | optional |  |
-
-
-<a name="anytype.Event.Object.Details.Unset"/>
-### Event.Object.Details.Unset
-
-
-| Field | Type | Label | Description |
-| ----- | ---- | ----- | ----------- |
-| id | [string](#string) | optional |  |
-| keys | [string](#string) | repeated |  |
-
-
-<a name="anytype.Event.Object.Relation"/>
-### Event.Object.Relation
-
-
-| Field | Type | Label | Description |
-| ----- | ---- | ----- | ----------- |
-
-
-<a name="anytype.Event.Object.Relation.Remove"/>
-### Event.Object.Relation.Remove
-
-
-| Field | Type | Label | Description |
-| ----- | ---- | ----- | ----------- |
-| id | [string](#string) | optional |  |
-| relationKey | [string](#string) | optional |  |
-
-
-<a name="anytype.Event.Object.Relation.Set"/>
-### Event.Object.Relation.Set
-
-
-| Field | Type | Label | Description |
-| ----- | ---- | ----- | ----------- |
-| id | [string](#string) | optional |  |
-| relationKey | [string](#string) | optional |  |
-| relation | [Relation](#anytype.model.Relation) | optional |  |
-
-
-<a name="anytype.Event.Object.Relations"/>
-### Event.Object.Relations
-
-
-| Field | Type | Label | Description |
-| ----- | ---- | ----- | ----------- |
-
-
-<a name="anytype.Event.Object.Relations.Amend"/>
-### Event.Object.Relations.Amend
-
-
-| Field | Type | Label | Description |
-| ----- | ---- | ----- | ----------- |
-| id | [string](#string) | optional |  |
-| relations | [Relation](#anytype.model.Relation) | repeated |  |
-
-
-<a name="anytype.Event.Object.Relations.Remove"/>
-### Event.Object.Relations.Remove
-
-
-| Field | Type | Label | Description |
-| ----- | ---- | ----- | ----------- |
-| id | [string](#string) | optional |  |
-| keys | [string](#string) | repeated |  |
-
-
-<a name="anytype.Event.Object.Relations.Set"/>
-### Event.Object.Relations.Set
-
-
-| Field | Type | Label | Description |
-| ----- | ---- | ----- | ----------- |
-| id | [string](#string) | optional |  |
-| relations | [Relation](#anytype.model.Relation) | repeated |  |
-
-
-<a name="anytype.Event.Object.Remove"/>
-### Event.Object.Remove
-
-
-| Field | Type | Label | Description |
-| ----- | ---- | ----- | ----------- |
-| ids | [string](#string) | repeated |  |
-
-
-<a name="anytype.Event.Object.Show"/>
-### Event.Object.Show
-
-
-| Field | Type | Label | Description |
-| ----- | ---- | ----- | ----------- |
-| rootId | [string](#string) | optional |  |
-| blocks | [Block](#anytype.model.Block) | repeated |  |
-| details | [Event.Object.Details.Set](#anytype.Event.Object.Details.Set) | repeated |  |
-| type | [SmartBlockType](#anytype.model.SmartBlockType) | optional |  |
-| objectTypes | [ObjectType](#anytype.model.ObjectType) | repeated |  |
-| relations | [Relation](#anytype.model.Relation) | repeated |  |
-| restrictions | [Restrictions](#anytype.model.Restrictions) | optional |  |
-
-
-<a name="anytype.Event.Object.Show.RelationWithValuePerObject"/>
-### Event.Object.Show.RelationWithValuePerObject
-
-
-| Field | Type | Label | Description |
-| ----- | ---- | ----- | ----------- |
-| objectId | [string](#string) | optional |  |
-| relations | [RelationWithValue](#anytype.model.RelationWithValue) | repeated |  |
-
-
-<a name="anytype.Event.Ping"/>
+
 ### Event.Ping
 
 
-| Field | Type | Label | Description |
-| ----- | ---- | ----- | ----------- |
-| index | [int32](#int32) | optional |  |
-
-
-<a name="anytype.Event.Process"/>
+
+| Field | Type | Label | Description |
+| ----- | ---- | ----- | ----------- |
+| index | [int32](#int32) |  |  |
+
+
+
+
+
+
+<a name="anytype.Event.Process"></a>
+
 ### Event.Process
 
 
-| Field | Type | Label | Description |
-| ----- | ---- | ----- | ----------- |
-
-
-<a name="anytype.Event.Process.Done"/>
+
+
+
+
+
+<a name="anytype.Event.Process.Done"></a>
+
 ### Event.Process.Done
 
 
-| Field | Type | Label | Description |
-| ----- | ---- | ----- | ----------- |
-| process | [Model.Process](#anytype.Model.Process) | optional |  |
-
-
-<a name="anytype.Event.Process.New"/>
+
+| Field | Type | Label | Description |
+| ----- | ---- | ----- | ----------- |
+| process | [Model.Process](#anytype.Model.Process) |  |  |
+
+
+
+
+
+
+<a name="anytype.Event.Process.New"></a>
+
 ### Event.Process.New
 
 
-| Field | Type | Label | Description |
-| ----- | ---- | ----- | ----------- |
-| process | [Model.Process](#anytype.Model.Process) | optional |  |
-
-
-<a name="anytype.Event.Process.Update"/>
+
+| Field | Type | Label | Description |
+| ----- | ---- | ----- | ----------- |
+| process | [Model.Process](#anytype.Model.Process) |  |  |
+
+
+
+
+
+
+<a name="anytype.Event.Process.Update"></a>
+
 ### Event.Process.Update
 
 
-| Field | Type | Label | Description |
-| ----- | ---- | ----- | ----------- |
-| process | [Model.Process](#anytype.Model.Process) | optional |  |
-
-
-<a name="anytype.Event.Status"/>
+
+| Field | Type | Label | Description |
+| ----- | ---- | ----- | ----------- |
+| process | [Model.Process](#anytype.Model.Process) |  |  |
+
+
+
+
+
+
+<a name="anytype.Event.Status"></a>
+
 ### Event.Status
 
 
-| Field | Type | Label | Description |
-| ----- | ---- | ----- | ----------- |
-
-
-<a name="anytype.Event.Status.Thread"/>
+
+
+
+
+
+<a name="anytype.Event.Status.Thread"></a>
+
 ### Event.Status.Thread
 
 
-| Field | Type | Label | Description |
-| ----- | ---- | ----- | ----------- |
-| summary | [Event.Status.Thread.Summary](#anytype.Event.Status.Thread.Summary) | optional |  |
-| cafe | [Event.Status.Thread.Cafe](#anytype.Event.Status.Thread.Cafe) | optional |  |
+
+| Field | Type | Label | Description |
+| ----- | ---- | ----- | ----------- |
+| summary | [Event.Status.Thread.Summary](#anytype.Event.Status.Thread.Summary) |  |  |
+| cafe | [Event.Status.Thread.Cafe](#anytype.Event.Status.Thread.Cafe) |  |  |
 | accounts | [Event.Status.Thread.Account](#anytype.Event.Status.Thread.Account) | repeated |  |
 
 
-<a name="anytype.Event.Status.Thread.Account"/>
+
+
+
+
+<a name="anytype.Event.Status.Thread.Account"></a>
+
 ### Event.Status.Thread.Account
 
 
-| Field | Type | Label | Description |
-| ----- | ---- | ----- | ----------- |
-| id | [string](#string) | optional |  |
-| name | [string](#string) | optional |  |
-| imageHash | [string](#string) | optional |  |
-| online | [bool](#bool) | optional |  |
-| lastPulled | [int64](#int64) | optional |  |
-| lastEdited | [int64](#int64) | optional |  |
+
+| Field | Type | Label | Description |
+| ----- | ---- | ----- | ----------- |
+| id | [string](#string) |  |  |
+| name | [string](#string) |  |  |
+| imageHash | [string](#string) |  |  |
+| online | [bool](#bool) |  |  |
+| lastPulled | [int64](#int64) |  |  |
+| lastEdited | [int64](#int64) |  |  |
 | devices | [Event.Status.Thread.Device](#anytype.Event.Status.Thread.Device) | repeated |  |
 
 
-<a name="anytype.Event.Status.Thread.Cafe"/>
+
+
+
+
+<a name="anytype.Event.Status.Thread.Cafe"></a>
+
 ### Event.Status.Thread.Cafe
 
 
-| Field | Type | Label | Description |
-| ----- | ---- | ----- | ----------- |
-| status | [Event.Status.Thread.SyncStatus](#anytype.Event.Status.Thread.SyncStatus) | optional |  |
-| lastPulled | [int64](#int64) | optional |  |
-| lastPushSucceed | [bool](#bool) | optional |  |
-| files | [Event.Status.Thread.Cafe.PinStatus](#anytype.Event.Status.Thread.Cafe.PinStatus) | optional |  |
-
-
-<a name="anytype.Event.Status.Thread.Cafe.PinStatus"/>
+
+| Field | Type | Label | Description |
+| ----- | ---- | ----- | ----------- |
+| status | [Event.Status.Thread.SyncStatus](#anytype.Event.Status.Thread.SyncStatus) |  |  |
+| lastPulled | [int64](#int64) |  |  |
+| lastPushSucceed | [bool](#bool) |  |  |
+| files | [Event.Status.Thread.Cafe.PinStatus](#anytype.Event.Status.Thread.Cafe.PinStatus) |  |  |
+
+
+
+
+
+
+<a name="anytype.Event.Status.Thread.Cafe.PinStatus"></a>
+
 ### Event.Status.Thread.Cafe.PinStatus
 
 
-| Field | Type | Label | Description |
-| ----- | ---- | ----- | ----------- |
-| pinning | [int32](#int32) | optional |  |
-| pinned | [int32](#int32) | optional |  |
-| failed | [int32](#int32) | optional |  |
-| updated | [int64](#int64) | optional |  |
-
-
-<a name="anytype.Event.Status.Thread.Device"/>
+
+| Field | Type | Label | Description |
+| ----- | ---- | ----- | ----------- |
+| pinning | [int32](#int32) |  |  |
+| pinned | [int32](#int32) |  |  |
+| failed | [int32](#int32) |  |  |
+| updated | [int64](#int64) |  |  |
+
+
+
+
+
+
+<a name="anytype.Event.Status.Thread.Device"></a>
+
 ### Event.Status.Thread.Device
 
 
-| Field | Type | Label | Description |
-| ----- | ---- | ----- | ----------- |
-| name | [string](#string) | optional |  |
-| online | [bool](#bool) | optional |  |
-| lastPulled | [int64](#int64) | optional |  |
-| lastEdited | [int64](#int64) | optional |  |
-
-
-<a name="anytype.Event.Status.Thread.Summary"/>
+
+| Field | Type | Label | Description |
+| ----- | ---- | ----- | ----------- |
+| name | [string](#string) |  |  |
+| online | [bool](#bool) |  |  |
+| lastPulled | [int64](#int64) |  |  |
+| lastEdited | [int64](#int64) |  |  |
+
+
+
+
+
+
+<a name="anytype.Event.Status.Thread.Summary"></a>
+
 ### Event.Status.Thread.Summary
 
 
-| Field | Type | Label | Description |
-| ----- | ---- | ----- | ----------- |
-| status | [Event.Status.Thread.SyncStatus](#anytype.Event.Status.Thread.SyncStatus) | optional |  |
-
-
-<a name="anytype.Event.User"/>
+
+| Field | Type | Label | Description |
+| ----- | ---- | ----- | ----------- |
+| status | [Event.Status.Thread.SyncStatus](#anytype.Event.Status.Thread.SyncStatus) |  |  |
+
+
+
+
+
+
+<a name="anytype.Event.User"></a>
+
 ### Event.User
 
 
-| Field | Type | Label | Description |
-| ----- | ---- | ----- | ----------- |
-
-
-<a name="anytype.Event.User.Block"/>
+
+
+
+
+
+<a name="anytype.Event.User.Block"></a>
+
 ### Event.User.Block
 
 
-| Field | Type | Label | Description |
-| ----- | ---- | ----- | ----------- |
-
-
-<a name="anytype.Event.User.Block.Join"/>
+
+
+
+
+
+<a name="anytype.Event.User.Block.Join"></a>
+
 ### Event.User.Block.Join
 Middleware to front end event message, that will be sent in this scenario:
 Precondition: user A opened a block
 1. User B opens the same block
 2. User A receives a message about p.1
 
-| Field | Type | Label | Description |
-| ----- | ---- | ----- | ----------- |
-| account | [Event.Account](#anytype.Event.Account) | optional |  |
-
-
-<a name="anytype.Event.User.Block.Left"/>
+
+| Field | Type | Label | Description |
+| ----- | ---- | ----- | ----------- |
+| account | [Event.Account](#anytype.Event.Account) |  | Account of the user, that opened a block |
+
+
+
+
+
+
+<a name="anytype.Event.User.Block.Left"></a>
+
 ### Event.User.Block.Left
 Middleware to front end event message, that will be sent in this scenario:
 Precondition: user A and user B opened the same block
 1. User B closes the block
 2. User A receives a message about p.1
 
-| Field | Type | Label | Description |
-| ----- | ---- | ----- | ----------- |
-| account | [Event.Account](#anytype.Event.Account) | optional |  |
-
-
-<a name="anytype.Event.User.Block.SelectRange"/>
+
+| Field | Type | Label | Description |
+| ----- | ---- | ----- | ----------- |
+| account | [Event.Account](#anytype.Event.Account) |  | Account of the user, that left the block |
+
+
+
+
+
+
+<a name="anytype.Event.User.Block.SelectRange"></a>
+
 ### Event.User.Block.SelectRange
 Middleware to front end event message, that will be sent in this scenario:
 Precondition: user A and user B opened the same block
 1. User B selects some inner blocks
 2. User A receives a message about p.1
 
-| Field | Type | Label | Description |
-| ----- | ---- | ----- | ----------- |
-| account | [Event.Account](#anytype.Event.Account) | optional |  |
-| blockIdsArray | [string](#string) | repeated |  |
-
-
-<a name="anytype.Event.User.Block.TextRange"/>
+
+| Field | Type | Label | Description |
+| ----- | ---- | ----- | ----------- |
+| account | [Event.Account](#anytype.Event.Account) |  | Account of the user, that selected blocks |
+| blockIdsArray | [string](#string) | repeated | Ids of selected blocks. |
+
+
+
+
+
+
+<a name="anytype.Event.User.Block.TextRange"></a>
+
 ### Event.User.Block.TextRange
 Middleware to front end event message, that will be sent in this scenario:
 Precondition: user A and user B opened the same block
 1. User B sets cursor or selects a text region into a text block
 2. User A receives a message about p.1
 
-| Field | Type | Label | Description |
-| ----- | ---- | ----- | ----------- |
-| account | [Event.Account](#anytype.Event.Account) | optional |  |
-| blockId | [string](#string) | optional |  |
-| range | [Range](#anytype.model.Range) | optional |  |
-
-
-<a name="anytype.Model"/>
+
+| Field | Type | Label | Description |
+| ----- | ---- | ----- | ----------- |
+| account | [Event.Account](#anytype.Event.Account) |  | Account of the user, that selected a text |
+| blockId | [string](#string) |  | Id of the text block, that have a selection |
+| range | [model.Range](#anytype.model.Range) |  | Range of the selection |
+
+
+
+
+
+
+<a name="anytype.Model"></a>
+
 ### Model
 
 
-| Field | Type | Label | Description |
-| ----- | ---- | ----- | ----------- |
-
-
-<a name="anytype.Model.Process"/>
+
+
+
+
+
+<a name="anytype.Model.Process"></a>
+
 ### Model.Process
 
 
-| Field | Type | Label | Description |
-| ----- | ---- | ----- | ----------- |
-| id | [string](#string) | optional |  |
-| type | [Model.Process.Type](#anytype.Model.Process.Type) | optional |  |
-| state | [Model.Process.State](#anytype.Model.Process.State) | optional |  |
-| progress | [Model.Process.Progress](#anytype.Model.Process.Progress) | optional |  |
-
-
-<a name="anytype.Model.Process.Progress"/>
+
+| Field | Type | Label | Description |
+| ----- | ---- | ----- | ----------- |
+| id | [string](#string) |  |  |
+| type | [Model.Process.Type](#anytype.Model.Process.Type) |  |  |
+| state | [Model.Process.State](#anytype.Model.Process.State) |  |  |
+| progress | [Model.Process.Progress](#anytype.Model.Process.Progress) |  |  |
+
+
+
+
+
+
+<a name="anytype.Model.Process.Progress"></a>
+
 ### Model.Process.Progress
 
 
-| Field | Type | Label | Description |
-| ----- | ---- | ----- | ----------- |
-| total | [int64](#int64) | optional |  |
-| done | [int64](#int64) | optional |  |
-| message | [string](#string) | optional |  |
-
-
-<a name="anytype.ResponseEvent"/>
+
+| Field | Type | Label | Description |
+| ----- | ---- | ----- | ----------- |
+| total | [int64](#int64) |  |  |
+| done | [int64](#int64) |  |  |
+| message | [string](#string) |  |  |
+
+
+
+
+
+
+<a name="anytype.ResponseEvent"></a>
+
 ### ResponseEvent
 
 
+
 | Field | Type | Label | Description |
 | ----- | ---- | ----- | ----------- |
 | messages | [Event.Message](#anytype.Event.Message) | repeated |  |
-| contextId | [string](#string) | optional |  |
-| traceId | [string](#string) | optional |  |
-
-
-
-<a name="anytype.Event.Status.Thread.SyncStatus"/>
+| contextId | [string](#string) |  |  |
+| traceId | [string](#string) |  |  |
+
+
+
+
+
+ 
+
+
+<a name="anytype.Event.Status.Thread.SyncStatus"></a>
+
 ### Event.Status.Thread.SyncStatus
 
 
@@ -19201,7 +15136,10 @@
 | Synced | 3 |  |
 | Failed | 4 |  |
 
-<a name="anytype.Model.Process.State"/>
+
+
+<a name="anytype.Model.Process.State"></a>
+
 ### Model.Process.State
 
 
@@ -19213,7 +15151,10 @@
 | Canceled | 3 |  |
 | Error | 4 |  |
 
-<a name="anytype.Model.Process.Type"/>
+
+
+<a name="anytype.Model.Process.Type"></a>
+
 ### Model.Process.Type
 
 
@@ -19226,74 +15167,112 @@
 | RecoverAccount | 4 |  |
 
 
-
-
-<a name="localstore.proto"/>
+ 
+
+ 
+
+ 
+
+
+
+<a name="pkg/lib/pb/model/protos/localstore.proto"></a>
 <p align="right"><a href="#top">Top</a></p>
 
-## localstore.proto
-
-
-
-<a name="anytype.model.ObjectDetails"/>
+## pkg/lib/pb/model/protos/localstore.proto
+
+
+
+<a name="anytype.model.ObjectDetails"></a>
+
 ### ObjectDetails
 
 
-| Field | Type | Label | Description |
-| ----- | ---- | ----- | ----------- |
-| details | [Struct](#google.protobuf.Struct) | optional |  |
-
-
-<a name="anytype.model.ObjectInfo"/>
+
+| Field | Type | Label | Description |
+| ----- | ---- | ----- | ----------- |
+| details | [google.protobuf.Struct](#google.protobuf.Struct) |  |  |
+
+
+
+
+
+
+<a name="anytype.model.ObjectInfo"></a>
+
 ### ObjectInfo
 
 
-| Field | Type | Label | Description |
-| ----- | ---- | ----- | ----------- |
-| id | [string](#string) | optional |  |
-| objectTypeUrls | [string](#string) | repeated |  |
-| details | [Struct](#google.protobuf.Struct) | optional |  |
+
+| Field | Type | Label | Description |
+| ----- | ---- | ----- | ----------- |
+| id | [string](#string) |  |  |
+| objectTypeUrls | [string](#string) | repeated | deprecated |
+| details | [google.protobuf.Struct](#google.protobuf.Struct) |  |  |
 | relations | [Relation](#anytype.model.Relation) | repeated |  |
-| snippet | [string](#string) | optional |  |
-| hasInboundLinks | [bool](#bool) | optional |  |
-| objectType | [SmartBlockType](#anytype.model.SmartBlockType) | optional |  |
-
-
-<a name="anytype.model.ObjectInfoWithLinks"/>
+| snippet | [string](#string) |  |  |
+| hasInboundLinks | [bool](#bool) |  |  |
+| objectType | [SmartBlockType](#anytype.model.SmartBlockType) |  |  |
+
+
+
+
+
+
+<a name="anytype.model.ObjectInfoWithLinks"></a>
+
 ### ObjectInfoWithLinks
 
 
-| Field | Type | Label | Description |
-| ----- | ---- | ----- | ----------- |
-| id | [string](#string) | optional |  |
-| info | [ObjectInfo](#anytype.model.ObjectInfo) | optional |  |
-| links | [ObjectLinksInfo](#anytype.model.ObjectLinksInfo) | optional |  |
-
-
-<a name="anytype.model.ObjectInfoWithOutboundLinks"/>
+
+| Field | Type | Label | Description |
+| ----- | ---- | ----- | ----------- |
+| id | [string](#string) |  |  |
+| info | [ObjectInfo](#anytype.model.ObjectInfo) |  |  |
+| links | [ObjectLinksInfo](#anytype.model.ObjectLinksInfo) |  |  |
+
+
+
+
+
+
+<a name="anytype.model.ObjectInfoWithOutboundLinks"></a>
+
 ### ObjectInfoWithOutboundLinks
 
 
-| Field | Type | Label | Description |
-| ----- | ---- | ----- | ----------- |
-| id | [string](#string) | optional |  |
-| info | [ObjectInfo](#anytype.model.ObjectInfo) | optional |  |
+
+| Field | Type | Label | Description |
+| ----- | ---- | ----- | ----------- |
+| id | [string](#string) |  |  |
+| info | [ObjectInfo](#anytype.model.ObjectInfo) |  |  |
 | outboundLinks | [ObjectInfo](#anytype.model.ObjectInfo) | repeated |  |
 
 
-<a name="anytype.model.ObjectInfoWithOutboundLinksIDs"/>
+
+
+
+
+<a name="anytype.model.ObjectInfoWithOutboundLinksIDs"></a>
+
 ### ObjectInfoWithOutboundLinksIDs
 
 
-| Field | Type | Label | Description |
-| ----- | ---- | ----- | ----------- |
-| id | [string](#string) | optional |  |
-| info | [ObjectInfo](#anytype.model.ObjectInfo) | optional |  |
+
+| Field | Type | Label | Description |
+| ----- | ---- | ----- | ----------- |
+| id | [string](#string) |  |  |
+| info | [ObjectInfo](#anytype.model.ObjectInfo) |  |  |
 | outboundLinks | [string](#string) | repeated |  |
 
 
-<a name="anytype.model.ObjectLinks"/>
+
+
+
+
+<a name="anytype.model.ObjectLinks"></a>
+
 ### ObjectLinks
+
 
 
 | Field | Type | Label | Description |
@@ -19302,8 +15281,14 @@
 | outboundIDs | [string](#string) | repeated |  |
 
 
-<a name="anytype.model.ObjectLinksInfo"/>
+
+
+
+
+<a name="anytype.model.ObjectLinksInfo"></a>
+
 ### ObjectLinksInfo
+
 
 
 | Field | Type | Label | Description |
@@ -19312,445 +15297,659 @@
 | outbound | [ObjectInfo](#anytype.model.ObjectInfo) | repeated |  |
 
 
-<a name="anytype.model.ObjectStoreChecksums"/>
+
+
+
+
+<a name="anytype.model.ObjectStoreChecksums"></a>
+
 ### ObjectStoreChecksums
 
 
-| Field | Type | Label | Description |
-| ----- | ---- | ----- | ----------- |
-| bundledObjectTypes | [string](#string) | optional |  |
-| bundledRelations | [string](#string) | optional |  |
-| bundledLayouts | [string](#string) | optional |  |
-| objectsForceReindexCounter | [int32](#int32) | optional |  |
-| filesForceReindexCounter | [int32](#int32) | optional |  |
-| idxRebuildCounter | [int32](#int32) | optional |  |
-| fulltextRebuild | [int32](#int32) | optional |  |
-| bundledTemplates | [string](#string) | optional |  |
-| bundledObjects | [int32](#int32) | optional |  |
-
-
-
-
-
-
-<a name="models.proto"/>
+
+| Field | Type | Label | Description |
+| ----- | ---- | ----- | ----------- |
+| bundledObjectTypes | [string](#string) |  |  |
+| bundledRelations | [string](#string) |  |  |
+| bundledLayouts | [string](#string) |  |  |
+| objectsForceReindexCounter | [int32](#int32) |  | increased in order to trigger all objects reindex |
+| filesForceReindexCounter | [int32](#int32) |  | increased in order to fully reindex all objects |
+| idxRebuildCounter | [int32](#int32) |  | increased in order to remove indexes and reindex everything. Automatically triggers objects and files reindex(one time only) |
+| fulltextRebuild | [int32](#int32) |  | increased in order to perform fulltext indexing for all type of objects (useful when we change fulltext config) |
+| bundledTemplates | [string](#string) |  |  |
+| bundledObjects | [int32](#int32) |  | anytypeProfile and maybe some others in the feature |
+
+
+
+
+
+ 
+
+ 
+
+ 
+
+ 
+
+
+
+<a name="pkg/lib/pb/model/protos/models.proto"></a>
 <p align="right"><a href="#top">Top</a></p>
 
-## models.proto
-
-
-
-<a name="anytype.model.Account"/>
+## pkg/lib/pb/model/protos/models.proto
+
+
+
+<a name="anytype.model.Account"></a>
+
 ### Account
 Contains basic information about a user account
 
-| Field | Type | Label | Description |
-| ----- | ---- | ----- | ----------- |
-| id | [string](#string) | optional |  |
-| name | [string](#string) | optional |  |
-| avatar | [Account.Avatar](#anytype.model.Account.Avatar) | optional |  |
-
-
-<a name="anytype.model.Account.Avatar"/>
+
+| Field | Type | Label | Description |
+| ----- | ---- | ----- | ----------- |
+| id | [string](#string) |  | User&#39;s thread id |
+| name | [string](#string) |  | User name, that associated with this account |
+| avatar | [Account.Avatar](#anytype.model.Account.Avatar) |  | Avatar of a user&#39;s account |
+
+
+
+
+
+
+<a name="anytype.model.Account.Avatar"></a>
+
 ### Account.Avatar
-Avatar of a user's account. It could be an image or color
-
-| Field | Type | Label | Description |
-| ----- | ---- | ----- | ----------- |
-| image | [Block.Content.File](#anytype.model.Block.Content.File) | optional |  |
-| color | [string](#string) | optional |  |
-
-
-<a name="anytype.model.Account.Config"/>
+Avatar of a user&#39;s account. It could be an image or color
+
+
+| Field | Type | Label | Description |
+| ----- | ---- | ----- | ----------- |
+| image | [Block.Content.File](#anytype.model.Block.Content.File) |  | Image of the avatar. Contains the hash to retrieve the image. |
+| color | [string](#string) |  | Color of the avatar, used if image not set. |
+
+
+
+
+
+
+<a name="anytype.model.Account.Config"></a>
+
 ### Account.Config
 
 
-| Field | Type | Label | Description |
-| ----- | ---- | ----- | ----------- |
-| enableDataview | [bool](#bool) | optional |  |
-| enableDebug | [bool](#bool) | optional |  |
-| enableReleaseChannelSwitch | [bool](#bool) | optional |  |
-| enableSpaces | [bool](#bool) | optional |  |
-| extra | [Struct](#google.protobuf.Struct) | optional |  |
-
-
-<a name="anytype.model.Block"/>
+
+| Field | Type | Label | Description |
+| ----- | ---- | ----- | ----------- |
+| enableDataview | [bool](#bool) |  |  |
+| enableDebug | [bool](#bool) |  |  |
+| enableReleaseChannelSwitch | [bool](#bool) |  |  |
+| enableSpaces | [bool](#bool) |  |  |
+| extra | [google.protobuf.Struct](#google.protobuf.Struct) |  |  |
+
+
+
+
+
+
+<a name="anytype.model.Block"></a>
+
 ### Block
 
 
-| Field | Type | Label | Description |
-| ----- | ---- | ----- | ----------- |
-| id | [string](#string) | optional |  |
-| fields | [Struct](#google.protobuf.Struct) | optional |  |
-| restrictions | [Block.Restrictions](#anytype.model.Block.Restrictions) | optional |  |
+
+| Field | Type | Label | Description |
+| ----- | ---- | ----- | ----------- |
+| id | [string](#string) |  |  |
+| fields | [google.protobuf.Struct](#google.protobuf.Struct) |  |  |
+| restrictions | [Block.Restrictions](#anytype.model.Block.Restrictions) |  |  |
 | childrenIds | [string](#string) | repeated |  |
-| backgroundColor | [string](#string) | optional |  |
-| align | [Block.Align](#anytype.model.Block.Align) | optional |  |
-| smartblock | [Block.Content.Smartblock](#anytype.model.Block.Content.Smartblock) | optional |  |
-| text | [Block.Content.Text](#anytype.model.Block.Content.Text) | optional |  |
-| file | [Block.Content.File](#anytype.model.Block.Content.File) | optional |  |
-| layout | [Block.Content.Layout](#anytype.model.Block.Content.Layout) | optional |  |
-| div | [Block.Content.Div](#anytype.model.Block.Content.Div) | optional |  |
-| bookmark | [Block.Content.Bookmark](#anytype.model.Block.Content.Bookmark) | optional |  |
-| icon | [Block.Content.Icon](#anytype.model.Block.Content.Icon) | optional |  |
-| link | [Block.Content.Link](#anytype.model.Block.Content.Link) | optional |  |
-| dataview | [Block.Content.Dataview](#anytype.model.Block.Content.Dataview) | optional |  |
-| relation | [Block.Content.Relation](#anytype.model.Block.Content.Relation) | optional |  |
-| featuredRelations | [Block.Content.FeaturedRelations](#anytype.model.Block.Content.FeaturedRelations) | optional |  |
-| latex | [Block.Content.Latex](#anytype.model.Block.Content.Latex) | optional |  |
-
-
-<a name="anytype.model.Block.Content"/>
+| backgroundColor | [string](#string) |  |  |
+| align | [Block.Align](#anytype.model.Block.Align) |  |  |
+| smartblock | [Block.Content.Smartblock](#anytype.model.Block.Content.Smartblock) |  |  |
+| text | [Block.Content.Text](#anytype.model.Block.Content.Text) |  |  |
+| file | [Block.Content.File](#anytype.model.Block.Content.File) |  |  |
+| layout | [Block.Content.Layout](#anytype.model.Block.Content.Layout) |  |  |
+| div | [Block.Content.Div](#anytype.model.Block.Content.Div) |  |  |
+| bookmark | [Block.Content.Bookmark](#anytype.model.Block.Content.Bookmark) |  |  |
+| icon | [Block.Content.Icon](#anytype.model.Block.Content.Icon) |  |  |
+| link | [Block.Content.Link](#anytype.model.Block.Content.Link) |  |  |
+| dataview | [Block.Content.Dataview](#anytype.model.Block.Content.Dataview) |  |  |
+| relation | [Block.Content.Relation](#anytype.model.Block.Content.Relation) |  |  |
+| featuredRelations | [Block.Content.FeaturedRelations](#anytype.model.Block.Content.FeaturedRelations) |  |  |
+| latex | [Block.Content.Latex](#anytype.model.Block.Content.Latex) |  |  |
+
+
+
+
+
+
+<a name="anytype.model.Block.Content"></a>
+
 ### Block.Content
 
 
-| Field | Type | Label | Description |
-| ----- | ---- | ----- | ----------- |
-
-
-<a name="anytype.model.Block.Content.Bookmark"/>
+
+
+
+
+
+<a name="anytype.model.Block.Content.Bookmark"></a>
+
 ### Block.Content.Bookmark
-
-
-| Field | Type | Label | Description |
-| ----- | ---- | ----- | ----------- |
-| url | [string](#string) | optional |  |
-| title | [string](#string) | optional |  |
-| description | [string](#string) | optional |  |
-| imageHash | [string](#string) | optional |  |
-| faviconHash | [string](#string) | optional |  |
-| type | [LinkPreview.Type](#anytype.model.LinkPreview.Type) | optional |  |
-
-
-<a name="anytype.model.Block.Content.Dataview"/>
+Bookmark is to keep a web-link and to preview a content.
+
+
+| Field | Type | Label | Description |
+| ----- | ---- | ----- | ----------- |
+| url | [string](#string) |  |  |
+| title | [string](#string) |  |  |
+| description | [string](#string) |  |  |
+| imageHash | [string](#string) |  |  |
+| faviconHash | [string](#string) |  |  |
+| type | [LinkPreview.Type](#anytype.model.LinkPreview.Type) |  |  |
+
+
+
+
+
+
+<a name="anytype.model.Block.Content.Dataview"></a>
+
 ### Block.Content.Dataview
+
 
 
 | Field | Type | Label | Description |
 | ----- | ---- | ----- | ----------- |
 | source | [string](#string) | repeated |  |
 | views | [Block.Content.Dataview.View](#anytype.model.Block.Content.Dataview.View) | repeated |  |
-| relations | [Relation](#anytype.model.Relation) | repeated |  |
-| activeView | [string](#string) | optional |  |
-
-
-<a name="anytype.model.Block.Content.Dataview.Filter"/>
+| relations | [Relation](#anytype.model.Relation) | repeated | index 3 is deprecated, was used for schemaURL in old-format sets |
+| activeView | [string](#string) |  | saved within a session |
+
+
+
+
+
+
+<a name="anytype.model.Block.Content.Dataview.Filter"></a>
+
 ### Block.Content.Dataview.Filter
 
 
-| Field | Type | Label | Description |
-| ----- | ---- | ----- | ----------- |
-| operator | [Block.Content.Dataview.Filter.Operator](#anytype.model.Block.Content.Dataview.Filter.Operator) | optional |  |
-| RelationKey | [string](#string) | optional |  |
-| relationProperty | [string](#string) | optional |  |
-| condition | [Block.Content.Dataview.Filter.Condition](#anytype.model.Block.Content.Dataview.Filter.Condition) | optional |  |
-| value | [Value](#google.protobuf.Value) | optional |  |
-
-
-<a name="anytype.model.Block.Content.Dataview.Relation"/>
+
+| Field | Type | Label | Description |
+| ----- | ---- | ----- | ----------- |
+| operator | [Block.Content.Dataview.Filter.Operator](#anytype.model.Block.Content.Dataview.Filter.Operator) |  | looks not applicable? |
+| RelationKey | [string](#string) |  |  |
+| relationProperty | [string](#string) |  |  |
+| condition | [Block.Content.Dataview.Filter.Condition](#anytype.model.Block.Content.Dataview.Filter.Condition) |  |  |
+| value | [google.protobuf.Value](#google.protobuf.Value) |  |  |
+
+
+
+
+
+
+<a name="anytype.model.Block.Content.Dataview.Relation"></a>
+
 ### Block.Content.Dataview.Relation
 
 
-| Field | Type | Label | Description |
-| ----- | ---- | ----- | ----------- |
-| key | [string](#string) | optional |  |
-| isVisible | [bool](#bool) | optional |  |
-| width | [int32](#int32) | optional |  |
-| dateIncludeTime | [bool](#bool) | optional |  |
-| timeFormat | [Block.Content.Dataview.Relation.TimeFormat](#anytype.model.Block.Content.Dataview.Relation.TimeFormat) | optional |  |
-| dateFormat | [Block.Content.Dataview.Relation.DateFormat](#anytype.model.Block.Content.Dataview.Relation.DateFormat) | optional |  |
-
-
-<a name="anytype.model.Block.Content.Dataview.Sort"/>
+
+| Field | Type | Label | Description |
+| ----- | ---- | ----- | ----------- |
+| key | [string](#string) |  |  |
+| isVisible | [bool](#bool) |  |  |
+| width | [int32](#int32) |  | the displayed column % calculated based on other visible relations |
+| dateIncludeTime | [bool](#bool) |  |  |
+| timeFormat | [Block.Content.Dataview.Relation.TimeFormat](#anytype.model.Block.Content.Dataview.Relation.TimeFormat) |  |  |
+| dateFormat | [Block.Content.Dataview.Relation.DateFormat](#anytype.model.Block.Content.Dataview.Relation.DateFormat) |  |  |
+
+
+
+
+
+
+<a name="anytype.model.Block.Content.Dataview.Sort"></a>
+
 ### Block.Content.Dataview.Sort
 
 
-| Field | Type | Label | Description |
-| ----- | ---- | ----- | ----------- |
-| RelationKey | [string](#string) | optional |  |
-| type | [Block.Content.Dataview.Sort.Type](#anytype.model.Block.Content.Dataview.Sort.Type) | optional |  |
-
-
-<a name="anytype.model.Block.Content.Dataview.View"/>
+
+| Field | Type | Label | Description |
+| ----- | ---- | ----- | ----------- |
+| RelationKey | [string](#string) |  |  |
+| type | [Block.Content.Dataview.Sort.Type](#anytype.model.Block.Content.Dataview.Sort.Type) |  |  |
+
+
+
+
+
+
+<a name="anytype.model.Block.Content.Dataview.View"></a>
+
 ### Block.Content.Dataview.View
 
 
-| Field | Type | Label | Description |
-| ----- | ---- | ----- | ----------- |
-| id | [string](#string) | optional |  |
-| type | [Block.Content.Dataview.View.Type](#anytype.model.Block.Content.Dataview.View.Type) | optional |  |
-| name | [string](#string) | optional |  |
+
+| Field | Type | Label | Description |
+| ----- | ---- | ----- | ----------- |
+| id | [string](#string) |  |  |
+| type | [Block.Content.Dataview.View.Type](#anytype.model.Block.Content.Dataview.View.Type) |  |  |
+| name | [string](#string) |  |  |
 | sorts | [Block.Content.Dataview.Sort](#anytype.model.Block.Content.Dataview.Sort) | repeated |  |
 | filters | [Block.Content.Dataview.Filter](#anytype.model.Block.Content.Dataview.Filter) | repeated |  |
-| relations | [Block.Content.Dataview.Relation](#anytype.model.Block.Content.Dataview.Relation) | repeated |  |
-| coverRelationKey | [string](#string) | optional |  |
-| hideIcon | [bool](#bool) | optional |  |
-| cardSize | [Block.Content.Dataview.View.Size](#anytype.model.Block.Content.Dataview.View.Size) | optional |  |
-| coverFit | [bool](#bool) | optional |  |
-
-
-<a name="anytype.model.Block.Content.Div"/>
+| relations | [Block.Content.Dataview.Relation](#anytype.model.Block.Content.Dataview.Relation) | repeated | relations fields/columns options, also used to provide the order |
+| coverRelationKey | [string](#string) |  | Relation used for cover in gallery |
+| hideIcon | [bool](#bool) |  | Hide icon near name |
+| cardSize | [Block.Content.Dataview.View.Size](#anytype.model.Block.Content.Dataview.View.Size) |  | Gallery card size |
+| coverFit | [bool](#bool) |  | Image fits container |
+
+
+
+
+
+
+<a name="anytype.model.Block.Content.Div"></a>
+
 ### Block.Content.Div
-
-
-| Field | Type | Label | Description |
-| ----- | ---- | ----- | ----------- |
-| style | [Block.Content.Div.Style](#anytype.model.Block.Content.Div.Style) | optional |  |
-
-
-<a name="anytype.model.Block.Content.FeaturedRelations"/>
+Divider: block, that contains only one horizontal thin line
+
+
+| Field | Type | Label | Description |
+| ----- | ---- | ----- | ----------- |
+| style | [Block.Content.Div.Style](#anytype.model.Block.Content.Div.Style) |  |  |
+
+
+
+
+
+
+<a name="anytype.model.Block.Content.FeaturedRelations"></a>
+
 ### Block.Content.FeaturedRelations
 
 
-| Field | Type | Label | Description |
-| ----- | ---- | ----- | ----------- |
-
-
-<a name="anytype.model.Block.Content.File"/>
+
+
+
+
+
+<a name="anytype.model.Block.Content.File"></a>
+
 ### Block.Content.File
 
 
-| Field | Type | Label | Description |
-| ----- | ---- | ----- | ----------- |
-| hash | [string](#string) | optional |  |
-| name | [string](#string) | optional |  |
-| type | [Block.Content.File.Type](#anytype.model.Block.Content.File.Type) | optional |  |
-| mime | [string](#string) | optional |  |
-| size | [int64](#int64) | optional |  |
-| addedAt | [int64](#int64) | optional |  |
-| state | [Block.Content.File.State](#anytype.model.Block.Content.File.State) | optional |  |
-| style | [Block.Content.File.Style](#anytype.model.Block.Content.File.Style) | optional |  |
-
-
-<a name="anytype.model.Block.Content.Icon"/>
+
+| Field | Type | Label | Description |
+| ----- | ---- | ----- | ----------- |
+| hash | [string](#string) |  |  |
+| name | [string](#string) |  |  |
+| type | [Block.Content.File.Type](#anytype.model.Block.Content.File.Type) |  |  |
+| mime | [string](#string) |  |  |
+| size | [int64](#int64) |  |  |
+| addedAt | [int64](#int64) |  |  |
+| state | [Block.Content.File.State](#anytype.model.Block.Content.File.State) |  |  |
+| style | [Block.Content.File.Style](#anytype.model.Block.Content.File.Style) |  |  |
+
+
+
+
+
+
+<a name="anytype.model.Block.Content.Icon"></a>
+
 ### Block.Content.Icon
 
 
-| Field | Type | Label | Description |
-| ----- | ---- | ----- | ----------- |
-| name | [string](#string) | optional |  |
-
-
-<a name="anytype.model.Block.Content.Latex"/>
+
+| Field | Type | Label | Description |
+| ----- | ---- | ----- | ----------- |
+| name | [string](#string) |  |  |
+
+
+
+
+
+
+<a name="anytype.model.Block.Content.Latex"></a>
+
 ### Block.Content.Latex
 
 
-| Field | Type | Label | Description |
-| ----- | ---- | ----- | ----------- |
-| text | [string](#string) | optional |  |
-
-
-<a name="anytype.model.Block.Content.Layout"/>
+
+| Field | Type | Label | Description |
+| ----- | ---- | ----- | ----------- |
+| text | [string](#string) |  |  |
+
+
+
+
+
+
+<a name="anytype.model.Block.Content.Layout"></a>
+
 ### Block.Content.Layout
-
-
-| Field | Type | Label | Description |
-| ----- | ---- | ----- | ----------- |
-| style | [Block.Content.Layout.Style](#anytype.model.Block.Content.Layout.Style) | optional |  |
-
-
-<a name="anytype.model.Block.Content.Link"/>
+Layout have no visual representation, but affects on blocks, that it contains.
+Row/Column layout blocks creates only automatically, after some of a D&amp;D operations, for example
+
+
+| Field | Type | Label | Description |
+| ----- | ---- | ----- | ----------- |
+| style | [Block.Content.Layout.Style](#anytype.model.Block.Content.Layout.Style) |  |  |
+
+
+
+
+
+
+<a name="anytype.model.Block.Content.Link"></a>
+
 ### Block.Content.Link
-
-
-| Field | Type | Label | Description |
-| ----- | ---- | ----- | ----------- |
-| targetBlockId | [string](#string) | optional |  |
-| style | [Block.Content.Link.Style](#anytype.model.Block.Content.Link.Style) | optional |  |
-| fields | [Struct](#google.protobuf.Struct) | optional |  |
-
-
-<a name="anytype.model.Block.Content.Relation"/>
+Link: block to link some content from an external sources.
+
+
+| Field | Type | Label | Description |
+| ----- | ---- | ----- | ----------- |
+| targetBlockId | [string](#string) |  | id of the target block |
+| style | [Block.Content.Link.Style](#anytype.model.Block.Content.Link.Style) |  | deprecated |
+| fields | [google.protobuf.Struct](#google.protobuf.Struct) |  |  |
+
+
+
+
+
+
+<a name="anytype.model.Block.Content.Relation"></a>
+
 ### Block.Content.Relation
 
 
-| Field | Type | Label | Description |
-| ----- | ---- | ----- | ----------- |
-| key | [string](#string) | optional |  |
-
-
-<a name="anytype.model.Block.Content.Smartblock"/>
+
+| Field | Type | Label | Description |
+| ----- | ---- | ----- | ----------- |
+| key | [string](#string) |  |  |
+
+
+
+
+
+
+<a name="anytype.model.Block.Content.Smartblock"></a>
+
 ### Block.Content.Smartblock
 
 
-| Field | Type | Label | Description |
-| ----- | ---- | ----- | ----------- |
-
-
-<a name="anytype.model.Block.Content.Text"/>
+
+
+
+
+
+<a name="anytype.model.Block.Content.Text"></a>
+
 ### Block.Content.Text
 
 
-| Field | Type | Label | Description |
-| ----- | ---- | ----- | ----------- |
-| text | [string](#string) | optional |  |
-| style | [Block.Content.Text.Style](#anytype.model.Block.Content.Text.Style) | optional |  |
-| marks | [Block.Content.Text.Marks](#anytype.model.Block.Content.Text.Marks) | optional |  |
-| checked | [bool](#bool) | optional |  |
-| color | [string](#string) | optional |  |
-
-
-<a name="anytype.model.Block.Content.Text.Mark"/>
+
+| Field | Type | Label | Description |
+| ----- | ---- | ----- | ----------- |
+| text | [string](#string) |  |  |
+| style | [Block.Content.Text.Style](#anytype.model.Block.Content.Text.Style) |  |  |
+| marks | [Block.Content.Text.Marks](#anytype.model.Block.Content.Text.Marks) |  | list of marks to apply to the text |
+| checked | [bool](#bool) |  |  |
+| color | [string](#string) |  |  |
+
+
+
+
+
+
+<a name="anytype.model.Block.Content.Text.Mark"></a>
+
 ### Block.Content.Text.Mark
 
 
-| Field | Type | Label | Description |
-| ----- | ---- | ----- | ----------- |
-| range | [Range](#anytype.model.Range) | optional |  |
-| type | [Block.Content.Text.Mark.Type](#anytype.model.Block.Content.Text.Mark.Type) | optional |  |
-| param | [string](#string) | optional |  |
-
-
-<a name="anytype.model.Block.Content.Text.Marks"/>
+
+| Field | Type | Label | Description |
+| ----- | ---- | ----- | ----------- |
+| range | [Range](#anytype.model.Range) |  | range of symbols to apply this mark. From(symbol) To(symbol) |
+| type | [Block.Content.Text.Mark.Type](#anytype.model.Block.Content.Text.Mark.Type) |  |  |
+| param | [string](#string) |  | link, color, etc |
+
+
+
+
+
+
+<a name="anytype.model.Block.Content.Text.Marks"></a>
+
 ### Block.Content.Text.Marks
 
 
+
 | Field | Type | Label | Description |
 | ----- | ---- | ----- | ----------- |
 | marks | [Block.Content.Text.Mark](#anytype.model.Block.Content.Text.Mark) | repeated |  |
 
 
-<a name="anytype.model.Block.Restrictions"/>
+
+
+
+
+<a name="anytype.model.Block.Restrictions"></a>
+
 ### Block.Restrictions
 
 
-| Field | Type | Label | Description |
-| ----- | ---- | ----- | ----------- |
-| read | [bool](#bool) | optional |  |
-| edit | [bool](#bool) | optional |  |
-| remove | [bool](#bool) | optional |  |
-| drag | [bool](#bool) | optional |  |
-| dropOn | [bool](#bool) | optional |  |
-
-
-<a name="anytype.model.BlockMetaOnly"/>
+
+| Field | Type | Label | Description |
+| ----- | ---- | ----- | ----------- |
+| read | [bool](#bool) |  |  |
+| edit | [bool](#bool) |  |  |
+| remove | [bool](#bool) |  |  |
+| drag | [bool](#bool) |  |  |
+| dropOn | [bool](#bool) |  |  |
+
+
+
+
+
+
+<a name="anytype.model.BlockMetaOnly"></a>
+
 ### BlockMetaOnly
-
-
-| Field | Type | Label | Description |
-| ----- | ---- | ----- | ----------- |
-| id | [string](#string) | optional |  |
-| fields | [Struct](#google.protobuf.Struct) | optional |  |
-
-
-<a name="anytype.model.Layout"/>
+Used to decode block meta only, without the content itself
+
+
+| Field | Type | Label | Description |
+| ----- | ---- | ----- | ----------- |
+| id | [string](#string) |  |  |
+| fields | [google.protobuf.Struct](#google.protobuf.Struct) |  |  |
+
+
+
+
+
+
+<a name="anytype.model.Layout"></a>
+
 ### Layout
 
 
-| Field | Type | Label | Description |
-| ----- | ---- | ----- | ----------- |
-| id | [ObjectType.Layout](#anytype.model.ObjectType.Layout) | optional |  |
-| name | [string](#string) | optional |  |
-| requiredRelations | [Relation](#anytype.model.Relation) | repeated |  |
-
-
-<a name="anytype.model.LinkPreview"/>
+
+| Field | Type | Label | Description |
+| ----- | ---- | ----- | ----------- |
+| id | [ObjectType.Layout](#anytype.model.ObjectType.Layout) |  |  |
+| name | [string](#string) |  |  |
+| requiredRelations | [Relation](#anytype.model.Relation) | repeated | relations required for this object type |
+
+
+
+
+
+
+<a name="anytype.model.LinkPreview"></a>
+
 ### LinkPreview
 
 
-| Field | Type | Label | Description |
-| ----- | ---- | ----- | ----------- |
-| url | [string](#string) | optional |  |
-| title | [string](#string) | optional |  |
-| description | [string](#string) | optional |  |
-| imageUrl | [string](#string) | optional |  |
-| faviconUrl | [string](#string) | optional |  |
-| type | [LinkPreview.Type](#anytype.model.LinkPreview.Type) | optional |  |
-
-
-<a name="anytype.model.ObjectType"/>
+
+| Field | Type | Label | Description |
+| ----- | ---- | ----- | ----------- |
+| url | [string](#string) |  |  |
+| title | [string](#string) |  |  |
+| description | [string](#string) |  |  |
+| imageUrl | [string](#string) |  |  |
+| faviconUrl | [string](#string) |  |  |
+| type | [LinkPreview.Type](#anytype.model.LinkPreview.Type) |  |  |
+
+
+
+
+
+
+<a name="anytype.model.ObjectType"></a>
+
 ### ObjectType
 
 
-| Field | Type | Label | Description |
-| ----- | ---- | ----- | ----------- |
-| url | [string](#string) | optional |  |
-| name | [string](#string) | optional |  |
+
+| Field | Type | Label | Description |
+| ----- | ---- | ----- | ----------- |
+| url | [string](#string) |  | leave empty in case you want to create the new one |
+| name | [string](#string) |  | name of objectType (can be localized for bundled types) |
+| relations | [Relation](#anytype.model.Relation) | repeated | cannot contain more than one Relation with the same RelationType |
+| layout | [ObjectType.Layout](#anytype.model.ObjectType.Layout) |  |  |
+| iconEmoji | [string](#string) |  | emoji symbol |
+| description | [string](#string) |  |  |
+| hidden | [bool](#bool) |  |  |
+| readonly | [bool](#bool) |  |  |
+| types | [SmartBlockType](#anytype.model.SmartBlockType) | repeated |  |
+| isArchived | [bool](#bool) |  | sets locally to hide object type from set and some other places |
+
+
+
+
+
+
+<a name="anytype.model.Range"></a>
+
+### Range
+General purpose structure, uses in Mark.
+
+
+| Field | Type | Label | Description |
+| ----- | ---- | ----- | ----------- |
+| from | [int32](#int32) |  |  |
+| to | [int32](#int32) |  |  |
+
+
+
+
+
+
+<a name="anytype.model.Relation"></a>
+
+### Relation
+Relation describe the human-interpreted relation type. It may be something like &#34;Date of creation, format=date&#34; or &#34;Assignee, format=objectId, objectType=person&#34;
+
+
+| Field | Type | Label | Description |
+| ----- | ---- | ----- | ----------- |
+| key | [string](#string) |  | Key under which the value is stored in the map. Must be unique for the object type. It usually auto-generated bsonid, but also may be something human-readable in case of prebuilt types. |
+| format | [RelationFormat](#anytype.model.RelationFormat) |  | format of the underlying data |
+| name | [string](#string) |  | name to show (can be localized for bundled types) |
+| defaultValue | [google.protobuf.Value](#google.protobuf.Value) |  |  |
+| dataSource | [Relation.DataSource](#anytype.model.Relation.DataSource) |  | where the data is stored |
+| hidden | [bool](#bool) |  | internal, not displayed to user (e.g. coverX, coverY) |
+| readOnly | [bool](#bool) |  | value not editable by user tobe renamed to readonlyValue |
+| readOnlyRelation | [bool](#bool) |  | relation metadata, eg name and format is not editable by user |
+| multi | [bool](#bool) |  | allow multiple values (stored in pb list) |
+| objectTypes | [string](#string) | repeated | URL of object type, empty to allow link to any object |
+| selectDict | [Relation.Option](#anytype.model.Relation.Option) | repeated | index 10, 11 was used in internal-only builds. Can be reused, but may break some test accounts
+
+default dictionary with unique values to choose for select/multiSelect format |
+| maxCount | [int32](#int32) |  | max number of values can be set for this relation. 0 means no limit. 1 means the value can be stored in non-repeated field |
+| description | [string](#string) |  |  |
+| scope | [Relation.Scope](#anytype.model.Relation.Scope) |  | on-store fields, injected only locally
+
+scope from which this relation have been aggregated |
+| creator | [string](#string) |  | creator profile id |
+
+
+
+
+
+
+<a name="anytype.model.Relation.Option"></a>
+
+### Relation.Option
+
+
+
+| Field | Type | Label | Description |
+| ----- | ---- | ----- | ----------- |
+| id | [string](#string) |  | id generated automatically if omitted |
+| text | [string](#string) |  |  |
+| color | [string](#string) |  | stored |
+| scope | [Relation.Option.Scope](#anytype.model.Relation.Option.Scope) |  | on-store contains only local-scope relations. All others injected on-the-fly |
+
+
+
+
+
+
+<a name="anytype.model.RelationOptions"></a>
+
+### RelationOptions
+
+
+
+| Field | Type | Label | Description |
+| ----- | ---- | ----- | ----------- |
+| options | [Relation.Option](#anytype.model.Relation.Option) | repeated |  |
+
+
+
+
+
+
+<a name="anytype.model.RelationWithValue"></a>
+
+### RelationWithValue
+
+
+
+| Field | Type | Label | Description |
+| ----- | ---- | ----- | ----------- |
+| relation | [Relation](#anytype.model.Relation) |  |  |
+| value | [google.protobuf.Value](#google.protobuf.Value) |  |  |
+
+
+
+
+
+
+<a name="anytype.model.Relations"></a>
+
+### Relations
+
+
+
+| Field | Type | Label | Description |
+| ----- | ---- | ----- | ----------- |
 | relations | [Relation](#anytype.model.Relation) | repeated |  |
-| layout | [ObjectType.Layout](#anytype.model.ObjectType.Layout) | optional |  |
-| iconEmoji | [string](#string) | optional |  |
-| description | [string](#string) | optional |  |
-| hidden | [bool](#bool) | optional |  |
-| readonly | [bool](#bool) | optional |  |
-| types | [SmartBlockType](#anytype.model.SmartBlockType) | repeated |  |
-| isArchived | [bool](#bool) | optional |  |
-
-
-<a name="anytype.model.Range"/>
-### Range
-
-
-| Field | Type | Label | Description |
-| ----- | ---- | ----- | ----------- |
-| from | [int32](#int32) | optional |  |
-| to | [int32](#int32) | optional |  |
-
-
-<a name="anytype.model.Relation"/>
-### Relation
-
-
-| Field | Type | Label | Description |
-| ----- | ---- | ----- | ----------- |
-| key | [string](#string) | optional |  |
-| format | [RelationFormat](#anytype.model.RelationFormat) | optional |  |
-| name | [string](#string) | optional |  |
-| defaultValue | [Value](#google.protobuf.Value) | optional |  |
-| dataSource | [Relation.DataSource](#anytype.model.Relation.DataSource) | optional |  |
-| hidden | [bool](#bool) | optional |  |
-| readOnly | [bool](#bool) | optional |  |
-| readOnlyRelation | [bool](#bool) | optional |  |
-| multi | [bool](#bool) | optional |  |
-| objectTypes | [string](#string) | repeated |  |
-| selectDict | [Relation.Option](#anytype.model.Relation.Option) | repeated |  |
-| maxCount | [int32](#int32) | optional |  |
-| description | [string](#string) | optional |  |
-| scope | [Relation.Scope](#anytype.model.Relation.Scope) | optional |  |
-| creator | [string](#string) | optional |  |
-
-
-<a name="anytype.model.Relation.Option"/>
-### Relation.Option
-
-
-| Field | Type | Label | Description |
-| ----- | ---- | ----- | ----------- |
-| id | [string](#string) | optional |  |
-| text | [string](#string) | optional |  |
-| color | [string](#string) | optional |  |
-| scope | [Relation.Option.Scope](#anytype.model.Relation.Option.Scope) | optional |  |
-
-
-<a name="anytype.model.RelationOptions"/>
-### RelationOptions
-
-
-| Field | Type | Label | Description |
-| ----- | ---- | ----- | ----------- |
-| options | [Relation.Option](#anytype.model.Relation.Option) | repeated |  |
-
-
-<a name="anytype.model.RelationWithValue"/>
-### RelationWithValue
-
-
-| Field | Type | Label | Description |
-| ----- | ---- | ----- | ----------- |
-| relation | [Relation](#anytype.model.Relation) | optional |  |
-| value | [Value](#google.protobuf.Value) | optional |  |
-
-
-<a name="anytype.model.Relations"/>
-### Relations
-
-
-| Field | Type | Label | Description |
-| ----- | ---- | ----- | ----------- |
-| relations | [Relation](#anytype.model.Relation) | repeated |  |
-
-
-<a name="anytype.model.Restrictions"/>
+
+
+
+
+
+
+<a name="anytype.model.Restrictions"></a>
+
 ### Restrictions
+
 
 
 | Field | Type | Label | Description |
@@ -19759,52 +15958,82 @@
 | dataview | [Restrictions.DataviewRestrictions](#anytype.model.Restrictions.DataviewRestrictions) | repeated |  |
 
 
-<a name="anytype.model.Restrictions.DataviewRestrictions"/>
+
+
+
+
+<a name="anytype.model.Restrictions.DataviewRestrictions"></a>
+
 ### Restrictions.DataviewRestrictions
 
 
-| Field | Type | Label | Description |
-| ----- | ---- | ----- | ----------- |
-| blockId | [string](#string) | optional |  |
+
+| Field | Type | Label | Description |
+| ----- | ---- | ----- | ----------- |
+| blockId | [string](#string) |  |  |
 | restrictions | [Restrictions.DataviewRestriction](#anytype.model.Restrictions.DataviewRestriction) | repeated |  |
 
 
-<a name="anytype.model.SmartBlockSnapshotBase"/>
+
+
+
+
+<a name="anytype.model.SmartBlockSnapshotBase"></a>
+
 ### SmartBlockSnapshotBase
 
 
+
 | Field | Type | Label | Description |
 | ----- | ---- | ----- | ----------- |
 | blocks | [Block](#anytype.model.Block) | repeated |  |
-| details | [Struct](#google.protobuf.Struct) | optional |  |
-| fileKeys | [Struct](#google.protobuf.Struct) | optional |  |
+| details | [google.protobuf.Struct](#google.protobuf.Struct) |  |  |
+| fileKeys | [google.protobuf.Struct](#google.protobuf.Struct) |  |  |
 | extraRelations | [Relation](#anytype.model.Relation) | repeated |  |
 | objectTypes | [string](#string) | repeated |  |
-| collections | [Struct](#google.protobuf.Struct) | optional |  |
-
-
-<a name="anytype.model.ThreadCreateQueueEntry"/>
+| collections | [google.protobuf.Struct](#google.protobuf.Struct) |  |  |
+
+
+
+
+
+
+<a name="anytype.model.ThreadCreateQueueEntry"></a>
+
 ### ThreadCreateQueueEntry
 
 
-| Field | Type | Label | Description |
-| ----- | ---- | ----- | ----------- |
-| collectionThread | [string](#string) | optional |  |
-| threadId | [string](#string) | optional |  |
-
-
-<a name="anytype.model.ThreadDeeplinkPayload"/>
+
+| Field | Type | Label | Description |
+| ----- | ---- | ----- | ----------- |
+| collectionThread | [string](#string) |  |  |
+| threadId | [string](#string) |  |  |
+
+
+
+
+
+
+<a name="anytype.model.ThreadDeeplinkPayload"></a>
+
 ### ThreadDeeplinkPayload
 
 
-| Field | Type | Label | Description |
-| ----- | ---- | ----- | ----------- |
-| key | [string](#string) | optional |  |
+
+| Field | Type | Label | Description |
+| ----- | ---- | ----- | ----------- |
+| key | [string](#string) |  |  |
 | addrs | [string](#string) | repeated |  |
 
 
 
-<a name="anytype.model.Block.Align"/>
+
+
+ 
+
+
+<a name="anytype.model.Block.Align"></a>
+
 ### Block.Align
 
 
@@ -19814,7 +16043,10 @@
 | AlignCenter | 1 |  |
 | AlignRight | 2 |  |
 
-<a name="anytype.model.Block.Content.Dataview.Filter.Condition"/>
+
+
+<a name="anytype.model.Block.Content.Dataview.Filter.Condition"></a>
+
 ### Block.Content.Dataview.Filter.Condition
 
 
@@ -19836,7 +16068,10 @@
 | AllIn | 13 |  |
 | NotAllIn | 14 |  |
 
-<a name="anytype.model.Block.Content.Dataview.Filter.Operator"/>
+
+
+<a name="anytype.model.Block.Content.Dataview.Filter.Operator"></a>
+
 ### Block.Content.Dataview.Filter.Operator
 
 
@@ -19845,19 +16080,25 @@
 | And | 0 |  |
 | Or | 1 |  |
 
-<a name="anytype.model.Block.Content.Dataview.Relation.DateFormat"/>
+
+
+<a name="anytype.model.Block.Content.Dataview.Relation.DateFormat"></a>
+
 ### Block.Content.Dataview.Relation.DateFormat
 
 
 | Name | Number | Description |
 | ---- | ------ | ----------- |
-| MonthAbbrBeforeDay | 0 |  |
-| MonthAbbrAfterDay | 1 |  |
-| Short | 2 |  |
-| ShortUS | 3 |  |
-| ISO | 4 |  |
-
-<a name="anytype.model.Block.Content.Dataview.Relation.TimeFormat"/>
+| MonthAbbrBeforeDay | 0 | Jul 30, 2020 |
+| MonthAbbrAfterDay | 1 | 30 Jul 2020 |
+| Short | 2 | 30/07/2020 |
+| ShortUS | 3 | 07/30/2020 |
+| ISO | 4 | 2020-07-30 |
+
+
+
+<a name="anytype.model.Block.Content.Dataview.Relation.TimeFormat"></a>
+
 ### Block.Content.Dataview.Relation.TimeFormat
 
 
@@ -19866,7 +16107,10 @@
 | Format12 | 0 |  |
 | Format24 | 1 |  |
 
-<a name="anytype.model.Block.Content.Dataview.Sort.Type"/>
+
+
+<a name="anytype.model.Block.Content.Dataview.Sort.Type"></a>
+
 ### Block.Content.Dataview.Sort.Type
 
 
@@ -19875,7 +16119,10 @@
 | Asc | 0 |  |
 | Desc | 1 |  |
 
-<a name="anytype.model.Block.Content.Dataview.View.Size"/>
+
+
+<a name="anytype.model.Block.Content.Dataview.View.Size"></a>
+
 ### Block.Content.Dataview.View.Size
 
 
@@ -19885,7 +16132,10 @@
 | Medium | 1 |  |
 | Large | 2 |  |
 
-<a name="anytype.model.Block.Content.Dataview.View.Type"/>
+
+
+<a name="anytype.model.Block.Content.Dataview.View.Type"></a>
+
 ### Block.Content.Dataview.View.Type
 
 
@@ -19896,7 +16146,10 @@
 | Gallery | 2 |  |
 | Kanban | 3 |  |
 
-<a name="anytype.model.Block.Content.Div.Style"/>
+
+
+<a name="anytype.model.Block.Content.Div.Style"></a>
+
 ### Block.Content.Div.Style
 
 
@@ -19905,28 +16158,37 @@
 | Line | 0 |  |
 | Dots | 1 |  |
 
-<a name="anytype.model.Block.Content.File.State"/>
+
+
+<a name="anytype.model.Block.Content.File.State"></a>
+
 ### Block.Content.File.State
 
 
 | Name | Number | Description |
 | ---- | ------ | ----------- |
-| Empty | 0 |  |
-| Uploading | 1 |  |
-| Done | 2 |  |
-| Error | 3 |  |
-
-<a name="anytype.model.Block.Content.File.Style"/>
+| Empty | 0 | There is no file and preview, it&#39;s an empty block, that waits files. |
+| Uploading | 1 | There is still no file/preview, but file already uploading |
+| Done | 2 | File and preview downloaded |
+| Error | 3 | Error while uploading |
+
+
+
+<a name="anytype.model.Block.Content.File.Style"></a>
+
 ### Block.Content.File.Style
 
 
 | Name | Number | Description |
 | ---- | ------ | ----------- |
-| Auto | 0 |  |
+| Auto | 0 | all types expect File and None has Embed style by default |
 | Link | 1 |  |
 | Embed | 2 |  |
 
-<a name="anytype.model.Block.Content.File.Type"/>
+
+
+<a name="anytype.model.Block.Content.File.Type"></a>
+
 ### Block.Content.File.Type
 
 
@@ -19939,7 +16201,10 @@
 | Audio | 4 |  |
 | PDF | 5 |  |
 
-<a name="anytype.model.Block.Content.Layout.Style"/>
+
+
+<a name="anytype.model.Block.Content.Layout.Style"></a>
+
 ### Block.Content.Layout.Style
 
 
@@ -19950,7 +16215,10 @@
 | Div | 2 |  |
 | Header | 3 |  |
 
-<a name="anytype.model.Block.Content.Link.Style"/>
+
+
+<a name="anytype.model.Block.Content.Link.Style"></a>
+
 ### Block.Content.Link.Style
 
 
@@ -19959,9 +16227,12 @@
 | Page | 0 |  |
 | Dataview | 1 |  |
 | Dashboard | 2 |  |
-| Archive | 3 |  |
-
-<a name="anytype.model.Block.Content.Text.Mark.Type"/>
+| Archive | 3 | ... |
+
+
+
+<a name="anytype.model.Block.Content.Text.Mark.Type"></a>
+
 ### Block.Content.Text.Mark.Type
 
 
@@ -19979,7 +16250,10 @@
 | Emoji | 9 |  |
 | Object | 10 |  |
 
-<a name="anytype.model.Block.Content.Text.Style"/>
+
+
+<a name="anytype.model.Block.Content.Text.Style"></a>
+
 ### Block.Content.Text.Style
 
 
@@ -19989,32 +16263,38 @@
 | Header1 | 1 |  |
 | Header2 | 2 |  |
 | Header3 | 3 |  |
-| Header4 | 4 |  |
+| Header4 | 4 | deprecated |
 | Quote | 5 |  |
 | Code | 6 |  |
-| Title | 7 |  |
+| Title | 7 | currently only only one block of this style can exists on a page |
 | Checkbox | 8 |  |
 | Marked | 9 |  |
 | Numbered | 10 |  |
 | Toggle | 11 |  |
-| Description | 12 |  |
-
-<a name="anytype.model.Block.Position"/>
+| Description | 12 | currently only only one block of this style can exists on a page |
+
+
+
+<a name="anytype.model.Block.Position"></a>
+
 ### Block.Position
 
 
 | Name | Number | Description |
 | ---- | ------ | ----------- |
 | None | 0 |  |
-| Top | 1 |  |
-| Bottom | 2 |  |
-| Left | 3 |  |
-| Right | 4 |  |
-| Inner | 5 |  |
-| Replace | 6 |  |
-| InnerFirst | 7 |  |
-
-<a name="anytype.model.LinkPreview.Type"/>
+| Top | 1 | above target block |
+| Bottom | 2 | under target block |
+| Left | 3 | to left of target block |
+| Right | 4 | to right of target block |
+| Inner | 5 | inside target block, as last block |
+| Replace | 6 | replace target block |
+| InnerFirst | 7 | inside target block, as first block |
+
+
+
+<a name="anytype.model.LinkPreview.Type"></a>
+
 ### LinkPreview.Type
 
 
@@ -20025,7 +16305,10 @@
 | Image | 2 |  |
 | Text | 3 |  |
 
-<a name="anytype.model.ObjectType.Layout"/>
+
+
+<a name="anytype.model.ObjectType.Layout"></a>
+
 ### ObjectType.Layout
 
 
@@ -20042,63 +16325,78 @@
 | image | 8 |  |
 | note | 9 |  |
 | space | 10 |  |
-| database | 20 |  |
-
-<a name="anytype.model.Relation.DataSource"/>
+| database | 20 | to be released later |
+
+
+
+<a name="anytype.model.Relation.DataSource"></a>
+
 ### Relation.DataSource
 
 
 | Name | Number | Description |
 | ---- | ------ | ----------- |
-| details | 0 |  |
-| derived | 1 |  |
-| account | 2 |  |
-| local | 3 |  |
-
-<a name="anytype.model.Relation.Option.Scope"/>
+| details | 0 | default, stored inside the object&#39;s details |
+| derived | 1 | stored locally, e.g. in badger or generated on the fly |
+| account | 2 | stored in the account DB. means existing only for specific anytype account |
+| local | 3 | stored locally |
+
+
+
+<a name="anytype.model.Relation.Option.Scope"></a>
+
 ### Relation.Option.Scope
 
 
 | Name | Number | Description |
 | ---- | ------ | ----------- |
-| local | 0 |  |
-| relation | 1 |  |
-| format | 2 |  |
-
-<a name="anytype.model.Relation.Scope"/>
+| local | 0 | stored within the object/aggregated from set |
+| relation | 1 | aggregated from all relation of this relation&#39;s key |
+| format | 2 | aggregated from all relations of this relation&#39;s format |
+
+
+
+<a name="anytype.model.Relation.Scope"></a>
+
 ### Relation.Scope
 
 
 | Name | Number | Description |
 | ---- | ------ | ----------- |
-| object | 0 |  |
-| type | 1 |  |
-| setOfTheSameType | 2 |  |
-| objectsOfTheSameType | 3 |  |
-| library | 4 |  |
-
-<a name="anytype.model.RelationFormat"/>
+| object | 0 | stored within the object |
+| type | 1 | stored within the object type |
+| setOfTheSameType | 2 | aggregated from the dataview of sets of the same object type |
+| objectsOfTheSameType | 3 | aggregated from the dataview of sets of the same object type |
+| library | 4 | aggregated from relations library |
+
+
+
+<a name="anytype.model.RelationFormat"></a>
+
 ### RelationFormat
-
-
-| Name | Number | Description |
-| ---- | ------ | ----------- |
-| longtext | 0 |  |
-| shorttext | 1 |  |
-| number | 2 |  |
-| status | 3 |  |
-| tag | 11 |  |
-| date | 4 |  |
-| file | 5 |  |
-| checkbox | 6 |  |
-| url | 7 |  |
-| email | 8 |  |
-| phone | 9 |  |
-| emoji | 10 |  |
-| object | 100 |  |
-| relations | 101 |  |
-
-<a name="anytype.model.Restrictions.DataviewRestriction"/>
+RelationFormat describes how the underlying data is stored in the google.protobuf.Value and how it should be validated/sanitized
+
+| Name | Number | Description |
+| ---- | ------ | ----------- |
+| longtext | 0 | string |
+| shorttext | 1 | string, usually short enough. May be truncated in the future |
+| number | 2 | double |
+| status | 3 | string or list of string(len==1) |
+| tag | 11 | list of string (choose multiple from a list) |
+| date | 4 | float64(pb.Value doesn&#39;t have int64) or the string |
+| file | 5 | relation can has objects of specific types: file, image, audio, video |
+| checkbox | 6 | boolean |
+| url | 7 | string with sanity check |
+| email | 8 | string with sanity check |
+| phone | 9 | string with sanity check |
+| emoji | 10 | one emoji, can contains multiple utf-8 symbols |
+| object | 100 | relation can has objectType to specify objectType |
+| relations | 101 | base64-encoded relation pb model |
+
+
+
+<a name="anytype.model.Restrictions.DataviewRestriction"></a>
+
 ### Restrictions.DataviewRestriction
 
 
@@ -20109,22 +16407,28 @@
 | DVCreateObject | 2 |  |
 | DVViews | 3 |  |
 
-<a name="anytype.model.Restrictions.ObjectRestriction"/>
+
+
+<a name="anytype.model.Restrictions.ObjectRestriction"></a>
+
 ### Restrictions.ObjectRestriction
 
 
 | Name | Number | Description |
 | ---- | ------ | ----------- |
 | None | 0 |  |
-| Delete | 1 |  |
-| Relations | 2 |  |
-| Blocks | 3 |  |
-| Details | 4 |  |
+| Delete | 1 | restricts delete |
+| Relations | 2 | restricts work with relations |
+| Blocks | 3 | restricts work with blocks |
+| Details | 4 | restricts work with details |
 | TypeChange | 5 |  |
 | LayoutChange | 6 |  |
 | Template | 7 |  |
 
-<a name="anytype.model.SmartBlockType"/>
+
+
+<a name="anytype.model.SmartBlockType"></a>
+
 ### SmartBlockType
 
 
@@ -20137,8 +16441,8 @@
 | Home | 32 |  |
 | Archive | 48 |  |
 | Database | 64 |  |
-| Set | 65 |  |
-| STObjectType | 96 |  |
+| Set | 65 | only have dataview simpleblock |
+| STObjectType | 96 | have relations list |
 | File | 256 |  |
 | Template | 288 |  |
 | BundledTemplate | 289 |  |
@@ -20150,30 +16454,34 @@
 | BundledObjectType | 514 |  |
 | AnytypeProfile | 515 |  |
 | Date | 516 |  |
-| WorkspaceOld | 517 |  |
+| WorkspaceOld | 517 | deprecated thread-based workspace |
 | Workspace | 518 |  |
 
 
-
-
-
-<a name="scalar-value-types"/>
+ 
+
+ 
+
+ 
+
+
+
 ## Scalar Value Types
 
-| .proto Type | Notes | C++ Type | Java Type | Python Type |
-| ----------- | ----- | -------- | --------- | ----------- |
-| <a name="double"/> double |  | double | double | float |
-| <a name="float"/> float |  | float | float | float |
-| <a name="int32"/> int32 | Uses variable-length encoding. Inefficient for encoding negative numbers – if your field is likely to have negative values, use sint32 instead. | int32 | int | int |
-| <a name="int64"/> int64 | Uses variable-length encoding. Inefficient for encoding negative numbers – if your field is likely to have negative values, use sint64 instead. | int64 | long | int/long |
-| <a name="uint32"/> uint32 | Uses variable-length encoding. | uint32 | int | int/long |
-| <a name="uint64"/> uint64 | Uses variable-length encoding. | uint64 | long | int/long |
-| <a name="sint32"/> sint32 | Uses variable-length encoding. Signed int value. These more efficiently encode negative numbers than regular int32s. | int32 | int | int |
-| <a name="sint64"/> sint64 | Uses variable-length encoding. Signed int value. These more efficiently encode negative numbers than regular int64s. | int64 | long | int/long |
-| <a name="fixed32"/> fixed32 | Always four bytes. More efficient than uint32 if values are often greater than 2^28. | uint32 | int | int |
-| <a name="fixed64"/> fixed64 | Always eight bytes. More efficient than uint64 if values are often greater than 2^56. | uint64 | long | int/long |
-| <a name="sfixed32"/> sfixed32 | Always four bytes. | int32 | int | int |
-| <a name="sfixed64"/> sfixed64 | Always eight bytes. | int64 | long | int/long |
-| <a name="bool"/> bool |  | bool | boolean | boolean |
-| <a name="string"/> string | A string must always contain UTF-8 encoded or 7-bit ASCII text. | string | String | str/unicode |
-| <a name="bytes"/> bytes | May contain any arbitrary sequence of bytes. | string | ByteString | str |+| .proto Type | Notes | C++ | Java | Python | Go | C# | PHP | Ruby |
+| ----------- | ----- | --- | ---- | ------ | -- | -- | --- | ---- |
+| <a name="double" /> double |  | double | double | float | float64 | double | float | Float |
+| <a name="float" /> float |  | float | float | float | float32 | float | float | Float |
+| <a name="int32" /> int32 | Uses variable-length encoding. Inefficient for encoding negative numbers – if your field is likely to have negative values, use sint32 instead. | int32 | int | int | int32 | int | integer | Bignum or Fixnum (as required) |
+| <a name="int64" /> int64 | Uses variable-length encoding. Inefficient for encoding negative numbers – if your field is likely to have negative values, use sint64 instead. | int64 | long | int/long | int64 | long | integer/string | Bignum |
+| <a name="uint32" /> uint32 | Uses variable-length encoding. | uint32 | int | int/long | uint32 | uint | integer | Bignum or Fixnum (as required) |
+| <a name="uint64" /> uint64 | Uses variable-length encoding. | uint64 | long | int/long | uint64 | ulong | integer/string | Bignum or Fixnum (as required) |
+| <a name="sint32" /> sint32 | Uses variable-length encoding. Signed int value. These more efficiently encode negative numbers than regular int32s. | int32 | int | int | int32 | int | integer | Bignum or Fixnum (as required) |
+| <a name="sint64" /> sint64 | Uses variable-length encoding. Signed int value. These more efficiently encode negative numbers than regular int64s. | int64 | long | int/long | int64 | long | integer/string | Bignum |
+| <a name="fixed32" /> fixed32 | Always four bytes. More efficient than uint32 if values are often greater than 2^28. | uint32 | int | int | uint32 | uint | integer | Bignum or Fixnum (as required) |
+| <a name="fixed64" /> fixed64 | Always eight bytes. More efficient than uint64 if values are often greater than 2^56. | uint64 | long | int/long | uint64 | ulong | integer/string | Bignum |
+| <a name="sfixed32" /> sfixed32 | Always four bytes. | int32 | int | int | int32 | int | integer | Bignum or Fixnum (as required) |
+| <a name="sfixed64" /> sfixed64 | Always eight bytes. | int64 | long | int/long | int64 | long | integer/string | Bignum |
+| <a name="bool" /> bool |  | bool | boolean | boolean | bool | bool | boolean | TrueClass/FalseClass |
+| <a name="string" /> string | A string must always contain UTF-8 encoded or 7-bit ASCII text. | string | String | str/unicode | string | string | string | String (UTF-8) |
+| <a name="bytes" /> bytes | May contain any arbitrary sequence of bytes. | string | ByteString | str | []byte | ByteString | string | String (ASCII-8BIT) |
