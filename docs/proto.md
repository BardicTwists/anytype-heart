--- conflicted
+++ resolved
@@ -860,15 +860,12 @@
 | NavigationListPages | [Rpc.Navigation.ListPages.Request](#anytype.Rpc.Navigation.ListPages.Request) | [Rpc.Navigation.ListPages.Response](#anytype.Rpc.Navigation.ListPages.Response) |  |
 | NavigationGetPageInfoWithLinks | [Rpc.Navigation.GetPageInfoWithLinks.Request](#anytype.Rpc.Navigation.GetPageInfoWithLinks.Request) | [Rpc.Navigation.GetPageInfoWithLinks.Response](#anytype.Rpc.Navigation.GetPageInfoWithLinks.Response) |  |
 | PageCreate | [Rpc.Page.Create.Request](#anytype.Rpc.Page.Create.Request) | [Rpc.Page.Create.Response](#anytype.Rpc.Page.Create.Response) | PageCreate just creates the new page, without adding the link to it from some other page |
-<<<<<<< HEAD
 | SetCreate | [Rpc.Set.Create.Request](#anytype.Rpc.Set.Create.Request) | [Rpc.Set.Create.Response](#anytype.Rpc.Set.Create.Response) |  |
 | ObjectTypeRelationList | [Rpc.ObjectType.Relation.List.Request](#anytype.Rpc.ObjectType.Relation.List.Request) | [Rpc.ObjectType.Relation.List.Response](#anytype.Rpc.ObjectType.Relation.List.Response) |  |
 | ObjectTypeRelationAdd | [Rpc.ObjectType.Relation.Add.Request](#anytype.Rpc.ObjectType.Relation.Add.Request) | [Rpc.ObjectType.Relation.Add.Response](#anytype.Rpc.ObjectType.Relation.Add.Response) |  |
 | ObjectTypeRelationUpdate | [Rpc.ObjectType.Relation.Update.Request](#anytype.Rpc.ObjectType.Relation.Update.Request) | [Rpc.ObjectType.Relation.Update.Response](#anytype.Rpc.ObjectType.Relation.Update.Response) |  |
 | ObjectTypeCreate | [Rpc.ObjectType.Create.Request](#anytype.Rpc.ObjectType.Create.Request) | [Rpc.ObjectType.Create.Response](#anytype.Rpc.ObjectType.Create.Response) |  |
 | ObjectTypeList | [Rpc.ObjectType.List.Request](#anytype.Rpc.ObjectType.List.Request) | [Rpc.ObjectType.List.Response](#anytype.Rpc.ObjectType.List.Response) |  |
-=======
->>>>>>> 08e2e56f
 | Ping | [Rpc.Ping.Request](#anytype.Rpc.Ping.Request) | [Rpc.Ping.Response](#anytype.Rpc.Ping.Response) |  |
 | ProcessCancel | [Rpc.Process.Cancel.Request](#anytype.Rpc.Process.Cancel.Request) | [Rpc.Process.Cancel.Response](#anytype.Rpc.Process.Cancel.Response) |  |
 | HistoryShow | [Rpc.History.Show.Request](#anytype.Rpc.History.Show.Request) | [Rpc.History.Show.Response](#anytype.Rpc.History.Show.Response) |  |
@@ -5753,395 +5750,6 @@
 
 
 
-<a name="anytype.Rpc.Ipfs"></a>
-
-### Rpc.Ipfs
-Namespace, that agregates subtopics and actions to work with IPFS directly (get files, blobs, images, etc)
-
-
-
-
-
-
-<a name="anytype.Rpc.Ipfs.File"></a>
-
-### Rpc.Ipfs.File
-
-
-
-
-
-
-
-<a name="anytype.Rpc.Ipfs.File.Get"></a>
-
-### Rpc.Ipfs.File.Get
-
-
-
-
-
-
-
-<a name="anytype.Rpc.Ipfs.File.Get.Request"></a>
-
-### Rpc.Ipfs.File.Get.Request
-
-
-
-| Field | Type | Label | Description |
-| ----- | ---- | ----- | ----------- |
-| id | [string](#string) |  |  |
-
-
-
-
-
-
-<a name="anytype.Rpc.Ipfs.File.Get.Response"></a>
-
-### Rpc.Ipfs.File.Get.Response
-
-
-
-| Field | Type | Label | Description |
-| ----- | ---- | ----- | ----------- |
-| error | [Rpc.Ipfs.File.Get.Response.Error](#anytype.Rpc.Ipfs.File.Get.Response.Error) |  |  |
-| data | [bytes](#bytes) |  |  |
-| media | [string](#string) |  |  |
-| name | [string](#string) |  |  |
-
-
-
-
-
-
-<a name="anytype.Rpc.Ipfs.File.Get.Response.Error"></a>
-
-### Rpc.Ipfs.File.Get.Response.Error
-
-
-
-| Field | Type | Label | Description |
-| ----- | ---- | ----- | ----------- |
-| code | [Rpc.Ipfs.File.Get.Response.Error.Code](#anytype.Rpc.Ipfs.File.Get.Response.Error.Code) |  |  |
-| description | [string](#string) |  |  |
-
-
-
-
-
-
-<a name="anytype.Rpc.Ipfs.Image"></a>
-
-### Rpc.Ipfs.Image
-
-
-
-
-
-
-
-<a name="anytype.Rpc.Ipfs.Image.Get"></a>
-
-### Rpc.Ipfs.Image.Get
-
-
-
-
-
-
-
-<a name="anytype.Rpc.Ipfs.Image.Get.Blob"></a>
-
-### Rpc.Ipfs.Image.Get.Blob
-
-
-
-
-
-
-
-<a name="anytype.Rpc.Ipfs.Image.Get.Blob.Request"></a>
-
-### Rpc.Ipfs.Image.Get.Blob.Request
-
-
-
-| Field | Type | Label | Description |
-| ----- | ---- | ----- | ----------- |
-| hash | [string](#string) |  |  |
-| wantWidth | [int32](#int32) |  |  |
-
-
-
-
-
-
-<a name="anytype.Rpc.Ipfs.Image.Get.Blob.Response"></a>
-
-### Rpc.Ipfs.Image.Get.Blob.Response
-
-
-
-| Field | Type | Label | Description |
-| ----- | ---- | ----- | ----------- |
-| error | [Rpc.Ipfs.Image.Get.Blob.Response.Error](#anytype.Rpc.Ipfs.Image.Get.Blob.Response.Error) |  |  |
-| blob | [bytes](#bytes) |  |  |
-
-
-
-
-
-
-<a name="anytype.Rpc.Ipfs.Image.Get.Blob.Response.Error"></a>
-
-### Rpc.Ipfs.Image.Get.Blob.Response.Error
-
-
-
-| Field | Type | Label | Description |
-| ----- | ---- | ----- | ----------- |
-| code | [Rpc.Ipfs.Image.Get.Blob.Response.Error.Code](#anytype.Rpc.Ipfs.Image.Get.Blob.Response.Error.Code) |  |  |
-| description | [string](#string) |  |  |
-
-
-
-
-
-
-<a name="anytype.Rpc.Ipfs.Image.Get.File"></a>
-
-### Rpc.Ipfs.Image.Get.File
-
-
-
-
-
-
-
-<a name="anytype.Rpc.Ipfs.Image.Get.File.Request"></a>
-
-### Rpc.Ipfs.Image.Get.File.Request
-
-
-
-| Field | Type | Label | Description |
-| ----- | ---- | ----- | ----------- |
-| hash | [string](#string) |  |  |
-| wantWidth | [int32](#int32) |  |  |
-
-
-
-
-
-
-<a name="anytype.Rpc.Ipfs.Image.Get.File.Response"></a>
-
-### Rpc.Ipfs.Image.Get.File.Response
-
-
-
-| Field | Type | Label | Description |
-| ----- | ---- | ----- | ----------- |
-| error | [Rpc.Ipfs.Image.Get.File.Response.Error](#anytype.Rpc.Ipfs.Image.Get.File.Response.Error) |  |  |
-| localPath | [string](#string) |  |  |
-
-
-
-
-
-
-<a name="anytype.Rpc.Ipfs.Image.Get.File.Response.Error"></a>
-
-### Rpc.Ipfs.Image.Get.File.Response.Error
-
-
-
-| Field | Type | Label | Description |
-| ----- | ---- | ----- | ----------- |
-| code | [Rpc.Ipfs.Image.Get.File.Response.Error.Code](#anytype.Rpc.Ipfs.Image.Get.File.Response.Error.Code) |  |  |
-| description | [string](#string) |  |  |
-
-
-
-
-
-
-<a name="anytype.Rpc.LinkPreview"></a>
-
-### Rpc.LinkPreview
-
-
-
-
-
-
-
-<a name="anytype.Rpc.LinkPreview.Request"></a>
-
-### Rpc.LinkPreview.Request
-
-
-
-| Field | Type | Label | Description |
-| ----- | ---- | ----- | ----------- |
-| url | [string](#string) |  |  |
-
-
-
-
-
-
-<a name="anytype.Rpc.LinkPreview.Response"></a>
-
-### Rpc.LinkPreview.Response
-
-
-
-| Field | Type | Label | Description |
-| ----- | ---- | ----- | ----------- |
-| error | [Rpc.LinkPreview.Response.Error](#anytype.Rpc.LinkPreview.Response.Error) |  |  |
-| linkPreview | [model.LinkPreview](#anytype.model.LinkPreview) |  |  |
-
-
-
-
-
-
-<a name="anytype.Rpc.LinkPreview.Response.Error"></a>
-
-### Rpc.LinkPreview.Response.Error
-
-
-
-| Field | Type | Label | Description |
-| ----- | ---- | ----- | ----------- |
-| code | [Rpc.LinkPreview.Response.Error.Code](#anytype.Rpc.LinkPreview.Response.Error.Code) |  |  |
-| description | [string](#string) |  |  |
-
-
-
-
-
-
-<a name="anytype.Rpc.Log"></a>
-
-### Rpc.Log
-Namespace, that agregates log subtopics and actions.
-Usage: send request with topic (Level) and description (message) from client to middleware to log.
-
-
-
-
-
-
-<a name="anytype.Rpc.Log.Send"></a>
-
-### Rpc.Log.Send
-
-
-
-
-
-
-
-<a name="anytype.Rpc.Log.Send.Request"></a>
-
-### Rpc.Log.Send.Request
-
-
-
-| Field | Type | Label | Description |
-| ----- | ---- | ----- | ----------- |
-| message | [string](#string) |  |  |
-| level | [Rpc.Log.Send.Request.Level](#anytype.Rpc.Log.Send.Request.Level) |  |  |
-
-
-
-
-
-
-<a name="anytype.Rpc.Log.Send.Response"></a>
-
-### Rpc.Log.Send.Response
-
-
-
-| Field | Type | Label | Description |
-| ----- | ---- | ----- | ----------- |
-| error | [Rpc.Log.Send.Response.Error](#anytype.Rpc.Log.Send.Response.Error) |  |  |
-
-
-
-
-
-
-<a name="anytype.Rpc.Log.Send.Response.Error"></a>
-
-### Rpc.Log.Send.Response.Error
-
-
-
-| Field | Type | Label | Description |
-| ----- | ---- | ----- | ----------- |
-| code | [Rpc.Log.Send.Response.Error.Code](#anytype.Rpc.Log.Send.Response.Error.Code) |  |  |
-| description | [string](#string) |  |  |
-
-
-
-
-
-
-<a name="anytype.Rpc.Navigation"></a>
-
-### Rpc.Navigation
-
-
-
-
-
-
-
-<a name="anytype.Rpc.Navigation.GetPageInfoWithLinks"></a>
-
-### Rpc.Navigation.GetPageInfoWithLinks
-Get the info for page alongside with info for all inbound and outbound links from/to this page
-
-
-
-
-
-
-<a name="anytype.Rpc.Navigation.GetPageInfoWithLinks.Request"></a>
-
-### Rpc.Navigation.GetPageInfoWithLinks.Request
-
-
-
-| Field | Type | Label | Description |
-| ----- | ---- | ----- | ----------- |
-| pageId | [string](#string) |  |  |
-| context | [Rpc.Navigation.Context](#anytype.Rpc.Navigation.Context) |  |  |
-
-
-
-
-
-
-<a name="anytype.Rpc.Navigation.GetPageInfoWithLinks.Response"></a>
-
-### Rpc.Navigation.GetPageInfoWithLinks.Response
-
-
-
-| Field | Type | Label | Description |
-| ----- | ---- | ----- | ----------- |
-| error | [Rpc.Navigation.GetPageInfoWithLinks.Response.Error](#anytype.Rpc.Navigation.GetPageInfoWithLinks.Response.Error) |  |  |
-| page | [model.PageInfoWithLinks](#anytype.model.PageInfoWithLinks) |  |  |
-
-<<<<<<< HEAD
-=======
 <a name="anytype.Rpc.History"></a>
 
 ### Rpc.History
@@ -6348,7 +5956,392 @@
 
 
 <a name="anytype.Rpc.Ipfs"></a>
->>>>>>> 08e2e56f
+
+### Rpc.Ipfs
+Namespace, that agregates subtopics and actions to work with IPFS directly (get files, blobs, images, etc)
+
+
+
+
+
+
+<a name="anytype.Rpc.Ipfs.File"></a>
+
+### Rpc.Ipfs.File
+
+
+
+
+
+
+
+<a name="anytype.Rpc.Ipfs.File.Get"></a>
+
+### Rpc.Ipfs.File.Get
+
+
+
+
+
+
+
+<a name="anytype.Rpc.Ipfs.File.Get.Request"></a>
+
+### Rpc.Ipfs.File.Get.Request
+
+
+
+| Field | Type | Label | Description |
+| ----- | ---- | ----- | ----------- |
+| id | [string](#string) |  |  |
+
+
+
+
+
+
+<a name="anytype.Rpc.Ipfs.File.Get.Response"></a>
+
+### Rpc.Ipfs.File.Get.Response
+
+
+
+| Field | Type | Label | Description |
+| ----- | ---- | ----- | ----------- |
+| error | [Rpc.Ipfs.File.Get.Response.Error](#anytype.Rpc.Ipfs.File.Get.Response.Error) |  |  |
+| data | [bytes](#bytes) |  |  |
+| media | [string](#string) |  |  |
+| name | [string](#string) |  |  |
+
+
+
+
+
+
+<a name="anytype.Rpc.Ipfs.File.Get.Response.Error"></a>
+
+### Rpc.Ipfs.File.Get.Response.Error
+
+
+
+| Field | Type | Label | Description |
+| ----- | ---- | ----- | ----------- |
+| code | [Rpc.Ipfs.File.Get.Response.Error.Code](#anytype.Rpc.Ipfs.File.Get.Response.Error.Code) |  |  |
+| description | [string](#string) |  |  |
+
+
+
+
+
+
+<a name="anytype.Rpc.Ipfs.Image"></a>
+
+### Rpc.Ipfs.Image
+
+
+
+
+
+
+
+<a name="anytype.Rpc.Ipfs.Image.Get"></a>
+
+### Rpc.Ipfs.Image.Get
+
+
+
+
+
+
+
+<a name="anytype.Rpc.Ipfs.Image.Get.Blob"></a>
+
+### Rpc.Ipfs.Image.Get.Blob
+
+
+
+
+
+
+
+<a name="anytype.Rpc.Ipfs.Image.Get.Blob.Request"></a>
+
+### Rpc.Ipfs.Image.Get.Blob.Request
+
+
+
+| Field | Type | Label | Description |
+| ----- | ---- | ----- | ----------- |
+| hash | [string](#string) |  |  |
+| wantWidth | [int32](#int32) |  |  |
+
+
+
+
+
+
+<a name="anytype.Rpc.Ipfs.Image.Get.Blob.Response"></a>
+
+### Rpc.Ipfs.Image.Get.Blob.Response
+
+
+
+| Field | Type | Label | Description |
+| ----- | ---- | ----- | ----------- |
+| error | [Rpc.Ipfs.Image.Get.Blob.Response.Error](#anytype.Rpc.Ipfs.Image.Get.Blob.Response.Error) |  |  |
+| blob | [bytes](#bytes) |  |  |
+
+
+
+
+
+
+<a name="anytype.Rpc.Ipfs.Image.Get.Blob.Response.Error"></a>
+
+### Rpc.Ipfs.Image.Get.Blob.Response.Error
+
+
+
+| Field | Type | Label | Description |
+| ----- | ---- | ----- | ----------- |
+| code | [Rpc.Ipfs.Image.Get.Blob.Response.Error.Code](#anytype.Rpc.Ipfs.Image.Get.Blob.Response.Error.Code) |  |  |
+| description | [string](#string) |  |  |
+
+
+
+
+
+
+<a name="anytype.Rpc.Ipfs.Image.Get.File"></a>
+
+### Rpc.Ipfs.Image.Get.File
+
+
+
+
+
+
+
+<a name="anytype.Rpc.Ipfs.Image.Get.File.Request"></a>
+
+### Rpc.Ipfs.Image.Get.File.Request
+
+
+
+| Field | Type | Label | Description |
+| ----- | ---- | ----- | ----------- |
+| hash | [string](#string) |  |  |
+| wantWidth | [int32](#int32) |  |  |
+
+
+
+
+
+
+<a name="anytype.Rpc.Ipfs.Image.Get.File.Response"></a>
+
+### Rpc.Ipfs.Image.Get.File.Response
+
+
+
+| Field | Type | Label | Description |
+| ----- | ---- | ----- | ----------- |
+| error | [Rpc.Ipfs.Image.Get.File.Response.Error](#anytype.Rpc.Ipfs.Image.Get.File.Response.Error) |  |  |
+| localPath | [string](#string) |  |  |
+
+
+
+
+
+
+<a name="anytype.Rpc.Ipfs.Image.Get.File.Response.Error"></a>
+
+### Rpc.Ipfs.Image.Get.File.Response.Error
+
+
+
+| Field | Type | Label | Description |
+| ----- | ---- | ----- | ----------- |
+| code | [Rpc.Ipfs.Image.Get.File.Response.Error.Code](#anytype.Rpc.Ipfs.Image.Get.File.Response.Error.Code) |  |  |
+| description | [string](#string) |  |  |
+
+
+
+
+
+
+<a name="anytype.Rpc.LinkPreview"></a>
+
+### Rpc.LinkPreview
+
+
+
+
+
+
+
+<a name="anytype.Rpc.LinkPreview.Request"></a>
+
+### Rpc.LinkPreview.Request
+
+
+
+| Field | Type | Label | Description |
+| ----- | ---- | ----- | ----------- |
+| url | [string](#string) |  |  |
+
+
+
+
+
+
+<a name="anytype.Rpc.LinkPreview.Response"></a>
+
+### Rpc.LinkPreview.Response
+
+
+
+| Field | Type | Label | Description |
+| ----- | ---- | ----- | ----------- |
+| error | [Rpc.LinkPreview.Response.Error](#anytype.Rpc.LinkPreview.Response.Error) |  |  |
+| linkPreview | [model.LinkPreview](#anytype.model.LinkPreview) |  |  |
+
+
+
+
+
+
+<a name="anytype.Rpc.LinkPreview.Response.Error"></a>
+
+### Rpc.LinkPreview.Response.Error
+
+
+
+| Field | Type | Label | Description |
+| ----- | ---- | ----- | ----------- |
+| code | [Rpc.LinkPreview.Response.Error.Code](#anytype.Rpc.LinkPreview.Response.Error.Code) |  |  |
+| description | [string](#string) |  |  |
+
+
+
+
+
+
+<a name="anytype.Rpc.Log"></a>
+
+### Rpc.Log
+Namespace, that agregates log subtopics and actions.
+Usage: send request with topic (Level) and description (message) from client to middleware to log.
+
+
+
+
+
+
+<a name="anytype.Rpc.Log.Send"></a>
+
+### Rpc.Log.Send
+
+
+
+
+
+
+
+<a name="anytype.Rpc.Log.Send.Request"></a>
+
+### Rpc.Log.Send.Request
+
+
+
+| Field | Type | Label | Description |
+| ----- | ---- | ----- | ----------- |
+| message | [string](#string) |  |  |
+| level | [Rpc.Log.Send.Request.Level](#anytype.Rpc.Log.Send.Request.Level) |  |  |
+
+
+
+
+
+
+<a name="anytype.Rpc.Log.Send.Response"></a>
+
+### Rpc.Log.Send.Response
+
+
+
+| Field | Type | Label | Description |
+| ----- | ---- | ----- | ----------- |
+| error | [Rpc.Log.Send.Response.Error](#anytype.Rpc.Log.Send.Response.Error) |  |  |
+
+
+
+
+
+
+<a name="anytype.Rpc.Log.Send.Response.Error"></a>
+
+### Rpc.Log.Send.Response.Error
+
+
+
+| Field | Type | Label | Description |
+| ----- | ---- | ----- | ----------- |
+| code | [Rpc.Log.Send.Response.Error.Code](#anytype.Rpc.Log.Send.Response.Error.Code) |  |  |
+| description | [string](#string) |  |  |
+
+
+
+
+
+
+<a name="anytype.Rpc.Navigation"></a>
+
+### Rpc.Navigation
+
+
+
+
+
+
+
+<a name="anytype.Rpc.Navigation.GetPageInfoWithLinks"></a>
+
+### Rpc.Navigation.GetPageInfoWithLinks
+Get the info for page alongside with info for all inbound and outbound links from/to this page
+
+
+
+
+
+
+<a name="anytype.Rpc.Navigation.GetPageInfoWithLinks.Request"></a>
+
+### Rpc.Navigation.GetPageInfoWithLinks.Request
+
+
+
+| Field | Type | Label | Description |
+| ----- | ---- | ----- | ----------- |
+| pageId | [string](#string) |  |  |
+| context | [Rpc.Navigation.Context](#anytype.Rpc.Navigation.Context) |  |  |
+
+
+
+
+
+
+<a name="anytype.Rpc.Navigation.GetPageInfoWithLinks.Response"></a>
+
+### Rpc.Navigation.GetPageInfoWithLinks.Response
+
+
+
+| Field | Type | Label | Description |
+| ----- | ---- | ----- | ----------- |
+| error | [Rpc.Navigation.GetPageInfoWithLinks.Response.Error](#anytype.Rpc.Navigation.GetPageInfoWithLinks.Response.Error) |  |  |
+| page | [model.PageInfoWithLinks](#anytype.model.PageInfoWithLinks) |  |  |
+
 
 
 
@@ -11358,20 +11351,20 @@
 
 ## Scalar Value Types
 
-| .proto Type | Notes | C++ | Java | Python | Go | C# | PHP | Ruby |
-| ----------- | ----- | --- | ---- | ------ | -- | -- | --- | ---- |
-| <a name="double" /> double |  | double | double | float | float64 | double | float | Float |
-| <a name="float" /> float |  | float | float | float | float32 | float | float | Float |
-| <a name="int32" /> int32 | Uses variable-length encoding. Inefficient for encoding negative numbers – if your field is likely to have negative values, use sint32 instead. | int32 | int | int | int32 | int | integer | Bignum or Fixnum (as required) |
-| <a name="int64" /> int64 | Uses variable-length encoding. Inefficient for encoding negative numbers – if your field is likely to have negative values, use sint64 instead. | int64 | long | int/long | int64 | long | integer/string | Bignum |
-| <a name="uint32" /> uint32 | Uses variable-length encoding. | uint32 | int | int/long | uint32 | uint | integer | Bignum or Fixnum (as required) |
-| <a name="uint64" /> uint64 | Uses variable-length encoding. | uint64 | long | int/long | uint64 | ulong | integer/string | Bignum or Fixnum (as required) |
-| <a name="sint32" /> sint32 | Uses variable-length encoding. Signed int value. These more efficiently encode negative numbers than regular int32s. | int32 | int | int | int32 | int | integer | Bignum or Fixnum (as required) |
-| <a name="sint64" /> sint64 | Uses variable-length encoding. Signed int value. These more efficiently encode negative numbers than regular int64s. | int64 | long | int/long | int64 | long | integer/string | Bignum |
-| <a name="fixed32" /> fixed32 | Always four bytes. More efficient than uint32 if values are often greater than 2^28. | uint32 | int | int | uint32 | uint | integer | Bignum or Fixnum (as required) |
-| <a name="fixed64" /> fixed64 | Always eight bytes. More efficient than uint64 if values are often greater than 2^56. | uint64 | long | int/long | uint64 | ulong | integer/string | Bignum |
-| <a name="sfixed32" /> sfixed32 | Always four bytes. | int32 | int | int | int32 | int | integer | Bignum or Fixnum (as required) |
-| <a name="sfixed64" /> sfixed64 | Always eight bytes. | int64 | long | int/long | int64 | long | integer/string | Bignum |
-| <a name="bool" /> bool |  | bool | boolean | boolean | bool | bool | boolean | TrueClass/FalseClass |
-| <a name="string" /> string | A string must always contain UTF-8 encoded or 7-bit ASCII text. | string | String | str/unicode | string | string | string | String (UTF-8) |
-| <a name="bytes" /> bytes | May contain any arbitrary sequence of bytes. | string | ByteString | str | []byte | ByteString | string | String (ASCII-8BIT) |
+| .proto Type | Notes | C++ Type | Java Type | Python Type |
+| ----------- | ----- | -------- | --------- | ----------- |
+| <a name="double" /> double |  | double | double | float |
+| <a name="float" /> float |  | float | float | float |
+| <a name="int32" /> int32 | Uses variable-length encoding. Inefficient for encoding negative numbers – if your field is likely to have negative values, use sint32 instead. | int32 | int | int |
+| <a name="int64" /> int64 | Uses variable-length encoding. Inefficient for encoding negative numbers – if your field is likely to have negative values, use sint64 instead. | int64 | long | int/long |
+| <a name="uint32" /> uint32 | Uses variable-length encoding. | uint32 | int | int/long |
+| <a name="uint64" /> uint64 | Uses variable-length encoding. | uint64 | long | int/long |
+| <a name="sint32" /> sint32 | Uses variable-length encoding. Signed int value. These more efficiently encode negative numbers than regular int32s. | int32 | int | int |
+| <a name="sint64" /> sint64 | Uses variable-length encoding. Signed int value. These more efficiently encode negative numbers than regular int64s. | int64 | long | int/long |
+| <a name="fixed32" /> fixed32 | Always four bytes. More efficient than uint32 if values are often greater than 2^28. | uint32 | int | int |
+| <a name="fixed64" /> fixed64 | Always eight bytes. More efficient than uint64 if values are often greater than 2^56. | uint64 | long | int/long |
+| <a name="sfixed32" /> sfixed32 | Always four bytes. | int32 | int | int |
+| <a name="sfixed64" /> sfixed64 | Always eight bytes. | int64 | long | int/long |
+| <a name="bool" /> bool |  | bool | boolean | boolean |
+| <a name="string" /> string | A string must always contain UTF-8 encoded or 7-bit ASCII text. | string | String | str/unicode |
+| <a name="bytes" /> bytes | May contain any arbitrary sequence of bytes. | string | ByteString | str |
