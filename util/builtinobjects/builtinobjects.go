package builtinobjects

import (
	"archive/zip"
	"bytes"
	"context"
	_ "embed"
	"fmt"
	"io"
	"os"
	"path/filepath"
	"time"

	"github.com/anyproto/any-sync/app"
<<<<<<< HEAD
	"github.com/anyproto/anytype-heart/core/anytype/config"
=======

>>>>>>> 6914ccb5
	"github.com/anyproto/anytype-heart/core/block"
	importer "github.com/anyproto/anytype-heart/core/block/import"
	"github.com/anyproto/anytype-heart/core/session"
	"github.com/anyproto/anytype-heart/pb"
	"github.com/anyproto/anytype-heart/pkg/lib/bundle"
	"github.com/anyproto/anytype-heart/pkg/lib/core"
	"github.com/anyproto/anytype-heart/pkg/lib/database"
	"github.com/anyproto/anytype-heart/pkg/lib/localstore/addr"
	"github.com/anyproto/anytype-heart/pkg/lib/localstore/objectstore"
	"github.com/anyproto/anytype-heart/pkg/lib/logging"
	"github.com/anyproto/anytype-heart/pkg/lib/pb/model"
	"github.com/anyproto/anytype-heart/util/constant"
	"github.com/anyproto/anytype-heart/util/pbtypes"
<<<<<<< HEAD
	"github.com/gogo/protobuf/types"
=======
)

const (
	CName            = "builtinobjects"
	injectionTimeout = 30 * time.Second

	// TODO: GO-1387 Need to use profile.pb to handle dashboard injection during migration
	migrationDashboardName = "bafyreiha2hjbrzmwo7rpiiechv45vv37d6g5aezyr5wihj3agwawu6zi3u"
>>>>>>> 6914ccb5
)

//go:embed data/skip.zip
var skipZip []byte

//go:embed data/personal_projects.zip
var personalProjectsZip []byte

//go:embed data/knowledge_base.zip
var knowledgeBaseZip []byte

//go:embed data/notes_diary.zip
var notesDiaryZip []byte

//go:embed data/migration_dashboard.zip
var migrationDashboardZip []byte

var (
	log = logging.Logger("anytype-mw-builtinobjects")

	archives = map[pb.RpcObjectImportUseCaseRequestUseCase][]byte{
		pb.RpcObjectImportUseCaseRequest_SKIP:              skipZip,
		pb.RpcObjectImportUseCaseRequest_PERSONAL_PROJECTS: personalProjectsZip,
		pb.RpcObjectImportUseCaseRequest_KNOWLEDGE_BASE:    knowledgeBaseZip,
		pb.RpcObjectImportUseCaseRequest_NOTES_DIARY:       notesDiaryZip,
	}
)

type BuiltinObjects interface {
	app.Component

	CreateObjectsForUseCase(*session.Context, pb.RpcObjectImportUseCaseRequestUseCase) (code pb.RpcObjectImportUseCaseResponseErrorCode, err error)
	InjectMigrationDashboard() error
}

type builtinObjects struct {
	service     *block.Service
	coreService core.Service
	importer    importer.Importer
	store       objectstore.ObjectStore
}

func New() BuiltinObjects {
	return &builtinObjects{}
}

func (b *builtinObjects) Init(a *app.App) (err error) {
	b.service = a.MustComponent(block.CName).(*block.Service)
	b.coreService = a.MustComponent(core.CName).(core.Service)
	b.importer = a.MustComponent(importer.CName).(importer.Importer)
	b.store = app.MustComponent[objectstore.ObjectStore](a)
	return
}

func (b *builtinObjects) Name() (name string) {
	return CName
}

func (b *builtinObjects) CreateObjectsForUseCase(
	ctx *session.Context, useCase pb.RpcObjectImportUseCaseRequestUseCase,
) (code pb.RpcObjectImportUseCaseResponseErrorCode, err error) {
	start := time.Now()

	archive, found := archives[useCase]
	if !found {
		return pb.RpcObjectImportUseCaseResponseError_BAD_INPUT,
			fmt.Errorf("failed to import builtinObjects: invalid Use Case value: %v", useCase)
	}

	if err = b.inject(ctx, archive, false); err != nil {
		return pb.RpcObjectImportUseCaseResponseError_UNKNOWN_ERROR,
			fmt.Errorf("failed to import builtinObjects for Use Case %s: %s",
				pb.RpcObjectImportUseCaseRequestUseCase_name[int32(useCase)], err.Error())
	}

	spent := time.Now().Sub(start)
	if spent > injectionTimeout {
		log.Debugf("built-in objects injection time exceeded timeout of %s and is %s", injectionTimeout.String(), spent.String())
	}

	return pb.RpcObjectImportUseCaseResponseError_NULL, nil
}

func (b *builtinObjects) InjectMigrationDashboard() error {
	return b.inject(nil, migrationDashboardZip, true)
}

func (b *builtinObjects) inject(ctx *session.Context, archive []byte, isMigration bool) (err error) {
	path := filepath.Join("./", time.Now().Format("tmp.20060102.150405.99")+".zip")
	if err = os.WriteFile(path, archive, 0644); err != nil {
		return fmt.Errorf("failed to save use case archive to temporary file: %s", err.Error())
	}

	if err = b.importArchive(ctx, path); err != nil {
		return err
	}

	// TODO: GO-1387 Need to use profile.pb to handle dashboard injection during migration
	oldId := migrationDashboardName
	if !isMigration {
		oldId, err = b.getOldSpaceDashboardId(archive)
		if err != nil {
			log.Errorf("Failed to get old id of space dashboard object: %s", err.Error())
			return nil
		}
	}

	newId, err := b.getNewSpaceDashboardId(oldId)
	if err != nil {
		log.Errorf("Failed to get new id of space dashboard object: %s", err.Error())
		return nil
	}

	b.handleSpaceDashboard(newId)
	b.createNotesAndTaskTrackerWidgets()
	return
}

func (b *builtinObjects) importArchive(ctx *session.Context, path string) (err error) {
	if err = b.importer.Import(ctx, &pb.RpcObjectImportRequest{
		UpdateExistingObjects: false,
		Type:                  pb.RpcObjectImportRequest_Pb,
		Mode:                  pb.RpcObjectImportRequest_ALL_OR_NOTHING,
		NoProgress:            true,
		IsMigration:           false,
		Params: &pb.RpcObjectImportRequestParamsOfPbParams{
			PbParams: &pb.RpcObjectImportRequestPbParams{
				Path:         []string{path},
				NoCollection: true,
			}},
	}); err != nil {
		return err
	}

	if err = os.Remove(path); err != nil {
		log.Errorf("failed to remove temporary file %s: %s", path, err.Error())
	}

	return nil
}

func (b *builtinObjects) getOldSpaceDashboardId(archive []byte) (id string, err error) {
	var (
		rd      io.ReadCloser
		openErr error
	)
	zr, err := zip.NewReader(bytes.NewReader(archive), int64(len(archive)))
	if err != nil {
		return "", err
	}
	profileFound := false
	for _, zf := range zr.File {
<<<<<<< HEAD
		id := strings.TrimSuffix(zf.Name, filepath.Ext(zf.Name))
		var sbt smartblock.SmartBlockType
		if id == builtInDashboardObjectID {
			isSpaceDashboardIDFound = true
			sbt = smartblock.SmartBlockTypePage
		} else {
			sbt, err = b.sbtProvider.Type(id)
		}
		sbt = smartblock.SmartBlockTypePage
		if err := sbt.Valid(); err != nil {
			sbt = smartblock.SmartBlockTypePage
			log.Errorf("failed to get smartblock type for %s: %s; fallback to page", id, err.Error())
			// todo: this this TEMP! we shouldn't get incorrect ids here, need to fix zip file
			// return fmt.Errorf("invalid smartblock type: %v %v", sbt, err)
		}
		if sbt == smartblock.SmartBlockTypeSubObject {
			// todo: probably subobjects are broken here
			// preserve original id for subobjects, it makes no sense to replace them and also it breaks the grouping
			b.idsMap[id] = id
			continue
		}
=======
		if zf.Name == constant.ProfileFile {
			profileFound = true
			rd, openErr = zf.Open()
			if openErr != nil {
				return "", openErr
			}
			break
		}
	}
>>>>>>> 6914ccb5

	if !profileFound {
		return "", fmt.Errorf("no profile file included in archive")
	}

	defer rd.Close()
	data, err := io.ReadAll(rd)

	profile := &pb.Profile{}
	if err = profile.Unmarshal(data); err != nil {
		return "", err
	}
	return profile.SpaceDashboardId, nil
}

func (b *builtinObjects) getNewSpaceDashboardId(oldId string) (id string, err error) {
	ids, _, err := b.store.QueryObjectIDs(database.Query{
		Filters: []*model.BlockContentDataviewFilter{
			{
				Condition:   model.BlockContentDataviewFilter_Equal,
				RelationKey: bundle.RelationKeyOldAnytypeID.String(),
				Value:       pbtypes.String(oldId),
			},
		},
	}, nil)
	if err == nil && len(ids) > 0 {
		return ids[0], nil
	}
	return "", err
}

func (b *builtinObjects) handleSpaceDashboard(id string) {
	if err := b.service.SetDetails(nil, pb.RpcObjectSetDetailsRequest{
		ContextId: b.coreService.PredefinedBlocks().Account,
		Details: []*pb.RpcObjectSetDetailsDetail{
			{
				Key:   bundle.RelationKeySpaceDashboardId.String(),
				Value: pbtypes.String(id),
			},
		},
	}); err != nil {
		log.Errorf("Failed to set SpaceDashboardId relation to Account object: %s", err.Error())
	}
	b.createSpaceDashboardWidget(id)
}

func (b *builtinObjects) createSpaceDashboardWidget(id string) {
	targetID, err := b.getWidgetBlockIdByNumber(0)
	if err != nil {
		log.Errorf(err.Error())
		return
	}

	if _, err := b.service.CreateWidgetBlock(nil, &pb.RpcBlockCreateWidgetRequest{
		ContextId:    b.coreService.PredefinedBlocks().Widgets,
		TargetId:     targetID,
		Position:     model.Block_Top,
		WidgetLayout: model.BlockContentWidget_Link,
		Block: &model.Block{
			Id:          "",
			ChildrenIds: nil,
			Content: &model.BlockContentOfLink{
				Link: &model.BlockContentLink{
					TargetBlockId: id,
					Style:         model.BlockContentLink_Page,
					IconSize:      model.BlockContentLink_SizeNone,
					CardStyle:     model.BlockContentLink_Inline,
					Description:   model.BlockContentLink_None,
				},
			},
		},
	}); err != nil {
		log.Errorf("Failed to link SpaceDashboard to Widget object: %s", err.Error())
	}
}

func (b *builtinObjects) createNotesAndTaskTrackerWidgets() {
	targetID, err := b.getWidgetBlockIdByNumber(1)
	if err != nil {
		log.Errorf("Failed to get id of second widget block: %s", err.Error())
		return
	}
<<<<<<< HEAD

	st.Iterate(func(bl simple.Block) (isContinue bool) {
		switch a := bl.(type) {
		case link.Block:
			newTarget := b.idsMap[a.Model().GetLink().TargetBlockId]
			if newTarget == "" {
				// maybe we should panic here?
				log.With("objectID", st.RootId()).Errorf("cant find target id for link: %s", a.Model().GetLink().TargetBlockId)
				return true
			}

			a.Model().GetLink().TargetBlockId = newTarget
			st.Set(simple.New(a.Model()))
		case bookmark.Block:
			newTarget := b.idsMap[a.Model().GetBookmark().TargetObjectId]
			if newTarget == "" {
				// maybe we should panic here?
				log.With("objectID", oldId).Errorf("cant find target id for bookmark: %s", a.Model().GetBookmark().TargetObjectId)
				return true
			}

			a.Model().GetBookmark().TargetObjectId = newTarget
			st.Set(simple.New(a.Model()))
		case text.Block:
			for i, mark := range a.Model().GetText().GetMarks().GetMarks() {
				if mark.Type != model.BlockContentTextMark_Mention && mark.Type != model.BlockContentTextMark_Object {
					continue
				}
				newTarget := b.idsMap[mark.Param]
				if newTarget == "" {
					log.With("objectID", oldId).Errorf("cant find target id for mention: %s", mark.Param)
					continue
				}

				a.Model().GetText().GetMarks().GetMarks()[i].Param = newTarget
			}
			st.Set(simple.New(a.Model()))
		case dataview.Block:
			// TODO: temporary solution of GO-1034, will be removed after GO-948 merge
			b.putFirstRelationInViews(st, oldId, &a)
			oldTarget := a.Model().GetDataview().TargetObjectId
			if oldTarget == "" {
				return true
			}
			newTarget := b.idsMap[oldTarget]
			if newTarget == "" {
				// maybe we should panic here?
				log.With("objectID", oldId).Errorf("cant find target id for dataview: %s", oldTarget)
				return true
			}

			a.Model().GetDataview().TargetObjectId = newTarget
			st.Set(simple.New(a.Model()))
		}
		return true
	})

	for k, v := range st.Details().GetFields() {
		rel, err := bundle.GetRelation(bundle.RelationKey(k))
		if err != nil {
			log.With("objectID", oldId).Errorf("failed to find relation %s: %s", k, err.Error())
			continue
		}
		if rel.Format != model.RelationFormat_object && rel.Format != model.RelationFormat_tag && rel.Format != model.RelationFormat_status {
			continue
		}

		vals := pbtypes.GetStringListValue(v)
		for i, val := range vals {
			if bundle.HasRelation(val) {
				continue
			}
			newTarget, _ := b.idsMap[val]
			if newTarget == "" {
				log.With("objectID", oldId).Errorf("cant find target id for relation %s: %s", k, val)
				continue
			}
			vals[i] = newTarget

		}
		st.SetDetail(k, pbtypes.StringList(vals))
	}
	start := time.Now()
	err = b.service.Do(newId, func(sb sb.SmartBlock) error {
		return history.ResetToVersion(sb, st)
	})
	if err != nil {
		return err
	}
	err = b.service.Do(newId, func(b sb.SmartBlock) error {
		return nil
	})

	log.With("timeMs", time.Now().Sub(start).Milliseconds()).Info("creating debug obj")

	if isFavorite {
		err = b.service.SetPageIsFavorite(pb.RpcObjectSetIsFavoriteRequest{ContextId: newId, IsFavorite: true})
		if err != nil {
			log.Errorf("failed to set isFavorite when importing object %s(originally %s): %s", newId, oldId, err.Error())
=======
	for _, setOf := range []string{bundle.TypeKeyNote.String(), bundle.TypeKeyTask.String()} {
		id, err := b.getObjectIdBySetOfValue(setOf)
		if err != nil {
			log.Errorf("Failed to get id of set by '%s' to create widget object: %s", setOf, err.Error())
			continue
		}
		if _, err = b.service.CreateWidgetBlock(nil, &pb.RpcBlockCreateWidgetRequest{
			ContextId:    b.coreService.PredefinedBlocks().Widgets,
			TargetId:     targetID,
			Position:     model.Block_Bottom,
			WidgetLayout: model.BlockContentWidget_CompactList,
			Block: &model.Block{
				Id:          "",
				ChildrenIds: nil,
				Content: &model.BlockContentOfLink{
					Link: &model.BlockContentLink{
						TargetBlockId: id,
						Style:         model.BlockContentLink_Page,
						IconSize:      model.BlockContentLink_SizeNone,
						CardStyle:     model.BlockContentLink_Inline,
						Description:   model.BlockContentLink_None,
					},
				},
			},
		}); err != nil {
			log.Errorf("Failed to make Widget block for set by '%s': %s", setOf, err.Error())
>>>>>>> 6914ccb5
		}
	}
}

func (b *builtinObjects) getObjectIdBySetOfValue(setOfValue string) (string, error) {
	ids, _, err := b.store.QueryObjectIDs(database.Query{
		Filters: []*model.BlockContentDataviewFilter{
			{
				Condition:   model.BlockContentDataviewFilter_Equal,
				RelationKey: bundle.RelationKeySetOf.String(),
				Value:       pbtypes.StringList([]string{addr.ObjectTypeKeyToIdPrefix + setOfValue}),
			},
		},
	}, nil)
	if err == nil && len(ids) > 0 {
		return ids[0], nil
	}
	if len(ids) == 0 {
		err = fmt.Errorf("no object found")
	}
	return "", err
}

func (b *builtinObjects) getWidgetBlockIdByNumber(index int) (string, error) {
	w, err := b.service.GetObject(context.Background(), b.coreService.PredefinedBlocks().Account, b.coreService.PredefinedBlocks().Widgets)
	if err != nil {
		return "", fmt.Errorf("failed to get Widget object: %s", err.Error())
	}
<<<<<<< HEAD

	v.Relations = append([]*model.BlockContentDataviewRelation{{
		Key:       bundle.RelationKeySource.String(),
		IsVisible: true,
	}}, v.Relations...)
	st.Set(simple.New((*bl).Model()))
=======
	root := w.Pick(w.RootId())
	if root == nil {
		return "", fmt.Errorf("failed to pick root block of Widget object: %s", err.Error())
	}
	if len(root.Model().ChildrenIds) < index+1 {
		return "", fmt.Errorf("failed to get %d block of Widget object as there olny %d of them", index+1, len(root.Model().ChildrenIds))
	}
	target := w.Pick(root.Model().ChildrenIds[index])
	if target == nil {
		return "", fmt.Errorf("failed to get id of first block of Widget object: %s", err.Error())
	}
	return target.Model().Id, nil
>>>>>>> 6914ccb5
}<|MERGE_RESOLUTION|>--- conflicted
+++ resolved
@@ -12,11 +12,7 @@
 	"time"
 
 	"github.com/anyproto/any-sync/app"
-<<<<<<< HEAD
-	"github.com/anyproto/anytype-heart/core/anytype/config"
-=======
-
->>>>>>> 6914ccb5
+
 	"github.com/anyproto/anytype-heart/core/block"
 	importer "github.com/anyproto/anytype-heart/core/block/import"
 	"github.com/anyproto/anytype-heart/core/session"
@@ -30,9 +26,6 @@
 	"github.com/anyproto/anytype-heart/pkg/lib/pb/model"
 	"github.com/anyproto/anytype-heart/util/constant"
 	"github.com/anyproto/anytype-heart/util/pbtypes"
-<<<<<<< HEAD
-	"github.com/gogo/protobuf/types"
-=======
 )
 
 const (
@@ -41,7 +34,6 @@
 
 	// TODO: GO-1387 Need to use profile.pb to handle dashboard injection during migration
 	migrationDashboardName = "bafyreiha2hjbrzmwo7rpiiechv45vv37d6g5aezyr5wihj3agwawu6zi3u"
->>>>>>> 6914ccb5
 )
 
 //go:embed data/skip.zip
@@ -194,29 +186,6 @@
 	}
 	profileFound := false
 	for _, zf := range zr.File {
-<<<<<<< HEAD
-		id := strings.TrimSuffix(zf.Name, filepath.Ext(zf.Name))
-		var sbt smartblock.SmartBlockType
-		if id == builtInDashboardObjectID {
-			isSpaceDashboardIDFound = true
-			sbt = smartblock.SmartBlockTypePage
-		} else {
-			sbt, err = b.sbtProvider.Type(id)
-		}
-		sbt = smartblock.SmartBlockTypePage
-		if err := sbt.Valid(); err != nil {
-			sbt = smartblock.SmartBlockTypePage
-			log.Errorf("failed to get smartblock type for %s: %s; fallback to page", id, err.Error())
-			// todo: this this TEMP! we shouldn't get incorrect ids here, need to fix zip file
-			// return fmt.Errorf("invalid smartblock type: %v %v", sbt, err)
-		}
-		if sbt == smartblock.SmartBlockTypeSubObject {
-			// todo: probably subobjects are broken here
-			// preserve original id for subobjects, it makes no sense to replace them and also it breaks the grouping
-			b.idsMap[id] = id
-			continue
-		}
-=======
 		if zf.Name == constant.ProfileFile {
 			profileFound = true
 			rd, openErr = zf.Open()
@@ -226,7 +195,6 @@
 			break
 		}
 	}
->>>>>>> 6914ccb5
 
 	if !profileFound {
 		return "", fmt.Errorf("no profile file included in archive")
@@ -309,107 +277,6 @@
 		log.Errorf("Failed to get id of second widget block: %s", err.Error())
 		return
 	}
-<<<<<<< HEAD
-
-	st.Iterate(func(bl simple.Block) (isContinue bool) {
-		switch a := bl.(type) {
-		case link.Block:
-			newTarget := b.idsMap[a.Model().GetLink().TargetBlockId]
-			if newTarget == "" {
-				// maybe we should panic here?
-				log.With("objectID", st.RootId()).Errorf("cant find target id for link: %s", a.Model().GetLink().TargetBlockId)
-				return true
-			}
-
-			a.Model().GetLink().TargetBlockId = newTarget
-			st.Set(simple.New(a.Model()))
-		case bookmark.Block:
-			newTarget := b.idsMap[a.Model().GetBookmark().TargetObjectId]
-			if newTarget == "" {
-				// maybe we should panic here?
-				log.With("objectID", oldId).Errorf("cant find target id for bookmark: %s", a.Model().GetBookmark().TargetObjectId)
-				return true
-			}
-
-			a.Model().GetBookmark().TargetObjectId = newTarget
-			st.Set(simple.New(a.Model()))
-		case text.Block:
-			for i, mark := range a.Model().GetText().GetMarks().GetMarks() {
-				if mark.Type != model.BlockContentTextMark_Mention && mark.Type != model.BlockContentTextMark_Object {
-					continue
-				}
-				newTarget := b.idsMap[mark.Param]
-				if newTarget == "" {
-					log.With("objectID", oldId).Errorf("cant find target id for mention: %s", mark.Param)
-					continue
-				}
-
-				a.Model().GetText().GetMarks().GetMarks()[i].Param = newTarget
-			}
-			st.Set(simple.New(a.Model()))
-		case dataview.Block:
-			// TODO: temporary solution of GO-1034, will be removed after GO-948 merge
-			b.putFirstRelationInViews(st, oldId, &a)
-			oldTarget := a.Model().GetDataview().TargetObjectId
-			if oldTarget == "" {
-				return true
-			}
-			newTarget := b.idsMap[oldTarget]
-			if newTarget == "" {
-				// maybe we should panic here?
-				log.With("objectID", oldId).Errorf("cant find target id for dataview: %s", oldTarget)
-				return true
-			}
-
-			a.Model().GetDataview().TargetObjectId = newTarget
-			st.Set(simple.New(a.Model()))
-		}
-		return true
-	})
-
-	for k, v := range st.Details().GetFields() {
-		rel, err := bundle.GetRelation(bundle.RelationKey(k))
-		if err != nil {
-			log.With("objectID", oldId).Errorf("failed to find relation %s: %s", k, err.Error())
-			continue
-		}
-		if rel.Format != model.RelationFormat_object && rel.Format != model.RelationFormat_tag && rel.Format != model.RelationFormat_status {
-			continue
-		}
-
-		vals := pbtypes.GetStringListValue(v)
-		for i, val := range vals {
-			if bundle.HasRelation(val) {
-				continue
-			}
-			newTarget, _ := b.idsMap[val]
-			if newTarget == "" {
-				log.With("objectID", oldId).Errorf("cant find target id for relation %s: %s", k, val)
-				continue
-			}
-			vals[i] = newTarget
-
-		}
-		st.SetDetail(k, pbtypes.StringList(vals))
-	}
-	start := time.Now()
-	err = b.service.Do(newId, func(sb sb.SmartBlock) error {
-		return history.ResetToVersion(sb, st)
-	})
-	if err != nil {
-		return err
-	}
-	err = b.service.Do(newId, func(b sb.SmartBlock) error {
-		return nil
-	})
-
-	log.With("timeMs", time.Now().Sub(start).Milliseconds()).Info("creating debug obj")
-
-	if isFavorite {
-		err = b.service.SetPageIsFavorite(pb.RpcObjectSetIsFavoriteRequest{ContextId: newId, IsFavorite: true})
-		if err != nil {
-			log.Errorf("failed to set isFavorite when importing object %s(originally %s): %s", newId, oldId, err.Error())
-=======
 	for _, setOf := range []string{bundle.TypeKeyNote.String(), bundle.TypeKeyTask.String()} {
 		id, err := b.getObjectIdBySetOfValue(setOf)
 		if err != nil {
@@ -436,7 +303,6 @@
 			},
 		}); err != nil {
 			log.Errorf("Failed to make Widget block for set by '%s': %s", setOf, err.Error())
->>>>>>> 6914ccb5
 		}
 	}
 }
@@ -465,14 +331,6 @@
 	if err != nil {
 		return "", fmt.Errorf("failed to get Widget object: %s", err.Error())
 	}
-<<<<<<< HEAD
-
-	v.Relations = append([]*model.BlockContentDataviewRelation{{
-		Key:       bundle.RelationKeySource.String(),
-		IsVisible: true,
-	}}, v.Relations...)
-	st.Set(simple.New((*bl).Model()))
-=======
 	root := w.Pick(w.RootId())
 	if root == nil {
 		return "", fmt.Errorf("failed to pick root block of Widget object: %s", err.Error())
@@ -485,5 +343,4 @@
 		return "", fmt.Errorf("failed to get id of first block of Widget object: %s", err.Error())
 	}
 	return target.Model().Id, nil
->>>>>>> 6914ccb5
 }