--- conflicted
+++ resolved
@@ -268,18 +268,8 @@
 	return
 }
 
-<<<<<<< HEAD
-func (b *builtinObjects) importArchive(ctx context.Context,
-	spaceID, path string,
-	title string,
-	importType pb.RpcObjectImportRequestPbParamsType,
-	progress process.Progress,
-) (err error) {
+func (b *builtinObjects) importArchive(ctx context.Context, spaceID, path, title string, importType pb.RpcObjectImportRequestPbParamsType, progress process.Progress, isNewSpace bool) (err error) {
 	_, _, err = b.importer.Import(ctx, &pb.RpcObjectImportRequest{
-=======
-func (b *builtinObjects) importArchive(ctx context.Context, spaceID, path, title string, importType pb.RpcObjectImportRequestPbParamsType, progress process.Progress, isNewSpace bool) (err error) {
-	_, err = b.importer.Import(ctx, &pb.RpcObjectImportRequest{
->>>>>>> 9aaf33bf
 		SpaceId:               spaceID,
 		UpdateExistingObjects: false,
 		Type:                  model.ImportType_Pb,
