package builtinobjects

import (
	"archive/zip"
	"bytes"
	"context"
	_ "embed"
	"fmt"
	"io"
	"net/http"
	"os"
	"path/filepath"
	"strconv"
	"sync"
	"time"

	"github.com/anyproto/any-sync/app"
	"github.com/miolini/datacounter"

	"github.com/anyproto/anytype-heart/core/block"
	"github.com/anyproto/anytype-heart/core/block/editor/state"
	"github.com/anyproto/anytype-heart/core/block/editor/widget"
	importer "github.com/anyproto/anytype-heart/core/block/import"
	"github.com/anyproto/anytype-heart/core/block/process"
	"github.com/anyproto/anytype-heart/core/gallery"
	"github.com/anyproto/anytype-heart/core/session"
	"github.com/anyproto/anytype-heart/pb"
	"github.com/anyproto/anytype-heart/pkg/lib/bundle"
	"github.com/anyproto/anytype-heart/pkg/lib/core"
	"github.com/anyproto/anytype-heart/pkg/lib/database"
	"github.com/anyproto/anytype-heart/pkg/lib/localstore/objectstore"
	"github.com/anyproto/anytype-heart/pkg/lib/logging"
	"github.com/anyproto/anytype-heart/pkg/lib/pb/model"
	"github.com/anyproto/anytype-heart/space"
	"github.com/anyproto/anytype-heart/util/constant"
	oserror "github.com/anyproto/anytype-heart/util/os"
	"github.com/anyproto/anytype-heart/util/pbtypes"
	"github.com/anyproto/anytype-heart/util/uri"
)

const (
	CName            = "builtinobjects"
	injectionTimeout = 30 * time.Second

	migrationUseCase       = -1
	migrationDashboardName = "bafyreiha2hjbrzmwo7rpiiechv45vv37d6g5aezyr5wihj3agwawu6zi3u"

	contentLengthHeader        = "Content-Length"
	archiveDownloadingPercents = 30
	archiveCopyingPercents     = 10
)

type widgetParameters struct {
	layout            model.BlockContentWidgetLayout
	objectID, viewID  string
	isObjectIDChanged bool
}

//go:embed data/skip.zip
var skipZip []byte

//go:embed data/personal_projects.zip
var personalProjectsZip []byte

//go:embed data/knowledge_base.zip
var knowledgeBaseZip []byte

//go:embed data/notes_diary.zip
var notesDiaryZip []byte

//go:embed data/migration_dashboard.zip
var migrationDashboardZip []byte

//go:embed data/strategic_writing.zip
var strategicWritingZip []byte

//go:embed data/empty.zip
var emptyZip []byte

var (
	log = logging.Logger("anytype-mw-builtinobjects")

	archives = map[pb.RpcObjectImportUseCaseRequestUseCase][]byte{
		pb.RpcObjectImportUseCaseRequest_EMPTY:             emptyZip,
		pb.RpcObjectImportUseCaseRequest_SKIP:              skipZip,
		pb.RpcObjectImportUseCaseRequest_PERSONAL_PROJECTS: personalProjectsZip,
		pb.RpcObjectImportUseCaseRequest_KNOWLEDGE_BASE:    knowledgeBaseZip,
		pb.RpcObjectImportUseCaseRequest_NOTES_DIARY:       notesDiaryZip,
		pb.RpcObjectImportUseCaseRequest_STRATEGIC_WRITING: strategicWritingZip,
	}

	// TODO: GO-2009 Now we need to create widgets by hands, widget import is not implemented yet
	widgetParams = map[pb.RpcObjectImportUseCaseRequestUseCase][]widgetParameters{
		pb.RpcObjectImportUseCaseRequest_EMPTY: {
			{model.BlockContentWidget_CompactList, widget.DefaultWidgetFavorite, "", false},
			{model.BlockContentWidget_CompactList, widget.DefaultWidgetSet, "", false},
			{model.BlockContentWidget_CompactList, widget.DefaultWidgetRecent, "", false},
		},
		pb.RpcObjectImportUseCaseRequest_SKIP: {
			{model.BlockContentWidget_Link, "bafyreiembqdejpkqhupwhukcyqtsjhi43bnqkbp6zfszu26r4c5o6zkeyu", "", true},
			{model.BlockContentWidget_CompactList, widget.DefaultWidgetFavorite, "", false},
			{model.BlockContentWidget_CompactList, widget.DefaultWidgetSet, "", false},
			{model.BlockContentWidget_CompactList, widget.DefaultWidgetRecent, "", false},
		},
		pb.RpcObjectImportUseCaseRequest_PERSONAL_PROJECTS: {
			{model.BlockContentWidget_CompactList, widget.DefaultWidgetFavorite, "", false},
			{model.BlockContentWidget_CompactList, widget.DefaultWidgetSet, "", false},
			{model.BlockContentWidget_CompactList, "bafyreibdfkwnnj6xndyzazkm2gersm5fk3yg2274d5hqr6drurncxiyeoi", "", true}, // Tasks
			{model.BlockContentWidget_CompactList, widget.DefaultWidgetRecent, "", false},
		},
		pb.RpcObjectImportUseCaseRequest_KNOWLEDGE_BASE: {
			{model.BlockContentWidget_Link, "bafyreiaszkibjyfls2og3ztgxfllqlom422y5ic64z7w3k3oio6f3pc2ia", "", true},
			{model.BlockContentWidget_CompactList, widget.DefaultWidgetFavorite, "", false},
			{model.BlockContentWidget_CompactList, widget.DefaultWidgetSet, "", false},
			{model.BlockContentWidget_CompactList, widget.DefaultWidgetRecent, "", false},
		},
		pb.RpcObjectImportUseCaseRequest_NOTES_DIARY: {
			{model.BlockContentWidget_Link, "bafyreiexkrata5ofvswxyisuumukmkyerdwv3xa34qkxpgx6jtl7waah34", "", true},
			{model.BlockContentWidget_CompactList, widget.DefaultWidgetFavorite, "", false},
			{model.BlockContentWidget_CompactList, widget.DefaultWidgetSet, "", false},
			{model.BlockContentWidget_CompactList, widget.DefaultWidgetRecent, "", false},
		},
		pb.RpcObjectImportUseCaseRequest_STRATEGIC_WRITING: {
			{model.BlockContentWidget_List, "bafyreido5lhh4vntmlxh2hwn4b3xfmz53yw5rrfmcl22cdb4phywhjlcdu", "f984ddde-eb13-497e-809a-2b9a96fd3503", true}, // Task tracker
			{model.BlockContentWidget_List, widget.DefaultWidgetFavorite, "", false},
			{model.BlockContentWidget_Tree, "bafyreicblsgojhhlfduz7ek4g4jh6ejy24fle2q5xjbue5kkcd7ifbc4ki", "", true}, // My Home
			{model.BlockContentWidget_CompactList, widget.DefaultWidgetRecent, "", false},
			{model.BlockContentWidget_Link, "bafyreiaoeaxv4dkw4xgdcgubetieyuqlf24q2kg5pdysz4prun6qg5v2ru", "", true}, // About Anytype
			{model.BlockContentWidget_CompactList, widget.DefaultWidgetSet, "", false},
		},
	}
)

type BuiltinObjects interface {
	app.Component

	CreateObjectsForUseCase(ctx session.Context, spaceID string, req pb.RpcObjectImportUseCaseRequestUseCase) (code pb.RpcObjectImportUseCaseResponseErrorCode, err error)
	CreateObjectsForExperience(ctx context.Context, spaceID, url, title string) (err error)
	InjectMigrationDashboard(spaceID string) error
}

type builtinObjects struct {
	service        *block.Service
	importer       importer.Importer
	store          objectstore.ObjectStore
	tempDirService core.TempDirProvider
	spaceService   space.Service
	progress       process.Service
}

func New() BuiltinObjects {
	return &builtinObjects{}
}

func (b *builtinObjects) Init(a *app.App) (err error) {
	b.service = a.MustComponent(block.CName).(*block.Service)
	b.importer = a.MustComponent(importer.CName).(importer.Importer)
	b.store = app.MustComponent[objectstore.ObjectStore](a)
	b.tempDirService = app.MustComponent[core.TempDirProvider](a)
	b.spaceService = app.MustComponent[space.Service](a)
	b.progress = a.MustComponent(process.CName).(process.Service)
	return
}

func (b *builtinObjects) Name() (name string) {
	return CName
}

func (b *builtinObjects) CreateObjectsForUseCase(
	ctx session.Context,
	spaceID string,
	useCase pb.RpcObjectImportUseCaseRequestUseCase,
) (code pb.RpcObjectImportUseCaseResponseErrorCode, err error) {
	start := time.Now()

	archive, found := archives[useCase]
	if !found {
		return pb.RpcObjectImportUseCaseResponseError_BAD_INPUT,
			fmt.Errorf("failed to import builtinObjects: invalid Use Case value: %v", useCase)
	}

	if err = b.inject(ctx, spaceID, useCase, archive); err != nil {
		return pb.RpcObjectImportUseCaseResponseError_UNKNOWN_ERROR,
			fmt.Errorf("failed to import builtinObjects for Use Case %s: %w",
				pb.RpcObjectImportUseCaseRequestUseCase_name[int32(useCase)], err)
	}

	spent := time.Now().Sub(start)
	if spent > injectionTimeout {
		log.Debugf("built-in objects injection time exceeded timeout of %s and is %s", injectionTimeout.String(), spent.String())
	}

	return pb.RpcObjectImportUseCaseResponseError_NULL, nil
}

<<<<<<< HEAD
func (b *builtinObjects) CreateObjectsForExperience(ctx context.Context, spaceID, url, title string) (err error) {
	var path string
=======
func (b *builtinObjects) CreateObjectsForExperience(ctx context.Context, spaceID, url string) (err error) {
	var (
		path     string
		progress process.Progress
	)
>>>>>>> 462e1c73
	if _, err = os.Stat(url); err == nil {
		path = url
	} else {
		if progress, err = b.setupProgress(); err != nil {
			return err
		}
		if path, err = b.downloadZipToFile(url, progress); err != nil {
			return err
		}
		defer func() {
			if rmErr := os.Remove(path); rmErr != nil {
				log.Errorf("failed to remove temporary file: %v", oserror.TransformError(rmErr))
			}
		}()
	}

<<<<<<< HEAD
	if err = b.importArchive(ctx, spaceID, path, false, title, pb.RpcObjectImportRequestPbParams_EXPERIENCE); err != nil {
=======
	if err = b.importArchive(ctx, spaceID, path, progress); err != nil {
>>>>>>> 462e1c73
		return err
	}

	// TODO: handleMyHomepage support

	return nil
}

func (b *builtinObjects) InjectMigrationDashboard(spaceID string) error {
	return b.inject(nil, spaceID, migrationUseCase, migrationDashboardZip)
}

func (b *builtinObjects) inject(ctx session.Context, spaceID string, useCase pb.RpcObjectImportUseCaseRequestUseCase, archive []byte) (err error) {
	path := filepath.Join(b.tempDirService.TempDir(), time.Now().Format("tmp.20060102.150405.99")+".zip")
	if err = os.WriteFile(path, archive, 0644); err != nil {
		return fmt.Errorf("failed to save use case archive to temporary file: %w", err)
	}

	defer func() {
		if rmErr := os.Remove(path); rmErr != nil {
			log.Errorf("failed to remove temporary file: %v", oserror.TransformError(rmErr))
		}
	}()

<<<<<<< HEAD
	if err = b.importArchive(context.Background(), spaceID, path, true, "", pb.RpcObjectImportRequestPbParams_SPACE); err != nil {
=======
	if err = b.importArchive(context.Background(), spaceID, path, nil); err != nil {
>>>>>>> 462e1c73
		return err
	}

	// TODO: GO-1387 Need to use profile.pb to handle dashboard injection during migration
	oldID := migrationDashboardName
	if useCase != migrationUseCase {
		oldID, err = b.getOldSpaceDashboardId(archive)
		if err != nil {
			log.Errorf("Failed to get old id of space dashboard object: %s", err)
			return nil
		}
	}

	newID, err := b.getNewSpaceDashboardId(spaceID, oldID)
	if err != nil {
		log.Errorf("Failed to get new id of space dashboard object: %s", err)
		return nil
	}

	spc, err := b.spaceService.Get(context.Background(), spaceID)
	if err != nil {
		return fmt.Errorf("get space: %w", err)
	}
	b.handleSpaceDashboard(spc, newID)
	b.createWidgets(ctx, spc, useCase)
	return
}

<<<<<<< HEAD
func (b *builtinObjects) importArchive(ctx context.Context,
	spaceID, path string,
	noProgress bool,
	title string,
	importType pb.RpcObjectImportRequestPbParamsType,
) (err error) {
=======
func (b *builtinObjects) importArchive(ctx context.Context, spaceID string, path string, progress process.Progress) (err error) {
>>>>>>> 462e1c73
	_, err = b.importer.Import(ctx, &pb.RpcObjectImportRequest{
		SpaceId:               spaceID,
		UpdateExistingObjects: false,
		Type:                  pb.RpcObjectImportRequest_Pb,
		Mode:                  pb.RpcObjectImportRequest_ALL_OR_NOTHING,
		NoProgress:            progress == nil,
		IsMigration:           false,
		Params: &pb.RpcObjectImportRequestParamsOfPbParams{
			PbParams: &pb.RpcObjectImportRequestPbParams{
				Path:            []string{path},
				NoCollection:    true,
				CollectionTitle: title,
				ImportType:      importType,
			}},
	}, model.ObjectOrigin_usecase, progress)

	return err
}

func (b *builtinObjects) getOldSpaceDashboardId(archive []byte) (id string, err error) {
	var (
		rd      io.ReadCloser
		openErr error
	)
	zr, err := zip.NewReader(bytes.NewReader(archive), int64(len(archive)))
	if err != nil {
		return "", err
	}
	profileFound := false
	for _, zf := range zr.File {
		if zf.Name == constant.ProfileFile {
			profileFound = true
			rd, openErr = zf.Open()
			if openErr != nil {
				return "", openErr
			}
			break
		}
	}

	if !profileFound {
		return "", fmt.Errorf("no profile file included in archive")
	}

	defer rd.Close()
	data, err := io.ReadAll(rd)

	profile := &pb.Profile{}
	if err = profile.Unmarshal(data); err != nil {
		return "", err
	}
	return profile.SpaceDashboardId, nil
}

func (b *builtinObjects) getNewSpaceDashboardId(spaceID string, oldID string) (id string, err error) {
	ids, _, err := b.store.QueryObjectIDs(database.Query{
		Filters: []*model.BlockContentDataviewFilter{
			{
				Condition:   model.BlockContentDataviewFilter_Equal,
				RelationKey: bundle.RelationKeyOldAnytypeID.String(),
				Value:       pbtypes.String(oldID),
			},
			{
				Condition:   model.BlockContentDataviewFilter_Equal,
				RelationKey: bundle.RelationKeySpaceId.String(),
				Value:       pbtypes.String(spaceID),
			},
		},
	})
	if err == nil && len(ids) > 0 {
		return ids[0], nil
	}
	return "", err
}

func (b *builtinObjects) handleSpaceDashboard(spc space.Space, id string) {
	if err := b.service.SetDetails(nil, pb.RpcObjectSetDetailsRequest{
		ContextId: spc.DerivedIDs().Workspace,
		Details: []*pb.RpcObjectSetDetailsDetail{
			{
				Key:   bundle.RelationKeySpaceDashboardId.String(),
				Value: pbtypes.String(id),
			},
		},
	}); err != nil {
		log.Errorf("Failed to set SpaceDashboardId relation to Account object: %s", err)
	}
}

func (b *builtinObjects) createWidgets(ctx session.Context, spc space.Space, useCase pb.RpcObjectImportUseCaseRequestUseCase) {
	var err error
	widgetObjectID := spc.DerivedIDs().Widgets

	if err = block.DoStateCtx(b.service, ctx, widgetObjectID, func(s *state.State, w widget.Widget) error {
		for _, param := range widgetParams[useCase] {
			objectID := param.objectID
			if param.isObjectIDChanged {
				objectID, err = b.getNewObjectID(spc.Id(), objectID)
				if err != nil {
					log.Errorf("Skipping creation of widget block as failed to get new object id using old one '%s': %v", objectID, err)
					continue
				}
			}
			request := &pb.RpcBlockCreateWidgetRequest{
				ContextId:    widgetObjectID,
				Position:     model.Block_Bottom,
				WidgetLayout: param.layout,
				Block: &model.Block{
					Content: &model.BlockContentOfLink{
						Link: &model.BlockContentLink{
							TargetBlockId: objectID,
							Style:         model.BlockContentLink_Page,
							IconSize:      model.BlockContentLink_SizeNone,
							CardStyle:     model.BlockContentLink_Inline,
							Description:   model.BlockContentLink_None,
						},
					},
				},
			}
			if param.viewID != "" {
				request.ViewId = param.viewID
			}
			if _, err = w.CreateBlock(s, request); err != nil {
				log.Errorf("Failed to make Widget blocks: %v", err)
			}
		}
		return nil
	}); err != nil {
		log.Errorf("failed to create widget blocks for useCase '%s': %v",
			pb.RpcObjectImportUseCaseRequestUseCase_name[int32(useCase)], err)
	}
}

func (b *builtinObjects) getNewObjectID(spaceID string, oldID string) (id string, err error) {
	ids, _, err := b.store.QueryObjectIDs(database.Query{
		Filters: []*model.BlockContentDataviewFilter{
			{
				Condition:   model.BlockContentDataviewFilter_Equal,
				RelationKey: bundle.RelationKeyOldAnytypeID.String(),
				Value:       pbtypes.String(oldID),
			},
			{
				Condition:   model.BlockContentDataviewFilter_Equal,
				RelationKey: bundle.RelationKeySpaceId.String(),
				Value:       pbtypes.String(spaceID),
			},
		},
	})
	if err == nil && len(ids) > 0 {
		return ids[0], nil
	}
	return "", err
}

func (b *builtinObjects) downloadZipToFile(url string, progress process.Progress) (path string, err error) {
	if err = uri.ValidateURI(url); err != nil {
		return "", fmt.Errorf("provided URL is not valid: %w", err)
	}
	if !gallery.IsInWhitelist(url) {
		return "", fmt.Errorf("URL '%s' is not in whitelist", url)
	}

	var (
		countReader *datacounter.ReaderCounter
		size        int64
	)

	ctx, cancel := context.WithCancel(context.Background())
	readerMutex := sync.Mutex{}
	defer cancel()
	go func() {
		counter := int64(0)
		for {
			select {
			case <-ctx.Done():
				return
			case <-progress.Canceled():
				cancel()
			case <-time.After(time.Second):
				readerMutex.Lock()
				if countReader != nil && size != 0 {
					progress.SetDone(archiveDownloadingPercents + int64(archiveCopyingPercents*countReader.Count())/size)
				} else if counter < archiveDownloadingPercents {
					counter++
					progress.SetDone(counter)
				}
				readerMutex.Unlock()
			}
		}
	}()

	var reader io.ReadCloser
	reader, size, err = getArchiveReaderAndSize(url)
	if err != nil {
		return "", err
	}
	defer reader.Close()
	readerMutex.Lock()
	countReader = datacounter.NewReaderCounter(reader)
	readerMutex.Unlock()

	path = filepath.Join(b.tempDirService.TempDir(), time.Now().Format("tmp.20060102.150405.99")+".zip")
	var out *os.File
	out, err = os.Create(path)
	if err != nil {
		return "", oserror.TransformError(err)
	}
	defer out.Close()

	if _, err = io.Copy(out, countReader); err != nil {
		return "", err
	}

	progress.SetDone(archiveDownloadingPercents + archiveCopyingPercents)
	return path, nil
}

func (b *builtinObjects) setupProgress() (process.Progress, error) {
	progress := process.NewProgress(pb.ModelProcess_Import)
	if err := b.progress.Add(progress); err != nil {
		return nil, fmt.Errorf("failed to add progress bar: %w", err)
	}
	progress.SetProgressMessage("downloading archive")
	progress.SetTotal(100)
	return progress, nil
}

func getArchiveReaderAndSize(url string) (reader io.ReadCloser, size int64, err error) {
	// nolint: gosec
	resp, err := http.Get(url)
	if err != nil {
		return nil, 0, err
	}

	if resp.StatusCode != http.StatusOK {
		resp.Body.Close()
		return nil, 0, fmt.Errorf("failed to fetch zip file: not OK status code: %s", resp.Status)
	}

	contentLengthStr := resp.Header.Get(contentLengthHeader)
	if size, err = strconv.ParseInt(contentLengthStr, 10, 64); err != nil {
		resp.Body.Close()
		return nil, 0, fmt.Errorf("failed to get zip size from Content-Length: %w", err)
	}

	return resp.Body, size, nil
}<|MERGE_RESOLUTION|>--- conflicted
+++ resolved
@@ -193,16 +193,11 @@
 	return pb.RpcObjectImportUseCaseResponseError_NULL, nil
 }
 
-<<<<<<< HEAD
 func (b *builtinObjects) CreateObjectsForExperience(ctx context.Context, spaceID, url, title string) (err error) {
-	var path string
-=======
-func (b *builtinObjects) CreateObjectsForExperience(ctx context.Context, spaceID, url string) (err error) {
 	var (
 		path     string
 		progress process.Progress
 	)
->>>>>>> 462e1c73
 	if _, err = os.Stat(url); err == nil {
 		path = url
 	} else {
@@ -219,11 +214,7 @@
 		}()
 	}
 
-<<<<<<< HEAD
-	if err = b.importArchive(ctx, spaceID, path, false, title, pb.RpcObjectImportRequestPbParams_EXPERIENCE); err != nil {
-=======
-	if err = b.importArchive(ctx, spaceID, path, progress); err != nil {
->>>>>>> 462e1c73
+	if err = b.importArchive(ctx, spaceID, path, false, title, pb.RpcObjectImportRequestPbParams_EXPERIENCE, progress); err != nil {
 		return err
 	}
 
@@ -248,11 +239,7 @@
 		}
 	}()
 
-<<<<<<< HEAD
-	if err = b.importArchive(context.Background(), spaceID, path, true, "", pb.RpcObjectImportRequestPbParams_SPACE); err != nil {
-=======
-	if err = b.importArchive(context.Background(), spaceID, path, nil); err != nil {
->>>>>>> 462e1c73
+	if err = b.importArchive(context.Background(), spaceID, path, true, "", pb.RpcObjectImportRequestPbParams_SPACE, nil); err != nil {
 		return err
 	}
 
@@ -281,16 +268,13 @@
 	return
 }
 
-<<<<<<< HEAD
 func (b *builtinObjects) importArchive(ctx context.Context,
 	spaceID, path string,
 	noProgress bool,
 	title string,
 	importType pb.RpcObjectImportRequestPbParamsType,
+	progress process.Progress,
 ) (err error) {
-=======
-func (b *builtinObjects) importArchive(ctx context.Context, spaceID string, path string, progress process.Progress) (err error) {
->>>>>>> 462e1c73
 	_, err = b.importer.Import(ctx, &pb.RpcObjectImportRequest{
 		SpaceId:               spaceID,
 		UpdateExistingObjects: false,
