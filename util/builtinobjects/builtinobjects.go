--- conflicted
+++ resolved
@@ -202,12 +202,6 @@
 }
 
 func (b *builtinObjects) CreateObjectsForExperience(ctx context.Context, spaceID, url, title string, isNewSpace bool) (err error) {
-<<<<<<< HEAD
-	var (
-		path     string
-		progress process.Notificationable
-	)
-=======
 	progress, err := b.setupProgress()
 	if err != nil {
 		return err
@@ -216,7 +210,6 @@
 	var path string
 	removeFunc := func() {}
 
->>>>>>> 776842cf
 	if _, err = os.Stat(url); err == nil {
 		path = url
 	} else {
@@ -230,20 +223,10 @@
 		}
 	}
 
-<<<<<<< HEAD
-	err = b.importArchive(ctx, spaceID, path, title, pb.RpcObjectImportRequestPbParams_EXPERIENCE, progress, isNewSpace)
+	importErr := b.importArchive(ctx, spaceID, path, title, pb.RpcObjectImportRequestPbParams_EXPERIENCE, progress, isNewSpace)
 	progress.FinishWithNotification(b.provideNotification(spaceID, progress, err, title), err)
 
-	return err
-}
-
-func (b *builtinObjects) provideNotification(spaceID string, progress process.Progress, err error, title string) *model.Notification {
-	return &model.Notification{
-=======
-	importErr := b.importArchive(ctx, spaceID, path, title, pb.RpcObjectImportRequestPbParams_EXPERIENCE, progress, isNewSpace)
-
 	err = b.notifications.CreateAndSendLocal(&model.Notification{
->>>>>>> 776842cf
 		Status:  model.Notification_Created,
 		IsLocal: true,
 		Space:   spaceID,
@@ -253,9 +236,6 @@
 			SpaceId:   spaceID,
 			Name:      title,
 		}},
-<<<<<<< HEAD
-	}
-=======
 	})
 	if err != nil {
 		log.Errorf("failed to send notification: %v", err)
@@ -269,7 +249,20 @@
 	}
 
 	return importErr
->>>>>>> 776842cf
+}
+
+func (b *builtinObjects) provideNotification(spaceID string, progress process.Progress, err error, title string) *model.Notification {
+	return &model.Notification{
+		Status:  model.Notification_Created,
+		IsLocal: true,
+		Space:   spaceID,
+		Payload: &model.NotificationPayloadOfGalleryImport{GalleryImport: &model.NotificationGalleryImport{
+			ProcessId: progress.Id(),
+			ErrorCode: common.GetImportErrorCode(err),
+			SpaceId:   spaceID,
+			Name:      title,
+		}},
+	}
 }
 
 func (b *builtinObjects) InjectMigrationDashboard(spaceID string) error {
@@ -298,10 +291,6 @@
 	return
 }
 
-<<<<<<< HEAD
-func (b *builtinObjects) importArchive(ctx context.Context, spaceID, path, title string, importType pb.RpcObjectImportRequestPbParamsType, progress process.Progress, isNewSpace bool) (err error) {
-	_, err = b.importer.Import(ctx, &pb.RpcObjectImportRequest{
-=======
 func (b *builtinObjects) importArchive(
 	ctx context.Context,
 	spaceID, path, title string,
@@ -309,8 +298,7 @@
 	progress process.Progress,
 	isNewSpace bool,
 ) (err error) {
-	_, _, err = b.importer.Import(ctx, &pb.RpcObjectImportRequest{
->>>>>>> 776842cf
+	_, err = b.importer.Import(ctx, &pb.RpcObjectImportRequest{
 		SpaceId:               spaceID,
 		UpdateExistingObjects: false,
 		Type:                  model.Import_Pb,
