// Code generated by MockGen. DO NOT EDIT.
// Source: github.com/anyproto/anytype-heart/core/kanban (interfaces: Service)
//
// Generated by this command:
//
//	mockgen -package mockKanban -destination kanban_mock.go github.com/anyproto/anytype-heart/core/kanban Service
//
// Package mockKanban is a generated GoMock package.
package mockKanban

import (
	reflect "reflect"

	app "github.com/anyproto/any-sync/app"
	gomock "go.uber.org/mock/gomock"

	kanban "github.com/anyproto/anytype-heart/core/kanban"
)

// MockService is a mock of Service interface.
type MockService struct {
	ctrl     *gomock.Controller
	recorder *MockServiceMockRecorder
}

// MockServiceMockRecorder is the mock recorder for MockService.
type MockServiceMockRecorder struct {
	mock *MockService
}

// NewMockService creates a new mock instance.
func NewMockService(ctrl *gomock.Controller) *MockService {
	mock := &MockService{ctrl: ctrl}
	mock.recorder = &MockServiceMockRecorder{mock}
	return mock
}

// EXPECT returns an object that allows the caller to indicate expected use.
func (m *MockService) EXPECT() *MockServiceMockRecorder {
	return m.recorder
}

// Grouper mocks base method.
func (m *MockService) Grouper(arg0, arg1 string) (kanban.Grouper, error) {
	m.ctrl.T.Helper()
	ret := m.ctrl.Call(m, "Grouper", arg0, arg1)
	ret0, _ := ret[0].(kanban.Grouper)
	ret1, _ := ret[1].(error)
	return ret0, ret1
}

// Grouper indicates an expected call of Grouper.
<<<<<<< HEAD
func (mr *MockServiceMockRecorder) Grouper(arg0, arg1 any) *gomock.Call {
=======
func (mr *MockServiceMockRecorder) Grouper(arg0 any) *gomock.Call {
>>>>>>> 35117ae7
	mr.mock.ctrl.T.Helper()
	return mr.mock.ctrl.RecordCallWithMethodType(mr.mock, "Grouper", reflect.TypeOf((*MockService)(nil).Grouper), arg0, arg1)
}

// Init mocks base method.
func (m *MockService) Init(arg0 *app.App) error {
	m.ctrl.T.Helper()
	ret := m.ctrl.Call(m, "Init", arg0)
	ret0, _ := ret[0].(error)
	return ret0
}

// Init indicates an expected call of Init.
func (mr *MockServiceMockRecorder) Init(arg0 any) *gomock.Call {
	mr.mock.ctrl.T.Helper()
	return mr.mock.ctrl.RecordCallWithMethodType(mr.mock, "Init", reflect.TypeOf((*MockService)(nil).Init), arg0)
}

// Name mocks base method.
func (m *MockService) Name() string {
	m.ctrl.T.Helper()
	ret := m.ctrl.Call(m, "Name")
	ret0, _ := ret[0].(string)
	return ret0
}

// Name indicates an expected call of Name.
func (mr *MockServiceMockRecorder) Name() *gomock.Call {
	mr.mock.ctrl.T.Helper()
	return mr.mock.ctrl.RecordCallWithMethodType(mr.mock, "Name", reflect.TypeOf((*MockService)(nil).Name))
}<|MERGE_RESOLUTION|>--- conflicted
+++ resolved
@@ -41,22 +41,18 @@
 }
 
 // Grouper mocks base method.
-func (m *MockService) Grouper(arg0, arg1 string) (kanban.Grouper, error) {
+func (m *MockService) Grouper(arg0 string) (kanban.Grouper, error) {
 	m.ctrl.T.Helper()
-	ret := m.ctrl.Call(m, "Grouper", arg0, arg1)
+	ret := m.ctrl.Call(m, "Grouper", arg0)
 	ret0, _ := ret[0].(kanban.Grouper)
 	ret1, _ := ret[1].(error)
 	return ret0, ret1
 }
 
 // Grouper indicates an expected call of Grouper.
-<<<<<<< HEAD
-func (mr *MockServiceMockRecorder) Grouper(arg0, arg1 any) *gomock.Call {
-=======
 func (mr *MockServiceMockRecorder) Grouper(arg0 any) *gomock.Call {
->>>>>>> 35117ae7
 	mr.mock.ctrl.T.Helper()
-	return mr.mock.ctrl.RecordCallWithMethodType(mr.mock, "Grouper", reflect.TypeOf((*MockService)(nil).Grouper), arg0, arg1)
+	return mr.mock.ctrl.RecordCallWithMethodType(mr.mock, "Grouper", reflect.TypeOf((*MockService)(nil).Grouper), arg0)
 }
 
 // Init mocks base method.
