package pbtypes

import (
	"sync"

	"github.com/gogo/protobuf/types"

	"github.com/anytypeio/go-anytype-middleware/pkg/lib/pb/model"
	"github.com/anytypeio/go-anytype-middleware/util/slice"
)

var bytesPool = &sync.Pool{
	New: func() interface{} {
		return []byte{}
	},
}

func CopyBlock(in *model.Block) (out *model.Block) {
	buf := bytesPool.Get().([]byte)
	size := in.Size()
	if cap(buf) < size {
		buf = make([]byte, 0, size*2)
	}
	size, _ = in.MarshalToSizedBuffer(buf[:size])
	out = &model.Block{}
	_ = out.Unmarshal(buf[:size])
	bytesPool.Put(buf)
	return
}

func CopyStruct(in *types.Struct) (out *types.Struct) {
	if in == nil {
		return nil
	}
	buf := bytesPool.Get().([]byte)
	size := in.Size()
	if cap(buf) < size {
		buf = make([]byte, 0, size*2)
	}
	size, _ = in.MarshalToSizedBuffer(buf[:size])
	out = &types.Struct{}
	_ = out.Unmarshal(buf[:size])
	if out.Fields == nil && in.Fields != nil {
		out.Fields = make(map[string]*types.Value)
	}
	bytesPool.Put(buf)
	return
}

func CopyVal(in *types.Value) (out *types.Value) {
	if in == nil {
		return nil
	}
	buf := bytesPool.Get().([]byte)
	size := in.Size()
	if cap(buf) < size {
		buf = make([]byte, 0, size*2)
	}
	size, _ = in.MarshalToSizedBuffer(buf[:size])
	out = &types.Value{}
	_ = out.Unmarshal(buf[:size])

	bytesPool.Put(buf)
	return
}

func CopyRelation(in *model.Relation) (out *model.Relation) {
	if in == nil {
		return nil
	}
	buf := bytesPool.Get().([]byte)
	size := in.Size()
	if cap(buf) < size {
		buf = make([]byte, 0, size*2)
	}
	size, _ = in.MarshalToSizedBuffer(buf[:size])
	out = &model.Relation{}
	_ = out.Unmarshal(buf[:size])

	bytesPool.Put(buf)
	return out
}

func CopyRelationOptions(in []*model.RelationOption) (out []*model.RelationOption) {
	out = make([]*model.RelationOption, len(in))
	for i := range in {
		out[i] = &*in[i]
	}
	return
}

func CopyLayout(in *model.Layout) (out *model.Layout) {
	return &model.Layout{Id: in.Id, Name: in.Name, RequiredRelations: CopyRelations(in.RequiredRelations)}
}

func CopyObjectType(in *model.ObjectType) (out *model.ObjectType) {
	if in == nil {
		return nil
	}

	buf := bytesPool.Get().([]byte)
	size := in.Size()
	if cap(buf) < size {
		buf = make([]byte, 0, size*2)
	}
	size, _ = in.MarshalToSizedBuffer(buf[:size])
	out = &model.ObjectType{}
	_ = out.Unmarshal(buf[:size])

	bytesPool.Put(buf)
	return out
}

func CopyRelations(in []*model.Relation) (out []*model.Relation) {
	if in == nil {
		return nil
	}
	buf := bytesPool.Get().([]byte)
	inWrapped := model.Relations{Relations: in}
	size := inWrapped.Size()
	if cap(buf) < size {
		buf = make([]byte, 0, size*2)
	}
	size, _ = inWrapped.MarshalToSizedBuffer(buf[:size])
	outWrapped := &model.Relations{}
	_ = outWrapped.Unmarshal(buf[:size])

	bytesPool.Put(buf)
	return outWrapped.Relations
}

func CopyFilter(in *model.BlockContentDataviewFilter) (out *model.BlockContentDataviewFilter) {
	buf := bytesPool.Get().([]byte)
	size := in.Size()
	if cap(buf) < size {
		buf = make([]byte, 0, size*2)
	}
	size, _ = in.MarshalToSizedBuffer(buf[:size])
	out = &model.BlockContentDataviewFilter{}
	_ = out.Unmarshal(buf[:size])
	bytesPool.Put(buf)
	return
}

<<<<<<< HEAD
func RelationsFilterKeys(in []*model.Relation, keys []string) (out []*model.Relation) {
	for i, inRel := range in {
		if slice.FindPos(keys, inRel.Key) >= 0 {
			out = append(out, in[i])
		}
	}
	return
}

func StructNotNilKeys(st *types.Struct) (keys []string) {
	if st == nil || st.Fields == nil {
		return nil
	}

	for k, v := range st.Fields {
		if v != nil {
			keys = append(keys, k)
		}
	}
	return
=======
func EventsToSliceChange(changes []*pb.EventBlockDataviewSliceChange) []slice.Change {
	sliceOpMap := map[pb.EventBlockDataviewSliceOperation]slice.DiffOperation{
		pb.EventBlockDataview_SliceOperationNone:    slice.OperationNone,
		pb.EventBlockDataview_SliceOperationAdd:     slice.OperationAdd,
		pb.EventBlockDataview_SliceOperationMove:    slice.OperationMove,
		pb.EventBlockDataview_SliceOperationRemove:  slice.OperationRemove,
		pb.EventBlockDataview_SliceOperationReplace: slice.OperationReplace,
	}

	var res []slice.Change
	for _, eventCh := range changes {
		res = append(res, slice.Change{Op: sliceOpMap[eventCh.Op], Ids: eventCh.Ids, AfterId: eventCh.AfterId})
	}

	return res
}

func SliceChangeToEvents(changes []slice.Change) []*pb.EventBlockDataviewSliceChange {
	eventsOpMap := map[slice.DiffOperation]pb.EventBlockDataviewSliceOperation{
		slice.OperationNone:    pb.EventBlockDataview_SliceOperationNone,
		slice.OperationAdd:     pb.EventBlockDataview_SliceOperationAdd,
		slice.OperationMove:    pb.EventBlockDataview_SliceOperationMove,
		slice.OperationRemove:  pb.EventBlockDataview_SliceOperationRemove,
		slice.OperationReplace: pb.EventBlockDataview_SliceOperationReplace,
	}

	var res []*pb.EventBlockDataviewSliceChange
	for _, sliceCh := range changes {
		res = append(res, &pb.EventBlockDataviewSliceChange{Op: eventsOpMap[sliceCh.Op], Ids: sliceCh.Ids, AfterId: sliceCh.AfterId})
	}

	return res
>>>>>>> 8a567655
}<|MERGE_RESOLUTION|>--- conflicted
+++ resolved
@@ -6,7 +6,6 @@
 	"github.com/gogo/protobuf/types"
 
 	"github.com/anytypeio/go-anytype-middleware/pkg/lib/pb/model"
-	"github.com/anytypeio/go-anytype-middleware/util/slice"
 )
 
 var bytesPool = &sync.Pool{
@@ -140,61 +139,4 @@
 	_ = out.Unmarshal(buf[:size])
 	bytesPool.Put(buf)
 	return
-}
-
-<<<<<<< HEAD
-func RelationsFilterKeys(in []*model.Relation, keys []string) (out []*model.Relation) {
-	for i, inRel := range in {
-		if slice.FindPos(keys, inRel.Key) >= 0 {
-			out = append(out, in[i])
-		}
-	}
-	return
-}
-
-func StructNotNilKeys(st *types.Struct) (keys []string) {
-	if st == nil || st.Fields == nil {
-		return nil
-	}
-
-	for k, v := range st.Fields {
-		if v != nil {
-			keys = append(keys, k)
-		}
-	}
-	return
-=======
-func EventsToSliceChange(changes []*pb.EventBlockDataviewSliceChange) []slice.Change {
-	sliceOpMap := map[pb.EventBlockDataviewSliceOperation]slice.DiffOperation{
-		pb.EventBlockDataview_SliceOperationNone:    slice.OperationNone,
-		pb.EventBlockDataview_SliceOperationAdd:     slice.OperationAdd,
-		pb.EventBlockDataview_SliceOperationMove:    slice.OperationMove,
-		pb.EventBlockDataview_SliceOperationRemove:  slice.OperationRemove,
-		pb.EventBlockDataview_SliceOperationReplace: slice.OperationReplace,
-	}
-
-	var res []slice.Change
-	for _, eventCh := range changes {
-		res = append(res, slice.Change{Op: sliceOpMap[eventCh.Op], Ids: eventCh.Ids, AfterId: eventCh.AfterId})
-	}
-
-	return res
-}
-
-func SliceChangeToEvents(changes []slice.Change) []*pb.EventBlockDataviewSliceChange {
-	eventsOpMap := map[slice.DiffOperation]pb.EventBlockDataviewSliceOperation{
-		slice.OperationNone:    pb.EventBlockDataview_SliceOperationNone,
-		slice.OperationAdd:     pb.EventBlockDataview_SliceOperationAdd,
-		slice.OperationMove:    pb.EventBlockDataview_SliceOperationMove,
-		slice.OperationRemove:  pb.EventBlockDataview_SliceOperationRemove,
-		slice.OperationReplace: pb.EventBlockDataview_SliceOperationReplace,
-	}
-
-	var res []*pb.EventBlockDataviewSliceChange
-	for _, sliceCh := range changes {
-		res = append(res, &pb.EventBlockDataviewSliceChange{Op: eventsOpMap[sliceCh.Op], Ids: sliceCh.Ids, AfterId: sliceCh.AfterId})
-	}
-
-	return res
->>>>>>> 8a567655
 }