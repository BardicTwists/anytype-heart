package pbtypes

import (
	pbrelation "github.com/anytypeio/go-anytype-middleware/pkg/lib/pb/relation"
	"github.com/gogo/protobuf/types"
)

func Float64(v float64) *types.Value {
	return &types.Value{
		Kind: &types.Value_NumberValue{NumberValue: v},
	}
}

func String(v string) *types.Value {
	return &types.Value{
		Kind: &types.Value_StringValue{StringValue: v},
	}
}

func StringList(s []string) *types.Value {
	var vals []*types.Value
	for _, str := range s {
		vals = append(vals, String(str))
	}

	return &types.Value{
		Kind: &types.Value_ListValue{ListValue: &types.ListValue{Values: vals}},
	}
}

func Bool(v bool) *types.Value {
	return &types.Value{
		Kind: &types.Value_BoolValue{BoolValue: v},
	}
}

func GetFloat64(s *types.Struct, name string) float64 {
	if s == nil || s.Fields == nil {
		return 0
	}
	if v, ok := s.Fields[name]; ok {
		return v.GetNumberValue()
	}
	return 0
}

func GetInt64(s *types.Struct, name string) int64 {
	if s == nil || s.Fields == nil {
		return 0
	}
	if v, ok := s.Fields[name]; ok {
		return int64(v.GetNumberValue())
	}
	return 0
}

func GetString(s *types.Struct, name string) string {
	if s == nil || s.Fields == nil {
		return ""
	}
	if v, ok := s.Fields[name]; ok {
		return v.GetStringValue()
	}
	return ""
}

func Exists(s *types.Struct, name string) bool {
	if s == nil || s.Fields == nil {
		return false
	}
	_, ok := s.Fields[name]
	return ok
}

func GetStringList(s *types.Struct, name string) []string {
	if s == nil || s.Fields == nil {
		return nil
	}

	if v, ok := s.Fields[name]; !ok {
		return nil
	} else {
		return GetStringListValue(v)

	}
}

// GetStringListValue returns string slice from StringValue and List of StringValue
func GetStringListValue(v *types.Value) []string {
	if v == nil {
		return nil
	}
	var stringsSlice []string
	if list, ok := v.Kind.(*types.Value_ListValue); ok {
		if list.ListValue == nil {
			return nil
		}
		for _, v := range list.ListValue.Values {
			item := v.GetStringValue()
			if item != "" {
				stringsSlice = append(stringsSlice, item)
			}
		}
	} else if val, ok := v.Kind.(*types.Value_StringValue); ok {
		return []string{val.StringValue}
	}

	return stringsSlice
}

func HasRelation(rels []*pbrelation.Relation, key string) bool {
	for _, rel := range rels {
		if rel.Key == key {
			return true
		}
	}

	return false
}

func GetRelation(rels []*pbrelation.Relation, key string) *pbrelation.Relation {
	for i, rel := range rels {
		if rel.Key == key {
			return rels[i]
		}
	}

	return nil
}

func GetOption(opts []*pbrelation.RelationOption, id string) *pbrelation.RelationOption {
	for i, opt := range opts {
		if opt.Id == id {
			return opts[i]
		}
	}

	return nil
}

<<<<<<< HEAD
func Get(st *types.Struct, key string) *types.Value {
	if st == nil || st.Fields == nil {
		return nil
	}
	return st.Fields[key]
=======
func GetRelationKeys(rels []*pbrelation.Relation) []string {
	var keys []string
	for _, rel := range rels {
		keys = append(keys, rel.Key)
	}

	return keys
>>>>>>> 09db5163
}<|MERGE_RESOLUTION|>--- conflicted
+++ resolved
@@ -138,13 +138,13 @@
 	return nil
 }
 
-<<<<<<< HEAD
 func Get(st *types.Struct, key string) *types.Value {
 	if st == nil || st.Fields == nil {
 		return nil
 	}
 	return st.Fields[key]
-=======
+}
+
 func GetRelationKeys(rels []*pbrelation.Relation) []string {
 	var keys []string
 	for _, rel := range rels {
@@ -152,5 +152,4 @@
 	}
 
 	return keys
->>>>>>> 09db5163
 }