--- conflicted
+++ resolved
@@ -65,11 +65,7 @@
 	}
 }
 
-<<<<<<< HEAD
-func FloatList(floats []float64) *types.Value {
-=======
 func Float64List(floats []float64) *types.Value {
->>>>>>> d3ae06ef
 	var vals = make([]*types.Value, 0, len(floats))
 	for _, f := range floats {
 		vals = append(vals, Float64(f))
