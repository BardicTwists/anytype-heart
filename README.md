--- conflicted
+++ resolved
@@ -3,7 +3,6 @@
 
 ### Build from Source
 1. Install Golang 1.13.* [from here](http://golang.org/dl/)
-<<<<<<< HEAD
 2. Follow instructions below for the target systems
 
 #### Build and install for the [desktop client](https://github.com/anytypeio/js-anytype)
@@ -16,14 +15,6 @@
 #### Build for Android
 1. `make build-android` to build the library into `dist/android` folder
 2. `make protos-java` to generate java protobuf bindings into `dist/android/pb`
-=======
-2. `make setup` to install deps
-3. `make build-lib` to build C-archived(`lib.a + lib.h`) library into `dist` folder
-4. `make build-js` to build NodeJS Addon into `jsaddon/build`
-5. `make protos-deps` to copy proto files into `vendor`
-6. `npm install && npm run build:ts` to compile proto files for TS/JS into `build/ts`
-7. `make install-dev-js` to copy the compiled NodeJS addon and protobuf binding into `../js-anytype`
->>>>>>> a0f90da7
 
 ### Rebuild protobuf generated files
 This repo uses custom protoc located at [anytypeio/protobuf](https://github.com/anytypeio/protobuf/tree/master/protoc-gen-gogo). It adds `gomobile` plugin and some env-controlled options to control the generated code style.
@@ -40,16 +31,12 @@
 make protos
 ```
 
-<<<<<<< HEAD
-### Run tests
-=======
 #### Run tests
 Generate mocks:
 ```
 make test-deps
 ```
 
->>>>>>> a0f90da7
 GO test:
 ```
 make test
